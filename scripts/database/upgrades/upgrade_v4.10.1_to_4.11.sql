ALTER TABLE datasetversion ADD COLUMN archivalcopylocation text;
ALTER TABLE externaltool ADD COLUMN contenttype text NOT NULL default 'text/tab-separated-values';
<<<<<<< HEAD

-- universe and weighted are dropped since they are empty in the dataverse
-- these columns will be moved to variablemetadata table
-- issue 5513
ALTER TABLE datavariable
DROP COLUMN  if exists universe,
DROP COLUMN  if exists weighted;

=======
TRUNCATE metric;
ALTER TABLE metric ADD COLUMN dayString text;
ALTER TABLE metric ADD COLUMN dataLocation text;
ALTER TABLE metric DROP CONSTRAINT "metric_metricname_key";
ALTER TABLE metric RENAME COLUMN metricValue TO valueJson;
ALTER TABLE metric RENAME COLUMN metricName TO name;
>>>>>>> a775833d
<|MERGE_RESOLUTION|>--- conflicted
+++ resolved
@@ -1,19 +1,17 @@
-ALTER TABLE datasetversion ADD COLUMN archivalcopylocation text;
-ALTER TABLE externaltool ADD COLUMN contenttype text NOT NULL default 'text/tab-separated-values';
-<<<<<<< HEAD
-
--- universe and weighted are dropped since they are empty in the dataverse
--- these columns will be moved to variablemetadata table
--- issue 5513
-ALTER TABLE datavariable
-DROP COLUMN  if exists universe,
-DROP COLUMN  if exists weighted;
-
-=======
-TRUNCATE metric;
-ALTER TABLE metric ADD COLUMN dayString text;
-ALTER TABLE metric ADD COLUMN dataLocation text;
-ALTER TABLE metric DROP CONSTRAINT "metric_metricname_key";
-ALTER TABLE metric RENAME COLUMN metricValue TO valueJson;
-ALTER TABLE metric RENAME COLUMN metricName TO name;
->>>>>>> a775833d
+ALTER TABLE datasetversion ADD COLUMN archivalcopylocation text;
+ALTER TABLE externaltool ADD COLUMN contenttype text NOT NULL default 'text/tab-separated-values';
+
+-- universe and weighted are dropped since they are empty in the dataverse
+-- these columns will be moved to variablemetadata table
+-- issue 5513
+ALTER TABLE datavariable
+DROP COLUMN  if exists universe,
+DROP COLUMN  if exists weighted;
+
+TRUNCATE metric;
+ALTER TABLE metric ADD COLUMN dayString text;
+ALTER TABLE metric ADD COLUMN dataLocation text;
+ALTER TABLE metric DROP CONSTRAINT "metric_metricname_key";
+ALTER TABLE metric RENAME COLUMN metricValue TO valueJson;
+ALTER TABLE metric RENAME COLUMN metricName TO name;
+