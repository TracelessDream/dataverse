#!/bin/bash
echo "Installing dependencies for Dataverse"

# wget seems to be missing in box 'bento/centos-8.2'
dnf install -qy wget

# python3 and psycopg2 for the Dataverse installer
dnf install -qy python3 python3-psycopg2

# JQ
echo "Installing jq for the setup scripts"
dnf install -qy epel-release
dnf install -qy jq

echo "Adding Shibboleth yum repo"
cp /dataverse/conf/vagrant/etc/yum.repos.d/shibboleth.repo /etc/yum.repos.d
# Uncomment this (and other shib stuff below) if you want
# to use Vagrant (and maybe PageKite) to test Shibboleth.
#yum install -y shibboleth shibboleth-embedded-ds

# java configuration et alia
dnf install -qy java-11-openjdk-devel httpd mod_ssl unzip
alternatives --set java /usr/lib/jvm/jre-11-openjdk/bin/java
java -version

# maven included in centos8 requires 1.8.0 - download binary instead
wget -q https://archive.apache.org/dist/maven/maven-3/3.8.2/binaries/apache-maven-3.8.2-bin.tar.gz
tar xfz apache-maven-3.8.2-bin.tar.gz
mkdir /opt/maven
mv apache-maven-3.8.2/* /opt/maven/
echo "export JAVA_HOME=/usr/lib/jvm/jre-openjdk" > /etc/profile.d/maven.sh
echo "export M2_HOME=/opt/maven" >> /etc/profile.d/maven.sh
echo "export MAVEN_HOME=/opt/maven" >> /etc/profile.d/maven.sh
echo "export PATH=/opt/maven/bin:${PATH}" >> /etc/profile.d/maven.sh
chmod 0755 /etc/profile.d/maven.sh

# disable centos8 postgresql module and install postgresql13-server
dnf -qy module disable postgresql
dnf install -qy https://download.postgresql.org/pub/repos/yum/reporpms/EL-8-x86_64/pgdg-redhat-repo-latest.noarch.rpm
dnf install -qy postgresql13-server
/usr/pgsql-13/bin/postgresql-13-setup initdb
/usr/bin/systemctl stop postgresql-13
cp /dataverse/conf/vagrant/var/lib/pgsql/data/pg_hba.conf /var/lib/pgsql/13/data/pg_hba.conf
/usr/bin/systemctl start postgresql-13
/usr/bin/systemctl enable postgresql-13

PAYARA_USER=dataverse
echo "Ensuring Unix user '$PAYARA_USER' exists"
useradd $PAYARA_USER || :
SOLR_USER=solr
echo "Ensuring Unix user '$SOLR_USER' exists"
useradd $SOLR_USER || :
DOWNLOAD_DIR='/dataverse/downloads'
<<<<<<< HEAD
PAYARA_ZIP="$DOWNLOAD_DIR/payara-6.2023.7.zip"
SOLR_TGZ="$DOWNLOAD_DIR/solr-9.3.0.tgz"
=======
PAYARA_ZIP="$DOWNLOAD_DIR/payara-6.2023.8.zip"
SOLR_TGZ="$DOWNLOAD_DIR/solr-8.11.1.tgz"
>>>>>>> f82d5938
if [ ! -f $PAYARA_ZIP ] || [ ! -f $SOLR_TGZ ]; then
    echo "Couldn't find $PAYARA_ZIP or $SOLR_TGZ! Running download script...."
    cd $DOWNLOAD_DIR && ./download.sh && cd
    echo "Done running download script."
fi
PAYARA_USER_HOME=~dataverse
PAYARA_ROOT=/usr/local/payara6
if [ ! -d $PAYARA_ROOT ]; then
  echo "Copying $PAYARA_ZIP to $PAYARA_USER_HOME and unzipping"
  su $PAYARA_USER -s /bin/sh -c "cp $PAYARA_ZIP $PAYARA_USER_HOME"
  su $PAYARA_USER -s /bin/sh -c "cd $PAYARA_USER_HOME && unzip -q $PAYARA_ZIP"
  # default.config defaults to /usr/local/payara6 so let's go with that
  rsync -a $PAYARA_USER_HOME/payara6/ $PAYARA_ROOT/
else
  echo "$PAYARA_ROOT already exists"
fi

#service shibd start
/usr/bin/systemctl stop httpd
cp /dataverse/conf/httpd/conf.d/dataverse.conf /etc/httpd/conf.d/dataverse.conf
mkdir -p /var/www/dataverse/error-documents
cp /dataverse/conf/vagrant/var/www/dataverse/error-documents/503.html /var/www/dataverse/error-documents
/usr/bin/systemctl start httpd
#curl -k --sslv3 https://pdurbin.pagekite.me/Shibboleth.sso/Metadata > /tmp/pdurbin.pagekite.me
#cp -a /etc/shibboleth/shibboleth2.xml /etc/shibboleth/shibboleth2.xml.orig
#cp -a /etc/shibboleth/attribute-map.xml /etc/shibboleth/attribute-map.xml.orig
# need more attributes, such as sn, givenName, mail
#cp /dataverse/conf/vagrant/etc/shibboleth/attribute-map.xml /etc/shibboleth/attribute-map.xml
# FIXME: automate this?
#curl 'https://www.testshib.org/cgi-bin/sp2config.cgi?dist=Others&hostname=pdurbin.pagekite.me' > /etc/shibboleth/shibboleth2.xml
#cp /dataverse/conf/vagrant/etc/shibboleth/shibboleth2.xml /etc/shibboleth/shibboleth2.xml
#service shibd restart
#curl -k --sslv3 https://pdurbin.pagekite.me/Shibboleth.sso/Metadata > /downloads/pdurbin.pagekite.me
#service httpd restart

echo "#########################################################################################"
echo "# This is a Vagrant test box, so we're disabling firewalld. 			      #
echo "# Re-enable it with $ sudo systemctl enable firewalld && sudo systemctl start firewalld #"
echo "#########################################################################################"
systemctl disable firewalld
systemctl stop firewalld<|MERGE_RESOLUTION|>--- conflicted
+++ resolved
@@ -51,13 +51,8 @@
 echo "Ensuring Unix user '$SOLR_USER' exists"
 useradd $SOLR_USER || :
 DOWNLOAD_DIR='/dataverse/downloads'
-<<<<<<< HEAD
-PAYARA_ZIP="$DOWNLOAD_DIR/payara-6.2023.7.zip"
+PAYARA_ZIP="$DOWNLOAD_DIR/payara-6.2023.8.zip"
 SOLR_TGZ="$DOWNLOAD_DIR/solr-9.3.0.tgz"
-=======
-PAYARA_ZIP="$DOWNLOAD_DIR/payara-6.2023.8.zip"
-SOLR_TGZ="$DOWNLOAD_DIR/solr-8.11.1.tgz"
->>>>>>> f82d5938
 if [ ! -f $PAYARA_ZIP ] || [ ! -f $SOLR_TGZ ]; then
     echo "Couldn't find $PAYARA_ZIP or $SOLR_TGZ! Running download script...."
     cd $DOWNLOAD_DIR && ./download.sh && cd
