#metadataBlock	name	dataverseAlias	displayName												
<<<<<<< HEAD
	citation		Citation Metadata	https://dataverse.org/schema/											
=======
	citation		Citation Metadata	https://dataverse.org/schema/citation/											
>>>>>>> abb25817
#datasetField	name	title	description	watermark	 fieldType	displayOrder	displayFormat	advancedSearchField	allowControlledVocabulary	allowmultiples	facetable	displayoncreate	required	parent	metadatablock_id
	title	Title	Full title by which the Dataset is known.	Enter title...	text	0		TRUE	FALSE	FALSE	FALSE	TRUE	TRUE		citation	http://purl.org/dc/terms/title
	subtitle	Subtitle	A secondary title used to amplify or state certain limitations on the main title.		text	1		FALSE	FALSE	FALSE	FALSE	FALSE	FALSE		citation
	alternativeTitle	Alternative Title	A title by which the work is commonly referred, or an abbreviation of the title.		text	2		FALSE	FALSE	FALSE	FALSE	FALSE	FALSE		citation		http://purl.org/dc/terms/alternative
	alternativeURL	Alternative URL	A URL where the dataset can be viewed, such as a personal or project website.  	Enter full URL, starting with http://	url	3	<a href="#VALUE" target="_blank">#VALUE</a>	FALSE	FALSE	FALSE	FALSE	FALSE	FALSE		citation	https://schema.org/distribution
	otherId	Other ID	Another unique identifier that identifies this Dataset (e.g., producer's or another repository's number).		none	4	:	FALSE	FALSE	TRUE	FALSE	FALSE	FALSE		citation
	otherIdAgency	Agency	Name of agency which generated this identifier.		text	5	#VALUE	FALSE	FALSE	FALSE	FALSE	FALSE	FALSE	otherId	citation
	otherIdValue	Identifier	Other identifier that corresponds to this Dataset.		text	6	#VALUE	FALSE	FALSE	FALSE	FALSE	FALSE	FALSE	otherId	citation
	author	Author	The person(s), corporate body(ies), or agency(ies) responsible for creating the work.		none	7		FALSE	FALSE	TRUE	FALSE	TRUE	FALSE		citation	http://purl.org/dc/terms/creator
<<<<<<< HEAD
	authorName	Name	The author's Family Name, Given Name or the name of the organization responsible for this Dataset.	FamilyName, GivenName or Organization	text	8	#VALUE	TRUE	FALSE	FALSE	TRUE	TRUE	TRUE	author	citation		http://purl.org/dc/terms/creator
=======
	authorName	Name	The author's Family Name, Given Name or the name of the organization responsible for this Dataset.	FamilyName, GivenName or Organization	text	8	#VALUE	TRUE	FALSE	FALSE	TRUE	TRUE	TRUE	author	citation
>>>>>>> abb25817
	authorAffiliation	Affiliation	The organization with which the author is affiliated.		text	9	(#VALUE)	TRUE	FALSE	FALSE	TRUE	TRUE	FALSE	author	citation
	authorIdentifierScheme	Identifier Scheme	Name of the identifier scheme (ORCID, ISNI).		text	10	- #VALUE:	FALSE	TRUE	FALSE	FALSE	TRUE	FALSE	author	citation	http://purl.org/spar/datacite/AgentIdentifierScheme
	authorIdentifier	Identifier	Uniquely identifies an individual author or organization, according to various schemes.		text	11	#VALUE	FALSE	FALSE	FALSE	FALSE	TRUE	FALSE	author	citation	http://purl.org/spar/datacite/AgentIdentifier
	datasetContact	Contact	The contact(s) for this Dataset.		none	12		FALSE	FALSE	TRUE	FALSE	TRUE	FALSE		citation
	datasetContactName	Name	The contact's Family Name, Given Name or the name of the organization.	FamilyName, GivenName or Organization	text	13	#VALUE	FALSE	FALSE	FALSE	FALSE	TRUE	FALSE	datasetContact	citation
	datasetContactAffiliation	Affiliation	The organization with which the contact is affiliated.		text	14	(#VALUE)	FALSE	FALSE	FALSE	FALSE	TRUE	FALSE	datasetContact	citation
	datasetContactEmail	E-mail	The e-mail address(es) of the contact(s) for the Dataset. This will not be displayed.		email	15	#EMAIL	FALSE	FALSE	FALSE	FALSE	TRUE	TRUE	datasetContact	citation
	dsDescription	Description	A summary describing the purpose, nature, and scope of the Dataset.		none	16		FALSE	FALSE	TRUE	FALSE	TRUE	FALSE		citation	
	dsDescriptionValue	Text	A summary describing the purpose, nature, and scope of the Dataset.		textbox	17	#VALUE	TRUE	FALSE	FALSE	FALSE	TRUE	TRUE	dsDescription	citation
<<<<<<< HEAD
	dsDescriptionDate	Date	In cases where a Dataset contains more than one description (for example, one might be supplied by the data producer and another prepared by the data repository where the data are deposited), the date attribute is used to distinguish between the two descriptions. The date attribute follows the ISO convention of YYYY-MM-DD.	YYYY-MM-DD	date	18	(#VALUE)	FALSE	FALSE	FALSE	FALSE	TRUE	FALSE	dsDescription	citation		http://purl.org/dc/terms/identifier
=======
	dsDescriptionDate	Date	In cases where a Dataset contains more than one description (for example, one might be supplied by the data producer and another prepared by the data repository where the data are deposited), the date attribute is used to distinguish between the two descriptions. The date attribute follows the ISO convention of YYYY-MM-DD.	YYYY-MM-DD	date	18	(#VALUE)	FALSE	FALSE	FALSE	FALSE	TRUE	FALSE	dsDescription	citation
>>>>>>> abb25817
	subject	Subject	Domain-specific Subject Categories that are topically relevant to the Dataset.		text	19		TRUE	TRUE	TRUE	TRUE	TRUE	TRUE		citation	http://purl.org/dc/terms/subject
	keyword	Keyword	Key terms that describe important aspects of the Dataset.		none	20		FALSE	FALSE	TRUE	FALSE	TRUE	FALSE		citation
	keywordValue	Term	Key terms that describe important aspects of the Dataset. Can be used for building keyword indexes and for classification and retrieval purposes. A controlled vocabulary can be employed. The vocab attribute is provided for specification of the controlled vocabulary in use, such as LCSH, MeSH, or others. The vocabURI attribute specifies the location for the full controlled vocabulary.		text	21	#VALUE	TRUE	FALSE	FALSE	TRUE	TRUE	FALSE	keyword	citation
	keywordVocabulary	Vocabulary	For the specification of the keyword controlled vocabulary in use, such as LCSH, MeSH, or others.		text	22	(#VALUE)	FALSE	FALSE	FALSE	FALSE	TRUE	FALSE	keyword	citation
	keywordVocabularyURI	Vocabulary URL	Keyword vocabulary URL points to the web presence that describes the keyword vocabulary, if appropriate. Enter an absolute URL where the keyword vocabulary web site is found, such as http://www.my.org.	Enter full URL, starting with http://	url	23	<a href="#VALUE" target="_blank">#VALUE</a>	FALSE	FALSE	FALSE	FALSE	TRUE	FALSE	keyword	citation
	topicClassification	Topic Classification	The classification field indicates the broad important topic(s) and subjects that the data cover. Library of Congress subject terms may be used here.  		none	24		FALSE	FALSE	TRUE	FALSE	FALSE	FALSE		citation
	topicClassValue	Term	Topic or Subject term that is relevant to this Dataset.		text	25	#VALUE	TRUE	FALSE	FALSE	TRUE	FALSE	FALSE	topicClassification	citation
	topicClassVocab	Vocabulary	Provided for specification of the controlled vocabulary in use, e.g., LCSH, MeSH, etc.		text	26	(#VALUE)	FALSE	FALSE	FALSE	FALSE	FALSE	FALSE	topicClassification	citation
	topicClassVocabURI	Vocabulary URL	Specifies the URL location for the full controlled vocabulary.	Enter full URL, starting with http://	url	27	<a href="#VALUE" target="_blank">#VALUE</a>	FALSE	FALSE	FALSE	FALSE	FALSE	FALSE	topicClassification	citation
	publication	Related Publication	Publications that use the data from this Dataset.		none	28		FALSE	FALSE	TRUE	FALSE	TRUE	FALSE		citation	http://purl.org/dc/terms/isReferencedBy
	publicationCitation	Citation	The full bibliographic citation for this related publication.		textbox	29	#VALUE	TRUE	FALSE	FALSE	FALSE	TRUE	FALSE	publication	citation	http://purl.org/dc/terms/bibliographicCitation
	publicationIDType	ID Type	The type of digital identifier used for this publication (e.g., Digital Object Identifier (DOI)).		text	30	#VALUE: 	TRUE	TRUE	FALSE	FALSE	TRUE	FALSE	publication	citation	http://purl.org/spar/datacite/ResourceIdentifierScheme
	publicationIDNumber	ID Number	The identifier for the selected ID type.		text	31	#VALUE	TRUE	FALSE	FALSE	FALSE	TRUE	FALSE	publication	citation		http://purl.org/spar/datacite/ResourceIdentifier
	publicationURL	URL	Link to the publication web page (e.g., journal article page, archive record page, or other).	Enter full URL, starting with http://	url	32	<a href="#VALUE" target="_blank">#VALUE</a>	FALSE	FALSE	FALSE	FALSE	FALSE	FALSE	publication	citation	https://schema.org/distribution
	notesText	Notes	Additional important information about the Dataset.		textbox	33		FALSE	FALSE	FALSE	FALSE	TRUE	FALSE		citation
	language	Language	Language of the Dataset		text	34		TRUE	TRUE	TRUE	TRUE	FALSE	FALSE		citation	http://purl.org/dc/terms/language
	producer	Producer	Person or organization with the financial or administrative responsibility over this Dataset		none	35		FALSE	FALSE	TRUE	FALSE	FALSE	FALSE		citation
	producerName	Name	Producer name	FamilyName, GivenName or Organization	text	36	#VALUE	TRUE	FALSE	FALSE	TRUE	FALSE	FALSE	producer	citation
	producerAffiliation	Affiliation	The organization with which the producer is affiliated.		text	37	(#VALUE)	FALSE	FALSE	FALSE	FALSE	FALSE	FALSE	producer	citation
	producerAbbreviation	Abbreviation	The abbreviation by which the producer is commonly known. (ex. IQSS, ICPSR)		text	38	(#VALUE)	FALSE	FALSE	FALSE	FALSE	FALSE	FALSE	producer	citation
	producerURL	URL	Producer URL points to the producer's web presence, if appropriate. Enter an absolute URL where the producer's web site is found, such as http://www.my.org.  	Enter full URL, starting with http://	url	39	<a href="#VALUE" target="_blank">#VALUE</a>	FALSE	FALSE	FALSE	FALSE	FALSE	FALSE	producer	citation
	producerLogoURL	Logo URL	URL for the producer's logo, which points to this  producer's web-accessible logo image. Enter an absolute URL where the producer's logo image is found, such as http://www.my.org/images/logo.gif.	Enter full URL for image, starting with http://	url	40	<img src="#VALUE" alt="#NAME" class="metadata-logo"/><br/>	FALSE	FALSE	FALSE	FALSE	FALSE	FALSE	producer	citation
	productionDate	Production Date	Date when the data collection or other materials were produced (not distributed, published or archived).	YYYY-MM-DD	date	41		TRUE	FALSE	FALSE	TRUE	FALSE	FALSE		citation
	productionPlace	Production Place	The location where the data collection and any other related materials were produced.		text	42		FALSE	FALSE	FALSE	FALSE	FALSE	FALSE		citation
	contributor	Contributor	The organization or person responsible for either collecting, managing, or otherwise contributing in some form to the development of the resource.		none	43	:	FALSE	FALSE	TRUE	FALSE	FALSE	FALSE		citation	http://purl.org/dc/terms/contributor
	contributorType	Type	The type of contributor of the  resource.  		text	44	#VALUE 	TRUE	TRUE	FALSE	TRUE	FALSE	FALSE	contributor	citation
	contributorName	Name	The Family Name, Given Name or organization name of the contributor.	FamilyName, GivenName or Organization	text	45	#VALUE	TRUE	FALSE	FALSE	TRUE	FALSE	FALSE	contributor	citation
	grantNumber	Grant Information	Grant Information		none	46	:	FALSE	FALSE	TRUE	FALSE	FALSE	FALSE		citation	https://schema.org/sponsor
	grantNumberAgency	Grant Agency	Grant Number Agency		text	47	#VALUE	TRUE	FALSE	FALSE	TRUE	FALSE	FALSE	grantNumber	citation
	grantNumberValue	Grant Number	The grant or contract number of the project that  sponsored the effort.		text	48	#VALUE	TRUE	FALSE	FALSE	TRUE	FALSE	FALSE	grantNumber	citation
	distributor	Distributor	The organization designated by the author or producer to generate copies of the particular work including any necessary editions or revisions.		none	49		FALSE	FALSE	TRUE	FALSE	FALSE	FALSE		citation
	distributorName	Name	Distributor name	FamilyName, GivenName or Organization	text	50	#VALUE	TRUE	FALSE	FALSE	TRUE	FALSE	FALSE	distributor	citation
	distributorAffiliation	Affiliation	The organization with which the distributor contact is affiliated.		text	51	(#VALUE)	FALSE	FALSE	FALSE	FALSE	FALSE	FALSE	distributor	citation
	distributorAbbreviation	Abbreviation	The abbreviation by which this distributor is commonly known (e.g., IQSS, ICPSR).		text	52	(#VALUE)	FALSE	FALSE	FALSE	FALSE	FALSE	FALSE	distributor	citation
	distributorURL	URL	Distributor URL points to the distributor's web presence, if appropriate. Enter an absolute URL where the distributor's web site is found, such as http://www.my.org.	Enter full URL, starting with http://	url	53	<a href="#VALUE" target="_blank">#VALUE</a>	FALSE	FALSE	FALSE	FALSE	FALSE	FALSE	distributor	citation
	distributorLogoURL	Logo URL	URL of the distributor's logo, which points to this  distributor's web-accessible logo image. Enter an absolute URL where the distributor's logo image is found, such as http://www.my.org/images/logo.gif.	Enter full URL for image, starting with http://	url	54	<img src="#VALUE" alt="#NAME" class="metadata-logo"/><br/>	FALSE	FALSE	FALSE	FALSE	FALSE	FALSE	distributor	citation
	distributionDate	Distribution Date	Date that the work was made available for distribution/presentation.	YYYY-MM-DD	date	55		TRUE	FALSE	FALSE	TRUE	FALSE	FALSE		citation
	depositor	Depositor	The person (Family Name, Given Name) or the name of the organization that deposited this Dataset to the repository.		text	56		FALSE	FALSE	FALSE	FALSE	FALSE	FALSE		citation
	dateOfDeposit	Deposit Date	Date that the Dataset was deposited into the repository.	YYYY-MM-DD	date	57		FALSE	FALSE	FALSE	TRUE	FALSE	FALSE		citation	http://purl.org/dc/terms/dateSubmitted
	timePeriodCovered	Time Period Covered	Time period to which the data refer. This item reflects the time period covered by the data, not the dates of coding or making documents machine-readable or the dates the data were collected. Also known as span.		none	58	;	FALSE	FALSE	TRUE	FALSE	FALSE	FALSE		citation	https://schema.org/temporalCoverage
	timePeriodCoveredStart	Start	Start date which reflects the time period covered by the data, not the dates of coding or making documents machine-readable or the dates the data were collected.	YYYY-MM-DD	date	59	#NAME: #VALUE 	TRUE	FALSE	FALSE	TRUE	FALSE	FALSE	timePeriodCovered	citation
	timePeriodCoveredEnd	End	End date which reflects the time period covered by the data, not the dates of coding or making documents machine-readable or the dates the data were collected.	YYYY-MM-DD	date	60	#NAME: #VALUE 	TRUE	FALSE	FALSE	TRUE	FALSE	FALSE	timePeriodCovered	citation
	dateOfCollection	Date of Collection	Contains the date(s) when the data were collected.		none	61	;	FALSE	FALSE	TRUE	FALSE	FALSE	FALSE		citation
	dateOfCollectionStart	Start	Date when the data collection started.	YYYY-MM-DD	date	62	#NAME: #VALUE 	FALSE	FALSE	FALSE	FALSE	FALSE	FALSE	dateOfCollection	citation
	dateOfCollectionEnd	End	Date when the data collection ended.	YYYY-MM-DD	date	63	#NAME: #VALUE 	FALSE	FALSE	FALSE	FALSE	FALSE	FALSE	dateOfCollection	citation
	kindOfData	Kind of Data	Type of data included in the file: survey data, census/enumeration data, aggregate data, clinical data, event/transaction data, program source code, machine-readable text, administrative records data, experimental data, psychological test, textual data, coded textual, coded documents, time budget diaries, observation data/ratings, process-produced data, or other.		text	64		TRUE	FALSE	TRUE	TRUE	FALSE	FALSE		citation	http://rdf-vocabulary.ddialliance.org/discovery#kindOfData
	series	Series	Information about the Dataset series.		none	65	:	FALSE	FALSE	FALSE	FALSE	FALSE	FALSE		citation
	seriesName	Name	Name of the dataset series to which the Dataset belongs.		text	66	#VALUE	TRUE	FALSE	FALSE	TRUE	FALSE	FALSE	series	citation
	seriesInformation	Information	History of the series and summary of those features that apply to the series as a whole.		textbox	67	#VALUE	FALSE	FALSE	FALSE	FALSE	FALSE	FALSE	series	citation
	software	Software	Information about the software used to generate the Dataset.		none	68	,	FALSE	FALSE	TRUE	FALSE	FALSE	FALSE		citation	https://www.w3.org/TR/prov-o/#wasGeneratedBy
	softwareName	Name	Name of software used to generate the Dataset.		text	69	#VALUE	FALSE	TRUE	FALSE	FALSE	FALSE	FALSE	software	citation
	softwareVersion	Version	Version of the software used to generate the Dataset.		text	70	#NAME: #VALUE	FALSE	FALSE	FALSE	FALSE	FALSE	FALSE	software	citation
	relatedMaterial	Related Material	Any material related to this Dataset.		textbox	71		FALSE	FALSE	TRUE	FALSE	FALSE	FALSE		citation
	relatedDatasets	Related Datasets	Any Datasets that are related to this Dataset, such as previous research on this subject.		textbox	72		FALSE	FALSE	TRUE	FALSE	FALSE	FALSE		citation		http://purl.org/dc/terms/relation
	otherReferences	Other References	Any references that would serve as background or supporting material to this Dataset.		text	73		FALSE	FALSE	TRUE	FALSE	FALSE	FALSE		citation	http://purl.org/dc/terms/references
	dataSources	Data Sources	List of books, articles, serials, or machine-readable data files that served as the sources of the data collection.		textbox	74		FALSE	FALSE	TRUE	FALSE	FALSE	FALSE		citation	https://www.w3.org/TR/prov-o/#wasDerivedFrom	
	originOfSources	Origin of Sources	For historical materials, information about the origin of the sources and the rules followed in establishing the sources should be specified.		textbox	75		FALSE	FALSE	FALSE	FALSE	FALSE	FALSE		citation
	characteristicOfSources	Characteristic of Sources Noted	Assessment of characteristics and source material.		textbox	76		FALSE	FALSE	FALSE	FALSE	FALSE	FALSE		citation
	accessToSources	Documentation and Access to Sources	Level of documentation of the original sources.		textbox	77		FALSE	FALSE	FALSE	FALSE	FALSE	FALSE		citation
#controlledVocabulary	DatasetField	Value	identifier	displayOrder											
	subject	Agricultural Sciences	D01	0											
	subject	Arts and Humanities	D0	1											
	subject	Astronomy and Astrophysics	D1	2											
	subject	Business and Management	D2	3											
	subject	Chemistry	D3	4
	subject	Computer and Information Science	D7	5									
	subject	Earth and Environmental Sciences	D4	6											
	subject	Engineering	D5	7
	subject	Law	D8	8	
	subject	Mathematical Sciences	D9	9																	
	subject	Medicine, Health and Life Sciences	D6	10											
	subject	Physics	D10	11											
	subject	Social Sciences	D11	12											
	subject	Other	D12	13											
	publicationIDType	ark		0											
	publicationIDType	arXiv		1	arxiv										
	publicationIDType	bibcode		2											
	publicationIDType	doi		3											
	publicationIDType	ean13		4											
	publicationIDType	eissn		5											
	publicationIDType	handle		6											
	publicationIDType	isbn		7											
	publicationIDType	issn		8											
	publicationIDType	istc		9											
	publicationIDType	lissn		10											
	publicationIDType	lsid		11											
	publicationIDType	pmid		12											
	publicationIDType	purl		13											
	publicationIDType	upc		14											
	publicationIDType	url		15											
	publicationIDType	urn		16											
	contributorType	Data Collector		0											
	contributorType	Data Curator		1											
	contributorType	Data Manager		2											
	contributorType	Editor		3											
	contributorType	Funder		4											
	contributorType	Hosting Institution		5											
	contributorType	Project Leader		6											
	contributorType	Project Manager		7											
	contributorType	Project Member		8											
	contributorType	Related Person		9											
	contributorType	Researcher		10											
	contributorType	Research Group		11											
	contributorType	Rights Holder		12											
	contributorType	Sponsor		13											
	contributorType	Supervisor		14											
	contributorType	Work Package Leader		15											
	contributorType	Other		16											
	authorIdentifierScheme	ORCID		0											
	authorIdentifierScheme	ISNI		1											
	authorIdentifierScheme	LCNA		2											
	language	Abkhaz		0											
	language	Afar		1											
	language	Afrikaans		2											
	language	Akan		3											
	language	Albanian		4											
	language	Amharic		5											
	language	Arabic		6											
	language	Aragonese		7											
	language	Armenian		8											
	language	Assamese		9											
	language	Avaric		10											
	language	Avestan		11											
	language	Aymara		12											
	language	Azerbaijani		13											
	language	Bambara		14											
	language	Bashkir		15											
	language	Basque		16											
	language	Belarusian		17											
	language	Bengali, Bangla		18											
	language	Bihari		19											
	language	Bislama		20											
	language	Bosnian		21											
	language	Breton		22											
	language	Bulgarian		23											
	language	Burmese		24											
	language	Catalan,Valencian		25											
	language	Chamorro		26											
	language	Chechen		27											
	language	Chichewa, Chewa, Nyanja		28											
	language	Chinese		29											
	language	Chuvash		30											
	language	Cornish		31											
	language	Corsican		32											
	language	Cree		33											
	language	Croatian		34											
	language	Czech		35											
	language	Danish		36											
	language	Divehi, Dhivehi, Maldivian		37											
	language	Dutch		38											
	language	Dzongkha		39											
	language	English		40											
	language	Esperanto		41											
	language	Estonian		42											
	language	Ewe		43											
	language	Faroese		44											
	language	Fijian		45											
	language	Finnish		46											
	language	French		47											
	language	Fula, Fulah, Pulaar, Pular		48											
	language	Galician		49											
	language	Georgian		50											
	language	German		51											
	language	Greek (modern)		52											
	language	Guaraní		53											
	language	Gujarati		54											
	language	Haitian, Haitian Creole		55											
	language	Hausa		56											
	language	Hebrew (modern)		57											
	language	Herero		58											
	language	Hindi		59											
	language	Hiri Motu		60											
	language	Hungarian		61											
	language	Interlingua		62											
	language	Indonesian		63											
	language	Interlingue		64											
	language	Irish		65											
	language	Igbo		66											
	language	Inupiaq		67											
	language	Ido		68											
	language	Icelandic		69											
	language	Italian		70											
	language	Inuktitut		71											
	language	Japanese		72											
	language	Javanese		73											
	language	Kalaallisut, Greenlandic		74											
	language	Kannada		75											
	language	Kanuri		76											
	language	Kashmiri		77											
	language	Kazakh		78											
	language	Khmer		79											
	language	Kikuyu, Gikuyu		80											
	language	Kinyarwanda		81											
	language	Kyrgyz		82											
	language	Komi		83											
	language	Kongo		84											
	language	Korean		85											
	language	Kurdish		86											
	language	Kwanyama, Kuanyama		87											
	language	Latin		88											
	language	Luxembourgish, Letzeburgesch		89											
	language	Ganda		90											
	language	Limburgish, Limburgan, Limburger		91											
	language	Lingala		92											
	language	Lao		93											
	language	Lithuanian		94											
	language	Luba-Katanga		95											
	language	Latvian		96											
	language	Manx		97											
	language	Macedonian		98											
	language	Malagasy		99											
	language	Malay		100											
	language	Malayalam		101											
	language	Maltese		102											
	language	Māori		103											
	language	Marathi (Marāṭhī)		104											
	language	Marshallese		105											
	language	Mixtepec Mixtec		106									
	language	Mongolian		107										
	language	Nauru		108											
	language	Navajo, Navaho		109											
	language	Northern Ndebele		110											
	language	Nepali		111											
	language	Ndonga		112											
	language	Norwegian Bokmål		113											
	language	Norwegian Nynorsk		114											
	language	Norwegian		115											
	language	Nuosu		116											
	language	Southern Ndebele		117											
	language	Occitan		118											
	language	Ojibwe, Ojibwa		119											
	language	Old Church Slavonic,Church Slavonic,Old Bulgarian		120											
	language	Oromo		121											
	language	Oriya		122											
	language	Ossetian, Ossetic		123											
	language	Panjabi, Punjabi		124											
	language	Pāli		125											
	language	Persian (Farsi)		126											
	language	Polish		127											
	language	Pashto, Pushto		128											
	language	Portuguese		129											
	language	Quechua		130											
	language	Romansh		131											
	language	Kirundi		132											
	language	Romanian		133											
	language	Russian		134											
	language	Sanskrit (Saṁskṛta)		135											
	language	Sardinian		136											
	language	Sindhi		137											
	language	Northern Sami		138											
	language	Samoan		139											
	language	Sango		140											
	language	Serbian		141											
	language	Scottish Gaelic, Gaelic		142											
	language	Shona		143											
	language	Sinhala, Sinhalese		144											
	language	Slovak		145											
	language	Slovene		146											
	language	Somali		147											
	language	Southern Sotho		148											
	language	Spanish, Castilian		149											
	language	Sundanese		150											
	language	Swahili		151											
	language	Swati		152											
	language	Swedish		153											
	language	Tamil		154											
	language	Telugu		155											
	language	Tajik		156											
	language	Thai		157											
	language	Tigrinya		158											
	language	Tibetan Standard, Tibetan, Central		159											
	language	Turkmen		160											
	language	Tagalog		161											
	language	Tswana		162											
	language	Tonga (Tonga Islands)		163											
	language	Turkish		164											
	language	Tsonga		165											
	language	Tatar		166											
	language	Twi		167											
	language	Tahitian		168											
	language	Uyghur, Uighur		169											
	language	Ukrainian		170											
	language	Urdu		171											
	language	Uzbek		172											
	language	Venda		173											
	language	Vietnamese		174											
	language	Volapük		175											
	language	Walloon		176											
	language	Welsh		177											
	language	Wolof		178											
	language	Western Frisian		179											
	language	Xhosa		180											
	language	Yiddish		181											
	language	Yoruba		182											
	language	Zhuang, Chuang		183											
	language	Zulu		184											
	language	Not applicable		185											<|MERGE_RESOLUTION|>--- conflicted
+++ resolved
@@ -1,9 +1,5 @@
 #metadataBlock	name	dataverseAlias	displayName												
-<<<<<<< HEAD
-	citation		Citation Metadata	https://dataverse.org/schema/											
-=======
 	citation		Citation Metadata	https://dataverse.org/schema/citation/											
->>>>>>> abb25817
 #datasetField	name	title	description	watermark	 fieldType	displayOrder	displayFormat	advancedSearchField	allowControlledVocabulary	allowmultiples	facetable	displayoncreate	required	parent	metadatablock_id
 	title	Title	Full title by which the Dataset is known.	Enter title...	text	0		TRUE	FALSE	FALSE	FALSE	TRUE	TRUE		citation	http://purl.org/dc/terms/title
 	subtitle	Subtitle	A secondary title used to amplify or state certain limitations on the main title.		text	1		FALSE	FALSE	FALSE	FALSE	FALSE	FALSE		citation
@@ -13,11 +9,7 @@
 	otherIdAgency	Agency	Name of agency which generated this identifier.		text	5	#VALUE	FALSE	FALSE	FALSE	FALSE	FALSE	FALSE	otherId	citation
 	otherIdValue	Identifier	Other identifier that corresponds to this Dataset.		text	6	#VALUE	FALSE	FALSE	FALSE	FALSE	FALSE	FALSE	otherId	citation
 	author	Author	The person(s), corporate body(ies), or agency(ies) responsible for creating the work.		none	7		FALSE	FALSE	TRUE	FALSE	TRUE	FALSE		citation	http://purl.org/dc/terms/creator
-<<<<<<< HEAD
-	authorName	Name	The author's Family Name, Given Name or the name of the organization responsible for this Dataset.	FamilyName, GivenName or Organization	text	8	#VALUE	TRUE	FALSE	FALSE	TRUE	TRUE	TRUE	author	citation		http://purl.org/dc/terms/creator
-=======
 	authorName	Name	The author's Family Name, Given Name or the name of the organization responsible for this Dataset.	FamilyName, GivenName or Organization	text	8	#VALUE	TRUE	FALSE	FALSE	TRUE	TRUE	TRUE	author	citation
->>>>>>> abb25817
 	authorAffiliation	Affiliation	The organization with which the author is affiliated.		text	9	(#VALUE)	TRUE	FALSE	FALSE	TRUE	TRUE	FALSE	author	citation
 	authorIdentifierScheme	Identifier Scheme	Name of the identifier scheme (ORCID, ISNI).		text	10	- #VALUE:	FALSE	TRUE	FALSE	FALSE	TRUE	FALSE	author	citation	http://purl.org/spar/datacite/AgentIdentifierScheme
 	authorIdentifier	Identifier	Uniquely identifies an individual author or organization, according to various schemes.		text	11	#VALUE	FALSE	FALSE	FALSE	FALSE	TRUE	FALSE	author	citation	http://purl.org/spar/datacite/AgentIdentifier
@@ -27,11 +19,7 @@
 	datasetContactEmail	E-mail	The e-mail address(es) of the contact(s) for the Dataset. This will not be displayed.		email	15	#EMAIL	FALSE	FALSE	FALSE	FALSE	TRUE	TRUE	datasetContact	citation
 	dsDescription	Description	A summary describing the purpose, nature, and scope of the Dataset.		none	16		FALSE	FALSE	TRUE	FALSE	TRUE	FALSE		citation	
 	dsDescriptionValue	Text	A summary describing the purpose, nature, and scope of the Dataset.		textbox	17	#VALUE	TRUE	FALSE	FALSE	FALSE	TRUE	TRUE	dsDescription	citation
-<<<<<<< HEAD
-	dsDescriptionDate	Date	In cases where a Dataset contains more than one description (for example, one might be supplied by the data producer and another prepared by the data repository where the data are deposited), the date attribute is used to distinguish between the two descriptions. The date attribute follows the ISO convention of YYYY-MM-DD.	YYYY-MM-DD	date	18	(#VALUE)	FALSE	FALSE	FALSE	FALSE	TRUE	FALSE	dsDescription	citation		http://purl.org/dc/terms/identifier
-=======
 	dsDescriptionDate	Date	In cases where a Dataset contains more than one description (for example, one might be supplied by the data producer and another prepared by the data repository where the data are deposited), the date attribute is used to distinguish between the two descriptions. The date attribute follows the ISO convention of YYYY-MM-DD.	YYYY-MM-DD	date	18	(#VALUE)	FALSE	FALSE	FALSE	FALSE	TRUE	FALSE	dsDescription	citation
->>>>>>> abb25817
 	subject	Subject	Domain-specific Subject Categories that are topically relevant to the Dataset.		text	19		TRUE	TRUE	TRUE	TRUE	TRUE	TRUE		citation	http://purl.org/dc/terms/subject
 	keyword	Keyword	Key terms that describe important aspects of the Dataset.		none	20		FALSE	FALSE	TRUE	FALSE	TRUE	FALSE		citation
 	keywordValue	Term	Key terms that describe important aspects of the Dataset. Can be used for building keyword indexes and for classification and retrieval purposes. A controlled vocabulary can be employed. The vocab attribute is provided for specification of the controlled vocabulary in use, such as LCSH, MeSH, or others. The vocabURI attribute specifies the location for the full controlled vocabulary.		text	21	#VALUE	TRUE	FALSE	FALSE	TRUE	TRUE	FALSE	keyword	citation
