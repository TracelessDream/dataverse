--- conflicted
+++ resolved
@@ -506,7 +506,6 @@
             <artifactId>unirest-java</artifactId>
             <version>1.4.9</version>
         </dependency>
-<<<<<<< HEAD
         <!-- BagIt export -->
         <dependency>
 			<groupId>org.apache.commons</groupId>
@@ -528,15 +527,12 @@
             <artifactId>commons-cli</artifactId>
             <version>1.2</version>
         </dependency>
-    
-=======
         <!--  Full text indexing -->
         <dependency>
             <groupId>org.apache.tika</groupId>
             <artifactId>tika-parsers</artifactId>
             <version>1.19</version>
         </dependency>
->>>>>>> 296e22aa
     </dependencies>
 
     <build>
