<?xml version="1.0" encoding="UTF-8"?>
<project xmlns="http://maven.apache.org/POM/4.0.0" xmlns:xsi="http://www.w3.org/2001/XMLSchema-instance"
         xsi:schemaLocation="http://maven.apache.org/POM/4.0.0 http://maven.apache.org/xsd/maven-4.0.0.xsd;">
    <modelVersion>4.0.0</modelVersion>
    
    <parent>
        <groupId>edu.harvard.iq</groupId>
        <artifactId>dataverse-parent</artifactId>
        <version>${revision}</version>
        <relativePath>modules/dataverse-parent</relativePath>
    </parent>
    
    <!--
    If you are doing more than bumping the version number, please read
    doc/sphinx-guides/source/developers/dependencies.rst
    -->
    <artifactId>dataverse</artifactId>
    <packaging>${packaging.type}</packaging>
    <name>dataverse</name>
    <properties>
        <skipUnitTests>false</skipUnitTests>
        <skipIntegrationTests>false</skipIntegrationTests>
        
        <!-- By default, this module will produce a WAR file. -->
        <!-- This will be switched within the container profile! -->
        <packaging.type>war</packaging.type>
        
        <reload4j.version>1.2.18.4</reload4j.version>
        <flyway.version>8.5.10</flyway.version>
        <jhove.version>1.20.1</jhove.version>
        <poi.version>5.2.1</poi.version>
        <tika.version>2.4.1</tika.version>
        <netcdf.version>5.5.3</netcdf.version>
    </properties>
    
    <!-- Versions of dependencies used both directly and transitive are managed here.
         REMEMBER: only manage things here that are going to be used ONLY for this module.
                   Anything else should go into the parent POM!
    -->
    <dependencyManagement>
        <dependencies>
            <!-- Dependency of sword2-server and used in our codebase -->
            <dependency>
                <groupId>org.apache.abdera</groupId>
                <artifactId>abdera-core</artifactId>
                <version>1.1.3</version>
            </dependency>
            <dependency>
                <groupId>org.apache.abdera</groupId>
                <artifactId>abdera-i18n</artifactId>
                <version>1.1.3</version>
            </dependency>
        </dependencies>
    </dependencyManagement>
    <!-- Declare any DIRECT dependencies here.
         In case the dependency is both transitive and direct (e. g. some common lib for logging),
         manage the version above and add the direct dependency here WITHOUT version tag, too.
    -->
    <!-- TODO: Housekeeping is utterly needed. -->
    <dependencies>

        <!-- This dependency ensures the lib is on the classpath. That way, anything coming from
             SLF4J should flow through our usual ways of using java.util.logging.
             (Which makes it also configurable using those mechanisms.) No direct use intended. -->
        <dependency>
            <groupId>org.slf4j</groupId>
            <artifactId>slf4j-jdk14</artifactId>
            <scope>runtime</scope>
        </dependency>
        
        <dependency>
            <groupId>org.passay</groupId>
            <artifactId>passay</artifactId>
            <version>1.6.0</version>
        </dependency>
        
        <!-- TECHNICAL DEBT
             For a very long time, in a lots of places people used org.apache.commons.httpclient to access
             HTTP resources, wrap responses in exceptions etc.
             
             This library had been used via an transitive dependency of sword2-server. During its recent updates,
             the dependency was dropped, went missing, eventually breaking our code. Re-adding this 2007 goodie here
             as a direct dependency.
             
             There is a lot of technical debt in the codebase regarding HTTP client calls. Sometimes
             java.net.HttpUrlConnection is used, sometimes Apache, sometimes Unirest and what not.
             A big pile of historically grown mess. Some poor dev should take a Kleenex and call for "payback time". -->
        <dependency>
            <groupId>commons-httpclient</groupId>
            <artifactId>commons-httpclient</artifactId>
            <version>3.1</version>
        </dependency>
    
        <!-- BEGIN Data Deposit API v1 (SWORD v2) -->
        <dependency>
            <groupId>io.gdcc</groupId>
            <artifactId>sword2-server</artifactId>
            <version>2.0.0-SNAPSHOT</version>
        </dependency>
        <!-- Dependency to use sword2-server in our codebase -->
        <dependency>
            <groupId>org.apache.abdera</groupId>
            <artifactId>abdera-core</artifactId>
            <!-- no version here as managed in <dependencyManagement> above for convergence! -->
        </dependency>
        <!-- Dependency to use sword2-server in our codebase -->
        <dependency>
            <groupId>org.apache.abdera</groupId>
            <artifactId>abdera-i18n</artifactId>
            <!-- no version here as managed in <dependencyManagement> above for convergence! -->
        </dependency>
        
        <dependency>
            <groupId>com.amazonaws</groupId>
            <artifactId>aws-java-sdk-s3</artifactId>
            <!-- no version here as managed by BOM above! -->
        </dependency>
        <dependency>
          <groupId>com.apicatalog</groupId>
          <artifactId>titanium-json-ld</artifactId>
          <version>1.3.2</version>
        </dependency>
        <dependency>
            <groupId>com.google.code.gson</groupId>
            <artifactId>gson</artifactId>
            <version>2.8.9</version>
            <scope>compile</scope>
        </dependency>
        <!-- Should be refactored and moved to transitive section above once on Java EE 8 (makes WAR smaller) -->
        <dependency>
            <groupId>com.fasterxml.jackson.core</groupId>
            <artifactId>jackson-core</artifactId>
            <scope>provided</scope>
        </dependency>
        <!-- Should be refactored and moved to transitive section above once on Java EE 8 (makes WAR smaller) -->
        <dependency>
            <groupId>com.fasterxml.jackson.core</groupId>
            <artifactId>jackson-databind</artifactId>
            <scope>provided</scope>
        </dependency>
        <dependency>
            <!-- There are later versions of this lib available at jitpack.io,
                 but it seemed better to not add another repo. -->
            <groupId>org.everit.json</groupId>
            <artifactId>org.everit.json.schema</artifactId>
            <version>1.5.1</version>
        </dependency>
        <dependency>
            <groupId>org.mindrot</groupId>
            <artifactId>jbcrypt</artifactId>
            <version>0.4</version>
        </dependency>
        <dependency>
            <groupId>org.postgresql</groupId>
            <artifactId>postgresql</artifactId>
        </dependency>
        <dependency>
            <groupId>org.flywaydb</groupId>
            <artifactId>flyway-core</artifactId>
            <version>${flyway.version}</version>
        </dependency>
        <!-- Enable resolution of the JPA provider in persistence.xml -->
        <dependency>
            <groupId>org.eclipse.persistence</groupId>
            <artifactId>org.eclipse.persistence.jpa</artifactId>
            <scope>provided</scope>
        </dependency>
        <dependency>
            <groupId>com.google.guava</groupId>
            <artifactId>guava</artifactId>
            <version>29.0-jre</version>
            <type>jar</type>
        </dependency>
        
        <!-- Jakarta EE & Eclipse MicroProfile base dependencies -->
        <dependency>
            <groupId>org.eclipse.microprofile.config</groupId>
            <artifactId>microprofile-config-api</artifactId>
            <scope>provided</scope>
        </dependency>
        <dependency>
            <groupId>jakarta.platform</groupId>
            <artifactId>jakarta.jakartaee-api</artifactId>
            <scope>provided</scope>
        </dependency>
        
        <!-- Jakarta Activation, MIME support etc -->
        <!-- Runtime implementation here only, as necessary for testing. -->
        <dependency>
            <groupId>org.eclipse.angus</groupId>
            <artifactId>angus-activation</artifactId>
            <scope>provided</scope>
            <!-- no version here as managed by Payara BOM above! -->
        </dependency>
        <dependency>
            <groupId>fish.payara.api</groupId>
            <artifactId>payara-api</artifactId>
            <scope>provided</scope>
            <!-- Note: The version was provided by Payara BOM till 6.2023.7, when they removed the Core BOM from it as
                       meant for internal use only. Simply referencing the version property here solves the problem. -->
            <version>${payara.version}</version>
        </dependency>
        
        <!-- JSON-P -->
        <!-- Runtime implementation here only, as necessary for testing. -->
        <dependency>
            <groupId>org.eclipse.parsson</groupId>
            <artifactId>jakarta.json</artifactId>
            <scope>provided</scope>
        </dependency>
        
        <!-- Jakarta Faces & related -->
        <dependency>
            <groupId>org.glassfish</groupId>
            <artifactId>jakarta.faces</artifactId>
            <scope>provided</scope>
        </dependency>
        <dependency>
            <groupId>org.primefaces</groupId>
            <artifactId>primefaces</artifactId>
            <version>11.0.0</version>
            <classifier>jakarta</classifier>
        </dependency>
        <dependency>
            <groupId>org.primefaces.themes</groupId>
            <artifactId>all-themes</artifactId>
            <version>1.0.10</version>
        </dependency>
        <dependency>
            <groupId>org.omnifaces</groupId>
            <artifactId>omnifaces</artifactId>
            <version>4.0-M13</version>
        </dependency>
        
        <!-- Jakarta Validation API & runtime -->
        <dependency>
            <groupId>jakarta.validation</groupId>
            <artifactId>jakarta.validation-api</artifactId>
            <scope>provided</scope>
        </dependency>
        <dependency>
            <groupId>org.hibernate.validator</groupId>
            <artifactId>hibernate-validator</artifactId>
            <scope>provided</scope>
        </dependency>
    
        <!-- Jakarta Expression Language -->
        <!-- Runtime implementation here only, as necessary for testing. -->
        <dependency>
            <groupId>org.glassfish.expressly</groupId>
            <artifactId>expressly</artifactId>
            <scope>provided</scope>
        </dependency>
        
        <dependency>
            <groupId>commons-io</groupId>
            <artifactId>commons-io</artifactId>
            <!-- no version here as managed in <dependencyManagement> of parent for convergence! -->
        </dependency>
        <dependency>
            <groupId>org.apache.commons</groupId>
            <artifactId>commons-lang3</artifactId>
            <!-- no version here as managed in <dependencyManagement> of parent for convergence! -->
        </dependency>
        <!-- Some utils from commons.lang have been moved to commons-text (especially escapeHtml()) -->
        <dependency>
            <groupId>org.apache.commons</groupId>
            <artifactId>commons-text</artifactId>
            <version>1.10.0</version>
        </dependency>
        <dependency>
            <groupId>org.apache.commons</groupId>
            <artifactId>commons-math</artifactId>
            <version>2.2</version>
        </dependency>
        <dependency>
            <groupId>commons-validator</groupId>
            <artifactId>commons-validator</artifactId>
            <version>1.7</version>
        </dependency>
        
        <dependency>
            <groupId>org.apache.solr</groupId>
            <artifactId>solr-solrj</artifactId>
            <version>8.11.1</version>
        </dependency>
        <dependency>
            <groupId>colt</groupId>
            <artifactId>colt</artifactId>
            <version>1.2.0</version>
        </dependency>
        <!-- fits.jar, not available from network repos, supplied in local_lib -->
        <dependency>
            <groupId>nom.tam.fits</groupId>
            <artifactId>fits</artifactId>
            <version>2012-10-25-generated</version>
        </dependency>
        <dependency>
            <groupId>net.handle</groupId>
            <artifactId>handle</artifactId>
            <version>8.1.1</version>
        </dependency>
        <!-- UNF v5 (buggy), (temporarily) added for testing ingest against DVN v3  - L.A. -->
        <dependency>
            <groupId>edu.harvard.iq.dvn</groupId>
            <artifactId>unf5</artifactId>
            <version>5.0</version>
        </dependency>
        <!-- (new) UNF v6: -->
        <dependency>
            <groupId>org.dataverse</groupId>
            <artifactId>unf</artifactId>
            <version>6.0</version>
        </dependency>
        <!-- Rosuda Rengine and Rserve, packaged by org.nuiton.thirdparty -->
        <!-- TODO: see if there's another, better maintained maven repository for Rosuda libraries? - L.A. -->
        <dependency>
            <groupId>org.nuiton.thirdparty</groupId>
            <artifactId>REngine</artifactId>
            <version>0.6-1</version>
        </dependency>
        <dependency>
            <groupId>org.nuiton.thirdparty</groupId>
            <artifactId>Rserve</artifactId>
            <version>0.6-1</version>
        </dependency>
        <!-- Apache POI - used by ingest to parse MS Excel xslx files -->
        <dependency>
            <groupId>org.apache.poi</groupId>
            <artifactId>poi</artifactId>
            <version>${poi.version}</version>
        </dependency>
        <dependency>
            <groupId>org.apache.poi</groupId>
            <artifactId>poi-ooxml</artifactId>
            <version>${poi.version}</version>
        </dependency>
        <dependency>
            <groupId>org.apache.poi</groupId>
            <artifactId>poi-scratchpad</artifactId>
            <version>${poi.version}</version>
        </dependency>
        <dependency>
            <groupId>org.openpreservation.jhove</groupId>
            <artifactId>jhove-core</artifactId>
            <version>${jhove.version}</version>
        </dependency>
        <dependency>
            <groupId>org.openpreservation.jhove</groupId>
            <artifactId>jhove-modules</artifactId>
            <version>${jhove.version}</version>
        </dependency>
        <dependency>
            <groupId>org.openpreservation.jhove</groupId>
            <artifactId>jhove-ext-modules</artifactId>
            <version>${jhove.version}</version>
        </dependency>
        <!-- JAI (Java Advanced Imaging) jars: -->
        <dependency>
            <groupId>com.github.jai-imageio</groupId>
            <artifactId>jai-imageio-core</artifactId>
            <version>1.3.1</version>
        </dependency>
        <dependency>
            <groupId>org.ocpsoft.rewrite</groupId>
            <artifactId>rewrite-servlet</artifactId>
            <version>6.0.0-SNAPSHOT</version>
        </dependency>
        <dependency>
            <groupId>org.ocpsoft.rewrite</groupId>
            <artifactId>rewrite-config-prettyfaces</artifactId>
            <version>6.0.0-SNAPSHOT</version>
        </dependency>
        <dependency>
            <groupId>edu.ucsb.nceas</groupId>
            <artifactId>ezid</artifactId>
            <version>1.0.0</version>
            <type>jar</type>
        </dependency>
        <dependency>
            <groupId>org.jsoup</groupId>
            <artifactId>jsoup</artifactId>
            <version>1.15.3</version>
        </dependency>
        <dependency>
            <groupId>io.searchbox</groupId>
            <artifactId>jest</artifactId>
            <version>0.1.7</version>
        </dependency>
        <dependency>
            <groupId>commons-codec</groupId>
            <artifactId>commons-codec</artifactId>
            <version>1.15</version>
        </dependency>
        <!-- JavaSwift/JOSS: for accessing OpenStack cloud storage -->
        <dependency>
            <groupId>org.javaswift</groupId>
            <artifactId>joss</artifactId>
            <version>0.10.0</version>
        </dependency>
        <dependency>
            <groupId>org.apache.commons</groupId>
            <artifactId>commons-csv</artifactId>
            <version>1.2</version>
        </dependency>
        <!-- OAuth2 authentication. -->
        <dependency>
            <groupId>com.github.scribejava</groupId>
            <artifactId>scribejava-apis</artifactId>
            <version>6.9.0</version>
        </dependency>
        <!-- OpenID Connect authentication -->
        <dependency>
            <groupId>com.nimbusds</groupId>
            <artifactId>oauth2-oidc-sdk</artifactId>
            <version>10.9.1</version>
        </dependency>
<<<<<<< HEAD
        <!-- Caching library, current main use case is for OIDC authentication -->
        <dependency>
            <groupId>com.github.ben-manes.caffeine</groupId>
            <artifactId>caffeine</artifactId>
            <version>3.1.6</version>
        </dependency>
        
        <!-- New and Improved GDCC XOAI library! --> 
=======
        <!-- New and Improved GDCC XOAI library! -->
>>>>>>> 1c356b44
        <dependency>
            <groupId>io.gdcc</groupId>
            <artifactId>xoai-data-provider</artifactId>
            <version>${gdcc.xoai.version}</version>
        </dependency>
        <dependency>
            <groupId>io.gdcc</groupId>
            <artifactId>xoai-service-provider</artifactId>
            <version>${gdcc.xoai.version}</version>
        </dependency>
        <!-- Added for AutoService -->
        <dependency>
            <groupId>com.google.auto.service</groupId>
            <artifactId>auto-service</artifactId>
            <version>1.0-rc2</version>
            <optional>true</optional>
            <type>jar</type>
        </dependency>
        <!-- For API File Upload: 1 of 2 -->
        <dependency>
            <groupId>org.glassfish.jersey.core</groupId>
            <artifactId>jersey-server</artifactId>
        </dependency>
        <!-- For API File Upload: 2 of 2 -->
        <dependency>
            <groupId>org.glassfish.jersey.media</groupId>
            <artifactId>jersey-media-multipart</artifactId>
        </dependency>
        <dependency>
            <groupId>com.mashape.unirest</groupId>
            <artifactId>unirest-java</artifactId>
            <version>1.4.9</version>
        </dependency>
        <!-- BagIt export -->
        <dependency>
            <groupId>org.apache.commons</groupId>
            <artifactId>commons-compress</artifactId>
            <!-- no version here as managed by <dependencyManagement> above! -->
        </dependency>
        <dependency>
            <groupId>org.duracloud</groupId>
            <artifactId>common</artifactId>
            <version>7.1.1</version>
            <exclusions>
                <exclusion>
                    <groupId>org.slf4j</groupId>
                    <artifactId>log4j-over-slf4j</artifactId>
                </exclusion>
                <exclusion>
                    <groupId>ch.qos.logback</groupId>
                    <artifactId>logback-classic</artifactId>
                </exclusion>
            </exclusions>
        </dependency>
        <dependency>
            <groupId>org.duracloud</groupId>
            <artifactId>storeclient</artifactId>
            <version>7.1.1</version>
            <exclusions>
                <exclusion>
                    <groupId>org.slf4j</groupId>
                    <artifactId>log4j-over-slf4j</artifactId>
                </exclusion>
                <exclusion>
                    <groupId>com.amazonaws</groupId>
                    <artifactId>aws-java-sdk-sqs</artifactId>
                </exclusion>
                <exclusion>
                    <groupId>ch.qos.logback</groupId>
                    <artifactId>logback-classic</artifactId>
                </exclusion>
            </exclusions>
        </dependency>
        <!--  Full text indexing -->
        <dependency>
            <groupId>org.apache.tika</groupId>
            <artifactId>tika-core</artifactId>
            <version>${tika.version}</version>
        </dependency>
        <dependency>
            <groupId>org.apache.tika</groupId>
            <artifactId>tika-parsers-standard-package</artifactId>
            <version>${tika.version}</version>
        </dependency>
        <!-- Named Entity Recognition -->
        <dependency>
            <groupId>org.apache.opennlp</groupId>
            <artifactId>opennlp-tools</artifactId>
            <version>1.9.1</version>
        </dependency>
        <dependency>
          <groupId>com.google.cloud</groupId>
          <artifactId>google-cloud-storage</artifactId>
          <!-- no version here as managed in <dependencyManagement> of parent for convergence! -->
        </dependency>
        <!-- JWT support, currently in DRSSubmitToArchiveCommand-->
        <!-- https://mvnrepository.com/artifact/com.auth0/java-jwt -->
        <dependency>
          <groupId>com.auth0</groupId>
          <artifactId>java-jwt</artifactId>
          <version>3.19.1</version>
        </dependency>
        <!-- https://mvnrepository.com/artifact/io.github.erdtman/java-json-canonicalization -->
        <dependency>
          <groupId>io.github.erdtman</groupId>
          <artifactId>java-json-canonicalization</artifactId>
          <version>1.1</version>
        </dependency>
        <dependency>
            <groupId>edu.ucar</groupId>
            <artifactId>cdm-core</artifactId>
            <version>${netcdf.version}</version>
        </dependency>
        <dependency>
            <groupId>io.gdcc</groupId>
            <artifactId>dataverse-spi</artifactId>
            <version>2.0.0</version>
        </dependency>
        <!-- TESTING DEPENDENCIES -->
        <dependency>
            <groupId>org.junit.jupiter</groupId>
            <artifactId>junit-jupiter</artifactId>
            <version>${junit.jupiter.version}</version>
            <scope>test</scope>
        </dependency>
        <dependency>
            <groupId>junit</groupId>
            <artifactId>junit</artifactId>
            <version>${junit.version}</version>
            <scope>test</scope>
        </dependency>
        <dependency>
            <groupId>org.junit.vintage</groupId>
            <artifactId>junit-vintage-engine</artifactId>
            <version>${junit.vintage.version}</version>
            <scope>test</scope>
        </dependency>
        <dependency>
            <groupId>org.hamcrest</groupId>
            <artifactId>hamcrest-library</artifactId>
            <version>2.2</version>
            <scope>test</scope>
        </dependency>
        <dependency>
            <groupId>org.assertj</groupId>
            <artifactId>assertj-core</artifactId>
            <version>3.20.2</version>
            <scope>test</scope>
        </dependency>
        <dependency>
            <groupId>org.xmlunit</groupId>
            <artifactId>xmlunit-assertj3</artifactId>
            <version>2.8.2</version>
            <scope>test</scope>
        </dependency>
        <dependency>
            <groupId>com.jayway.restassured</groupId>
            <artifactId>rest-assured</artifactId>
            <version>2.4.0</version>
            <scope>test</scope>
        </dependency>
        <dependency>
            <groupId>org.skyscreamer</groupId>
            <artifactId>jsonassert</artifactId>
            <version>1.5.0</version>
            <scope>test</scope>
            <exclusions>
                <exclusion>
                    <groupId>com.vaadin.external.google</groupId>
                    <artifactId>android-json</artifactId>
                </exclusion>
            </exclusions>
        </dependency>
        <dependency>
            <groupId>org.testcontainers</groupId>
            <artifactId>testcontainers</artifactId>
            <scope>test</scope>
        </dependency>
        <dependency>
            <groupId>org.testcontainers</groupId>
            <artifactId>junit-jupiter</artifactId>
            <scope>test</scope>
        </dependency>
        <dependency>
            <groupId>org.testcontainers</groupId>
            <artifactId>postgresql</artifactId>
            <scope>test</scope>
        </dependency>
        <dependency>
            <groupId>com.github.dasniko</groupId>
            <artifactId>testcontainers-keycloak</artifactId>
            <version>2.5.0</version>
            <scope>test</scope>
        </dependency>
        <!--
            Brute force solution until we are on Jakarta EE 10.
            Otherwise, we get very cryptic errors about missing bundle files on test runs.
            See also https://github.com/jakartaee/jakartaee-api/issues/61
        -->
        <dependency>
            <groupId>jakarta.servlet</groupId>
            <artifactId>jakarta.servlet-api</artifactId>
            <version>4.0.4</version>
            <scope>test</scope>
        </dependency>
        
        <dependency>
            <groupId>org.mockito</groupId>
            <artifactId>mockito-core</artifactId>
            <version>${mockito.version}</version>
            <scope>test</scope>
        </dependency>
        <dependency>
            <groupId>org.mockito</groupId>
            <artifactId>mockito-junit-jupiter</artifactId>
            <version>${mockito.version}</version>
            <scope>test</scope>
        </dependency>
        <dependency>
            <groupId>io.smallrye.config</groupId>
            <artifactId>smallrye-config</artifactId>
            <version>${smallrye-mpconfig.version}</version>
            <scope>test</scope>
        </dependency>
        <dependency>
            <groupId>org.htmlunit</groupId>
            <artifactId>htmlunit</artifactId>
            <version>3.2.0</version>
            <scope>test</scope>
        </dependency>
    </dependencies>
    <build>
        <testResources>
            <testResource>
                <directory>${project.basedir}/src/test/resources</directory>
            </testResource>
            <testResource>
                <directory>${project.basedir}/conf/keycloak</directory>
                <targetPath>keycloak</targetPath>
            </testResource>
        </testResources>
        <resources>
            <resource>
                <directory>src/main/java</directory>
                <includes>
                    <include>*.properties</include>
                    <include>**/*.properties</include>
                    <include>**/mime.types</include>
                    <include>**/*.R</include>
                </includes>
            </resource>
            <resource>
                <directory>src/main/resources</directory>
                <includes>
                    <include>**/*.sql</include>
                    <include>**/*.xml</include>
                    <include>**/firstNames/*.*</include>
                    <include>**/*.xsl</include>
                    <include>**/services/*</include>
                </includes>
            </resource>
            <resource>
                <directory>src/main/resources</directory>
                <!-- Filter files matching here for Maven properties and replace -->
                <filtering>true</filtering>
                <includes>
                    <include>**/*.properties</include>
                </includes>
            </resource>
        </resources>
        <plugins>
            <plugin>
                <groupId>org.apache.maven.plugins</groupId>
                <artifactId>maven-compiler-plugin</artifactId>
                <configuration>
                    <release>${target.java.version}</release>
                    <!-- for use with `mvn -DcompilerArgument=-Xlint:unchecked compile` -->
                    <compilerArgument>${compilerArgument}</compilerArgument>
                </configuration>
            </plugin>
            <plugin>
                <groupId>org.apache.maven.plugins</groupId>
                <artifactId>maven-jar-plugin</artifactId>
                <configuration>
                    <archive>
                        <manifest>
                            <addDefaultImplementationEntries>true</addDefaultImplementationEntries>
                            <addDefaultSpecificationEntries>true</addDefaultSpecificationEntries>
                        </manifest>
                    </archive>
                </configuration>
            </plugin>
            <plugin>
                <groupId>org.apache.maven.plugins</groupId>
                <artifactId>maven-war-plugin</artifactId>
                <configuration>
                    <attachClasses>true</attachClasses>
                    <failOnMissingWebXml>false</failOnMissingWebXml>
                    <archive>
                        <manifest>
                            <addDefaultImplementationEntries>true</addDefaultImplementationEntries>
                            <addDefaultSpecificationEntries>true</addDefaultSpecificationEntries>
                        </manifest>
                    </archive>
                </configuration>
            </plugin>
            <plugin>
                <groupId>de.qaware.maven</groupId>
                <artifactId>go-offline-maven-plugin</artifactId>
                <version>1.2.1</version>
                <configuration>
                    <dynamicDependencies>
                    </dynamicDependencies>
                </configuration>
            </plugin>
            <plugin>
                <groupId>org.jacoco</groupId>
                <artifactId>jacoco-maven-plugin</artifactId>
                <executions>
                    <execution>
                        <id>jacoco-initialize</id>
                        <goals>
                            <goal>prepare-agent</goal>
                        </goals>
                        <configuration>
                            <destFile>${project.build.directory}/coverage-reports/jacoco-unit.exec</destFile>
                            <propertyName>surefire.jacoco.args</propertyName>
                        </configuration>
                    </execution>
                    <execution>
                        <id>jacoco-after-unit</id>
                        <phase>test</phase>
                        <goals>
                            <goal>report</goal>
                        </goals>
                        <configuration>
                            <dataFile>${project.build.directory}/coverage-reports/jacoco-unit.exec</dataFile>
                            <outputDirectory>${project.reporting.outputDirectory}/jacoco-unit-test-coverage-report</outputDirectory>
                        </configuration>
                    </execution>
                    <execution>
                        <id>jacoco-initialize-it</id>
                        <phase>pre-integration-test</phase>
                        <goals>
                            <goal>prepare-agent</goal>
                        </goals>
                        <configuration>
                            <destFile>${project.build.directory}/coverage-reports/jacoco-integration.exec</destFile>
                            <propertyName>failsafe.jacoco.args</propertyName>
                            <skip>${skipIntegrationTests}</skip>
                        </configuration>
                    </execution>
                    <execution>
                        <id>jacoco-after-it</id>
                        <phase>post-integration-test</phase>
                        <goals>
                            <goal>report</goal>
                        </goals>
                        <configuration>
                            <dataFile>${project.build.directory}/coverage-reports/jacoco-integration.exec</dataFile>
                            <outputDirectory>${project.reporting.outputDirectory}/jacoco-integration-test-coverage-report</outputDirectory>
                            <skip>${skipIntegrationTests}</skip>
                        </configuration>
                    </execution>
                    <execution>
                        <id>jacoco-merge-unit-and-it</id>
                        <phase>post-integration-test</phase>
                        <goals>
                            <goal>merge</goal>
                        </goals>
                        <configuration>
                            <fileSets>
                                <fileSet>
                                    <directory>${project.build.directory}/coverage-reports/</directory>
                                    <includes>
                                        <include>*.exec</include>
                                    </includes>
                                </fileSet>
                            </fileSets>
                            <destFile>${project.build.directory}/coverage-reports/merged.exec</destFile>
                            <skip>${skipIntegrationTests}</skip>
                        </configuration>
                    </execution>
                    <execution>
                        <id>jacoco-report</id>
                        <phase>post-integration-test</phase>
                        <goals>
                            <goal>report</goal>
                        </goals>
                        <configuration>
                            <dataFile>${project.build.directory}/coverage-reports/merged.exec</dataFile>
                            <outputDirectory>${project.reporting.outputDirectory}/jacoco-merged-test-coverage-report</outputDirectory>
                            <skip>${skipIntegrationTests}</skip>
                        </configuration>
                    </execution>
                </executions>
            </plugin>
            <plugin>
                <groupId>org.eluder.coveralls</groupId>
                <artifactId>coveralls-maven-plugin</artifactId>
                <version>4.3.0</version>
                <dependencies>
                    <dependency>
                        <groupId>javax.xml.bind</groupId>
                        <artifactId>jaxb-api</artifactId>
                        <version>2.3.1</version>
                    </dependency>
                </dependencies>
                <configuration>
                    <jacocoReports>${project.reporting.outputDirectory}/jacoco-merged-test-coverage-report/jacoco.xml</jacocoReports>
                </configuration>
            </plugin>
            <plugin>
                <groupId>org.apache.maven.plugins</groupId>
                <artifactId>maven-surefire-plugin</artifactId>
                <configuration>
                    <!-- https://stackoverflow.com/questions/46177921/how-to-run-unit-tests-in-excludedgroups-in-maven -->
                    <!-- testsToExclude come from the profile-->
                    <excludedGroups>${testsToExclude}</excludedGroups>
                    <skip>${skipUnitTests}</skip>
                    <argLine>${surefire.jacoco.args} ${argLine}</argLine>
                </configuration>
            </plugin>
            <!-- Run mvn verify to execute these Testcontainers based integration tests. Needs Docker! -->
            <plugin>
                <groupId>org.apache.maven.plugins</groupId>
                <artifactId>maven-failsafe-plugin</artifactId>
                <configuration>
                    <groups>testcontainers</groups>
                    <argLine>${failsafe.jacoco.args} ${argLine}</argLine>
                    <skip>${skipIntegrationTests}</skip>
                </configuration>
                <executions>
                    <execution>
                        <goals>
                            <goal>integration-test</goal>
                            <goal>verify</goal>
                        </goals>
                    </execution>
                </executions>
            </plugin>
            <plugin>
                <groupId>org.apache.maven.plugins</groupId>
                <artifactId>maven-checkstyle-plugin</artifactId>
                <configuration>
                    <configLocation>checkstyle.xml</configLocation>
                    <encoding>UTF-8</encoding>
                    <consoleOutput>true</consoleOutput>
                </configuration>
            </plugin>
        </plugins>
    </build>
    <profiles>
        <profile>
            <id>dev</id>
            <activation>
                <!-- https://stackoverflow.com/questions/11824328/default-build-profile-for-maven -->
                <!-- We set dev to true to developers don't have to run non-essential tests over and over. -->
                <activeByDefault>true</activeByDefault>
            </activation>
            <properties>
                <testsToExclude>edu.harvard.iq.dataverse.NonEssentialTests</testsToExclude>
            </properties>
        </profile>
        <profile>
            <id>all-unit-tests</id>
        </profile>
        <!-- TODO: Add a profile to run API tests (integration tests that end in IT.java. See conf/docker-aio/run-test-suite.sh -->
        <profile>
            <id>ct</id>
            <properties>
                <!-- Let's go FAST here - building the image should be quick to do by default. -->
                <skipUnitTests>true</skipUnitTests>
                <skipIntegrationTests>true</skipIntegrationTests>
                <!-- Once we truly run tests with Testcontainers, this should be switch to "docker", activating ITs -->
                <packaging.type>docker-build</packaging.type>
                <postgresql.server.version>13</postgresql.server.version>
            
                <app.image>gdcc/dataverse:${app.image.tag}</app.image>
                <app.image.tag>unstable</app.image.tag>
                <base.image>gdcc/base:${base.image.tag}</base.image>
                <base.image.tag>unstable</base.image.tag>
                <conf.image>gdcc/configbaker:${conf.image.tag}</conf.image>
                <conf.image.tag>${app.image.tag}</conf.image.tag>
    
                <docker.platforms></docker.platforms>
            
                <!-- Variables as used in docker-compose.yml -->
                <APP_IMAGE>${app.image}</APP_IMAGE>
                <POSTGRES_VERSION>${postgresql.server.version}</POSTGRES_VERSION>
                <SOLR_VERSION>${solr.version}</SOLR_VERSION>
                <DATAVERSE_DB_USER>dataverse</DATAVERSE_DB_USER>
            </properties>
        
            <build>
                <plugins>
                    <!-- Build the exploded WAR target directory -->
                    <plugin>
                        <groupId>org.apache.maven.plugins</groupId>
                        <artifactId>maven-war-plugin</artifactId>
                        <executions>
                            <execution>
                                <phase>prepare-package</phase>
                                <goals>
                                    <goal>exploded</goal>
                                </goals>
                            </execution>
                        </executions>
                        <configuration>
                        </configuration>
                    </plugin>
                
                    <!-- Build image via Docker Maven Plugin -->
                    <plugin>
                        <groupId>io.fabric8</groupId>
                        <artifactId>docker-maven-plugin</artifactId>
                        <extensions>true</extensions>
                        <configuration>
                            <images>
                                <!-- Dataverse Application image -->
                                <image>
                                    <alias>dev_dataverse</alias>
                                    <name>${app.image}</name>
                                    <build>
                                        <buildx>
                                            <platforms>
                                                <platform>${docker.platforms}</platform>
                                            </platforms>
                                        </buildx>
                                        <dockerFile>Dockerfile</dockerFile>
                                        <args>
                                            <BASE_IMAGE>${base.image}</BASE_IMAGE>
                                        </args>
                                        <filter>@</filter>
                                        <assembly>
                                            <descriptor>assembly.xml</descriptor>
                                        </assembly>
                                    </build>
                                    
                                    <run>
                                    </run>
                                    
                                    <external>
                                        <type>compose</type>
                                        <basedir>${project.basedir}</basedir>
                                        <composeFile>docker-compose-dev.yml</composeFile>
                                    </external>
                                </image>
                                
                                <image>
                                    <alias>dev_bootstrap</alias>
                                    <name>${conf.image}</name>
                                    <build>
                                        <buildx>
                                            <platforms>
                                                <platform>${docker.platforms}</platform>
                                            </platforms>
                                        </buildx>
                                        <dockerFile>${project.basedir}/modules/container-configbaker/Dockerfile</dockerFile>
                                        <args>
                                            <SOLR_VERSION>${SOLR_VERSION}</SOLR_VERSION>
                                        </args>
                                        <filter>@</filter>
                                        <assembly>
                                            <descriptor>${project.basedir}/modules/container-configbaker/assembly.xml</descriptor>
                                        </assembly>
                                    </build>
                                    
                                    <!--
                                        We skip the run here as it is already included in the external run config
                                        above for the main image via the docker-compose file. Even if using
                                        -Ddocker.filter=dev_bootstrap, the run config from above is still enforced.
                                    -->
                                    <run>
                                        <skip>true</skip>
                                    </run>
                                </image>
                            </images>
                            <autoCreateCustomNetworks>true</autoCreateCustomNetworks>
                        </configuration>
                    </plugin>
                    <plugin>
                        <groupId>org.apache.maven.plugins</groupId>
                        <artifactId>maven-failsafe-plugin</artifactId>
                        <version>${maven-failsafe-plugin.version}</version>
                        <configuration>
                            <groups>end2end</groups>
                            <systemPropertyVariables>
                                <postgresql.server.version>${postgresql.server.version}</postgresql.server.version>
                            </systemPropertyVariables>
                            <skip>${skipIntegrationTests}</skip>
                        </configuration>
                        <executions>
                            <execution>
                                <goals>
                                    <goal>integration-test</goal>
                                    <goal>verify</goal>
                                </goals>
                            </execution>
                        </executions>
                    </plugin>
                </plugins>
            </build>
        </profile>
    </profiles>
</project><|MERGE_RESOLUTION|>--- conflicted
+++ resolved
@@ -415,7 +415,6 @@
             <artifactId>oauth2-oidc-sdk</artifactId>
             <version>10.9.1</version>
         </dependency>
-<<<<<<< HEAD
         <!-- Caching library, current main use case is for OIDC authentication -->
         <dependency>
             <groupId>com.github.ben-manes.caffeine</groupId>
@@ -423,10 +422,7 @@
             <version>3.1.6</version>
         </dependency>
         
-        <!-- New and Improved GDCC XOAI library! --> 
-=======
         <!-- New and Improved GDCC XOAI library! -->
->>>>>>> 1c356b44
         <dependency>
             <groupId>io.gdcc</groupId>
             <artifactId>xoai-data-provider</artifactId>
