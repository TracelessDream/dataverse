<?xml version="1.0" encoding="UTF-8"?>
<project xmlns="http://maven.apache.org/POM/4.0.0" xmlns:xsi="http://www.w3.org/2001/XMLSchema-instance" xsi:schemaLocation="http://maven.apache.org/POM/4.0.0 http://maven.apache.org/xsd/maven-4.0.0.xsd">
    <modelVersion>4.0.0</modelVersion>

    <groupId>edu.harvard.iq</groupId>
    <artifactId>dataverse</artifactId>
<<<<<<< HEAD
    <version>4.9.3-tdl</version>
=======
    <version>4.9.4</version>
>>>>>>> 57b3b7e2
    <packaging>war</packaging>

    <name>dataverse</name>

    <properties>
        <endorsed.dir>${project.build.directory}/endorsed</endorsed.dir>
	<project.build.sourceEncoding>UTF-8</project.build.sourceEncoding>
	<additionalparam>-Xdoclint:none</additionalparam>
        <aws.version>1.11.172</aws.version>
        <project.timezone>UTC</project.timezone>
        <project.language>en</project.language>
        <project.region>US</project.region>
        <!--
            Moving this from plugin config to global config, because of GH-5122.
            This seems to play well with NetBeans 8.2, IDEA 2018.1 and mvn including compatibility with JaCoCo.
        -->
        <argLine>-Duser.timezone=${project.timezone} -Dfile.encoding=${project.build.sourceEncoding} -Duser.language=${project.language} -Duser.region=${project.region}</argLine>
    
        <junit.version>4.12</junit.version>
        <junit.jupiter.version>5.3.1</junit.jupiter.version>
        <junit.vintage.version>5.3.1</junit.vintage.version>
        <junit.platform.version>1.3.1</junit.platform.version>
    </properties>

    <repositories>
        <repository>
            <id>prime-repo</id>
            <name>PrimeFaces Maven Repository</name>
            <url>http://repository.primefaces.org</url>
            <layout>default</layout>
        </repository>
        <!-- Geo Toolkit repository is need to obtain the JAI (advanced imaging) libraries; since Oracle kind of abandoned that project, the jars seem to have disappeared from the central repository as well. -->
        <repository>
            <id>geotk-repo</id>
            <name>Geo Toolkit Maven Repository</name>
            <url>http://maven.geotoolkit.org</url>
            <layout>default</layout>
        </repository>
        <repository>
            <id>central-repo</id>
            <name>Central Repository</name>
            <url>http://repo1.maven.org/maven2</url>
            <layout>default</layout>
        </repository>
        <repository>
            <id>dvn.private</id>
            <name>Local repository for hosting jars not available from network repositories.</name>
            <url>file://${project.basedir}/local_lib</url>
        </repository>
        <repository>
            <id>dataone.org</id>
            <url>http://maven.dataone.org</url>
            <releases>
                <enabled>true</enabled>
            </releases>
            <snapshots>
                <enabled>true</enabled>
            </snapshots>
        </repository>

    </repositories>
  
    <!--            Due to our old version of glassfish and its version of jackson,
                we are pointing to an aws sdk with unique references to needed libraries.
                If we update glassfish, we should return to the normal sdk as well. -->  
    <dependencies>
        <dependency>
            <groupId>org.passay</groupId>
            <artifactId>passay</artifactId>
            <version>1.1.0</version>
        </dependency>
        <dependency>
            <groupId>org.junit.jupiter</groupId>
            <artifactId>junit-jupiter-api</artifactId>
            <version>${junit.jupiter.version}</version>
            <scope>test</scope>
        </dependency>
        <dependency>
            <groupId>junit</groupId>
            <artifactId>junit</artifactId>
            <version>${junit.version}</version>
            <scope>test</scope>
        </dependency>
        <dependency>
            <groupId>org.junit.jupiter</groupId>
            <artifactId>junit-jupiter-engine</artifactId>
            <version>${junit.jupiter.version}</version>
        </dependency>
        <dependency>
            <groupId>org.junit.vintage</groupId>
            <artifactId>junit-vintage-engine</artifactId>
            <version>${junit.vintage.version}</version>
        </dependency>
        <dependency>
            <groupId>org.glassfish</groupId>
            <artifactId>javax.json</artifactId>
            <version>1.0.4</version>
            <scope>test</scope>
        </dependency>
        <dependency>
            <groupId>org.apache.httpcomponents</groupId>
            <artifactId>httpclient</artifactId>
            <version>4.5.5</version>
        </dependency>
        <dependency>
            <groupId>org.apache.httpcomponents</groupId>
            <artifactId>httpcore</artifactId>
            <version>4.4.9</version>
        </dependency>
        <!-- BEGIN Data Deposit API v1 (SWORD v2) -->
        <dependency>
            <groupId>org.swordapp</groupId>
            <artifactId>sword2-server</artifactId>
            <version>1.0</version>
            <type>jar</type>
            <classifier>classes</classifier>
        </dependency>
        <dependency>
            <groupId>org.swordapp</groupId>
            <artifactId>sword2-server</artifactId>
            <!--
            Built from https://github.com/IQSS/swordv2-java-server-library
            to return a proper SWORD error message rather than a Glassfish
            Exception per https://github.com/IQSS/dataverse/issues/893
            If the fix is merged upstream at
            https://github.com/swordapp/JavaServer2.0/issues/6
            we can switch back to the official SWORD library.
            -->
            <version>1.1-SNAPSHOT</version>
            <type>war</type>
        </dependency>
        <dependency>
            <groupId>com.amazonaws</groupId>
            <artifactId>aws-java-sdk-bundle</artifactId>
            <version>${aws.version}</version>
        </dependency>
        <dependency>
            <!-- required by org.swordapp.server.sword2-server -->
            <groupId>org.apache.abdera</groupId>
            <artifactId>abdera-core</artifactId>
            <version>1.1.3</version>
        </dependency>
        <dependency>
            <!-- required by org.swordapp.server.sword2-server -->
            <groupId>org.apache.abdera</groupId>
            <artifactId>abdera-parser</artifactId>
            <version>1.1.3</version>
        </dependency>
        <dependency>
            <!-- required by org.swordapp.server.sword2-server -->
            <groupId>commons-fileupload</groupId>
            <artifactId>commons-fileupload</artifactId>
            <version>1.3.3</version>
        </dependency>
        <dependency>
            <groupId>com.google.code.gson</groupId>
            <artifactId>gson</artifactId>
            <version>2.2.4</version>
            <scope>compile</scope>
        </dependency>
        <dependency>
            <!-- required by org.swordapp.server.sword2-server -->
            <groupId>xom</groupId>
            <artifactId>xom</artifactId>
            <version>1.1</version>
        </dependency>
        <!-- END Data Deposit API v1 (SWORD v2) -->
        <dependency>
            <!-- There are later versions of this lib available at jitpack.io,
                 but it seemed better to not add another repo. -->
            <groupId>org.everit.json</groupId>
            <artifactId>org.everit.json.schema</artifactId>
            <version>1.5.1</version>
        </dependency>
        <dependency>
            <groupId>org.mindrot</groupId>
            <artifactId>jbcrypt</artifactId>
            <version>0.3m</version>
        </dependency>
        <dependency>
            <groupId>com.google.guava</groupId>
            <artifactId>guava</artifactId>
            <version>16.0.1</version>
            <type>jar</type>
        </dependency>
        <dependency>
            <groupId>javax</groupId>
            <artifactId>javaee-api</artifactId>
            <version>7.0</version>
            <scope>provided</scope>
        </dependency>
        <dependency>
            <groupId>javax</groupId>
            <artifactId>javaee-web-api</artifactId>
            <version>7.0</version>
            <scope>provided</scope>
        </dependency>
        <dependency>
            <groupId>org.primefaces</groupId>
            <artifactId>primefaces</artifactId>
            <version>6.2</version>
        </dependency>
        <dependency>
            <groupId>org.primefaces.themes</groupId>
            <artifactId>all-themes</artifactId>
            <version>1.0.10</version>
        </dependency>
        <dependency>
            <groupId>org.atmosphere</groupId>
            <artifactId>atmosphere-runtime</artifactId>
            <version>2.4.2</version>
        </dependency>
        <dependency>
            <groupId>org.omnifaces</groupId>
            <artifactId>omnifaces</artifactId>
            <version>1.7</version> <!-- Or 1.8-SNAPSHOT -->
        </dependency>
        <dependency>
            <groupId>org.hibernate</groupId>
            <artifactId>hibernate-validator</artifactId>
            <version>5.0.3.Final</version>
        </dependency>
        <dependency>
            <groupId>commons-lang</groupId>
            <artifactId>commons-lang</artifactId>
            <version>2.6</version>
        </dependency>
        <dependency>
            <groupId>org.apache.solr</groupId>
            <artifactId>solr-solrj</artifactId>
            <version>7.3.0</version>
        </dependency>
        <dependency>
            <groupId>org.apache.commons</groupId>
            <artifactId>commons-math</artifactId>
            <version>2.2</version>
        </dependency>
        <dependency>
            <groupId>commons-validator</groupId>
            <artifactId>commons-validator</artifactId>
            <version>1.6</version>
        </dependency>
        <dependency>
            <groupId>colt</groupId>
            <artifactId>colt</artifactId>
            <version>1.2.0</version>
        </dependency>
        <!-- fits.jar, not available from network repos, supplied in local_lib -->
        <dependency>
            <groupId>nom.tam.fits</groupId>
            <artifactId>fits</artifactId>
            <version>2012-10-25-generated</version>
        </dependency>
        <dependency>
            <groupId>net.handle</groupId>
            <artifactId>handle</artifactId>
            <version>2006-06-16-generated</version>
        </dependency>
        <!-- UNF v5 (buggy), (temporarily) added for testing ingest against DVN v3  - L.A. -->
        <dependency>
            <groupId>edu.harvard.iq.dvn</groupId>
            <artifactId>unf5</artifactId>
            <version>5.0</version>
        </dependency>
        <!-- (new) UNF v6: -->
        <dependency>
            <groupId>org.dataverse</groupId>
            <artifactId>unf</artifactId>
            <version>6.0</version>
        </dependency>
        <!-- Rosuda Rengine and Rserve, packaged by org.nuiton.thirdparty -->
        <!-- TODO: see if there's another, better maintained maven repository for Rosuda libraries? - L.A. -->
        <dependency>
            <groupId>org.nuiton.thirdparty</groupId>
            <artifactId>REngine</artifactId>
            <version>0.6-1</version>
        </dependency>
        <dependency>
            <groupId>org.nuiton.thirdparty</groupId>
            <artifactId>Rserve</artifactId>
            <version>0.6-1</version>
        </dependency>
        <!-- Apache POI - used by ingest to parse MS Excel xslx files -->
        <dependency>
            <groupId>org.apache.poi</groupId>
            <artifactId>poi</artifactId>
            <version>3.10-FINAL</version>
        </dependency>
        <dependency>
            <groupId>org.apache.poi</groupId>
            <artifactId>poi-ooxml</artifactId>
            <version>3.10-FINAL</version>
        </dependency>
        <dependency>
            <groupId>org.apache.poi</groupId>
            <artifactId>poi-examples</artifactId>
            <version>3.10-FINAL</version>
        </dependency>
        <dependency>
            <groupId>edu.harvard.hul.ois.jhove</groupId>
            <artifactId>jhove</artifactId>
            <version>1.11.0</version>
        </dependency>
        <dependency>
            <groupId>edu.harvard.hul.ois.jhove</groupId>
            <artifactId>jhove-module</artifactId>
            <version>1.11.0</version>
        </dependency>
        <dependency>
            <groupId>edu.harvard.hul.ois.jhove</groupId>
            <artifactId>jhove-handler</artifactId>
            <version>1.11.0</version>
        </dependency>
        <!-- JAI (Java Advanced Imaging) jars: -->
        <dependency>
            <groupId>javax.media</groupId>
            <artifactId>jai_imageio</artifactId>
            <version>1.1.1</version>
        </dependency>
        <dependency>
            <groupId>javax.media</groupId>
            <artifactId>jai_core</artifactId>
            <version>1.1.3</version>
        </dependency>
        <dependency>
            <groupId>javax.media</groupId>
            <artifactId>jai_codec</artifactId>
            <version>1.1.3</version>
        </dependency>
        <dependency>
            <groupId>org.ocpsoft.rewrite</groupId>
            <artifactId>rewrite-servlet</artifactId>
            <version>3.4.2.Final</version>
        </dependency>
        <dependency>
            <groupId>org.ocpsoft.rewrite</groupId>
            <artifactId>rewrite-config-prettyfaces</artifactId>
            <version>3.4.2.Final</version>
        </dependency>
        <dependency>
            <groupId>edu.ucsb.nceas</groupId>
            <artifactId>ezid</artifactId>
            <version>1.0.0</version>
            <type>jar</type>
        </dependency>
        <dependency>
            <groupId>org.jsoup</groupId>
            <artifactId>jsoup</artifactId>
            <version>1.8.3</version>
        </dependency>
        <dependency>
            <groupId>com.jayway.restassured</groupId>
            <artifactId>rest-assured</artifactId>
            <version>2.4.0</version>
            <scope>test</scope>
        </dependency>
        <dependency>
            <groupId>org.jacoco</groupId>
            <artifactId>jacoco-maven-plugin</artifactId>
            <version>0.7.5.201505241946</version>
        </dependency>
        <!-- Added specific versionf of SLF4J jars; otherwise we end up with
        conflicting versions of slf4j-api and slf4j-log4j12, loaded as
        dependencies for different packages; which was causing some incompatibility
        issues -L.A. 4.3 -->
        <dependency>
            <groupId>org.slf4j</groupId>
            <artifactId>slf4j-api</artifactId>
            <version>1.7.7</version>
        </dependency>
        <dependency>
            <groupId>org.slf4j</groupId>
            <artifactId>slf4j-log4j12</artifactId>
            <version>1.7.7</version>
        </dependency>
        <dependency>
            <groupId>org.mockito</groupId>
            <artifactId>mockito-core</artifactId>
            <version>2.22.0</version>
            <scope>test</scope>
        </dependency>
        <!-- Added for DataCite -->
        <!--dependency>
            <groupId>org.slf4j</groupId>
            <artifactId>slf4j-log4j12</artifactId>
            <version>1.6.1</version>
        </dependency -->
        <dependency>
            <groupId>axis</groupId>
            <artifactId>axis</artifactId>
            <version>1.4</version>
        </dependency>
        <dependency>
            <groupId>io.searchbox</groupId>
            <artifactId>jest</artifactId>
            <version>0.1.7</version>
        </dependency>
        <dependency>
            <groupId>commons-codec</groupId>
            <artifactId>commons-codec</artifactId>
            <version>1.9</version>
        </dependency>
	<!-- JavaSwift/JOSS: for accessing OpenStack cloud storage -->
        <dependency>
            <groupId>org.javaswift</groupId>
            <artifactId>joss</artifactId>
            <version>0.10.0</version>
        </dependency>
        <dependency>
            <groupId>com.maxmind.geoip2</groupId>
            <artifactId>geoip2</artifactId>
            <version>2.3.1</version>
        </dependency>
        <dependency>
            <groupId>org.apache.commons</groupId>
            <artifactId>commons-csv</artifactId>
            <version>1.2</version>
        </dependency>
        <dependency>
            <groupId>net.sf.ehcache</groupId>
            <artifactId>ehcache</artifactId>
            <version>2.10.1</version>
        </dependency>
        <dependency>
            <groupId>log4j</groupId>
            <artifactId>log4j</artifactId>
            <version>1.2.17</version>
        </dependency>
        <!-- OAuth2 authentication. -->
        <dependency>
            <groupId>com.github.scribejava</groupId>
            <artifactId>scribejava-apis</artifactId>
            <version>3.1.0</version>
        </dependency>
	<!-- EXPERIMENTAL: -->
	<!-- lyncode xoai OAI-PMH implementation: -->
	<!-- unfortunately, their 4.10 version -->
	<!-- is still buggy. As an experiment, I'm using -->
	<!-- a patched version I built locally. -->
	<!-- (pull requests pending - L.A. -->
	<dependency>
	  <groupId>com.lyncode</groupId>
	  <artifactId>xoai-common</artifactId>
	  <version>4.1.0-header-patch</version>
	</dependency>
	<dependency>
	  <groupId>com.lyncode</groupId>
	  <artifactId>xoai-data-provider</artifactId>
	  <version>4.1.0-header-patch</version>
	</dependency>
        <dependency>
	  <groupId>com.lyncode</groupId>
	  <artifactId>xoai-service-provider</artifactId>
	  <version>4.1.0-header-patch</version>
	</dependency>
        <!-- Added for AutoService -->
        <dependency>
            <groupId>com.google.auto.service</groupId>
            <artifactId>auto-service</artifactId>
            <version>1.0-rc2</version>
            <optional>true</optional>
            <type>jar</type>
        </dependency>
        <!-- For API File Upload: 1 of 2 -->
        <dependency>
           <groupId>org.glassfish.jersey.containers</groupId>
           <artifactId>jersey-container-servlet</artifactId>
           <version>2.23.2</version>
       </dependency>
        <!-- For API File Upload: 2 of 2 -->
       <dependency>
           <groupId>org.glassfish.jersey.media</groupId>
           <artifactId>jersey-media-multipart</artifactId>
           <version>2.23.2</version>
       </dependency>
        <dependency>
            <groupId>com.mashape.unirest</groupId>
            <artifactId>unirest-java</artifactId>
            <version>1.4.9</version>
        </dependency>
    </dependencies>

    <build>
<!--        <testResources>
            <testResource>
                <directory>${project.basedir}/src/main/resources</directory>
            </testResource>
        </testResources>-->
<!--        <testResources>
            <testResource>
              <directory>${project.basedir}/src/test/java</directory>
              <excludes>
                  <exclude>**/*.java</exclude>
              </excludes>
            </testResource>
            <testResource>
              <directory>${project.basedir}/src/test/resources</directory>
            </testResource>
          </testResources>-->
        <resources>
            <resource>
                <directory>src/main/java</directory>
                <includes>
                    <include>*.properties</include>
                    <include>**/mime.types</include>
                    <include>**/*.R</include>
                </includes>
            </resource>
            <resource>
                <directory>src/main/resources</directory>
                <includes>
                    <include>**/*.xml</include>
                </includes>
            </resource>
        </resources>
        <plugins>
            <plugin>
                <groupId>org.apache.maven.plugins</groupId>
                <artifactId>maven-compiler-plugin</artifactId>
                <version>3.1</version>
                <configuration>
                    <source>1.8</source>
                    <target>1.8</target>
                    <compilerArguments>
                        <endorseddirs>${endorsed.dir}</endorseddirs>
                    </compilerArguments>
                    <!-- for use with `mvn -DcompilerArgument=-Xlint:unchecked compile` -->
                    <compilerArgument>${compilerArgument}</compilerArgument>
                </configuration>
            </plugin>
            <plugin>
                <groupId>org.apache.maven.plugins</groupId>
                <artifactId>maven-jar-plugin</artifactId>
                <version>2.3</version>
                <configuration>
                    <archive>
                        <manifest>
                            <addDefaultImplementationEntries>true</addDefaultImplementationEntries>
                            <addDefaultSpecificationEntries>true</addDefaultSpecificationEntries>
                        </manifest>
                    </archive>
                </configuration>
            </plugin>
            <plugin>
                <groupId>org.apache.maven.plugins</groupId>
                <artifactId>maven-war-plugin</artifactId>
                <version>2.3</version>
                <configuration>
		    <attachClasses>true</attachClasses>
                    <failOnMissingWebXml>false</failOnMissingWebXml>
                    <archive>
                        <manifest>
                            <addDefaultImplementationEntries>true</addDefaultImplementationEntries>
                            <addDefaultSpecificationEntries>true</addDefaultSpecificationEntries>
                        </manifest>
                    </archive>
                </configuration>
            </plugin>
            <plugin>
                <groupId>org.apache.maven.plugins</groupId>
                <artifactId>maven-dependency-plugin</artifactId>
                <version>2.6</version>
                <executions>
                    <execution>
                        <phase>validate</phase>
                        <goals>
                            <goal>copy</goal>
                        </goals>
                        <configuration>
                            <outputDirectory>${endorsed.dir}</outputDirectory>
                            <silent>true</silent>
                            <artifactItems>
                                <artifactItem>
                                    <groupId>javax</groupId>
                                    <artifactId>javaee-endorsed-api</artifactId>
                                    <version>7.0</version>
                                    <type>jar</type>
                                </artifactItem>
                            </artifactItems>
                        </configuration>
                    </execution>
                </executions>
            </plugin>
            <plugin>
                <groupId>org.jacoco</groupId>
                <artifactId>jacoco-maven-plugin</artifactId>
                <version>0.7.5.201505241946</version>
                <configuration>
                    <destfile>${basedir}/target/coverage-reports/jacoco-unit.exec</destfile>
                    <datafile>${basedir}/target/coverage-reports/jacoco-unit.exec</datafile>
                </configuration>
                <executions>
                    <execution>
                        <id>jacoco-initialize</id>
                        <goals>
                            <goal>prepare-agent</goal>
                        </goals>
                    </execution>
                    <execution>
                        <id>jacoco-site</id>
                        <phase>package</phase>
                        <goals>
                            <goal>report</goal>
                        </goals>
                    </execution>
                </executions>
            </plugin>
            <plugin>
                <groupId>org.eluder.coveralls</groupId>
                <artifactId>coveralls-maven-plugin</artifactId>
                <version>4.0.0</version>
            </plugin>
            <!-- v4.8: The truezip-maven-plugin below deletes two copies of a file that the AWS SDK bundle
            includes called javamail.providers which breaks system emails. TODO: make our own AWS SDK without Amazon SES.
            - bsilverstein 8/8/2017 -->
            <plugin>
                <groupId>org.codehaus.mojo</groupId>
                <artifactId>truezip-maven-plugin</artifactId>
                <version>1.1</version>
                <executions>
                    <execution>
                        <id>remove-javamail-providers-from-exploded</id>
                        <goals>
                            <goal>remove</goal>
                        </goals>
                        <phase>package</phase>
                        <configuration>
                            <fileset>
                                <directory>target/dataverse-${project.version}/WEB-INF/lib/aws-java-sdk-bundle-${aws.version}.jar/META-INF</directory>
                                <includes>
                                    <include>javamail.providers</include>
                                </includes>
                            </fileset>
                        </configuration>
                    </execution>
                    <execution>
                        <id>remove-javamail-providers-from-war</id>
                        <goals>
                            <goal>remove</goal>
                        </goals>
                        <phase>package</phase>
                        <configuration>
                            <fileset>
                                <directory>target/dataverse-${project.version}.war/WEB-INF/lib/aws-java-sdk-bundle-${aws.version}.jar/META-INF</directory>
                                <includes>
                                    <include>javamail.providers</include>
                                </includes>
                            </fileset>
                        </configuration>
                    </execution>
                </executions>
            </plugin>
            <plugin>
                <!-- https://stackoverflow.com/questions/46177921/how-to-run-unit-tests-in-excludedgroups-in-maven -->
                <artifactId>maven-surefire-plugin</artifactId>
                <version>2.22.0</version>
                <configuration>
                    <!-- testsToExclude come from the profile-->
                    <excludedGroups>${testsToExclude}</excludedGroups>
                </configuration>
            </plugin>
            <plugin>
                <groupId>org.apache.maven.plugins</groupId>
                <artifactId>maven-checkstyle-plugin</artifactId>
                <version>3.0.0</version>
                <configuration>
                    <configLocation>checkstyle.xml</configLocation>
                    <encoding>UTF-8</encoding>
                    <consoleOutput>true</consoleOutput>
                </configuration>
            </plugin>
        </plugins>
    </build>
    <profiles>
      <profile>
        <id>dev</id>
        <activation>
            <!-- https://stackoverflow.com/questions/11824328/default-build-profile-for-maven -->
            <!-- We set dev to true to developers don't have to run non-essential tests over and over. -->
          <activeByDefault>true</activeByDefault>
        </activation>
        <properties>
            <testsToExclude>edu.harvard.iq.dataverse.NonEssentialTests</testsToExclude>
        </properties>
      </profile>
      <profile>
        <id>all-unit-tests</id>
      </profile>
      <!-- TODO: Add a profile to run API tests (integration tests that end in IT.java. See conf/docker-aio/run-test-suite.sh -->
    </profiles>
</project><|MERGE_RESOLUTION|>--- conflicted
+++ resolved
@@ -4,11 +4,7 @@
 
     <groupId>edu.harvard.iq</groupId>
     <artifactId>dataverse</artifactId>
-<<<<<<< HEAD
-    <version>4.9.3-tdl</version>
-=======
-    <version>4.9.4</version>
->>>>>>> 57b3b7e2
+    <version>4.9.4-tdl</version>
     <packaging>war</packaging>
 
     <name>dataverse</name>
