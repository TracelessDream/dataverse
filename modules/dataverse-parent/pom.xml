<project xmlns="http://maven.apache.org/POM/4.0.0" xmlns:xsi="http://www.w3.org/2001/XMLSchema-instance"
         xsi:schemaLocation="http://maven.apache.org/POM/4.0.0 http://maven.apache.org/xsd/maven-4.0.0.xsd;">
    <modelVersion>4.0.0</modelVersion>
 
    <groupId>edu.harvard.iq</groupId>
    <artifactId>dataverse-parent</artifactId>
    <version>${revision}</version>
    <packaging>pom</packaging>
 
    <name>dataverse-parent</name>
    <url>https://dataverse.org</url>
    
    <modules>
        <module>../../pom.xml</module>
        <module>../../scripts/zipdownload</module>
        <module>../container-base</module>
        <module>../dataverse-spi</module>
    </modules>
    
    <!-- Transitive dependencies, bigger library "bill of materials" (BOM) and
         versions of dependencies used both directly and transitive are managed here. -->
    <dependencyManagement>
        <dependencies>
            
            <!-- MAJOR SYSTEM COMPONENTS, BOMs -->
            
            <dependency>
                <groupId>fish.payara.api</groupId>
                <artifactId>payara-bom</artifactId>
                <version>${payara.version}</version>
                <type>pom</type>
                <scope>import</scope>
            </dependency>
            <dependency>
                <groupId>com.amazonaws</groupId>
                <artifactId>aws-java-sdk-bom</artifactId>
                <version>${aws.version}</version>
                <type>pom</type>
                <scope>import</scope>
            </dependency>
            <dependency>
                <groupId>com.google.cloud</groupId>
                <artifactId>google-cloud-bom</artifactId>
                <version>${google.cloud.version}</version>
                <type>pom</type>
                <scope>import</scope>
            </dependency>
            
            <!-- BASIC LIBRARIES / LOGGING / ... -->
    
            <dependency>
                <groupId>org.postgresql</groupId>
                <artifactId>postgresql</artifactId>
                <version>${postgresql.version}</version>
            </dependency>
            <dependency>
                <groupId>commons-logging</groupId>
                <artifactId>commons-logging</artifactId>
                <version>${commons.logging.version}</version>
            </dependency>
            <dependency>
                <groupId>org.apache.commons</groupId>
                <artifactId>commons-lang3</artifactId>
                <version>${commons.lang3.version}</version>
            </dependency>
            <!-- Dependency of SolrJ, DuraCloud & used by ourselves -->
            <dependency>
                <groupId>org.apache.httpcomponents</groupId>
                <artifactId>httpclient</artifactId>
                <version>${apache.httpcomponents.client.version}</version>
            </dependency>
            <!-- Dependency of SolrJ, Tika, RestAssured, DuraCloud - added here for convergence reasons -->
            <dependency>
                <groupId>org.apache.httpcomponents</groupId>
                <artifactId>httpmime</artifactId>
                <version>${apache.httpcomponents.client.version}</version>
            </dependency>
            <!-- Dependency of SolrJ, DuraCloud Store Client & used in our codebase -->
            <dependency>
                <groupId>org.apache.httpcomponents</groupId>
                <artifactId>httpcore</artifactId>
                <version>${apache.httpcomponents.core.version}</version>
            </dependency>
            
            <!-- Dependency of Tika, Sword2-server, JOSS (Swift), DuraCloud, Lyncode XOAI -->
            <dependency>
                <groupId>commons-io</groupId>
                <artifactId>commons-io</artifactId>
                <version>${commons.io.version}</version>
            </dependency>
            <!-- Dependency of Sword2-server, Apache POI and in our own codebase -->
            <dependency>
                <groupId>org.apache.commons</groupId>
                <artifactId>commons-compress</artifactId>
                <version>${commons.compress.version}</version>
            </dependency>
            
            <!-- Dependency of A LOT of libraries. Ensuring convergence here. -->
            <dependency>
                <groupId>org.slf4j</groupId>
                <artifactId>slf4j-api</artifactId>
                <version>${slf4j.version}</version>
            </dependency>
            <dependency>
                <groupId>org.slf4j</groupId>
                <artifactId>slf4j-jdk14</artifactId>
                <version>${slf4j.version}</version>
            </dependency>
            <dependency>
                <groupId>org.slf4j</groupId>
                <artifactId>jcl-over-slf4j</artifactId>
                <version>${slf4j.version}</version>
            </dependency>
            <dependency>
                <groupId>org.slf4j</groupId>
                <artifactId>jul-to-slf4j</artifactId>
                <version>${slf4j.version}</version>
            </dependency>
            
            <!-- TESTING DEPENDENCIES -->
            
            <dependency>
                <groupId>org.testcontainers</groupId>
                <artifactId>testcontainers-bom</artifactId>
                <version>${testcontainers.version}</version>
                <scope>import</scope>
                <type>pom</type>
            </dependency>
        </dependencies>
    </dependencyManagement>
 
    <properties>
        <!-- This is a special Maven property name, do not change! -->
        <revision>6.0</revision>
    
        <target.java.version>17</target.java.version>
        <project.build.sourceEncoding>UTF-8</project.build.sourceEncoding>
        <additionalparam>-Xdoclint:none</additionalparam>
        <!-- Needed to avoid IDEA IDE compilation failures. See commits in GH #5059 -->
        <compilerArgument></compilerArgument>
        <project.timezone>UTC</project.timezone>
        <project.language>en</project.language>
        <project.region>US</project.region>
        <!--
            Moving this from plugin config to global config, because of GH-5122.
            This seems to play well with NetBeans 8.2, IDEA 2018.1 and mvn including compatibility with JaCoCo.
        -->
        <argLine>-Duser.timezone=${project.timezone} -Dfile.encoding=${project.build.sourceEncoding} -Duser.language=${project.language} -Duser.region=${project.region}</argLine>
    
        <!-- Major system components and dependencies -->
        <payara.version>6.2023.8</payara.version>
        <postgresql.version>42.6.0</postgresql.version>
        <solr.version>9.3.0</solr.version>
        <aws.version>1.12.290</aws.version>
        <google.cloud.version>0.177.0</google.cloud.version>
    
        <!-- Basic libs, logging -->
        <jakartaee-api.version>8.0.0</jakartaee-api.version>
        <slf4j.version>1.7.35</slf4j.version>
        <commons.io.version>2.11.0</commons.io.version>
        <commons.logging.version>1.2</commons.logging.version>
        <commons.lang3.version>3.12.0</commons.lang3.version>
        <commons.compress.version>1.21</commons.compress.version>
        <apache.httpcomponents.client.version>4.5.13</apache.httpcomponents.client.version>
        <apache.httpcomponents.core.version>4.4.14</apache.httpcomponents.core.version>
        
        <!-- NEW gdcc XOAI library implementation -->
        <gdcc.xoai.version>5.1.0</gdcc.xoai.version>
    
        <!-- Testing dependencies -->
        <testcontainers.version>1.15.0</testcontainers.version>
        <smallrye-mpconfig.version>2.10.1</smallrye-mpconfig.version>
        
        <junit.jupiter.version>5.10.0</junit.jupiter.version>
        <mockito.version>5.4.0</mockito.version>
        
        <checkstyle.version>9.3</checkstyle.version>
        
        <!-- Official Maven Plugins -->
        <maven-compiler-plugin.version>3.8.1</maven-compiler-plugin.version>
        <maven-jar-plugin.version>3.2.2</maven-jar-plugin.version>
        <maven-war-plugin.version>3.3.2</maven-war-plugin.version>
        <maven-dependency-plugin.version>3.2.0</maven-dependency-plugin.version>
        <maven-install-plugin.version>3.0.0-M1</maven-install-plugin.version>
        <maven-surefire-plugin.version>3.0.0-M5</maven-surefire-plugin.version>
        <maven-failsafe-plugin.version>3.0.0-M5</maven-failsafe-plugin.version>
        <maven-assembly-plugin.version>3.3.0</maven-assembly-plugin.version>
        <maven-release-plugin.version>3.0.0-M7</maven-release-plugin.version>
        <maven-gpg-plugin.version>3.0.1</maven-gpg-plugin.version>
        <maven-site-plugin.version>4.0.0-M4</maven-site-plugin.version>
        <maven-source-plugin.version>3.2.1</maven-source-plugin.version>
        <maven-javadoc-plugin.version>3.4.1</maven-javadoc-plugin.version>
        <maven-flatten-plugin.version>1.3.0</maven-flatten-plugin.version>
        <maven-enforcer-plugin.version>3.3.0</maven-enforcer-plugin.version>
        
        <maven-checkstyle-plugin.version>3.1.2</maven-checkstyle-plugin.version>
        <nexus-staging-plugin.version>1.6.13</nexus-staging-plugin.version>
        <pomchecker-maven-plugin.version>1.7.0</pomchecker-maven-plugin.version>
        
        <!-- Container related -->
<<<<<<< HEAD
        <fabric8-dmp.version>0.43.0</fabric8-dmp.version>

        <!-- Persistence -->
        <querydsl.version>5.0.0</querydsl.version>
=======
        <fabric8-dmp.version>0.43.4</fabric8-dmp.version>
>>>>>>> 7b0bdc85
    </properties>
    
    <pluginRepositories>
        <pluginRepository>
            <id>central</id>
            <name>Central Repository</name>
            <url>https://repo.maven.apache.org/maven2</url>
            <layout>default</layout>
            <snapshots>
                <enabled>false</enabled>
            </snapshots>
            <releases>
                <updatePolicy>never</updatePolicy>
            </releases>
        </pluginRepository>
    </pluginRepositories>
    
    <build>
        <pluginManagement>
            <plugins>
                <plugin>
                    <groupId>org.apache.maven.plugins</groupId>
                    <artifactId>maven-compiler-plugin</artifactId>
                    <version>${maven-compiler-plugin.version}</version>
                </plugin>
                <plugin>
                    <groupId>org.apache.maven.plugins</groupId>
                    <artifactId>maven-jar-plugin</artifactId>
                    <version>${maven-jar-plugin.version}</version>
                </plugin>
                <plugin>
                    <groupId>org.apache.maven.plugins</groupId>
                    <artifactId>maven-war-plugin</artifactId>
                    <version>${maven-war-plugin.version}</version>
                </plugin>
                <plugin>
                    <groupId>org.apache.maven.plugins</groupId>
                    <artifactId>maven-dependency-plugin</artifactId>
                    <version>${maven-dependency-plugin.version}</version>
                </plugin>
                <plugin>
                    <groupId>org.apache.maven.plugins</groupId>
                    <artifactId>maven-install-plugin</artifactId>
                    <version>${maven-install-plugin.version}</version>
                </plugin>
                <plugin>
                    <groupId>org.apache.maven.plugins</groupId>
                    <artifactId>maven-surefire-plugin</artifactId>
                    <version>${maven-surefire-plugin.version}</version>
                </plugin>
                <plugin>
                    <groupId>org.apache.maven.plugins</groupId>
                    <artifactId>maven-failsafe-plugin</artifactId>
                    <version>${maven-failsafe-plugin.version}</version>
                </plugin>
                <plugin>
                    <groupId>org.apache.maven.plugins</groupId>
                    <artifactId>maven-enforcer-plugin</artifactId>
                    <version>${maven-enforcer-plugin.version}</version>
                </plugin>
                <plugin>
                    <groupId>org.apache.maven.plugins</groupId>
                    <artifactId>maven-checkstyle-plugin</artifactId>
                    <version>${maven-checkstyle-plugin.version}</version>
                    <dependencies>
                        <dependency>
                            <groupId>com.puppycrawl.tools</groupId>
                            <artifactId>checkstyle</artifactId>
                            <version>${checkstyle.version}</version>
                        </dependency>
                    </dependencies>
                </plugin>
                <plugin>
                    <groupId>io.fabric8</groupId>
                    <artifactId>docker-maven-plugin</artifactId>
                    <version>${fabric8-dmp.version}</version>
                </plugin>
                <plugin>
                    <groupId>org.apache.maven.plugins</groupId>
                    <artifactId>maven-site-plugin</artifactId>
                    <version>${maven-site-plugin.version}</version>
                </plugin>
                <plugin>
                    <groupId>org.apache.maven.plugins</groupId>
                    <artifactId>maven-source-plugin</artifactId>
                    <version>${maven-source-plugin.version}</version>
                </plugin>
                <plugin>
                    <groupId>org.apache.maven.plugins</groupId>
                    <artifactId>maven-javadoc-plugin</artifactId>
                    <version>${maven-javadoc-plugin.version}</version>
                </plugin>
                <plugin>
                    <groupId>org.apache.maven.plugins</groupId>
                    <artifactId>maven-gpg-plugin</artifactId>
                    <version>${maven-gpg-plugin.version}</version>
                </plugin>
                <plugin>
                    <groupId>org.codehaus.mojo</groupId>
                    <artifactId>flatten-maven-plugin</artifactId>
                    <version>${maven-flatten-plugin.version}</version>
                </plugin>
                <plugin>
                    <groupId>org.kordamp.maven</groupId>
                    <artifactId>pomchecker-maven-plugin</artifactId>
                    <version>${pomchecker-maven-plugin.version}</version>
                </plugin>
                <plugin>
                    <groupId>org.sonatype.plugins</groupId>
                    <artifactId>nexus-staging-maven-plugin</artifactId>
                    <version>${nexus-staging-plugin.version}</version>
                </plugin>
                <plugin>
                    <groupId>org.apache.maven.plugins</groupId>
                    <artifactId>maven-release-plugin</artifactId>
                    <version>${maven-release-plugin.version}</version>
                </plugin>
            </plugins>
        </pluginManagement>
        <plugins>
            <plugin>
                <groupId>org.apache.maven.plugins</groupId>
                <artifactId>maven-enforcer-plugin</artifactId>
                <executions>
                    <execution>
                        <id>no-junit4</id>
                        <phase>generate-test-resources</phase>
                        <goals>
                            <goal>enforce</goal>
                        </goals>
                        <configuration>
                            <rules>
                                <bannedDependencies>
                                    <excludes>
                                        <exclude>junit:junit:*:*:test</exclude>
                                        <exclude>org.junit:junit:*:*:test</exclude>
                                        <exclude>org.junit.vintage:*:*:*:test</exclude>
                                    </excludes>
                                </bannedDependencies>
                            </rules>
                        </configuration>
                    </execution>
                    <execution>
                        <id>general-reqs</id>
                        <goals>
                            <goal>enforce</goal>
                        </goals>
                        <phase>initialize</phase>
                        <configuration>
                            <rules>
                                <banDuplicatePomDependencyVersions/>
                                <requireJavaVersion>
                                    <version>[${target.java.version}.0,)</version>
                                </requireJavaVersion>
                            </rules>
                        </configuration>
                    </execution>
                </executions>
            </plugin>
        </plugins>
    </build>
    
    <!--Maven checks for dependencies from these repos in the order shown in the pom.xml
        This isn't well documented and seems to change between maven versions -MAD 4.9.4 -->
    <repositories>
        <repository>
            <id>payara-nexus-artifacts</id>
            <name>Payara Nexus Artifacts</name>
            <url>https://nexus.payara.fish/repository/payara-artifacts</url>
            <releases>
                <enabled>true</enabled>
            </releases>
            <snapshots>
                <enabled>false</enabled>
            </snapshots>
        </repository>
        <!-- This repository is about to being phased out. See https://github.com/payara/Payara_PatchedProjects/issues/366 -->
        <repository>
            <id>payara-patched-externals</id>
            <name>Payara Patched Externals</name>
            <url>https://raw.github.com/payara/Payara_PatchedProjects/master</url>
            <releases>
                <enabled>true</enabled>
            </releases>
            <snapshots>
                <enabled>false</enabled>
            </snapshots>
        </repository>
        <repository>
            <id>central-repo</id>
            <name>Central Repository</name>
            <url>https://repo1.maven.org/maven2</url>
            <layout>default</layout>
        </repository>
        <repository>
            <id>prime-repo</id>
            <name>PrimeFaces Maven Repository</name>
            <url>https://repository.primefaces.org</url>
            <layout>default</layout>
        </repository>
        <repository>
            <id>dataone.org</id>
            <url>https://maven.dataone.org</url>
            <releases>
                <enabled>true</enabled>
            </releases>
            <snapshots>
                <enabled>true</enabled>
            </snapshots>
        </repository>
        <repository>
            <id>unidata-all</id>
            <name>Unidata All</name>
            <url>https://artifacts.unidata.ucar.edu/repository/unidata-all/</url>
        </repository>
        <!-- Uncomment when using snapshot releases from Maven Central -->
        <repository>
            <id>oss-sonatype</id>
            <name>oss-sonatype</name>
            <url>
                https://oss.sonatype.org/content/repositories/snapshots/
            </url>
            <snapshots>
                <enabled>true</enabled>
            </snapshots>
        </repository>
        <repository>
            <id>s01-oss-sonatype</id>
            <name>s01-oss-sonatype</name>
            <url>
                https://s01.oss.sonatype.org/content/repositories/snapshots/
            </url>
            <snapshots>
                <enabled>true</enabled>
            </snapshots>
        </repository>
        <!-- -->
    </repositories>
    
    <profiles>
        <profile>
            <id>ct</id>
            <properties>
                <!--
                    With moving to Payara 6, we are aligned with containers and classic install again.
                -->
                <!-- <payara.version>5.2022.5</payara.version> -->
            </properties>
    
            <build>
                <plugins>
                    <!-- This will get the current commit id to include in image tags of container builds as Maven properties -->
                    <plugin>
                        <groupId>io.github.git-commit-id</groupId>
                        <artifactId>git-commit-id-maven-plugin</artifactId>
                        <version>5.0.0</version>
                        <executions>
                            <execution>
                                <id>retrieve-git-details</id>
                                <goals>
                                    <goal>revision</goal>
                                </goals>
                                <phase>initialize</phase>
                            </execution>
                        </executions>
                        <configuration>
                            <dotGitDirectory>${project.basedir}/../../.git</dotGitDirectory>
                            <dateFormatTimeZone>UTC</dateFormatTimeZone>
                            <abbrevLength>8</abbrevLength>
                            <verbose>false</verbose>
                        </configuration>
                    </plugin>
                </plugins>
            </build>
            
        </profile>
    </profiles>
    
</project><|MERGE_RESOLUTION|>--- conflicted
+++ resolved
@@ -198,14 +198,10 @@
         <pomchecker-maven-plugin.version>1.7.0</pomchecker-maven-plugin.version>
         
         <!-- Container related -->
-<<<<<<< HEAD
-        <fabric8-dmp.version>0.43.0</fabric8-dmp.version>
+        <fabric8-dmp.version>0.43.4</fabric8-dmp.version>
 
         <!-- Persistence -->
         <querydsl.version>5.0.0</querydsl.version>
-=======
-        <fabric8-dmp.version>0.43.4</fabric8-dmp.version>
->>>>>>> 7b0bdc85
     </properties>
     
     <pluginRepositories>
