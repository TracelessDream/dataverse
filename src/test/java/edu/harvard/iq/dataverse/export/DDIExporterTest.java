package edu.harvard.iq.dataverse.export;

import com.google.gson.Gson;
import edu.harvard.iq.dataverse.ControlledVocabularyValue;
import edu.harvard.iq.dataverse.DatasetFieldType;
import edu.harvard.iq.dataverse.DatasetFieldType.FieldType;
import edu.harvard.iq.dataverse.branding.BrandingUtilTest;
import edu.harvard.iq.dataverse.export.ddi.DdiExportUtil;
import edu.harvard.iq.dataverse.mocks.MockDatasetFieldSvc;
import edu.harvard.iq.dataverse.DatasetVersion;
import edu.harvard.iq.dataverse.settings.SettingsServiceBean;
import edu.harvard.iq.dataverse.util.json.JsonParseException;
import edu.harvard.iq.dataverse.util.json.JsonParser;
import edu.harvard.iq.dataverse.util.xml.XmlPrinter;
import java.io.ByteArrayOutputStream;
import java.io.File;
import java.io.IOException;
import java.io.StringReader;
import java.nio.charset.StandardCharsets;
import java.nio.file.Files;
import java.nio.file.Path;
import java.nio.file.Paths;
import java.util.Arrays;
import java.util.HashSet;
import java.util.Set;
import java.util.logging.Logger;
import javax.json.Json;
import javax.json.JsonObject;
import javax.json.JsonReader;
import static org.junit.jupiter.api.Assertions.assertFalse;
import static org.junit.jupiter.api.Assertions.assertTrue;
import org.junit.jupiter.api.BeforeAll;
import org.junit.jupiter.api.AfterAll;
import org.junit.jupiter.api.Test;
import org.mockito.Mockito;
import org.xmlunit.assertj3.XmlAssert;

public class DDIExporterTest {

    private static final Logger logger = Logger.getLogger(DDIExporterTest.class.getCanonicalName());
    private static final SettingsServiceBean settingsService = Mockito.mock(SettingsServiceBean.class);
    private static final MockDatasetFieldSvc datasetFieldTypeSvc = new MockDatasetFieldSvc();
    private static final Gson gson = new Gson();
    
    /*
     * Setup and teardown mocks for BrandingUtil for atomicity.
     * Setup the mocked DatasetFieldSvc
     * Setup and teardown the mocked SettingsServiceBean
     */
    @BeforeAll
    private static void setUpAll() {
        BrandingUtilTest.setupMocks();
        mockDatasetFieldSvc();
        DdiExportUtil.injectSettingsService(settingsService);
    }
    @AfterAll
    private static void tearDownAll() {
        BrandingUtilTest.tearDownMocks();
        DdiExportUtil.injectSettingsService(null);
    }

    @Test
    public void testExportDataset() throws JsonParseException, IOException, ExportException {
        //given
        String datasetDtoJsonString = Files.readString(Path.of("src/test/java/edu/harvard/iq/dataverse/export/ddi/dataset-finch1.json"), StandardCharsets.UTF_8);
        
        JsonObject datasetDtoJson = Json.createReader(new StringReader(datasetDtoJsonString)).readObject();
        DatasetVersion datasetVersion = gson.fromJson(datasetDtoJson.getJsonObject("datasetVersion").toString(), DatasetVersion.class);
        
        //when
        ByteArrayOutputStream byteArrayOutputStream = new ByteArrayOutputStream();
        new DDIExporter().exportDataset(datasetVersion, datasetDtoJson, byteArrayOutputStream);

        // then
        String xml = XmlPrinter.prettyPrintXml(byteArrayOutputStream.toString(StandardCharsets.UTF_8));
        XmlAssert.assertThat(xml).isInvalid();
        logger.severe("DDIExporterTest.testExportDataset() creates XML but it's invalid. Fixing in DDIExportUtil required.");
    }

    @Test
    public void testExportDatasetContactEmailPresent() throws Exception {
        File datasetVersionJson = new File("src/test/java/edu/harvard/iq/dataverse/export/ddi/datasetContactEmailPresent.json");
        String datasetVersionAsJson = new String(Files.readAllBytes(Paths.get(datasetVersionJson.getAbsolutePath())));

        JsonReader jsonReader = Json.createReader(new StringReader(datasetVersionAsJson));
        JsonObject json = jsonReader.readObject();
        JsonParser jsonParser = new JsonParser(datasetFieldTypeSvc, null, null);
        DatasetVersion version = jsonParser.parseDatasetVersion(json.getJsonObject("datasetVersion"));
        ByteArrayOutputStream byteArrayOutputStream = new ByteArrayOutputStream();
        DDIExporter instance = new DDIExporter();
        instance.exportDataset(version, json, byteArrayOutputStream);

        logger.fine(XmlPrinter.prettyPrintXml(byteArrayOutputStream.toString()));
        assertTrue(byteArrayOutputStream.toString().contains("finch@mailinator.com"));

    }

<<<<<<< HEAD
    @Before
    public void setUp() {
        datasetFieldTypeSvc = new MockDatasetFieldSvc();
        datasetFieldTypeSvc.setMetadataBlock("citation");
=======
    @Test
    public void testExportDatasetContactEmailAbsent() throws Exception {
        File datasetVersionJson = new File("src/test/java/edu/harvard/iq/dataverse/export/ddi/datasetContactEmailAbsent.json");
        String datasetVersionAsJson = new String(Files.readAllBytes(Paths.get(datasetVersionJson.getAbsolutePath())));
>>>>>>> 7fd59a58

        JsonReader jsonReader = Json.createReader(new StringReader(datasetVersionAsJson));
        JsonObject json = jsonReader.readObject();
//        JsonParser jsonParser = new JsonParser(datasetFieldTypeSvc, null, settingsSvc);
        JsonParser jsonParser = new JsonParser(datasetFieldTypeSvc, null, null);
        DatasetVersion version = jsonParser.parseDatasetVersion(json.getJsonObject("datasetVersion"));
        ByteArrayOutputStream byteArrayOutputStream = new ByteArrayOutputStream();
        DDIExporter instance = new DDIExporter();
        instance.exportDataset(version, json, byteArrayOutputStream);

        logger.fine(XmlPrinter.prettyPrintXml(byteArrayOutputStream.toString()));
        assertFalse(byteArrayOutputStream.toString().contains("finch@mailinator.com"));

    }
    
    private static void mockDatasetFieldSvc() {
        DatasetFieldType titleType = datasetFieldTypeSvc.add(new DatasetFieldType("title", FieldType.TEXTBOX, false));
        DatasetFieldType authorType = datasetFieldTypeSvc.add(new DatasetFieldType("author", FieldType.TEXT, true));
        Set<DatasetFieldType> authorChildTypes = new HashSet<>();
        authorChildTypes.add(datasetFieldTypeSvc.add(new DatasetFieldType("authorName", FieldType.TEXT, false)));
        authorChildTypes.add(datasetFieldTypeSvc.add(new DatasetFieldType("authorAffiliation", FieldType.TEXT, false)));
        authorChildTypes.add(datasetFieldTypeSvc.add(new DatasetFieldType("authorIdentifier", FieldType.TEXT, false)));
        DatasetFieldType authorIdentifierSchemeType = datasetFieldTypeSvc.add(new DatasetFieldType("authorIdentifierScheme", FieldType.TEXT, false));
        authorIdentifierSchemeType.setAllowControlledVocabulary(true);
        authorIdentifierSchemeType.setControlledVocabularyValues(Arrays.asList(
            // Why aren't these enforced? Should be ORCID, etc.
            new ControlledVocabularyValue(1l, "ark", authorIdentifierSchemeType),
            new ControlledVocabularyValue(2l, "doi", authorIdentifierSchemeType),
            new ControlledVocabularyValue(3l, "url", authorIdentifierSchemeType)
        ));
        authorChildTypes.add(datasetFieldTypeSvc.add(authorIdentifierSchemeType));
        for (DatasetFieldType t : authorChildTypes) {
            t.setParentDatasetFieldType(authorType);
        }
        authorType.setChildDatasetFieldTypes(authorChildTypes);
    
        DatasetFieldType datasetContactType = datasetFieldTypeSvc.add(new DatasetFieldType("datasetContact", FieldType.TEXT, true));
        Set<DatasetFieldType> datasetContactTypes = new HashSet<>();
        datasetContactTypes.add(datasetFieldTypeSvc.add(new DatasetFieldType("datasetContactEmail", FieldType.TEXT, false)));
        datasetContactTypes.add(datasetFieldTypeSvc.add(new DatasetFieldType("datasetContactName", FieldType.TEXT, false)));
        datasetContactTypes.add(datasetFieldTypeSvc.add(new DatasetFieldType("datasetContactAffiliation", FieldType.TEXT, false)));
        for (DatasetFieldType t : datasetContactTypes) {
            t.setParentDatasetFieldType(datasetContactType);
        }
        datasetContactType.setChildDatasetFieldTypes(datasetContactTypes);
    
        DatasetFieldType dsDescriptionType = datasetFieldTypeSvc.add(new DatasetFieldType("dsDescription", FieldType.TEXT, true));
        Set<DatasetFieldType> dsDescriptionTypes = new HashSet<>();
        dsDescriptionTypes.add(datasetFieldTypeSvc.add(new DatasetFieldType("dsDescriptionValue", FieldType.TEXT, false)));
        for (DatasetFieldType t : dsDescriptionTypes) {
            t.setParentDatasetFieldType(dsDescriptionType);
        }
        dsDescriptionType.setChildDatasetFieldTypes(dsDescriptionTypes);
    
        DatasetFieldType keywordType = datasetFieldTypeSvc.add(new DatasetFieldType("keyword", DatasetFieldType.FieldType.TEXT, true));
        DatasetFieldType descriptionType = datasetFieldTypeSvc.add(new DatasetFieldType("description", DatasetFieldType.FieldType.TEXTBOX, false));
    
        DatasetFieldType subjectType = datasetFieldTypeSvc.add(new DatasetFieldType("subject", DatasetFieldType.FieldType.TEXT, true));
        subjectType.setAllowControlledVocabulary(true);
        subjectType.setControlledVocabularyValues(Arrays.asList(
            new ControlledVocabularyValue(1l, "mgmt", subjectType),
            new ControlledVocabularyValue(2l, "law", subjectType),
            new ControlledVocabularyValue(3l, "cs", subjectType)
        ));
    
        DatasetFieldType pubIdType = datasetFieldTypeSvc.add(new DatasetFieldType("publicationIdType", DatasetFieldType.FieldType.TEXT, false));
        pubIdType.setAllowControlledVocabulary(true);
        pubIdType.setControlledVocabularyValues(Arrays.asList(
            new ControlledVocabularyValue(1l, "ark", pubIdType),
            new ControlledVocabularyValue(2l, "doi", pubIdType),
            new ControlledVocabularyValue(3l, "url", pubIdType)
        ));
    
        DatasetFieldType compoundSingleType = datasetFieldTypeSvc.add(new DatasetFieldType("coordinate", DatasetFieldType.FieldType.TEXT, true));
        Set<DatasetFieldType> childTypes = new HashSet<>();
        childTypes.add(datasetFieldTypeSvc.add(new DatasetFieldType("lat", DatasetFieldType.FieldType.TEXT, false)));
        childTypes.add(datasetFieldTypeSvc.add(new DatasetFieldType("lon", DatasetFieldType.FieldType.TEXT, false)));
    
        for (DatasetFieldType t : childTypes) {
            t.setParentDatasetFieldType(compoundSingleType);
        }
        compoundSingleType.setChildDatasetFieldTypes(childTypes);
    }
}<|MERGE_RESOLUTION|>--- conflicted
+++ resolved
@@ -95,17 +95,10 @@
 
     }
 
-<<<<<<< HEAD
-    @Before
-    public void setUp() {
-        datasetFieldTypeSvc = new MockDatasetFieldSvc();
-        datasetFieldTypeSvc.setMetadataBlock("citation");
-=======
     @Test
     public void testExportDatasetContactEmailAbsent() throws Exception {
         File datasetVersionJson = new File("src/test/java/edu/harvard/iq/dataverse/export/ddi/datasetContactEmailAbsent.json");
         String datasetVersionAsJson = new String(Files.readAllBytes(Paths.get(datasetVersionJson.getAbsolutePath())));
->>>>>>> 7fd59a58
 
         JsonReader jsonReader = Json.createReader(new StringReader(datasetVersionAsJson));
         JsonObject json = jsonReader.readObject();
@@ -188,5 +181,7 @@
             t.setParentDatasetFieldType(compoundSingleType);
         }
         compoundSingleType.setChildDatasetFieldTypes(childTypes);
+        
+        datasetFieldTypeSvc.setMetadataBlock("citation");
     }
 }