--- conflicted
+++ resolved
@@ -31,12 +31,8 @@
 import java.util.Set;
 import java.util.logging.Logger;
 import javax.json.JsonObject;
-<<<<<<< HEAD
-=======
-import javax.json.JsonReader;
 
 import edu.harvard.iq.dataverse.util.testing.JvmSetting;
->>>>>>> ecc23c0e
 import org.junit.jupiter.api.BeforeAll;
 import org.junit.jupiter.api.AfterAll;
 import org.junit.jupiter.api.Test;
@@ -75,45 +71,10 @@
      * 
      */
     @Test
-<<<<<<< HEAD
+    @JvmSetting(key = JvmSettings.SITE_URL, value = "https://librascholar.org")
     public void testExportDataset() throws JsonParseException, ParseException, IOException {
         File datasetVersionJson = new File("src/test/resources/json/dataset-finch2.json");
         String datasetVersionAsJson = new String(Files.readAllBytes(Paths.get(datasetVersionJson.getAbsolutePath())));
-=======
-    @JvmSetting(key = JvmSettings.SITE_URL, value = "https://librascholar.org")
-    public void testExportDataset() throws Exception {
-        File datasetVersionJson = new File("src/test/resources/json/dataset-finch2.json");
-        String datasetVersionAsJson = new String(Files.readAllBytes(Paths.get(datasetVersionJson.getAbsolutePath())));
-        License license = new License("CC0 1.0", "You can copy, modify, distribute and perform the work, even for commercial purposes, all without asking permission.", URI.create("http://creativecommons.org/publicdomain/zero/1.0/"), URI.create("/resources/images/cc0.png"), true, 1l);
-        license.setDefault(true);
-
-        JsonReader jsonReader1 = Json.createReader(new StringReader(datasetVersionAsJson));
-        JsonObject json1 = jsonReader1.readObject();
-        JsonParser jsonParser = new JsonParser(datasetFieldTypeSvc, null, settingsService, licenseService);
-        DatasetVersion version = jsonParser.parseDatasetVersion(json1.getJsonObject("datasetVersion"));
-        version.setVersionState(DatasetVersion.VersionState.RELEASED);
-        SimpleDateFormat dateFmt = new SimpleDateFormat("yyyyMMdd");
-        Date publicationDate = dateFmt.parse("19551105");
-        version.setReleaseTime(publicationDate);
-        version.setVersionNumber(1l);
-        TermsOfUseAndAccess terms = new TermsOfUseAndAccess();
-        terms.setLicense(license);
-        version.setTermsOfUseAndAccess(terms);
-
-        Dataset dataset = new Dataset();
-        dataset.setProtocol("doi");
-        dataset.setAuthority("10.5072/FK2");
-        dataset.setIdentifier("IMK5A4");
-        dataset.setPublicationDate(new Timestamp(publicationDate.getTime()));
-        version.setDataset(dataset);
-        Dataverse dataverse = new Dataverse();
-        dataverse.setName("LibraScholar");
-        dataset.setOwner(dataverse);
-        boolean hideFileUrls = false;
-        if (hideFileUrls) {
-            System.setProperty(FILES_HIDE_SCHEMA_DOT_ORG_DOWNLOAD_URLS, "true");
-        }
->>>>>>> ecc23c0e
 
         JsonObject json = JsonUtil.getJsonObject(datasetVersionAsJson);
         JsonObject json2 = createExportFromJson(json);
@@ -220,7 +181,6 @@
         Dataverse dataverse = new Dataverse();
         dataverse.setName("LibraScholar");
         dataset.setOwner(dataverse);
-        System.setProperty(SITE_URL, "https://librascholar.org");
         boolean hideFileUrls = false;
         if (hideFileUrls) {
             System.setProperty(FILES_HIDE_SCHEMA_DOT_ORG_DOWNLOAD_URLS, "true");
