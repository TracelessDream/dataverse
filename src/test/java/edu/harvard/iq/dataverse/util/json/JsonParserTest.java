/*
 *  (C) Michael Bar-Sinai
 */

package edu.harvard.iq.dataverse.util.json;

import edu.harvard.iq.dataverse.ControlledVocabularyValue;
import edu.harvard.iq.dataverse.Dataset;
import edu.harvard.iq.dataverse.DatasetField;
import edu.harvard.iq.dataverse.DatasetFieldCompoundValue;
import edu.harvard.iq.dataverse.DatasetFieldServiceBean;
import edu.harvard.iq.dataverse.DatasetFieldType;
import edu.harvard.iq.dataverse.DatasetFieldType.FieldType;
import edu.harvard.iq.dataverse.DatasetFieldValue;
import edu.harvard.iq.dataverse.DatasetVersion;
import edu.harvard.iq.dataverse.Dataverse;
import edu.harvard.iq.dataverse.DataverseTheme.Alignment;
import edu.harvard.iq.dataverse.authorization.groups.impl.ipaddress.IpGroup;
import edu.harvard.iq.dataverse.authorization.groups.impl.ipaddress.IpGroupProvider;
import edu.harvard.iq.dataverse.authorization.groups.impl.ipaddress.ip.IpAddress;
import edu.harvard.iq.dataverse.authorization.groups.impl.ipaddress.ip.IpAddressRange;
<<<<<<< HEAD
=======
import edu.harvard.iq.dataverse.authorization.users.GuestUser;
import edu.harvard.iq.dataverse.engine.command.DataverseRequest;
>>>>>>> ecde0990
import edu.harvard.iq.dataverse.settings.SettingsServiceBean;
import java.io.IOException;
import java.io.InputStream;
import java.io.InputStreamReader;
import java.io.StringReader;
import java.text.ParseException;
import java.util.Arrays;
import java.util.Calendar;
import java.util.Collections;
import java.util.Date;
import java.util.HashMap;
import java.util.HashSet;
import java.util.Iterator;
import java.util.LinkedList;
import java.util.List;
import java.util.Map;
import java.util.Set;
import java.util.TimeZone;
import javax.json.Json;
import javax.json.JsonObject;
import javax.json.JsonReader;
import org.junit.AfterClass;
import static org.junit.Assert.assertEquals;
import static org.junit.Assert.assertFalse;
import static org.junit.Assert.assertTrue;
import org.junit.Before;
import org.junit.BeforeClass;
import org.junit.Test;

/**
 *
 * @author michael
 */
public class JsonParserTest {
    
    MockDatasetFieldSvc datasetFieldTypeSvc = null;
    MockSettingsSvc settingsSvc = null;
    DatasetFieldType keywordType;
    DatasetFieldType descriptionType;
    DatasetFieldType subjectType;
    DatasetFieldType pubIdType;
    DatasetFieldType compoundSingleType;
    JsonParser sut;
    
    public JsonParserTest() {
    }
    
    @BeforeClass
    public static void setUpClass() {
    }
    
    @AfterClass
    public static void tearDownClass() {
    }
    
    @Before
    public void setUp() {
        datasetFieldTypeSvc = new MockDatasetFieldSvc();

        keywordType = datasetFieldTypeSvc.add(new DatasetFieldType("keyword", FieldType.TEXT, true));
        descriptionType = datasetFieldTypeSvc.add( new DatasetFieldType("description", FieldType.TEXTBOX, false) );
        
        subjectType = datasetFieldTypeSvc.add(new DatasetFieldType("subject", FieldType.TEXT, true));
        subjectType.setAllowControlledVocabulary(true);
        subjectType.setControlledVocabularyValues( Arrays.asList( 
                new ControlledVocabularyValue(1l, "mgmt", subjectType),
                new ControlledVocabularyValue(2l, "law", subjectType),
                new ControlledVocabularyValue(3l, "cs", subjectType)
        ));
        
        pubIdType = datasetFieldTypeSvc.add(new DatasetFieldType("publicationIdType", FieldType.TEXT, false));
        pubIdType.setAllowControlledVocabulary(true);
        pubIdType.setControlledVocabularyValues( Arrays.asList( 
                new ControlledVocabularyValue(1l, "ark", pubIdType),
                new ControlledVocabularyValue(2l, "doi", pubIdType),
                new ControlledVocabularyValue(3l, "url", pubIdType)
        ));
        
        compoundSingleType = datasetFieldTypeSvc.add(new DatasetFieldType("coordinate", FieldType.TEXT, true));
        Set<DatasetFieldType> childTypes = new HashSet<>();
        childTypes.add( datasetFieldTypeSvc.add(new DatasetFieldType("lat", FieldType.TEXT, false)) );
        childTypes.add( datasetFieldTypeSvc.add(new DatasetFieldType("lon", FieldType.TEXT, false)) );
        
        for ( DatasetFieldType t : childTypes ) {
            t.setParentDatasetFieldType(compoundSingleType);
        }
        compoundSingleType.setChildDatasetFieldTypes(childTypes);
        settingsSvc = new MockSettingsSvc();
        sut = new JsonParser(datasetFieldTypeSvc, null, settingsSvc);
    }
    
    @Test 
    public void testCompoundRepeatsRoundtrip() throws JsonParseException {
        DatasetField expected = new DatasetField();
        expected.setDatasetFieldType( datasetFieldTypeSvc.findByName("coordinate") );
        List<DatasetFieldCompoundValue> vals = new LinkedList<>();
        for ( int i=0; i<5; i++ ) {
            DatasetFieldCompoundValue val = new DatasetFieldCompoundValue();
            val.setParentDatasetField(expected);
            val.setChildDatasetFields( Arrays.asList(latLonField("lat", Integer.toString(i*10)), latLonField("lon", Integer.toString(3+i*10))));
            vals.add( val );
        }
        expected.setDatasetFieldCompoundValues(vals);
        
        JsonObject json = JsonPrinter.json(expected);
        
        System.out.println("json = " + json);
        
        DatasetField actual = sut.parseField(json);
        
        assertFieldsEqual(expected, actual);
    }
    
    DatasetField latLonField( String latLon, String value ) {
        DatasetField retVal = new DatasetField();
        retVal.setDatasetFieldType( datasetFieldTypeSvc.findByName(latLon));
        retVal.setDatasetFieldValues( Collections.singletonList( new DatasetFieldValue(retVal, value)));
        return retVal;
    }
    
    @Test 
    public void testControlledVocalNoRepeatsRoundTrip() throws JsonParseException {
        DatasetField expected = new DatasetField();
        DatasetFieldType fieldType = datasetFieldTypeSvc.findByName("publicationIdType");
        expected.setDatasetFieldType( fieldType );
        expected.setControlledVocabularyValues( Collections.singletonList( fieldType.getControlledVocabularyValue("ark")));
        JsonObject json = JsonPrinter.json(expected);
        
        DatasetField actual = sut.parseField(json);
        assertFieldsEqual(expected, actual);
        
    }
    
    @Test 
    public void testControlledVocalRepeatsRoundTrip() throws JsonParseException {
        DatasetField expected = new DatasetField();
        DatasetFieldType fieldType = datasetFieldTypeSvc.findByName("subject");
        expected.setDatasetFieldType( fieldType );
        expected.setControlledVocabularyValues( Arrays.asList( fieldType.getControlledVocabularyValue("mgmt"),
                 fieldType.getControlledVocabularyValue("law"),
                 fieldType.getControlledVocabularyValue("cs")));
        
        JsonObject json = JsonPrinter.json(expected);      
        DatasetField actual = sut.parseField(json);
        assertFieldsEqual(expected, actual);
        
    }
    
    
    @Test(expected=JsonParseException.class)
     public void testChildValidation() throws JsonParseException {
        // This Json String is a compound field that contains the wrong
        // fieldType as a child ("description" is not a child of "coordinate").
        // It should throw a JsonParseException when it encounters the invalid child.
        String compoundString = "{ " +
"            \"typeClass\": \"compound\"," +
"            \"multiple\": true," +
"            \"typeName\": \"coordinate\"," +
"            \"value\": [" +
"              {" +
"                \"description\": {" +
"                  \"value\": \"0\"," +
"                  \"typeClass\": \"primitive\"," +
"                  \"multiple\": false," +
"                  \"typeName\": \"description\"" +
"                }" +
"              }" +
"            ]" +
"            " +
"          }"; 
   
        String text = compoundString;
        JsonReader jsonReader = Json.createReader(new StringReader(text));
        JsonObject obj = jsonReader.readObject();

        sut.parseField(obj);
       }
    
    
    @Test
    public void testPrimitiveNoRepeatesFieldRoundTrip() throws JsonParseException {
        DatasetField expected = new DatasetField();
        expected.setDatasetFieldType( datasetFieldTypeSvc.findByName("description") );
        expected.setDatasetFieldValues( Collections.singletonList(new DatasetFieldValue(expected, "This is a description value")) );
        JsonObject json = JsonPrinter.json(expected);
        
        DatasetField actual = sut.parseField(json);
        
        assertFieldsEqual(actual, expected);
    }
    
    @Test
    public void testPrimitiveRepeatesFieldRoundTrip() throws JsonParseException {
        DatasetField expected = new DatasetField();
        expected.setDatasetFieldType( datasetFieldTypeSvc.findByName("keyword") );
        expected.setDatasetFieldValues( Arrays.asList(new DatasetFieldValue(expected, "kw1"),
                new DatasetFieldValue(expected, "kw2"),
                new DatasetFieldValue(expected, "kw3")) );
        JsonObject json = JsonPrinter.json(expected);
        
        DatasetField actual = sut.parseField(json);
        
        assertFieldsEqual(actual, expected);
    }
    
    /**
     * Test that a complete dataverse JSON object is correctly parsed. This
     * checks that required and optional properties are parsed into the correct
     * dataverse properties.
     * @throws JsonParseException when this test is broken.
     */
    @Test
    public void testParseCompleteDataverse() throws JsonParseException {
        
        JsonObject dvJson;
        try (InputStream jsonFile = ClassLoader.getSystemResourceAsStream("json/complete-dataverse.json")) {
            InputStreamReader reader = new InputStreamReader(jsonFile, "UTF-8");
            dvJson = Json.createReader(reader).readObject();
            Dataverse actual = sut.parseDataverse(dvJson);
            assertEquals("testDv", actual.getName());
            assertEquals("testAlias", actual.getAlias());
            assertEquals("Test-Driven University", actual.getAffiliation());
            assertEquals("test Description.", actual.getDescription());
            assertEquals(2, actual.getDataverseContacts().size());
            assertEquals("test@example.com,test@example.org", actual.getContactEmails());
            assertEquals(0, actual.getDataverseContacts().get(0).getDisplayOrder());
            assertEquals(1, actual.getDataverseContacts().get(1).getDisplayOrder());
            assertTrue(actual.isPermissionRoot());
        } catch (IOException ioe) {
            throw new JsonParseException("Couldn't read test file", ioe);
        }
    }
    
    @Test
    public void testParseThemeDataverse() throws JsonParseException {
        
        JsonObject dvJson;
        try (InputStream jsonFile = ClassLoader.getSystemResourceAsStream("json/dataverse-theme.json")) {
            InputStreamReader reader = new InputStreamReader(jsonFile, "UTF-8");
            dvJson = Json.createReader(reader).readObject();
            Dataverse actual = sut.parseDataverse(dvJson);
            assertEquals("testDv", actual.getName());
            assertEquals("testAlias", actual.getAlias());
            assertEquals("Test-Driven University", actual.getAffiliation());
            assertEquals("test Description.", actual.getDescription());
            assertEquals("gray", actual.getDataverseTheme().getBackgroundColor());
            assertEquals("red", actual.getDataverseTheme().getLinkColor());
            assertEquals("http://www.cnn.com", actual.getDataverseTheme().getLinkUrl());
            assertEquals("lion", actual.getDataverseTheme().getLogo());
            assertEquals(Alignment.CENTER, actual.getDataverseTheme().getLogoAlignment());
            assertEquals(2, actual.getDataverseContacts().size());
            assertEquals("test@example.com,test@example.org", actual.getContactEmails());
            assertEquals(0, actual.getDataverseContacts().get(0).getDisplayOrder());
            assertEquals(1, actual.getDataverseContacts().get(1).getDisplayOrder());
            assertTrue(actual.isPermissionRoot());
        } catch (IOException ioe) {
            throw new JsonParseException("Couldn't read test file", ioe);
        }
    }
    
    /**
     * Test that a minimally complete dataverse JSON object is correctly parsed.
     * This checks for required properties and default values for optional
     * values.
     * @throws JsonParseException when this test is broken.
     */
    @Test
    public void testParseMinimalDataverse() throws JsonParseException {
        
        JsonObject dvJson;
        try (InputStream jsonFile = ClassLoader.getSystemResourceAsStream("json/minimal-dataverse.json")) {
            InputStreamReader reader = new InputStreamReader(jsonFile, "UTF-8");
            dvJson = Json.createReader(reader).readObject();
            Dataverse actual = sut.parseDataverse(dvJson);
            assertEquals("testDv", actual.getName());
            assertEquals("testAlias", actual.getAlias());
            assertTrue(actual.getDataverseContacts().isEmpty());
            assertEquals("", actual.getContactEmails());
            assertFalse(actual.isPermissionRoot());
            assertFalse(actual.isFacetRoot());
        } catch (IOException ioe) {
            throw new JsonParseException("Couldn't read test file", ioe);
        }
    }
    
    /**
     * Test that a dataverse JSON object without alias fails to parse.
     * @throws JsonParseException if all goes well - this is expected.
     * @throws IOException when test file IO goes wrong - this is bad.
     */
    @Test(expected = JsonParseException.class)
    public void testParseNoAliasDataverse() throws JsonParseException, IOException {
        JsonObject dvJson;
        try (InputStream jsonFile = ClassLoader.getSystemResourceAsStream("json/no-alias-dataverse.json")) {
            dvJson = Json.createReader(jsonFile).readObject();
            Dataverse actual = sut.parseDataverse(dvJson);
        }
    }
    
    /**
     * Test that a dataverse JSON object without name fails to parse.
     * @throws JsonParseException if all goes well - this is expected.
     * @throws IOException when test file IO goes wrong - this is bad.
     */
    @Test(expected = JsonParseException.class)
    public void testParseNoNameDataverse() throws JsonParseException, IOException {
        JsonObject dvJson;
        try (InputStream jsonFile = ClassLoader.getSystemResourceAsStream("json/no-name-dataverse.json")) {
            dvJson = Json.createReader(jsonFile).readObject();
            Dataverse actual = sut.parseDataverse(dvJson);
        }
    }
    
    /**
     * Test that a dataverse JSON object with contacts, but without contact
     * email fails to parse.
     * @throws JsonParseException if all goes well - this is expected.
     * @throws IOException when test file IO goes wrong - this is bad.
     */
    @Test(expected = JsonParseException.class)
    public void testParseNoContactEmailsDataverse() throws JsonParseException, IOException {
        JsonObject dvJson;
        try (InputStream jsonFile = ClassLoader.getSystemResourceAsStream("json/no-contacts-dataverse.json")) {
            dvJson = Json.createReader(jsonFile).readObject();
            Dataverse actual = sut.parseDataverse(dvJson);
        }
    }

    /**
     * Create a date, output it as a JSON string and parse it into the same date.
     * This is a bit tricky, as parsing dates only looks at the first part of
     * the date string, which means time zone indicators are ignored. Only when
     * UTC dates and cleared calendars are used, it is "safe" to perform this
     * round-trip.
     * @throws ParseException if Dataverse outputs date strings that it cannot
     * parse.
     */
    @Test
    public void testDateRoundtrip() throws ParseException {
        Calendar c = Calendar.getInstance(TimeZone.getTimeZone("UTC"));
        c.clear();
        c.set(2015, 8, 15);
        Date d = c.getTime();
        String generated = JsonPrinter.format(d);
        System.err.println(generated);
        Date parsedDate = sut.parseDate(generated);
        Calendar p = Calendar.getInstance(TimeZone.getTimeZone("UTC"));
        p.clear();
        p.setTime(parsedDate);
        assertEquals(c.get(Calendar.YEAR), p.get(Calendar.YEAR));
        assertEquals(c.get(Calendar.MONTH), p.get(Calendar.MONTH));
        assertEquals(c.get(Calendar.DAY_OF_MONTH), p.get(Calendar.DAY_OF_MONTH));
    }

    /**
     * Test that a date-time string that the {@link JsonPrinter} outputs a string
     * that JsonParser can read correctly. This defines a non-UTC date-time that
     * when output as a string and parsed must give the same date-time.
     * @throws ParseException when JsonPrinter outputs a string that JsonParse
     * cannot read.
     */
    @Test
    public void testDateTimeRoundtrip() throws ParseException {
        Calendar c = Calendar.getInstance(TimeZone.getTimeZone("Europe/Amsterdam"));
        c.clear();
        c.set(2015, 8, 15, 13, 37, 56);
        Date d = c.getTime();
        String generated = JsonPrinter.format(d);
        System.err.println(generated);
        Date parsedDate = sut.parseTime(generated);
        assertEquals(d, parsedDate);
    }

    /**
     * Expect an exception when the dataset JSON is empty.
     * @throws JsonParseException when the test is broken
     */
    @Test(expected = NullPointerException.class)
    public void testParseEmptyDataset() throws JsonParseException {
        JsonObject dsJson;
        try (InputStream jsonFile = ClassLoader.getSystemResourceAsStream("json/empty-dataset.json")) {
            InputStreamReader reader = new InputStreamReader(jsonFile, "UTF-8");
            dsJson = Json.createReader(reader).readObject();
            System.out.println(dsJson != null);
            Dataset actual = sut.parseDataset(dsJson);
            assertEquals("10.5072/FK2", actual.getAuthority());
            assertEquals("/", actual.getDoiSeparator());
            assertEquals("doi", actual.getProtocol());
        } catch (IOException ioe) {
            throw new JsonParseException("Couldn't read test file", ioe);
        }
    }

    /**
     * Expect an exception when the dataset version JSON contains fields
     * that the {@link DatasetFieldService} doesn't know about.
     * @throws JsonParseException as expected
     * @throws IOException when test file IO goes wrong - this is bad.
     */
    @Test(expected = JsonParseException.class)
    public void testParseOvercompleteDatasetVersion() throws JsonParseException, IOException {
        JsonObject dsJson;
        try (InputStream jsonFile = ClassLoader.getSystemResourceAsStream("json/complete-dataset-version.json")) {
            InputStreamReader reader = new InputStreamReader(jsonFile, "UTF-8");
            dsJson = Json.createReader(reader).readObject();
            System.out.println(dsJson != null);
            DatasetVersion actual = sut.parseDatasetVersion(dsJson);
        }
    }
    
    @Test
    public void testIpGroupRoundTrip() {
        
        IpGroup original = new IpGroup();
        original.setDescription("Ip group description");
        original.setDisplayName("Test-ip-group");
        original.setId(42l);
        original.setPersistedGroupAlias("test-ip-group");
<<<<<<< HEAD
        original.setProvider( new IpGroupProvider(null) );
=======
        original.setGroupProvider( new IpGroupProvider(null) );
>>>>>>> ecde0990
        
        original.add( IpAddressRange.make(IpAddress.valueOf("1.2.1.1"), IpAddress.valueOf("1.2.1.10")) );
        original.add( IpAddressRange.make(IpAddress.valueOf("1.1.1.1"), IpAddress.valueOf("1.1.1.1")) );
        original.add( IpAddressRange.make(IpAddress.valueOf("1:2:3::4:5"), IpAddress.valueOf("1:2:3::4:5")) );
        original.add( IpAddressRange.make(IpAddress.valueOf("1:2:3::3:ff"), IpAddress.valueOf("1:2:3::3:5")) );
        
        JsonObject serialized = JsonPrinter.json(original).build();
        
        System.out.println( serialized.toString() );
        
        IpGroup parsed = new JsonParser().parseIpGroup(serialized);
        
        assertEquals( original, parsed );
        
    }
    
<<<<<<< HEAD
=======
    @Test
    public void testIpGroupRoundTrip_singleIpv4Address() {
        
        IpGroup original = new IpGroup();
        original.setDescription("Ip group description");
        original.setDisplayName("Test-ip-group");
        original.setId(42l);
        original.setPersistedGroupAlias("test-ip-group");
        original.setGroupProvider( new IpGroupProvider(null) );
        
        original.add( IpAddressRange.make(IpAddress.valueOf("1.1.1.1"), IpAddress.valueOf("1.1.1.1")) );
        
        JsonObject serialized = JsonPrinter.json(original).build();
        
        System.out.println( serialized.toString() );
        
        IpGroup parsed = new JsonParser().parseIpGroup(serialized);
        
        assertEquals( original, parsed );
        assertTrue( parsed.contains( new DataverseRequest(GuestUser.get(), IpAddress.valueOf("1.1.1.1")) ));
        assertFalse( parsed.contains( new DataverseRequest(GuestUser.get(), IpAddress.valueOf("1.1.1.2")) ));
        assertFalse( parsed.contains( new DataverseRequest(GuestUser.get(), IpAddress.valueOf("1.1.2.1")) ));
        assertFalse( parsed.contains( new DataverseRequest(GuestUser.get(), IpAddress.valueOf("1.1.1.0")) ));
        assertFalse( parsed.contains( new DataverseRequest(GuestUser.get(), IpAddress.valueOf("1.1.1.250")) ));
        assertFalse( parsed.contains( new DataverseRequest(GuestUser.get(), IpAddress.valueOf("1.2.1.1")) ));
        assertFalse( parsed.contains( new DataverseRequest(GuestUser.get(), IpAddress.valueOf("2.1.1.1")) ));
        assertFalse( parsed.contains( new DataverseRequest(GuestUser.get(), IpAddress.valueOf("fe80::22c9:d0ff:fe48:ce61")) ));
        
    }
    
    @Test
    public void testIpGroupRoundTrip_singleIpv6Address() {
        
        IpGroup original = new IpGroup();
        original.setDescription("Ip group description");
        original.setDisplayName("Test-ip-group");
        original.setId(42l);
        original.setPersistedGroupAlias("test-ip-group");
        original.setGroupProvider( new IpGroupProvider(null) );
        
        original.add( IpAddressRange.make(IpAddress.valueOf("fe80::22c9:d0ff:fe48:ce61"),
                                          IpAddress.valueOf("fe80::22c9:d0ff:fe48:ce61")) );
        
        JsonObject serialized = JsonPrinter.json(original).build();
        
        System.out.println( serialized.toString() );
        
        IpGroup parsed = new JsonParser().parseIpGroup(serialized);
        
        assertEquals( original, parsed );
        assertTrue( parsed.contains( new DataverseRequest(GuestUser.get(), IpAddress.valueOf("fe80::22c9:d0ff:fe48:ce61")) ));
        assertFalse( parsed.contains( new DataverseRequest(GuestUser.get(), IpAddress.valueOf("fe80::22c9:d0ff:fe48:ce60")) ));
        assertFalse( parsed.contains( new DataverseRequest(GuestUser.get(), IpAddress.valueOf("fe80::22c9:d0ff:fe48:ce62")) ));
        assertFalse( parsed.contains( new DataverseRequest(GuestUser.get(), IpAddress.valueOf("fe80::22c9:d0ff:fe47:ce61")) ));
        assertFalse( parsed.contains( new DataverseRequest(GuestUser.get(), IpAddress.valueOf("fe80::22c9:d0af:fe48:ce61")) ));
        assertFalse( parsed.contains( new DataverseRequest(GuestUser.get(), IpAddress.valueOf("fe79::22c9:d0ff:fe48:ce61")) ));
        assertFalse( parsed.contains( new DataverseRequest(GuestUser.get(), IpAddress.valueOf("2.1.1.1")) ));
        
    }
    
>>>>>>> ecde0990
    JsonObject json( String s ) {
        return Json.createReader( new StringReader(s) ).readObject();
    }
    
    public boolean assertFieldsEqual( DatasetField ex, DatasetField act ) {
        if ( ex == act ) return true;
        if ( (ex == null) ^ (act==null) ) return false;
        
        // type
        if ( ! ex.getDatasetFieldType().equals(act.getDatasetFieldType()) ) return false;
        
        if ( ex.getDatasetFieldType().isPrimitive() ) {
            List<DatasetFieldValue> exVals = ex.getDatasetFieldValues();
            List<DatasetFieldValue> actVals = act.getDatasetFieldValues();
            if ( exVals.size() != actVals.size() ) return false;
            Iterator<DatasetFieldValue> exItr = exVals.iterator();
            for ( DatasetFieldValue actVal : actVals ) {
                DatasetFieldValue exVal = exItr.next();
                if ( ! exVal.getValue().equals(actVal.getValue()) ) {
                    return false;
                }
            }
            return true;
            
        } else if ( ex.getDatasetFieldType().isControlledVocabulary() ) {
            List<ControlledVocabularyValue> exVals = ex.getControlledVocabularyValues();
            List<ControlledVocabularyValue> actVals = act.getControlledVocabularyValues();
            if ( exVals.size() != actVals.size() ) return false;
            Iterator<ControlledVocabularyValue> exItr = exVals.iterator();
            for ( ControlledVocabularyValue actVal : actVals ) {
                ControlledVocabularyValue exVal = exItr.next();
                if ( ! exVal.getId().equals(actVal.getId()) ) {
                    return false;
                }
            }
            return true;
            
        } else if ( ex.getDatasetFieldType().isCompound() ) {
            List<DatasetFieldCompoundValue> exVals = ex.getDatasetFieldCompoundValues();
            List<DatasetFieldCompoundValue> actVals = act.getDatasetFieldCompoundValues();
            if ( exVals.size() != actVals.size() ) return false;
            Iterator<DatasetFieldCompoundValue> exItr = exVals.iterator();
            for ( DatasetFieldCompoundValue actVal : actVals ) {
                DatasetFieldCompoundValue exVal = exItr.next();
                Iterator<DatasetField> exChildItr = exVal.getChildDatasetFields().iterator();
                Iterator<DatasetField> actChildItr = actVal.getChildDatasetFields().iterator();
                while( exChildItr.hasNext() ) {
                    assertFieldsEqual(exChildItr.next(), actChildItr.next());
                }
            }
            return true;
            
        }
        
        throw new IllegalArgumentException("Unknown dataset field type '" + ex.getDatasetFieldType() + "'");
    }
    
    static class MockSettingsSvc extends SettingsServiceBean {
        @Override
        public String getValueForKey( Key key /*, String defaultValue */) {
            if (key.equals(SettingsServiceBean.Key.Authority)) {
                return "10.5072/FK2";
            } else if (key.equals(SettingsServiceBean.Key.Protocol)) {
                return "doi";
            } else if( key.equals(SettingsServiceBean.Key.DoiSeparator)) {
                return "/";
            }
             return null;
        }
    }
    
    static class MockDatasetFieldSvc extends DatasetFieldServiceBean {
        
        Map<String, DatasetFieldType> fieldTypes = new HashMap<>();
        long nextId = 1;
        public DatasetFieldType add( DatasetFieldType t ) {
            if ( t.getId()==null ) {
                t.setId( nextId++ );
            }
            fieldTypes.put( t.getName(), t);
            return t;
        }
        
        @Override
        public DatasetFieldType findByName( String name ) {
            return fieldTypes.get(name);
        }
        
        @Override
        public DatasetFieldType findByNameOpt(String name) {
           return findByName(name);
        }
        
        @Override
        public ControlledVocabularyValue findControlledVocabularyValueByDatasetFieldTypeAndStrValue(DatasetFieldType dsft, String strValue, boolean lenient) {
            ControlledVocabularyValue cvv = new ControlledVocabularyValue();
            cvv.setDatasetFieldType(dsft);
            cvv.setStrValue(strValue);
            return cvv;
        }
 
    }
}<|MERGE_RESOLUTION|>--- conflicted
+++ resolved
@@ -19,11 +19,8 @@
 import edu.harvard.iq.dataverse.authorization.groups.impl.ipaddress.IpGroupProvider;
 import edu.harvard.iq.dataverse.authorization.groups.impl.ipaddress.ip.IpAddress;
 import edu.harvard.iq.dataverse.authorization.groups.impl.ipaddress.ip.IpAddressRange;
-<<<<<<< HEAD
-=======
 import edu.harvard.iq.dataverse.authorization.users.GuestUser;
 import edu.harvard.iq.dataverse.engine.command.DataverseRequest;
->>>>>>> ecde0990
 import edu.harvard.iq.dataverse.settings.SettingsServiceBean;
 import java.io.IOException;
 import java.io.InputStream;
@@ -442,11 +439,7 @@
         original.setDisplayName("Test-ip-group");
         original.setId(42l);
         original.setPersistedGroupAlias("test-ip-group");
-<<<<<<< HEAD
-        original.setProvider( new IpGroupProvider(null) );
-=======
         original.setGroupProvider( new IpGroupProvider(null) );
->>>>>>> ecde0990
         
         original.add( IpAddressRange.make(IpAddress.valueOf("1.2.1.1"), IpAddress.valueOf("1.2.1.10")) );
         original.add( IpAddressRange.make(IpAddress.valueOf("1.1.1.1"), IpAddress.valueOf("1.1.1.1")) );
@@ -463,8 +456,6 @@
         
     }
     
-<<<<<<< HEAD
-=======
     @Test
     public void testIpGroupRoundTrip_singleIpv4Address() {
         
@@ -525,7 +516,6 @@
         
     }
     
->>>>>>> ecde0990
     JsonObject json( String s ) {
         return Json.createReader( new StringReader(s) ).readObject();
     }
