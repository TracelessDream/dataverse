package edu.harvard.iq.dataverse.util.xml;

import edu.harvard.iq.dataverse.NonEssentialTests;
import java.io.IOException;
import java.net.URL;
import java.util.logging.Logger;
import javax.xml.parsers.ParserConfigurationException;
import org.junit.Assert;
import static org.junit.Assert.assertTrue;
import org.junit.Ignore;
import org.junit.Test;
import org.junit.experimental.categories.Category;
import org.xml.sax.SAXException;

public class XmlValidatorTest {

    private static final Logger logger = Logger.getLogger(XmlValidatorTest.class.getCanonicalName());

<<<<<<< HEAD
    //Ignored as this relies on an external resource that has been down occasionally. 
    //May be a good test for our full vs. everytime test classifications (#4896) -MAD 4.9.1
=======
    // FIXME: Remove @Ignore after figuring out why `mvn` (but not NetBeans) shows "javax.xml.transform.TransformerException: org.xml.sax.SAXParseException; Premature end of file"
>>>>>>> d2cd8660
    @Ignore
    @Category(NonEssentialTests.class)
    @Test
    public void testValidateXml() throws IOException, SAXException, ParserConfigurationException {
        assertTrue(XmlValidator.validateXmlSchema("src/test/java/edu/harvard/iq/dataverse/util/xml/sendToDataCite.xml", new URL("https://schema.datacite.org/meta/kernel-3/metadata.xsd")));
        // FIXME: Make sure the DDI we export is valid: https://github.com/IQSS/dataverse/issues/3648
//        assertTrue(XmlValidator.validateXml("src/test/java/edu/harvard/iq/dataverse/export/ddi/dataset-finch1.xml", new URL("http://www.ddialliance.org/Specification/DDI-Codebook/2.5/XMLSchema/codebook.xsd")));
    }

    @Category(NonEssentialTests.class)
    @Test
    public void testWellFormedXml() {

        // well-formed XML
        Exception ex1 = null;
        try {
            assertTrue(XmlValidator.validateXmlWellFormed("src/test/java/edu/harvard/iq/dataverse/util/xml/sendToDataCite.xml"));
        } catch (Exception ex) {
            ex1 = ex;
        }
        Assert.assertNull(ex1);

        // not well-formed XML
        Exception ex2 = null;
        try {
            XmlValidator.validateXmlWellFormed("src/test/java/edu/harvard/iq/dataverse/util/xml/not-well-formed.xml");
        } catch (Exception ex) {
            ex2 = ex;
        }
        Assert.assertNotNull(ex2);
        Assert.assertEquals("XML is not well formed: The element type \"br\" must be terminated by the matching end-tag \"</br>\".", ex2.getMessage());

        // other exception
        Exception ex3 = null;
        try {
            XmlValidator.validateXmlWellFormed("path/to/nowhere.xml");
        } catch (Exception ex) {
            ex3 = ex;
        }
        Assert.assertNotNull(ex3);
        Assert.assertEquals("class java.io.FileNotFoundException", ex3.getClass().toString());

    }

}<|MERGE_RESOLUTION|>--- conflicted
+++ resolved
@@ -16,12 +16,8 @@
 
     private static final Logger logger = Logger.getLogger(XmlValidatorTest.class.getCanonicalName());
 
-<<<<<<< HEAD
     //Ignored as this relies on an external resource that has been down occasionally. 
     //May be a good test for our full vs. everytime test classifications (#4896) -MAD 4.9.1
-=======
-    // FIXME: Remove @Ignore after figuring out why `mvn` (but not NetBeans) shows "javax.xml.transform.TransformerException: org.xml.sax.SAXParseException; Premature end of file"
->>>>>>> d2cd8660
     @Ignore
     @Category(NonEssentialTests.class)
     @Test
