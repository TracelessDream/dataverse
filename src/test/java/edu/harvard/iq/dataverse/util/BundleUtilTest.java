package edu.harvard.iq.dataverse.util;

import java.util.Arrays;
import java.util.Locale;
import java.util.ResourceBundle;
import org.junit.Test;
import static org.junit.Assert.assertEquals;

public class BundleUtilTest {

    @Test
    public void testGetStringFromBundle() {
        assertEquals(null, BundleUtil.getStringFromBundle(null));
        assertEquals(null, BundleUtil.getStringFromBundle(""));
        assertEquals(null, BundleUtil.getStringFromBundle("junkKeyWeDoNotExpectToFind"));
        assertEquals("Search", BundleUtil.getStringFromBundle("search"));
        assertEquals("Error validating the username, email address, or password. Please try again. If the problem persists, contact an administrator.", BundleUtil.getStringFromBundle("login.error"));
    }

    @Test
    public void testGetStringFromBundleWithArguments() {
        assertEquals(null, BundleUtil.getStringFromBundle(null, null));
        String actual = BundleUtil.getStringFromBundle("dataverse.create.success", Arrays.asList("http://guides.dataverse.org/en", "4.0"));
        String expected = "You have successfully created your dataverse! To learn more about what you can do with your dataverse, check out the <a href=\"http://guides.dataverse.org/en/4.0/user/dataverse-management.html\" title=\"Dataverse Management - Dataverse User Guide\" target=\"_blank\">User Guide</a>.";
        assertEquals(expected, actual);
        assertEquals("Your new dataverse named "
                + "dvName (view at dvUrl ) "
                + "was created in parentDvName (view at parentDvUrl ). To learn more "
                + "about what you can do with your dataverse, check out "
                + "the Dataverse Management - Dataverse User Guide at "
                + "http://guides.dataverse.org/en/4.0/user/dataverse-management.html .",
                BundleUtil.getStringFromBundle("notification.email.createDataverse",
                        Arrays.asList("dvName", "dvUrl", "parentDvName", "parentDvUrl", "http://guides.dataverse.org/en", "4.0")));
        assertEquals("Your new dataset named dsName (view at dsUrl ) "
                + "was created in parentDvName (view at parentDvUrl ). "
                + "To learn more about what you can do with a dataset, "
                + "check out the Dataset Management - Dataset User Guide at "
                + "http://guides.dataverse.org/en/4.0/user/dataset-management.html .",
                BundleUtil.getStringFromBundle("notification.email.createDataset",
                        Arrays.asList("dsName", "dsUrl", "parentDvName", "parentDvUrl", "http://guides.dataverse.org/en", "4.0")));
        assertEquals("There are no dataverses, datasets, or files that match your search. "
                + "Please try a new search by using other or broader terms. You can also check out "
                + "the <a href=\"http://guides.dataverse.org/en/4.2/user/find-use-data.html\" title=\"Finding &amp; Using "
                + "Data - Dataverse User Guide\" target=\"_blank\">search guide</a> for tips.",
                BundleUtil.getStringFromBundle("dataverse.results.empty.zero",
                        Arrays.asList("http://guides.dataverse.org/en", "4.2")));
        assertEquals("There are no search results based on how you have narrowed your search. You can check out "
                + "the <a href=\"http://guides.dataverse.org/en/4.2/user/find-use-data.html\" title=\"Finding &amp; Using "
                + "Data - Dataverse User Guide\" target=\"_blank\">search guide</a> for tips.",
                BundleUtil.getStringFromBundle("dataverse.results.empty.hidden",
                        Arrays.asList("http://guides.dataverse.org/en", "4.2")));
        assertEquals("The saved search has been successfully linked to "
                + "<a href=\"/dataverse/dvAlias\" title=\"DV Name\">DV Name</a>.",
                BundleUtil.getStringFromBundle("dataverse.saved.search.success",
<<<<<<< HEAD
                        Arrays.asList("dvAlias", "DV Name")));
        assertEquals("Your institutional log in for TestShib Test IdP matches an email address already being used for a Dataverse "
                + "account. By entering your current Dataverse password below, your existing Dataverse account can be "
                + "converted to use your institutional log in. After converting, you will only need to use your institutional log in.",
                BundleUtil.getStringFromBundle("shib.welcomeExistingUserMessage",
                        Arrays.asList("TestShib Test IdP")));
        assertEquals("Your institutional log in for your institution matches an email address already being used for a Dataverse "
                + "account. By entering your current Dataverse password below, your existing Dataverse account can be "
                + "converted to use your institutional log in. After converting, you will only need to use your institutional log in.",
                BundleUtil.getStringFromBundle("shib.welcomeExistingUserMessage",
                        Arrays.asList(BundleUtil.getStringFromBundle("shib.welcomeExistingUserMessageDefaultInstitution"))));
        assertEquals("Welcome to Root Dataverse! Get started by adding or finding data. "
                + "Have questions? Check out the <a href=\"http://guides.dataverse.org/en/4.3/user/index.html\" title=\"Root Dataverse User Guide\" target=\"_blank\">User Guide</a> or contact",
                BundleUtil.getStringFromBundle("notification.welcome1",
                        Arrays.asList("Root", "http://guides.dataverse.org/en", "4.3")));
=======
                        Arrays.asList("<a href=\"/dataverse/dvAlias\" title=\"DV Name\">DV Name</a>")));
>>>>>>> be5b26ec
    }

    @Test
    public void testGetStringFromBundleWithArgumentsAndSpecificBundle() {
        assertEquals(null, BundleUtil.getStringFromBundle(null, null, null));
        assertEquals("Search", BundleUtil.getStringFromBundle("search", null, ResourceBundle.getBundle("Bundle", Locale.US)));
    }

}<|MERGE_RESOLUTION|>--- conflicted
+++ resolved
@@ -52,8 +52,7 @@
         assertEquals("The saved search has been successfully linked to "
                 + "<a href=\"/dataverse/dvAlias\" title=\"DV Name\">DV Name</a>.",
                 BundleUtil.getStringFromBundle("dataverse.saved.search.success",
-<<<<<<< HEAD
-                        Arrays.asList("dvAlias", "DV Name")));
+                        Arrays.asList("<a href=\"/dataverse/dvAlias\" title=\"DV Name\">DV Name</a>")));
         assertEquals("Your institutional log in for TestShib Test IdP matches an email address already being used for a Dataverse "
                 + "account. By entering your current Dataverse password below, your existing Dataverse account can be "
                 + "converted to use your institutional log in. After converting, you will only need to use your institutional log in.",
@@ -65,12 +64,10 @@
                 BundleUtil.getStringFromBundle("shib.welcomeExistingUserMessage",
                         Arrays.asList(BundleUtil.getStringFromBundle("shib.welcomeExistingUserMessageDefaultInstitution"))));
         assertEquals("Welcome to Root Dataverse! Get started by adding or finding data. "
-                + "Have questions? Check out the <a href=\"http://guides.dataverse.org/en/4.3/user/index.html\" title=\"Root Dataverse User Guide\" target=\"_blank\">User Guide</a> or contact",
-                BundleUtil.getStringFromBundle("notification.welcome1",
-                        Arrays.asList("Root", "http://guides.dataverse.org/en", "4.3")));
-=======
-                        Arrays.asList("<a href=\"/dataverse/dvAlias\" title=\"DV Name\">DV Name</a>")));
->>>>>>> be5b26ec
+                + "Have questions? Check out the <a href=\"http://guides.dataverse.org/en/4.3/user/index.html\">User Guide</a> "
+                + "or contact Dataverse Support for assistance.",
+                BundleUtil.getStringFromBundle("notification.welcome",
+                        Arrays.asList("Root", "<a href=\"http://guides.dataverse.org/en/4.3/user/index.html\">User Guide</a>", "Dataverse Support")));
     }
 
     @Test
