package edu.harvard.iq.dataverse;

import java.net.URL;
import org.junit.After;
import org.junit.AfterClass;
import org.junit.Before;
import org.junit.BeforeClass;
import org.junit.Test;
import static org.junit.Assert.*;
import org.junit.Rule;
import org.junit.rules.ExpectedException;

/**
 *
 * @author rmp553
 */
public class GlobalIdTest {
    
    public GlobalIdTest() {
    }
    
    @BeforeClass
    public static void setUpClass() {
    }
    
    @AfterClass
    public static void tearDownClass() {
    }
    
    @Before
    public void setUp() {
    }
    
    @After
    public void tearDown() {
    }

    @Rule
    public ExpectedException exception = ExpectedException.none();


    @Test
    public void testValidDOI() {
        System.out.println("testValidDOI");
        GlobalId instance = new GlobalId("doi:10.5072/FK2/BYM3IW");
            
        assertEquals("doi", instance.getProtocol());
<<<<<<< HEAD
        assertEquals("10.5072/FK2", instance.getAuthority());
        assertEquals("BYM3IW", instance.getIdentifier());
=======
        assertEquals("10.5072", instance.getAuthority());
        assertEquals("FK2/BYM3IW", instance.getIdentifier());
        // TODO review the generated test code and remove the default call to fail.
>>>>>>> b13763b2
    }
    
    
    @Test
    public void testValidHandle() {
        System.out.println("testValidDOI");
        GlobalId instance = new GlobalId("hdl:1902.1/111012");
            
        assertEquals("hdl", instance.getProtocol());
        assertEquals("1902.1", instance.getAuthority());
        assertEquals("111012", instance.getIdentifier());
    }
    
    @Test
    public void testContructFromDataset(){
        Dataset testDS = new Dataset();
        
        testDS.setProtocol("doi");
        testDS.setAuthority("10.5072");
        testDS.setIdentifier("FK2/BYM3IW");
        
        GlobalId instance = new GlobalId(testDS);
            
        assertEquals("doi", instance.getProtocol());
        assertEquals("10.5072", instance.getAuthority());
        assertEquals("FK2/BYM3IW", instance.getIdentifier());
        
    }
    

    @Test
    public void testInject(){
        System.out.println("testInject (weak test)");
        
        String badProtocol = "hdl:'Select value from datasetfieldvalue';/ha";
        
        GlobalId instance = new GlobalId(badProtocol);

        assertEquals("hdl", instance.getProtocol());
        assertEquals("Selectvaluefromdatasetfieldvalue", instance.getAuthority());
        assertEquals("ha", instance.getIdentifier());
        //exception.expect(IllegalArgumentException.class);
        //exception.expectMessage("Failed to parse identifier: " + badProtocol);
        //new GlobalId(badProtocol);
    }
            
    
    @Test
    public void testUnknownProtocol(){
        System.out.println("testUnknownProtocol");
        
        String badProtocol = "doy:10.5072/FK2/BYM3IW";
        
        exception.expect(IllegalArgumentException.class);
        exception.expectMessage("Failed to parse identifier: " + badProtocol);
        new GlobalId(badProtocol);
    }


    @Test
    public void testBadIdentifierOnePart(){
        System.out.println("testBadIdentifierOnePart");

        exception.expect(IllegalArgumentException.class);
        exception.expectMessage("Failed to parse identifier: 1part");
        new GlobalId("1part");
    }
    

    @Test
    public void testBadIdentifierTwoParts(){
        System.out.println("testBadIdentifierTwoParts");

        exception.expect(IllegalArgumentException.class);
        exception.expectMessage("Failed to parse identifier: doi:2part/blah");
        new GlobalId("doi:2part/blah");
    }
    
    @Test
    public void testIsComplete() {
        assertFalse( new GlobalId( "doi", "10.123", null).isComplete() );
        assertFalse( new GlobalId( "doi", null, "123").isComplete() );
        assertFalse( new GlobalId( null, "10.123", "123").isComplete() );
        assertTrue( new GlobalId( "doi", "10.123", "123").isComplete() );
    }
    
    /**
     * Test of toURL method, of class GlobalId.
     */
    /*
    @Test
    public void testToURL() {
        System.out.println("toURL");
        GlobalId instance = null;
        URL expResult = null;
        URL result = instance.toURL();
        assertEquals(expResult, result);
        // TODO review the generated test code and remove the default call to fail.
        //fail("The test case is a prototype.");
    }
    */
}<|MERGE_RESOLUTION|>--- conflicted
+++ resolved
@@ -1,10 +1,5 @@
 package edu.harvard.iq.dataverse;
 
-import java.net.URL;
-import org.junit.After;
-import org.junit.AfterClass;
-import org.junit.Before;
-import org.junit.BeforeClass;
 import org.junit.Test;
 import static org.junit.Assert.*;
 import org.junit.Rule;
@@ -15,29 +10,9 @@
  * @author rmp553
  */
 public class GlobalIdTest {
-    
-    public GlobalIdTest() {
-    }
-    
-    @BeforeClass
-    public static void setUpClass() {
-    }
-    
-    @AfterClass
-    public static void tearDownClass() {
-    }
-    
-    @Before
-    public void setUp() {
-    }
-    
-    @After
-    public void tearDown() {
-    }
 
     @Rule
     public ExpectedException exception = ExpectedException.none();
-
 
     @Test
     public void testValidDOI() {
@@ -45,14 +20,9 @@
         GlobalId instance = new GlobalId("doi:10.5072/FK2/BYM3IW");
             
         assertEquals("doi", instance.getProtocol());
-<<<<<<< HEAD
-        assertEquals("10.5072/FK2", instance.getAuthority());
-        assertEquals("BYM3IW", instance.getIdentifier());
-=======
         assertEquals("10.5072", instance.getAuthority());
         assertEquals("FK2/BYM3IW", instance.getIdentifier());
         // TODO review the generated test code and remove the default call to fail.
->>>>>>> b13763b2
     }
     
     
@@ -66,6 +36,7 @@
         assertEquals("111012", instance.getIdentifier());
     }
     
+
     @Test
     public void testContructFromDataset(){
         Dataset testDS = new Dataset();
@@ -79,7 +50,6 @@
         assertEquals("doi", instance.getProtocol());
         assertEquals("10.5072", instance.getAuthority());
         assertEquals("FK2/BYM3IW", instance.getIdentifier());
-        
     }
     
 
@@ -138,20 +108,5 @@
         assertFalse( new GlobalId( null, "10.123", "123").isComplete() );
         assertTrue( new GlobalId( "doi", "10.123", "123").isComplete() );
     }
-    
-    /**
-     * Test of toURL method, of class GlobalId.
-     */
-    /*
-    @Test
-    public void testToURL() {
-        System.out.println("toURL");
-        GlobalId instance = null;
-        URL expResult = null;
-        URL result = instance.toURL();
-        assertEquals(expResult, result);
-        // TODO review the generated test code and remove the default call to fail.
-        //fail("The test case is a prototype.");
-    }
-    */
+   
 }