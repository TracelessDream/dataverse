--- conflicted
+++ resolved
@@ -6,17 +6,12 @@
 import java.io.FileNotFoundException;
 import java.io.FileReader;
 import java.util.logging.Logger;
-<<<<<<< HEAD
-import javax.ws.rs.core.Response.Status;
-import org.junit.AfterClass;
-=======
 import javax.json.Json;
 import javax.json.JsonObject;
-import javax.ws.rs.core.Response.Status;
 import static javax.ws.rs.core.Response.Status.CREATED;
 import static javax.ws.rs.core.Response.Status.INTERNAL_SERVER_ERROR;
 import static javax.ws.rs.core.Response.Status.OK;
->>>>>>> 8ad3431e
+import javax.ws.rs.core.Response.Status;
 import org.junit.BeforeClass;
 import org.junit.Test;
 import static junit.framework.Assert.assertEquals;
@@ -56,7 +51,7 @@
         Response attemptToCreateDataverseWithDuplicateAlias = UtilIT.createDataverse(dataverseAlias2, category, apiToken);
         attemptToCreateDataverseWithDuplicateAlias.prettyPrint();
         assertEquals(403, attemptToCreateDataverseWithDuplicateAlias.getStatusCode());
-        
+
         logger.info("Deleting dataverse " + dataverseAlias1);
         Response deleteDataverse1Response = UtilIT.deleteDataverse(dataverseAlias1, apiToken);
         deleteDataverse1Response.prettyPrint();
