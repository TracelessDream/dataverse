package edu.harvard.iq.dataverse.api;

import com.jayway.restassured.http.ContentType;
import com.jayway.restassured.path.json.JsonPath;
import com.jayway.restassured.response.Response;
import java.util.UUID;
import java.util.logging.Logger;
import javax.json.Json;
import javax.json.JsonObjectBuilder;
import javax.json.JsonArrayBuilder;
import javax.json.JsonObject;
import java.io.File;
import java.io.IOException;
import java.nio.charset.StandardCharsets;
import java.nio.file.Files;
import java.nio.file.Paths;
import java.util.logging.Level;
import edu.harvard.iq.dataverse.api.datadeposit.SwordConfigurationImpl;
import com.jayway.restassured.path.xml.XmlPath;
import org.apache.commons.lang3.StringUtils;
import org.junit.Test;
import edu.harvard.iq.dataverse.settings.SettingsServiceBean;
import com.jayway.restassured.specification.RequestSpecification;
import java.util.List;
import com.mashape.unirest.http.Unirest;
import com.mashape.unirest.http.exceptions.UnirestException;
import com.mashape.unirest.request.GetRequest;
import java.io.InputStream;
import edu.harvard.iq.dataverse.util.FileUtil;
import java.util.Base64;
import org.apache.commons.io.IOUtils;
import java.nio.file.Path;
import java.util.ArrayList;
import org.apache.commons.lang3.math.NumberUtils;
import org.hamcrest.BaseMatcher;
import org.hamcrest.Description;
import org.hamcrest.Matcher;
import static com.jayway.restassured.path.xml.XmlPath.from;
import static com.jayway.restassured.RestAssured.given;
import edu.harvard.iq.dataverse.util.StringUtil;
import java.io.StringReader;
import static org.junit.Assert.assertEquals;
import static org.junit.Assert.assertNotNull;
import static org.junit.Assert.assertNull;

public class UtilIT {

    private static final Logger logger = Logger.getLogger(UtilIT.class.getCanonicalName());

    public static final String API_TOKEN_HTTP_HEADER = "X-Dataverse-key";
    private static final String USERNAME_KEY = "userName";
    private static final String EMAIL_KEY = "email";
    private static final String API_TOKEN_KEY = "apiToken";
    private static final String BUILTIN_USER_KEY = "burrito";
    private static final String EMPTY_STRING = "";
    public static final int MAXIMUM_INGEST_LOCK_DURATION = 15;
    public static final int MAXIMUM_PUBLISH_LOCK_DURATION = 15;
    
    private static SwordConfigurationImpl swordConfiguration = new SwordConfigurationImpl();
    
    static Matcher<String> equalToCI( String value ) {
        String valueLc = value.toLowerCase();
        
        return new BaseMatcher<String>(){
            @Override
            public boolean matches(Object o) {
                if ( ! (o instanceof String) ) return false;
                return ((String)o).toLowerCase().equals(valueLc);
            }

            @Override
            public void describeTo(Description d) {
                d.appendText("Should be equal to (case insensitive): '"+value+"'");
            }
        };
    }
    
    static String getRestAssuredBaseUri() {
        String saneDefaultInDev = "http://localhost:8080";
        String restAssuredBaseUri = saneDefaultInDev;
        String specifiedUri = System.getProperty("dataverse.test.baseurl");
        if (specifiedUri != null) {
            restAssuredBaseUri = specifiedUri;
        }
        logger.info("Base URL for tests: " + restAssuredBaseUri);
        return restAssuredBaseUri;
    }

    /**
     * Begin each username with a prefix
     *
     * @param usernamePrefix
     * @return
     */
    public static Response createRandomUser(String usernamePrefix) {
        String randomString = getRandomUsername(usernamePrefix);
        logger.info("Creating random test user " + randomString);
        String userAsJson = getUserAsJsonString(randomString, randomString, randomString);
        String password = getPassword(userAsJson);
        Response response = given()
                .body(userAsJson)
                .contentType(ContentType.JSON)
                .post("/api/builtin-users?key=" + BUILTIN_USER_KEY + "&password=" + password);
        return response;
    }
    
    public static Response createRandomUser() {

        return createRandomUser("user");
    }

    public static Response createUser(String username, String email) {
        logger.info("Creating user " + username);
        String userAsJson = getUserAsJsonString(username, username, username, email);
        String password = getPassword(userAsJson);
        Response response = given()
                .body(userAsJson)
                .contentType(ContentType.JSON)
                .post("/api/builtin-users?key=" + BUILTIN_USER_KEY + "&password=" + password);
        return response;
    }

    private static String getUserAsJsonString(String username, String firstName, String lastName, String email) {
        JsonObjectBuilder builder = Json.createObjectBuilder();
        builder.add(USERNAME_KEY, username);
        builder.add("firstName", firstName);
        builder.add("lastName", lastName);
        builder.add(EMAIL_KEY, email);
        String userAsJson = builder.build().toString();
        logger.fine("User to create: " + userAsJson);
        return userAsJson;
    }

    private static String getUserAsJsonString(String username, String firstName, String lastName) {
        JsonObjectBuilder builder = Json.createObjectBuilder();
        builder.add(USERNAME_KEY, username);
        builder.add("firstName", firstName);
        builder.add("lastName", lastName);
        builder.add(EMAIL_KEY, getEmailFromUserName(username));
        String userAsJson = builder.build().toString();
        logger.fine("User to create: " + userAsJson);
        return userAsJson;
    }

    public static Response createRandomAuthenticatedUser(String authenticationProviderId) {
        String randomString = getRandomUsername();
        String userAsJson = getAuthenticatedUserAsJsonString(randomString, randomString, randomString, authenticationProviderId, "@" + randomString);
        logger.fine("createRandomAuthenticatedUser: " + userAsJson);
        Response response = given()
                .body(userAsJson)
                .contentType(ContentType.JSON)
                .post("/api/admin/authenticatedUsers");
        return response;
    }
    
    public static Response migrateDatasetIdentifierFromHDLToPId(String datasetIdentifier, String apiToken) {
        Response response = given()
                .body(datasetIdentifier)
                .contentType(ContentType.JSON)
                .post("/api/admin/" + datasetIdentifier + "/reregisterHDLToPID?key=" + apiToken);
        return response;
    }

    public static Response getPid(String persistentId, String apiToken) {
        Response response = given()
                .header(API_TOKEN_HTTP_HEADER, apiToken)
                .get("/api/pids?persistentId=" + persistentId);
        return response;
    }

    public static Response getUnreservedPids(String apiToken) {
        Response response = given()
                .header(API_TOKEN_HTTP_HEADER, apiToken)
                .get("/api/pids/unreserved");
        return response;
    }

    public static Response reservePid(String persistentId, String apiToken) {
        Response response = given()
                .header(API_TOKEN_HTTP_HEADER, apiToken)
                .post("/api/pids/:persistentId/reserve?persistentId=" + persistentId);
        return response;
    }

    public static Response deletePid(String persistentId, String apiToken) {
        Response response = given()
                .header(API_TOKEN_HTTP_HEADER, apiToken)
                .delete("/api/pids/:persistentId/delete?persistentId=" + persistentId);
        return response;
    }

    public static Response computeDataFileHashValue(String fileId, String alg, String apiToken) {
        Response response = given()
                .body(fileId)
                .contentType(ContentType.JSON)
                .post("/api/admin/computeDataFileHashValue/" + fileId + "/algorithm/" + alg + "?key=" + apiToken);
        return response;
    }
    
    public static Response validateDataFileHashValue(String fileId,  String apiToken) {
        Response response = given()
                .body(fileId)
                .contentType(ContentType.JSON)
                .post("/api/admin/validateDataFileHashValue/" + fileId + "?key=" + apiToken);
        return response;
    }
    
    private static String getAuthenticatedUserAsJsonString(String persistentUserId, String firstName, String lastName, String authenticationProviderId, String identifier) {
        JsonObjectBuilder builder = Json.createObjectBuilder();
        builder.add("authenticationProviderId", authenticationProviderId);
        builder.add("persistentUserId", persistentUserId);
        builder.add("identifier", identifier);
        builder.add("firstName", firstName);
        builder.add("lastName", lastName);
        builder.add(EMAIL_KEY, getEmailFromUserName(persistentUserId));
        String userAsJson = builder.build().toString();
        logger.fine("User to create: " + userAsJson);
        return userAsJson;
    }

    private static String getEmailFromUserName(String username) {
        return username + "@mailinator.com";
    }

    private static String getPassword(String jsonStr) {
        String password = JsonPath.from(jsonStr).get(USERNAME_KEY);
        return password;
    }

    private static String getRandomUsername(String usernamePrefix) {

        if (usernamePrefix == null) {
            return getRandomUsername();
        }
        return usernamePrefix + getRandomIdentifier().substring(0, 8);
    }

    public static String getRandomString(int length) {
//is it worth replacing with something that doesn't error out on getRandomString(8)
        if (length < 0) {
            length = 3;
        }
        return getRandomIdentifier().substring(0, length + 1);
    }

    private static String getRandomUsername() {
        return "user" + getRandomIdentifier().substring(0, 8);
    }

    public static String getRandomIdentifier() {
        return UUID.randomUUID().toString().substring(0, 8);
    }

    public static String getRandomDvAlias() {
        return "dv" + getRandomIdentifier();
    }

    static String getUsernameFromResponse(Response createUserResponse) {
        JsonPath createdUser = JsonPath.from(createUserResponse.body().asString());
        String username = createdUser.getString("data.user." + USERNAME_KEY);
        logger.info("Username found in create user response: " + username);
        return username;
    }

    static String getApiTokenFromResponse(Response createUserResponse) {
        JsonPath createdUser = JsonPath.from(createUserResponse.body().asString());
        String apiToken = createdUser.getString("data." + API_TOKEN_KEY);
        logger.info("API token found in create user response: " + apiToken);
        return apiToken;
    }

    static String getAliasFromResponse(Response createDataverseResponse) {
        JsonPath createdDataverse = JsonPath.from(createDataverseResponse.body().asString());
        String alias = createdDataverse.getString("data.alias");
        logger.info("Alias found in create dataverse response: " + alias);
        return alias;
    }

    static Integer getDataverseIdFromResponse(Response createDataverseResponse) {
        JsonPath createdDataverse = JsonPath.from(createDataverseResponse.body().asString());
        int dataverseId = createdDataverse.getInt("data.id");
        logger.info("Id found in create dataverse response: " + createdDataverse);
        return dataverseId;
    }

    static Integer getDatasetIdFromResponse(Response createDatasetResponse) {
        JsonPath createdDataset = JsonPath.from(createDatasetResponse.body().asString());
        int datasetId = createdDataset.getInt("data.id");
        logger.info("Id found in create dataset response: " + datasetId);
        return datasetId;
    }
    
    static Integer getSearchCountFromResponse(Response searchResponse) {
        JsonPath createdDataset = JsonPath.from(searchResponse.body().asString());
        int searchCount = createdDataset.getInt("data.total_count");
        logger.info("Search Count found: " + searchCount);
        return searchCount;
    }

    static String getDatasetPersistentIdFromResponse(Response createDatasetResponse) {
        JsonPath createdDataset = JsonPath.from(createDatasetResponse.body().asString());
        String persistentDatasetId = createdDataset.getString("data.persistentId");
        logger.info("Persistent id found in create dataset response: " + persistentDatasetId);
        return persistentDatasetId;
    }
    
    static String getDatasetPersistentIdFromSwordResponse(Response createDatasetResponse) {
        String xml = createDatasetResponse.body().asString();
        String datasetSwordIdUrl = from(xml).get("entry.id");
        /**
         * @todo stop assuming the last 22 characters are the doi/globalId
         */
        int doiPos = datasetSwordIdUrl.indexOf("doi");
        return datasetSwordIdUrl.substring(doiPos, datasetSwordIdUrl.length());
    }

    public static Response getServiceDocument(String apiToken) {
        Response response = given()
                .auth().basic(apiToken, EMPTY_STRING)
                .get(swordConfiguration.getBaseUrlPathCurrent() + "/service-document");
        return response;
    }

    //This method creates a dataverse off root, for more nesting use createSubDataverse
    static Response createDataverse(String alias, String category, String apiToken) {
        return createSubDataverse(alias, category, apiToken, ":root");
    }
    
    static Response createSubDataverse(String alias, String category, String apiToken, String parentDV) {
        JsonArrayBuilder contactArrayBuilder = Json.createArrayBuilder();
        contactArrayBuilder.add(Json.createObjectBuilder().add("contactEmail", getEmailFromUserName(getRandomIdentifier())));
        JsonArrayBuilder subjectArrayBuilder = Json.createArrayBuilder();
        subjectArrayBuilder.add("Other");
        JsonObject dvData = Json.createObjectBuilder()
                .add("alias", alias)
                .add("name", alias)
                .add("dataverseContacts", contactArrayBuilder)
                .add("dataverseSubjects", subjectArrayBuilder)
                // don't send "dataverseType" if category is null, must be a better way
                .add(category != null ? "dataverseType" : "notTheKeyDataverseType", category != null ? category : "whatever")
                .build();
        Response createDataverseResponse = given()
                .body(dvData.toString()).contentType(ContentType.JSON)
                .when().post("/api/dataverses/" + parentDV + "?key=" + apiToken);
        return createDataverseResponse;
    }

    static Response createDataverse(JsonObject dvData, String apiToken) {
        Response createDataverseResponse = given()
                .body(dvData.toString()).contentType(ContentType.JSON)
                .when().post("/api/dataverses/:root?key=" + apiToken);
        return createDataverseResponse;
    }

    static Response createRandomDataverse(String apiToken) {
        // Add any string (i.e. "dv") to avoid possibility of "Alias should not be a number" https://github.com/IQSS/dataverse/issues/211
        String alias = "dv" + getRandomIdentifier();
        String category = null;
        return createDataverse(alias, category, apiToken);
    }

    static Response showDataverseContents(String alias, String apiToken) {
        return given()
                .header(API_TOKEN_HTTP_HEADER, apiToken)
                .when().get("/api/dataverses/" + alias + "/contents");
    }

    static Response createRandomDatasetViaNativeApi(String dataverseAlias, String apiToken) {
        String jsonIn = getDatasetJson();
        Response createDatasetResponse = given()
                .header(API_TOKEN_HTTP_HEADER, apiToken)
                .body(jsonIn)
                .contentType("application/json")
                .post("/api/dataverses/" + dataverseAlias + "/datasets");
        return createDatasetResponse;
    }

    private static String getDatasetJson() {
        File datasetVersionJson = new File("scripts/search/tests/data/dataset-finch1.json");
        try {
            String datasetVersionAsJson = new String(Files.readAllBytes(Paths.get(datasetVersionJson.getAbsolutePath())));
            return datasetVersionAsJson;
        } catch (IOException ex) {
            Logger.getLogger(UtilIT.class.getName()).log(Level.SEVERE, null, ex);
            return null;
        }
    }

    static Response createDatasetViaNativeApi(String dataverseAlias, String pathToJsonFile, String apiToken) {
        String jsonIn = getDatasetJson(pathToJsonFile);
        
        Response createDatasetResponse = given()               
                .header(API_TOKEN_HTTP_HEADER, apiToken)
                .body(jsonIn)
                .contentType("application/json")
                .post("/api/dataverses/" + dataverseAlias + "/datasets");
        return createDatasetResponse;
    }

    static String getDatasetJson(String pathToJsonFile) {
        File datasetVersionJson = new File(pathToJsonFile);
        try {
            String datasetVersionAsJson = new String(Files.readAllBytes(Paths.get(datasetVersionJson.getAbsolutePath())));
            return datasetVersionAsJson;
        } catch (IOException ex) {
            Logger.getLogger(UtilIT.class.getName()).log(Level.SEVERE, null, ex);
            return null;
        } catch (Exception e){
            Logger.getLogger(UtilIT.class.getName()).log(Level.SEVERE, null, e);
            return null;
        }
    }

    static Response createRandomDatasetViaSwordApi(String dataverseToCreateDatasetIn, String apiToken) {
        String xmlIn = getDatasetXml(getRandomIdentifier(), getRandomIdentifier(), getRandomIdentifier());
        return createDatasetViaSwordApiFromXML(dataverseToCreateDatasetIn, xmlIn, apiToken);
    }

    static Response createDatasetViaSwordApi(String dataverseToCreateDatasetIn, String title, String apiToken) {
        String xmlIn = getDatasetXml(title, "Lastname, Firstname", getRandomIdentifier());
        return createDatasetViaSwordApiFromXML(dataverseToCreateDatasetIn, xmlIn, apiToken);
    }

    static Response createDatasetViaSwordApi(String dataverseToCreateDatasetIn, String title, String description, String apiToken) {
        String xmlIn = getDatasetXml(title, "Lastname, Firstname", description);
        return createDatasetViaSwordApiFromXML(dataverseToCreateDatasetIn, xmlIn, apiToken);
    }

    private static Response createDatasetViaSwordApiFromXML(String dataverseToCreateDatasetIn, String xmlIn, String apiToken) {
        Response createDatasetResponse = given()
                .auth().basic(apiToken, EMPTY_STRING)
                .body(xmlIn)
                .contentType("application/atom+xml")
                .post(swordConfiguration.getBaseUrlPathCurrent() + "/collection/dataverse/" + dataverseToCreateDatasetIn);
        return createDatasetResponse;
    }

    static Response migrateDataset(String filename, String parentDataverse, String apiToken) throws IOException {
        if (filename == null || filename.isEmpty()) {
            throw new IOException("null or empty filename");
        }
        logger.info(parentDataverse + "dataverse targeted for import of " + filename);
        Response response = given()
                .contentType("application/atom+xml")
                .get("/api/batch/migrate/?dv=" + parentDataverse + "&key=" + apiToken + "&path=" + filename + "&createDV=true");
        return response;
    }

    static Response listDatasetsViaSword(String dataverseAlias, String apiToken) {
        Response response = given()
                .auth().basic(apiToken, EMPTY_STRING)
                .get(swordConfiguration.getBaseUrlPathCurrent() + "/collection/dataverse/" + dataverseAlias);
        return response;
    }

    static Response updateDatasetTitleViaSword(String persistentId, String newTitle, String apiToken) {
        String xmlIn = getDatasetXml(newTitle, getRandomIdentifier(), getRandomIdentifier());
        Response updateDatasetResponse = given()
                .auth().basic(apiToken, EMPTY_STRING)
                .body(xmlIn)
                .contentType("application/atom+xml")
                .put(swordConfiguration.getBaseUrlPathCurrent() + "/edit/study/" + persistentId);
        return updateDatasetResponse;
    }

    // https://github.com/IQSS/dataverse/issues/3777
    static Response updateDatasetMetadataViaNative(String persistentId, String pathToJsonFile, String apiToken) {
        String jsonIn = getDatasetJson(pathToJsonFile);
        Response response = given()
                .header(API_TOKEN_HTTP_HEADER, apiToken)
                .body(jsonIn)
                .contentType("application/json")
                .put("/api/datasets/:persistentId/versions/:draft?persistentId=" + persistentId);
        return response;
    }
    
    // https://github.com/IQSS/dataverse/issues/3777
    static Response addDatasetMetadataViaNative(String persistentId, String pathToJsonFile, String apiToken) {
        String jsonIn = getDatasetJson(pathToJsonFile);
        Response response = given()
                .header(API_TOKEN_HTTP_HEADER, apiToken)
                .body(jsonIn)
                .contentType("application/json")
                .put("/api/datasets/:persistentId/editMetadata/?persistentId=" + persistentId);
        return response;
    }
    
    
    static Response deleteDatasetMetadataViaNative(String persistentId, String pathToJsonFile, String apiToken) {
        String jsonIn = getDatasetJson(pathToJsonFile);

        Response response = given()
                .header(API_TOKEN_HTTP_HEADER, apiToken)
                .body(jsonIn)
                .contentType("application/json")
                .put("/api/datasets/:persistentId/deleteMetadata/?persistentId=" + persistentId);
        return response;
    }
    
    static Response updateFieldLevelDatasetMetadataViaNative(String persistentId, String pathToJsonFile, String apiToken) {
        String jsonIn = getDatasetJson(pathToJsonFile);
        Response response = given()
                .header(API_TOKEN_HTTP_HEADER, apiToken)
                .body(jsonIn)
                .contentType("application/json")
                .put("/api/datasets/:persistentId/editMetadata/?persistentId=" + persistentId + "&replace=true");
        return response;
    }
    
    static Response updateDatasetPIDMetadata(String persistentId,  String apiToken) {
        Response response = given()
                .header(API_TOKEN_HTTP_HEADER, apiToken)
                .contentType("application/json")
                .post("/api/datasets/:persistentId/modifyRegistrationMetadata/?persistentId=" + persistentId);
        return response;
    }
    
    static Response loadMetadataBlock(String apiToken, byte[] body) {
        return given()
          .header(API_TOKEN_HTTP_HEADER, apiToken)
          .contentType("text/tab-separated-values; charset=utf-8")
          .body(body)
          .post("/api/admin/datasetfield/load");
    }

    static private String getDatasetXml(String title, String author, String description) {
        String xmlIn = "<?xml version=\"1.0\"?>\n"
                + "<entry xmlns=\"http://www.w3.org/2005/Atom\" xmlns:dcterms=\"http://purl.org/dc/terms/\">\n"
                + "   <dcterms:title>" + title + "</dcterms:title>\n"
                + "   <dcterms:creator>" + author + "</dcterms:creator>\n"
                + "   <dcterms:description>" + description + "</dcterms:description>\n"
                + "</entry>\n"
                + "";
        return xmlIn;
    }
    
    static Response createDatasetLink(Long linkedDatasetId, String linkingDataverseAlias, String apiToken) {
        Response response = given()
            .header(API_TOKEN_HTTP_HEADER, apiToken)
            .put("api/datasets/" + linkedDatasetId + "/link/" + linkingDataverseAlias);
        return response;
    } 
    
    static Response deleteDatasetLink(Long linkedDatasetId, String linkingDataverseAlias, String apiToken) {
        Response response = given()
            .header(API_TOKEN_HTTP_HEADER, apiToken)
            .delete("api/datasets/" + linkedDatasetId + "/deleteLink/" + linkingDataverseAlias);
        return response;
    } 

    public static Response uploadRandomFile(String persistentId, String apiToken) {
        String zipfilename = "trees.zip";
        return uploadFile(persistentId, zipfilename, apiToken);
    }

    /**
     * @deprecated switch to uploadZipFileViaSword where the path isn't hard
     * coded.
     */
    @Deprecated
    public static Response uploadFile(String persistentId, String zipfilename, String apiToken) {
        String pathToFileName = "scripts/search/data/binary/" + zipfilename;
        byte[] bytes = null;
        try {
            bytes = Files.readAllBytes(Paths.get(pathToFileName));
            logger.info("Number of bytes to upload: " + bytes.length);
        } catch (IOException ex) {
            throw new RuntimeException("Problem getting bytes from " + pathToFileName + ": " + ex);
        }
        Response swordStatementResponse = given()
                .body(bytes)
                .header("Packaging", "http://purl.org/net/sword/package/SimpleZip")
                .header("Content-Disposition", "filename=" + zipfilename)
                /**
                 * It's unclear why we need to add "preemptive" to auth but
                 * without it we can't use send bytes using the body/content
                 * method. See
                 * https://github.com/jayway/rest-assured/issues/507#issuecomment-162963787
                 */
                .auth().preemptive().basic(apiToken, EMPTY_STRING)
                .post(swordConfiguration.getBaseUrlPathCurrent() + "/edit-media/study/" + persistentId);
        return swordStatementResponse;

    }

    public static Response uploadZipFileViaSword(String persistentId, String pathToZipFile, String apiToken) {
        File file = new File(pathToZipFile);
        String zipfilename = file.getName();
        byte[] bytes = null;
        try {
            Path path = Paths.get(pathToZipFile);
            bytes = Files.readAllBytes(path);
            logger.info("Number of bytes to upload: " + bytes.length);
        } catch (IOException ex) {
            throw new RuntimeException("Problem getting bytes from " + pathToZipFile + ": " + ex);
        }
        Response swordStatementResponse = given()
                .body(bytes)
                .header("Packaging", "http://purl.org/net/sword/package/SimpleZip")
                .header("Content-Disposition", "filename=" + zipfilename)
                /**
                 * It's unclear why we need to add "preemptive" to auth but
                 * without it we can't use send bytes using the body/content
                 * method. See
                 * https://github.com/jayway/rest-assured/issues/507#issuecomment-162963787
                 */
                .auth().preemptive().basic(apiToken, EMPTY_STRING)
                .post(swordConfiguration.getBaseUrlPathCurrent() + "/edit-media/study/" + persistentId);
        return swordStatementResponse;

    }

    /**
     * For test purposes, datasetId can be non-numeric
     *
     * @param datasetId
     * @param pathToFile
     * @param apiToken
     * @return
     */
    static Response uploadFileViaNative(String datasetId, String pathToFile, String apiToken) {
        String jsonAsString = null;
        return uploadFileViaNative(datasetId, pathToFile, jsonAsString, apiToken);
    }

    static Response uploadFileViaNative(String datasetId, String pathToFile, JsonObject jsonObject, String apiToken) {
        return uploadFileViaNative(datasetId, pathToFile, jsonObject.toString(), apiToken);
    }

    static Response uploadFileViaNative(String datasetId, String pathToFile, String jsonAsString, String apiToken) {
        String nullMimeType = null;
        return uploadFileViaNative(datasetId, pathToFile, jsonAsString, nullMimeType, apiToken);
    }

    static Response uploadFileViaNative(String datasetId, String pathToFile, String jsonAsString, String mimeType, String apiToken) {
        RequestSpecification requestSpecification = given()
                .header(API_TOKEN_HTTP_HEADER, apiToken)
                .multiPart("datasetId", datasetId)
                .multiPart("file", new File(pathToFile), mimeType);
        if (jsonAsString != null) {
            requestSpecification.multiPart("jsonData", jsonAsString);
        }
        return requestSpecification.post("/api/datasets/" + datasetId + "/add");
    }

    static Response uploadAuxFile(Long fileId, String pathToFile, String formatTag, String formatVersion, String mimeType, boolean isPublic, String type, String apiToken) {
        RequestSpecification requestSpecification = given()
                .header(API_TOKEN_HTTP_HEADER, apiToken)
                .multiPart("file", new File(pathToFile), mimeType)
                .multiPart("isPublic", isPublic);
        if (type != null) {
            requestSpecification.multiPart("type", type);
        }
        return requestSpecification.post("/api/access/datafile/" + fileId + "/auxiliary/" + formatTag + "/" + formatVersion);
    }

    static Response downloadAuxFile(Long fileId, String formatTag, String formatVersion, String apiToken) {
        Response response = given()
                .header(API_TOKEN_HTTP_HEADER, apiToken)
                .get("/api/access/datafile/" + fileId + "/auxiliary/" + formatTag + "/" + formatVersion);
        return response;
    }

    static Response getCrawlableFileAccess(String datasetId, String folderName, String apiToken) {
        RequestSpecification requestSpecification = given()
                .header(API_TOKEN_HTTP_HEADER, apiToken);
        String apiPath = "/api/datasets/" + datasetId + "/dirindex?version=:draft";
        if (StringUtil.nonEmpty(folderName)) {
            apiPath = apiPath.concat("&folder="+folderName);
        }
        return requestSpecification.get(apiPath);
    }

    static Response replaceFile(String fileIdOrPersistentId, String pathToFile, String apiToken) {
        String jsonAsString = null;
        return replaceFile(fileIdOrPersistentId, pathToFile, jsonAsString, apiToken);
    }

    static Response replaceFile(String fileIdOrPersistentId, String pathToFile, JsonObject jsonObject, String apiToken) {
        return replaceFile(fileIdOrPersistentId, pathToFile, jsonObject.toString(), apiToken);
    }

    static Response replaceFile(String fileIdOrPersistentId, String pathToFile, String jsonAsString, String apiToken) {
        String idInPath = fileIdOrPersistentId; // Assume it's a number.
        String optionalQueryParam = ""; // If idOrPersistentId is a number we'll just put it in the path.
        if (!NumberUtils.isNumber(fileIdOrPersistentId)) {
            idInPath = ":persistentId";
            optionalQueryParam = "?persistentId=" + fileIdOrPersistentId;
        }
        RequestSpecification requestSpecification = given()
                .header(API_TOKEN_HTTP_HEADER, apiToken)
                .multiPart("file", new File(pathToFile));
        if (jsonAsString != null) {
            requestSpecification.multiPart("jsonData", jsonAsString);
        }
        return requestSpecification
                .post("/api/files/" + idInPath + "/replace" + optionalQueryParam);
    }
    
    static Response updateFileMetadata(String fileIdOrPersistentId, String jsonAsString, String apiToken) {
        String idInPath = fileIdOrPersistentId; // Assume it's a number.
        String optionalQueryParam = ""; // If idOrPersistentId is a number we'll just put it in the path.
        if (!NumberUtils.isNumber(fileIdOrPersistentId)) {
            idInPath = ":persistentId";
            optionalQueryParam = "?persistentId=" + fileIdOrPersistentId;
        }
        RequestSpecification requestSpecification = given()
                .header(API_TOKEN_HTTP_HEADER, apiToken);
        if (jsonAsString != null) {
            requestSpecification.multiPart("jsonData", jsonAsString);
        }
        return requestSpecification
                .post("/api/files/" + idInPath + "/metadata" + optionalQueryParam);
    }

    static Response downloadFile(Integer fileId) {
        return given()
                //                .header(API_TOKEN_HTTP_HEADER, apiToken)
                .get("/api/access/datafile/" + fileId);
    }

    static Response downloadFile(Integer fileId, String apiToken) {
        return given()
                /**
                 * Data Access API does not support X-Dataverse-key header -
                 * https://github.com/IQSS/dataverse/issues/2662
                 */
                //.header(API_TOKEN_HTTP_HEADER, apiToken)
                .get("/api/access/datafile/" + fileId + "?key=" + apiToken);
    }
    
    static Response downloadTabularFile(Integer fileId) {
        return given()
                // this downloads a tabular file, explicitly requesting the format by name
                .get("/api/access/datafile/" + fileId + "?format=tab");
    }

    static Response downloadFileOriginal(Integer fileId) {
        return given()
                .get("/api/access/datafile/" + fileId + "?format=original");
    }
    
    static Response downloadTabularFileNoVarHeader(Integer fileId) {
        return given()
                .get("/api/access/datafile/" + fileId + "?noVarHeader=true");
    }
    
    static Response downloadFileOriginal(Integer fileId, String apiToken) {
        return given()
                .get("/api/access/datafile/" + fileId + "?format=original&key=" + apiToken);
    }
    
    static Response downloadFiles(Integer[] fileIds) {
        String getString = "/api/access/datafiles/";
        for(Integer fileId : fileIds) {
            getString += fileId + ",";
        }
        return given().get(getString);
    }
    
    static Response downloadFiles(Integer[] fileIds, String apiToken) {
        String getString = "/api/access/datafiles/";
        for(Integer fileId : fileIds) {
            getString += fileId + ",";
        }
        return given().get(getString + "?key=" + apiToken);
    }
    
    static Response downloadFilesOriginal(Integer[] fileIds) {
        String getString = "/api/access/datafiles/";
        for(Integer fileId : fileIds) {
            getString += fileId + ",";
        }
        return given().get(getString + "?format=original");
    }
    
    static Response downloadFilesOriginal(Integer[] fileIds, String apiToken) {
        String getString = "/api/access/datafiles/";
        for(Integer fileId : fileIds) {
            getString += fileId + ",";
        }
        return given().get(getString + "?format=original&key=" + apiToken);
    }

    public enum DownloadFormat {
        original
    }

    static Response downloadFiles(String datasetIdOrPersistentId, String apiToken) {
        String datasetVersion = null;
        DownloadFormat format = null;
        return downloadFiles(datasetIdOrPersistentId, datasetVersion, format, apiToken);
    }

    static Response downloadFiles(String datasetIdOrPersistentId, DownloadFormat format, String apiToken) {
        String datasetVersion = null;
        return downloadFiles(datasetIdOrPersistentId, datasetVersion, format, apiToken);
    }

    static Response downloadFiles(String datasetIdOrPersistentId, String datasetVersion, String apiToken) {
        DownloadFormat format = null;
        return downloadFiles(datasetIdOrPersistentId, datasetVersion, format, apiToken);
    }

    static Response downloadFiles(String datasetIdOrPersistentId, String datasetVersion, DownloadFormat format, String apiToken) {
        String idInPath = datasetIdOrPersistentId; // Assume it's a number.
        String optionalQueryParam = ""; // If idOrPersistentId is a number we'll just put it in the path.
        if (!NumberUtils.isNumber(datasetIdOrPersistentId)) {
            idInPath = ":persistentId";
            optionalQueryParam = "?persistentId=" + datasetIdOrPersistentId;
        }
        RequestSpecification requestSpecification = given();
        if (apiToken != null) {
            requestSpecification = given()
                    .header(UtilIT.API_TOKEN_HTTP_HEADER, apiToken);
        }
        String optionalVersion = "";
        if (datasetVersion != null) {
            optionalVersion = "/versions/" + datasetVersion;
        }
        String optionalFormat = "";
        if (format != null) {
            if (!"".equals(optionalQueryParam)) {
                optionalFormat = "&format=" + format;
            } else {
                optionalFormat = "?format=" + format;
            }
        }
        return requestSpecification.get("/api/access/dataset/" + idInPath + optionalVersion + optionalQueryParam + optionalFormat);
    }

    static Response subset(String fileId, String variables, String apiToken) {
        return given()
                .header(API_TOKEN_HTTP_HEADER, apiToken)
                .get("/api/access/datafile/" + fileId + "?format=subset&variables=" + variables);
    }

    static Response getFileMetadata(String fileIdOrPersistentId, String optionalFormat, String apiToken) {
        String idInPath = fileIdOrPersistentId; // Assume it's a number.
        String optionalQueryParam = ""; // If idOrPersistentId is a number we'll just put it in the path.
        if (!NumberUtils.isNumber(fileIdOrPersistentId)) {
            idInPath = ":persistentId";
            optionalQueryParam = "&persistentId=" + fileIdOrPersistentId;
        }
        String optionalFormatInPath = "";
        if (optionalFormat != null) {
            optionalFormatInPath = "/" + optionalFormat;
        }
        System.out.println("/api/access/datafile/" + idInPath + "/metadata" + optionalFormatInPath + "?key=" + apiToken + optionalQueryParam);
        return given()
                .urlEncodingEnabled(false)
                .get("/api/access/datafile/" + idInPath + "/metadata" + optionalFormatInPath + "?key=" + apiToken + optionalQueryParam);
    }

    static Response getFileMetadata(String fileIdOrPersistentId, String optionalFormat) {
        String idInPath = fileIdOrPersistentId; // Assume it's a number.
        String optionalQueryParam = ""; // If idOrPersistentId is a number we'll just put it in the path.
        if (!NumberUtils.isNumber(fileIdOrPersistentId)) {
            idInPath = ":persistentId";
            optionalQueryParam = "?persistentId=" + fileIdOrPersistentId;
        }
        String optionalFormatInPath = "";
        if (optionalFormat != null) {
            optionalFormatInPath = "/" + optionalFormat;
        }
        return given()
                .urlEncodingEnabled(false)
                .get("/api/access/datafile/" + idInPath + "/metadata" + optionalFormatInPath + optionalQueryParam);
    }

    static Response testIngest(String fileName, String fileType) {
        return given()
                .get("/api/ingest/test/file?fileName=" + fileName + "&fileType=" + fileType);
    }

    static Response redetectFileType(String fileId, boolean dryRun, String apiToken) {
        return given()
                .header(API_TOKEN_HTTP_HEADER, apiToken)
                .post("/api/files/" + fileId + "/redetect?dryRun=" + dryRun);
    }

    static Response getSwordAtomEntry(String persistentId, String apiToken) {
        Response response = given()
                .auth().basic(apiToken, EMPTY_STRING)
                .get(swordConfiguration.getBaseUrlPathCurrent() + "/edit/study/" + persistentId);
        return response;
    }

    static Response getSwordStatement(String persistentId, String apiToken) {
        Response swordStatementResponse = given()
                .auth().basic(apiToken, EMPTY_STRING)
                .get(swordConfiguration.getBaseUrlPathCurrent() + "/statement/study/" + persistentId);
        return swordStatementResponse;
    }

    static Integer getFileIdFromSwordStatementResponse(Response swordStatement) {
        Integer fileId = getFileIdFromSwordStatementBody(swordStatement.body().asString());
        return fileId;
    }

    private static Integer getFileIdFromSwordStatementBody(String swordStatement) {
        XmlPath xmlPath = new XmlPath(swordStatement);
        try {
            String fileIdAsString = xmlPath.get("feed.entry[0].id").toString().split("/")[10];
            Integer fileIdAsInt = Integer.parseInt(fileIdAsString);
            return fileIdAsInt;
        } catch (IndexOutOfBoundsException ex) {
            return null;
        }
    }

    static String getFilenameFromSwordStatementResponse(Response swordStatement) {
        String filename = getFirstFilenameFromSwordStatementResponse(swordStatement.body().asString());
        return filename;
    }

    private static String getFirstFilenameFromSwordStatementResponse(String swordStatement) {
        XmlPath xmlPath = new XmlPath(swordStatement);
        try {
            String filename = xmlPath.get("feed.entry[0].id").toString().split("/")[11];
            return filename;
        } catch (IndexOutOfBoundsException ex) {
            return null;
        }
    }

    static String getTitleFromSwordStatementResponse(Response swordStatement) {
        return getTitleFromSwordStatement(swordStatement.getBody().asString());
    }

    private static String getTitleFromSwordStatement(String swordStatement) {
        return new XmlPath(swordStatement).getString("feed.title");
    }

    static Response createGroup(String dataverseToCreateGroupIn, String aliasInOwner, String displayName, String apiToken) {
        JsonObjectBuilder groupBuilder = Json.createObjectBuilder();
        groupBuilder.add("aliasInOwner", aliasInOwner);
        groupBuilder.add("displayName", displayName);
        Response response = given()
                .header(API_TOKEN_HTTP_HEADER, apiToken)
                .body(groupBuilder.build().toString())
                .contentType(ContentType.JSON)
                .post("/api/dataverses/" + dataverseToCreateGroupIn + "/groups");
        return response;
    }

    static Response getIpGroups() {
        Response response = given()
                .get("api/admin/groups/ip");
        return response;
    }

    static Response getIpGroup(String ipGroupIdentifier) {
        Response response = given()
                .get("api/admin/groups/ip/" + ipGroupIdentifier);
        return response;
    }

    static Response createIpGroup(JsonObject jsonObject) {
        Response response = given()
                .body(jsonObject.toString())
                .contentType(ContentType.JSON)
                .post("api/admin/groups/ip");
        return response;
    }

    static Response deleteIpGroup(String ipGroupIdentifier) {
        Response response = given()
                .delete("api/admin/groups/ip/" + ipGroupIdentifier);
        return response;
    }

    static Response addToGroup(String dataverseThatGroupBelongsIn, String groupIdentifier, List<String> roleAssigneesToAdd, String apiToken) {
        JsonArrayBuilder groupBuilder = Json.createArrayBuilder();
        roleAssigneesToAdd.stream().forEach((string) -> {
            groupBuilder.add(string);
        });
        Response response = given()
                .header(API_TOKEN_HTTP_HEADER, apiToken)
                .body(groupBuilder.build().toString())
                .contentType(ContentType.JSON)
                .post("/api/dataverses/" + dataverseThatGroupBelongsIn + "/groups/" + groupIdentifier + "/roleAssignees");
        return response;
    }

    static public Response grantRoleOnDataverse(String definitionPoint, String role, String roleAssignee, String apiToken) {
        JsonObjectBuilder roleBuilder = Json.createObjectBuilder();
        roleBuilder.add("assignee", roleAssignee);
        roleBuilder.add("role", role);
        JsonObject roleObject = roleBuilder.build();
        logger.info("Granting role on dataverse alias \"" + definitionPoint + "\": " + roleObject);
        return given()
                .body(roleObject.toString())
                .contentType(ContentType.JSON)
                .post("api/dataverses/" + definitionPoint + "/assignments?key=" + apiToken);
    }

    public static Response deactivateUser(String username) {
        Response deactivateUserResponse = given()
                .post("/api/admin/authenticatedUsers/" + username + "/deactivate");
        return deactivateUserResponse;
    }

    public static Response deactivateUser(Long userId) {
        Response deactivateUserResponse = given()
                .post("/api/admin/authenticatedUsers/id/" + userId + "/deactivate");
        return deactivateUserResponse;
    }

    public static Response deleteUser(String username) {
        Response deleteUserResponse = given()
                .delete("/api/admin/authenticatedUsers/" + username + "/");
        return deleteUserResponse;
    }

    public static Response deleteUserRoles(String username, String apiToken) {
        Response deleteUserResponse = given()
                .header(API_TOKEN_HTTP_HEADER, apiToken)
                .post("/api/users/" + username + "/removeRoles");
        return deleteUserResponse;
    }

    public static Response getUserTraces(String username, String apiToken) {
        Response response = given()
                .header(API_TOKEN_HTTP_HEADER, apiToken)
                .get("/api/users/" + username + "/traces");
        return response;
    }

    public static Response reingestFile(Long fileId, String apiToken) {
        Response response = given()
                .header(API_TOKEN_HTTP_HEADER, apiToken)
                .post("/api/files/" + fileId + "/reingest");
        return response;
    }

    public static Response uningestFile(Long fileId, String apiToken) {
        
        Response uningestFileResponse = given()
                .post("/api/files/" + fileId + "/uningest/?key=" + apiToken);
        return uningestFileResponse;
    }
    
    //I don't understand why this blows up when I remove the key
    public static Response getDataFileMetadata(Long fileId, String apiToken) {
        Response fileResponse = given()
                .get("api/files/" + fileId + "/metadata/?key=" + apiToken);
        return fileResponse;
    }
    
    public static Response getDataFileMetadataDraft(Long fileId, String apiToken) {
        Response fileResponse = given()
                .get("api/files/" + fileId + "/metadata/draft?key=" + apiToken);
        return fileResponse;
    }

    public static Response deleteDataverse(String doomed, String apiToken) {
        return given().delete("/api/dataverses/" + doomed + "?key=" + apiToken);
    }

    public static Response deleteDatasetViaNativeApi(Integer datasetId, String apiToken) {
        return given()
                .header(API_TOKEN_HTTP_HEADER, apiToken)
                .delete("/api/datasets/" + datasetId);
    }

    public static Response deleteDatasetVersionViaNativeApi(Integer datasetId, String versionId, String apiToken) {
        return given()
                .header(API_TOKEN_HTTP_HEADER, apiToken)
                .delete("/api/datasets/" + datasetId + "/versions/" + versionId);
    }

    static Response deleteLatestDatasetVersionViaSwordApi(String persistentId, String apiToken) {
        return given()
                .auth().basic(apiToken, EMPTY_STRING)
                .relaxedHTTPSValidation()
                .delete(swordConfiguration.getBaseUrlPathCurrent() + "/edit/study/" + persistentId);
    }

    static Response destroyDataset(Integer datasetId, String apiToken) {
        return given()
                .header(API_TOKEN_HTTP_HEADER, apiToken)
                .delete("/api/datasets/" + datasetId + "/destroy");
    }

    static Response deleteFile(Integer fileId, String apiToken) {
        return given()
                .auth().basic(apiToken, EMPTY_STRING)
                .relaxedHTTPSValidation()
                .delete(swordConfiguration.getBaseUrlPathCurrent() + "/edit-media/file/" + fileId);
    }

    static Response publishDatasetViaSword(String persistentId, String apiToken) {
        Response publishResponse =  given()
                .auth().basic(apiToken, EMPTY_STRING)
                .header("In-Progress", "false")
                .post(swordConfiguration.getBaseUrlPathCurrent() + "/edit/study/" + persistentId);
        
        // Wait for the dataset to get unlocked, if/as needed:
        sleepForLock(persistentId, "finalizePublication", apiToken, UtilIT.MAXIMUM_PUBLISH_LOCK_DURATION);
        return publishResponse;
    }

    static Response publishDatasetViaNativeApi(String idOrPersistentId, String majorOrMinor, String apiToken) {
        String idInPath = idOrPersistentId; // Assume it's a number.
        String optionalQueryParam = ""; // If idOrPersistentId is a number we'll just put it in the path.
        if (!NumberUtils.isNumber(idOrPersistentId)) {
            idInPath = ":persistentId";
            optionalQueryParam = "&persistentId=" + idOrPersistentId;
        }
        RequestSpecification requestSpecification = given();
        if (apiToken != null) {
            requestSpecification = given()
                    .urlEncodingEnabled(false)
                    .header(UtilIT.API_TOKEN_HTTP_HEADER, apiToken);
        }
        Response publishResponse = requestSpecification.post("/api/datasets/" + idInPath + "/actions/:publish?type=" + majorOrMinor + optionalQueryParam);
        
        // Wait for the dataset to get unlocked, if/as needed:
        sleepForLock(idOrPersistentId, "finalizePublication", apiToken, UtilIT.MAXIMUM_PUBLISH_LOCK_DURATION);
        
        return publishResponse;
    }

    static Response publishDatasetViaNativeApiDeprecated(String persistentId, String majorOrMinor, String apiToken) {
        /**
         * @todo This should be a POST rather than a GET:
         * https://github.com/IQSS/dataverse/issues/2431
         */
        Response publishResponse = given()
                .header(API_TOKEN_HTTP_HEADER, apiToken)
                .urlEncodingEnabled(false)
                .get("/api/datasets/:persistentId/actions/:publish?type=" + majorOrMinor + "&persistentId=" + persistentId);
        
        // Wait for the dataset to get unlocked, if/as needed:
        sleepForLock(persistentId, "finalizePublication", apiToken, UtilIT.MAXIMUM_PUBLISH_LOCK_DURATION);
        
        return publishResponse;
    }
   
    // Compatibility method wrapper (takes Integer for the dataset id) 
    // It used to use the GET version of the publish API; I'm switching it to 
    // use the new POST variant. The explicitly marked @deprecated method above
    // should be sufficient for testing the deprecated API call. 
    static Response publishDatasetViaNativeApi(Integer datasetId, String majorOrMinor, String apiToken) {
        return publishDatasetViaNativeApi(datasetId.toString(), majorOrMinor, apiToken);
    }
    
    static Response modifyDatasetPIDMetadataViaApi(String persistentId,  String apiToken) {
        /**
         * @todo This should be a POST rather than a GET:
         * https://github.com/IQSS/dataverse/issues/2431
         */
        return given()
                .header(API_TOKEN_HTTP_HEADER, apiToken)
                .urlEncodingEnabled(false)
                .get("/api/datasets/:persistentId/&persistentId=" + persistentId);
    }

    static Response publishDataverseViaSword(String alias, String apiToken) {
        return given()
                .auth().basic(apiToken, EMPTY_STRING)
                .header("In-Progress", "false")
                .post(swordConfiguration.getBaseUrlPathCurrent() + "/edit/dataverse/" + alias);
    }

    static Response publishDataverseViaNativeApi(String dataverseAlias, String apiToken) {
        return given()
                .header(API_TOKEN_HTTP_HEADER, apiToken)
                .urlEncodingEnabled(false)
                .post("/api/dataverses/" + dataverseAlias + "/actions/:publish");
    }

    static Response submitDatasetForReview(String datasetPersistentId, String apiToken) {
        RequestSpecification requestSpecification = given();
        if (apiToken != null) {
            requestSpecification = given()
                    .header(UtilIT.API_TOKEN_HTTP_HEADER, apiToken);
        }
        return requestSpecification.post("/api/datasets/:persistentId/submitForReview?persistentId=" + datasetPersistentId);
    }

    static Response returnDatasetToAuthor(String datasetPersistentId, JsonObject jsonObject, String apiToken) {
        String jsonIn = jsonObject.toString();
        RequestSpecification requestSpecification = given();
        if (apiToken != null) {
            requestSpecification = given()
                    .header(UtilIT.API_TOKEN_HTTP_HEADER, apiToken)
                    .body(jsonIn)
                    .contentType("application/json");
        }
        return requestSpecification
                .post("/api/datasets/:persistentId/returnToAuthor?persistentId=" + datasetPersistentId);
    }

    static Response getNotifications(String apiToken) {
        RequestSpecification requestSpecification = given();
        if (apiToken != null) {
            requestSpecification = given()
                    .header(UtilIT.API_TOKEN_HTTP_HEADER, apiToken);
        }
        return requestSpecification.get("/api/notifications/all");
    }

    static Response nativeGetUsingPersistentId(String persistentId, String apiToken) {
        Response response = given()
                .header(API_TOKEN_HTTP_HEADER, apiToken)
                .get("/api/datasets/:persistentId/?persistentId=" + persistentId);
        return response;
    }

    static Response getDatasetVersion(String persistentId, String versionNumber, String apiToken) {
        return given()
                .header(API_TOKEN_HTTP_HEADER, apiToken)
                .get("/api/datasets/:persistentId/versions/" + versionNumber + "?persistentId=" + persistentId);
    }

    static Response getMetadataBlockFromDatasetVersion(String persistentId, String versionNumber, String metadataBlock, String apiToken) {
        return given()
                .header(API_TOKEN_HTTP_HEADER, apiToken)
                .get("/api/datasets/:persistentId/versions/:latest-published/metadata/citation?persistentId=" + persistentId);
    }

    static Response makeSuperUser(String username) {
        Response response = given().post("/api/admin/superuser/" + username);
        return response;
    }

    static Response reindexDataset(String persistentId) {
        Response response = given()
                .get("/api/admin/index/dataset?persistentId=" + persistentId);
        return response;
    }
    
    static Response reindexDataverse(String dvId) {
        Response response = given()
                .get("/api/admin/index/dataverses/" + dvId);
        return response;
    }

    static Response listAuthenticatedUsers(String apiToken) {
        Response response = given()
                .header(API_TOKEN_HTTP_HEADER, apiToken)
                .get("/api/admin/authenticatedUsers");
        return response;
    }

    // TODO: Consider removing apiToken since it isn't used by the API itself.
    static Response getAuthenticatedUser(String userIdentifier, String apiToken) {
        Response response = given()
                .header(API_TOKEN_HTTP_HEADER, apiToken)
                .get("/api/admin/authenticatedUsers/" + userIdentifier);
        return response;
    }
    
    static Response getAuthenticatedUserByToken(String apiToken) {
        Response response = given()
                .header(API_TOKEN_HTTP_HEADER, apiToken)
                .urlEncodingEnabled(false)
                .get("/api/users/:me");
        return response;
    }

    /**
     * Used to the test the filter Authenticated Users API endpoint
     *
     * Note 1 : All params are optional for endpoint to work EXCEPT
     * superUserApiToken Note 2 : sortKey exists in API call but not currently
     * used
     *
     * @param apiToken
     * @return
     */
    static Response filterAuthenticatedUsers(String superUserApiToken,
            String searchTerm,
            Integer selectedPage,
            Integer itemsPerPage,
            String sortKey
    ) {

        List<String> queryParams = new ArrayList<String>();
        if (searchTerm != null) {
            queryParams.add("searchTerm=" + searchTerm);
        }
        if (selectedPage != null) {
            queryParams.add("selectedPage=" + selectedPage.toString());
        }
        if (itemsPerPage != null) {
            queryParams.add("itemsPerPage=" + itemsPerPage.toString());
        }
        if (StringUtils.isNotBlank(sortKey)) {
            queryParams.add("sortKey=" + sortKey);
        }

        String queryString = "";
        if (queryParams.size() > 0) {
            queryString = "?" + String.join("&", queryParams);
        }

        Response response = given()
                .header(API_TOKEN_HTTP_HEADER, superUserApiToken)
                .get("/api/admin/list-users" + queryString);

        return response;
    }

    static Response getAuthProviders(String apiToken) {
        Response response = given()
                .header(API_TOKEN_HTTP_HEADER, apiToken)
                .get("/api/admin/authenticationProviders");
        return response;
    }

    static Response migrateShibToBuiltin(Long userIdToConvert, String newEmailAddress, String apiToken) {
        Response response = given()
                .header(API_TOKEN_HTTP_HEADER, apiToken)
                .body(newEmailAddress)
                .put("/api/admin/authenticatedUsers/id/" + userIdToConvert + "/convertShibToBuiltIn");
        return response;
    }

    static Response migrateOAuthToBuiltin(Long userIdToConvert, String newEmailAddress, String apiToken) {
        Response response = given()
                .header(API_TOKEN_HTTP_HEADER, apiToken)
                .body(newEmailAddress)
                .put("/api/admin/authenticatedUsers/id/" + userIdToConvert + "/convertRemoteToBuiltIn");
        return response;
    }

    static Response migrateBuiltinToShib(String data, String apiToken) {
        Response response = given()
                .header(API_TOKEN_HTTP_HEADER, apiToken)
                .body(data)
                .put("/api/admin/authenticatedUsers/convert/builtin2shib");
        return response;
    }

    static Response migrateBuiltinToOAuth(String data, String apiToken) {
        Response response = given()
                .header(API_TOKEN_HTTP_HEADER, apiToken)
                .body(data)
                .put("/api/admin/authenticatedUsers/convert/builtin2oauth");
        return response;
    }

    static Response restrictFile(String fileIdOrPersistentId, boolean restrict, String apiToken) {
        String idInPath = fileIdOrPersistentId; // Assume it's a number.
        String optionalQueryParam = ""; // If idOrPersistentId is a number we'll just put it in the path.
        if (!NumberUtils.isNumber(fileIdOrPersistentId)) {
            idInPath = ":persistentId";
            optionalQueryParam = "?persistentId=" + fileIdOrPersistentId;
        }
        Response response = given()
                .header(API_TOKEN_HTTP_HEADER, apiToken)
                .body(restrict)
                .put("/api/files/" + idInPath + "/restrict" + optionalQueryParam);
        return response;
    }
    
    static Response allowAccessRequests(String datasetIdOrPersistentId, boolean allowRequests, String apiToken) {
        String idInPath = datasetIdOrPersistentId; // Assume it's a number.
        String optionalQueryParam = ""; // If idOrPersistentId is a number we'll just put it in the path.
        if (!NumberUtils.isNumber(datasetIdOrPersistentId)) {
            idInPath = ":persistentId";
            optionalQueryParam = "?persistentId=" + datasetIdOrPersistentId;
        }
        Response response = given()
                .header(API_TOKEN_HTTP_HEADER, apiToken)
                .body(allowRequests)
                .put("/api/access/" + idInPath + "/allowAccessRequest" + optionalQueryParam);
        return response;
    }

    static Response requestFileAccess(String fileIdOrPersistentId, String apiToken) {
        System.out.print ("Reuest file acceess + fileIdOrPersistentId: " + fileIdOrPersistentId);
        System.out.print ("Reuest file acceess + apiToken: " + apiToken);
        String idInPath = fileIdOrPersistentId; // Assume it's a number.
        String optionalQueryParam = ""; // If idOrPersistentId is a number we'll just put it in the path.
        if (!NumberUtils.isNumber(fileIdOrPersistentId)) {
            idInPath = ":persistentId";
            optionalQueryParam = "?persistentId=" + fileIdOrPersistentId;
        }

        String keySeparator = "&";
        if (optionalQueryParam.isEmpty()) {
            keySeparator = "?";
        }
        System.out.print ("URL:  " + "/api/access/datafile/" + idInPath + "/requestAccess" + optionalQueryParam + keySeparator + "key=" + apiToken);
        Response response = given()
                .put("/api/access/datafile/" + idInPath + "/requestAccess" + optionalQueryParam + keySeparator + "key=" + apiToken);
        return response;
    }

    static Response grantFileAccess(String fileIdOrPersistentId, String identifier, String apiToken) {
        String idInPath = fileIdOrPersistentId; // Assume it's a number.
        String optionalQueryParam = ""; // If idOrPersistentId is a number we'll just put it in the path.
        if (!NumberUtils.isNumber(fileIdOrPersistentId)) {
            idInPath = ":persistentId";
            optionalQueryParam = "?persistentId=" + fileIdOrPersistentId;
        }
        String keySeparator = "&";
        if (optionalQueryParam.isEmpty()) {
            keySeparator = "?";
        }
        Response response = given()
                .put("/api/access/datafile/" + idInPath + "/grantAccess/" + identifier + "/" + optionalQueryParam + keySeparator + "key=" + apiToken);
        return response;
    }

    static Response getAccessRequestList(String fileIdOrPersistentId, String apiToken) {
        String idInPath = fileIdOrPersistentId; // Assume it's a number.
        String optionalQueryParam = ""; // If idOrPersistentId is a number we'll just put it in the path.
        if (!NumberUtils.isNumber(fileIdOrPersistentId)) {
            idInPath = ":persistentId";
            optionalQueryParam = "?persistentId=" + fileIdOrPersistentId;
        }
        String keySeparator = "&";
        if (optionalQueryParam.isEmpty()) {
            keySeparator = "?";
        }
        Response response = given()
                .get("/api/access/datafile/" + idInPath + "/listRequests/" + optionalQueryParam + keySeparator + "key=" + apiToken);
        return response;
    }

    static Response rejectFileAccessRequest(String fileIdOrPersistentId, String identifier, String apiToken) {
        String idInPath = fileIdOrPersistentId; // Assume it's a number.
        String optionalQueryParam = ""; // If idOrPersistentId is a number we'll just put it in the path.
        if (!NumberUtils.isNumber(fileIdOrPersistentId)) {
            idInPath = ":persistentId";
            optionalQueryParam = "?persistentId=" + fileIdOrPersistentId;
        }
        String keySeparator = "&";
        if (optionalQueryParam.isEmpty()) {
            keySeparator = "?";
        }
        Response response = given()
                .put("/api/access/datafile/" + idInPath + "/rejectAccess/" + identifier + "/" + optionalQueryParam + keySeparator + "key=" + apiToken);
        return response;
    }

    static Response moveDataverse(String movedDataverseAlias, String targetDataverseAlias, Boolean force, String apiToken) {
        Response response = given()
                .header(API_TOKEN_HTTP_HEADER, apiToken)
                .post("api/dataverses/" + movedDataverseAlias + "/move/" + targetDataverseAlias + "?forceMove=" + force + "&key=" + apiToken);
        return response;
    }

    static Response moveDataset(String idOrPersistentIdOfDatasetToMove, String destinationDataverseAlias, String apiToken) {
        return moveDataset(idOrPersistentIdOfDatasetToMove, destinationDataverseAlias, false, apiToken);
    }

    static Response moveDataset(String idOrPersistentIdOfDatasetToMove, String destinationDataverseAlias, boolean force, String apiToken) {
        String forceMoveQueryParam = "";
        if (force) {
            // FIXME: Make "&" version work (instead of "?").
            forceMoveQueryParam = "?forceMove=true";
        }
        String idInPath = idOrPersistentIdOfDatasetToMove; // Assume it's a number.
        String optionalQueryParam = ""; // If idOrPersistentId is a number we'll just put it in the path.
        if (!NumberUtils.isNumber(idOrPersistentIdOfDatasetToMove)) {
            idInPath = ":persistentId";
            optionalQueryParam = "?persistentId=" + idOrPersistentIdOfDatasetToMove;
        }
        RequestSpecification requestSpecification = given();
        if (apiToken != null) {
            requestSpecification = given()
                    .header(UtilIT.API_TOKEN_HTTP_HEADER, apiToken);
        }
        return requestSpecification.post("/api/datasets/" + idInPath + "/move/" + destinationDataverseAlias + optionalQueryParam + forceMoveQueryParam);
    }

    static Response linkDataset(String datasetToLinkPid, String dataverseAlias, String apiToken) {
        Response response = given()
                .header(API_TOKEN_HTTP_HEADER, apiToken)
                .put("api/datasets/:persistentId/link/" + dataverseAlias + "?persistentId=" + datasetToLinkPid);
        return response;
    }

    static Response getDatasetLinks(String datasetToLinkPid, String apiToken) {
        Response response = given()
                .header(API_TOKEN_HTTP_HEADER, apiToken)
                .get("api/datasets/:persistentId/links" + "?persistentId=" + datasetToLinkPid);
        return response;
    }

    static Response createDataverseLink(String linkedDataverseAlias, String linkingDataverseAlias, String apiToken) {
        Response response = given()
            .header(API_TOKEN_HTTP_HEADER, apiToken)
            .put("api/dataverses/" + linkedDataverseAlias + "/link/" + linkingDataverseAlias);
        return response;
    }
    
    static Response deleteDataverseLink(String linkedDataverseAlias, String linkingDataverseAlias, String apiToken) {
        Response response = given()
            .header(API_TOKEN_HTTP_HEADER, apiToken)
            .delete("api/dataverses/" + linkedDataverseAlias + "/deleteLink/" + linkingDataverseAlias);
        return response;
    }

    static Response nativeGet(Integer datasetId, String apiToken) {
        Response response = given()
                .header(API_TOKEN_HTTP_HEADER, apiToken)
                .get("/api/datasets/" + datasetId);
        return response;
    }
    
    static Response privateUrlGet(Integer datasetId, String apiToken) {
        Response response = given()
                .header(API_TOKEN_HTTP_HEADER, apiToken)
                .get("/api/datasets/" + datasetId + "/privateUrl");
        return response;
    }

    static Response privateUrlCreate(Integer datasetId, String apiToken) {
        Response response = given()
                .header(API_TOKEN_HTTP_HEADER, apiToken)
                .post("/api/datasets/" + datasetId + "/privateUrl");
        return response;
    }

    static Response privateUrlDelete(Integer datasetId, String apiToken) {
        Response response = given()
                .header(API_TOKEN_HTTP_HEADER, apiToken)
                .delete("/api/datasets/" + datasetId + "/privateUrl");
        return response;
    }

    static Response showDatasetThumbnailCandidates(String datasetPersistentId, String apiToken) {
        return given()
                .header(API_TOKEN_HTTP_HEADER, apiToken)
                .get("/api/datasets/:persistentId/thumbnail/candidates" + "?persistentId=" + datasetPersistentId);
    }

    static Response getDatasetThumbnail(String datasetPersistentId, String apiToken) {
        return given()
                .header(API_TOKEN_HTTP_HEADER, apiToken)
                .get("/api/datasets/:persistentId/thumbnail" + "?persistentId=" + datasetPersistentId);
    }

    static Response getDatasetThumbnailMetadata(Integer datasetId, String apiToken) {
        return given()
                .header(API_TOKEN_HTTP_HEADER, apiToken)
                .get("/api/admin/datasets/thumbnailMetadata/" + datasetId);
    }

    /**
     * @param trueOrWidthInPixels Passing "true" will result in the default width in pixels (64).
     */
    static Response getFileThumbnail(String fileDatabaseId, String trueOrWidthInPixels, String apiToken) {
        return given()
                .header(API_TOKEN_HTTP_HEADER, apiToken)
                .get("/api/access/datafile/" + fileDatabaseId + "?imageThumb=" + trueOrWidthInPixels);
    }

    static Response useThumbnailFromDataFile(String datasetPersistentId, long dataFileId1, String apiToken) {
        return given()
                .header(API_TOKEN_HTTP_HEADER, apiToken)
                .post("/api/datasets/:persistentId/thumbnail/" + dataFileId1 + "?persistentId=" + datasetPersistentId);
    }

    static Response uploadDatasetLogo(String datasetPersistentId, String pathToImageFile, String apiToken) {
        return given()
                .header(API_TOKEN_HTTP_HEADER, apiToken)
                .multiPart("file", new File(pathToImageFile))
                .post("/api/datasets/:persistentId/thumbnail" + "?persistentId=" + datasetPersistentId);
    }

    static Response removeDatasetThumbnail(String datasetPersistentId, String apiToken) {
        return given()
                .header(API_TOKEN_HTTP_HEADER, apiToken)
                .delete("/api/datasets/:persistentId/thumbnail" + "?persistentId=" + datasetPersistentId);
    }
    
    static Response getDatasetVersions(String idOrPersistentId, String apiToken) {
        logger.info("Getting Dataset Versions");
        String idInPath = idOrPersistentId; // Assume it's a number.
        String optionalQueryParam = ""; // If idOrPersistentId is a number we'll just put it in the path.
        if (!NumberUtils.isNumber(idOrPersistentId)) {
            idInPath = ":persistentId";
            optionalQueryParam = "?persistentId=" + idOrPersistentId;
        }
        RequestSpecification requestSpecification = given();
        if (apiToken != null) {
            requestSpecification = given()
                    .header(UtilIT.API_TOKEN_HTTP_HEADER, apiToken);
        }
        return requestSpecification.get("/api/datasets/" + idInPath + "/versions" + optionalQueryParam);
    }

    //TODO: this probably should return a file not a string, but I've mainly implemented it for testing purposes
    static Response getProvJson(String idOrPersistentId, String apiToken) {
        logger.info("Getting Provenance JSON");
        String idInPath = idOrPersistentId; // Assume it's a number.
        String optionalQueryParam = ""; // If idOrPersistentId is a number we'll just put it in the path.
        if (!NumberUtils.isNumber(idOrPersistentId)) {
            idInPath = ":persistentId";
            optionalQueryParam = "?persistentId=" + idOrPersistentId;
        }
        RequestSpecification requestSpecification = given();
        if (apiToken != null) {
            requestSpecification = given()
                    .header(UtilIT.API_TOKEN_HTTP_HEADER, apiToken);
        }
        return requestSpecification.get("/api/files/" + idInPath + "/prov-json" + optionalQueryParam);
    }
    
    static Response getProvFreeForm(String idOrPersistentId, String apiToken) {
         logger.info("Getting Provenance Free Form");
        String idInPath = idOrPersistentId; // Assume it's a number.
        String optionalQueryParam = ""; // If idOrPersistentId is a number we'll just put it in the path.
        if (!NumberUtils.isNumber(idOrPersistentId)) {
            idInPath = ":persistentId";
            optionalQueryParam = "?persistentId=" + idOrPersistentId;
        }
        RequestSpecification requestSpecification = given();
        if (apiToken != null) {
            requestSpecification = given()
                    .header(UtilIT.API_TOKEN_HTTP_HEADER, apiToken);
        }
        return requestSpecification.get("/api/files/" + idInPath + "/prov-freeform" + optionalQueryParam);
    }
    
    static Response uploadProvJson(String idOrPersistentId, JsonObject jsonObject, String apiToken, String entityName) {
        logger.info("Uploading Provenance JSON");
        String idInPath = idOrPersistentId; // Assume it's a number.
        String optionalQueryParam = ""; // If idOrPersistentId is a number we'll just put it in the path.
        if (!NumberUtils.isNumber(idOrPersistentId)) {
            idInPath = ":persistentId";
            optionalQueryParam = "?persistentId=" + idOrPersistentId;
        }
        optionalQueryParam += "?entityName="+entityName;
        RequestSpecification requestSpecification = given();
        if (apiToken != null) {
            requestSpecification = given()
                    .header(UtilIT.API_TOKEN_HTTP_HEADER, apiToken)
                    // This "[]" is here to quickly test that a JSON array is considered invalid.
                    //.body("[]")
                    .body(jsonObject.toString())
                    .contentType("application/json");
        }
        return requestSpecification.post("/api/files/" + idInPath + "/prov-json" + optionalQueryParam);
    }
    
    static Response deleteProvJson(String idOrPersistentId, String apiToken) {
        logger.info("Deleting Provenance JSON");
        //TODO: Repeated code, refactor
        String idInPath = idOrPersistentId; // Assume it's a number.
        String optionalQueryParam = ""; // If idOrPersistentId is a number we'll just put it in the path.
        if (!NumberUtils.isNumber(idOrPersistentId)) {
            idInPath = ":persistentId";
            optionalQueryParam = "?persistentId=" + idOrPersistentId;
        }
        RequestSpecification requestSpecification = given();
        if (apiToken != null) {
            requestSpecification = given()
                    .header(UtilIT.API_TOKEN_HTTP_HEADER, apiToken);
        }
        return requestSpecification.delete("/api/files/" + idInPath + "/prov-json" + optionalQueryParam);
    }

    static Response uploadProvFreeForm(String idOrPersistentId, JsonObject jsonObject, String apiToken) {
        logger.info("Uploading Provenance Free Form");
        String idInPath = idOrPersistentId; // Assume it's a number.
        String optionalQueryParam = ""; // If idOrPersistentId is a number we'll just put it in the path.
        if (!NumberUtils.isNumber(idOrPersistentId)) {
            idInPath = ":persistentId";
            optionalQueryParam = "?persistentId=" + idOrPersistentId;
        }
        RequestSpecification requestSpecification = given();
        if (apiToken != null) {
            requestSpecification = given()
                    .header(UtilIT.API_TOKEN_HTTP_HEADER, apiToken)
                    // This "[]" is here to quickly test that a JSON array is considered invalid.
                    //.body("[]")
                    .body(jsonObject.toString())
                    .contentType("application/json");
        }
        return requestSpecification.post("/api/files/" + idInPath + "/prov-freeform" + optionalQueryParam);
    }
    
//    static Response deleteProvFreeForm(String idOrPersistentId, String apiToken) {
//         logger.info("Deleting Provenance Free Form");
//        //TODO: Repeated code, refactor
//        String idInPath = idOrPersistentId; // Assume it's a number.
//        String optionalQueryParam = ""; // If idOrPersistentId is a number we'll just put it in the path.
//        if (!NumberUtils.isNumber(idOrPersistentId)) {
//            idInPath = ":persistentId";
//            optionalQueryParam = "?persistentId=" + idOrPersistentId;
//        }
//        RequestSpecification requestSpecification = given();
//        if (apiToken != null) {
//            requestSpecification = given()
//                    .header(UtilIT.API_TOKEN_HTTP_HEADER, apiToken);
//        }
//        return requestSpecification.delete("/api/files/" + idInPath + "/prov-freeform" + optionalQueryParam);
//    }
    static Response exportDataset(String datasetPersistentId, String exporter) {
        return exportDataset(datasetPersistentId, exporter, null);
    }

    static Response exportDataset(String datasetPersistentId, String exporter, String apiToken) {
//        http://localhost:8080/api/datasets/export?exporter=dataverse_json&persistentId=doi%3A10.5072/FK2/W6WIMQ
        RequestSpecification requestSpecification = given();
        if (apiToken != null) {
            requestSpecification = given()
                    .header(UtilIT.API_TOKEN_HTTP_HEADER, apiToken);
        }
        return requestSpecification
                //                .header(API_TOKEN_HTTP_HEADER, apiToken)
                //                .get("/api/datasets/:persistentId/export" + "?persistentId=" + datasetPersistentId + "&exporter=" + exporter);
                .get("/api/datasets/export" + "?persistentId=" + datasetPersistentId + "&exporter=" + exporter);
    }
    
    static Response exportDataverse(String identifier, String apiToken) {
        return given()
                .header(API_TOKEN_HTTP_HEADER, apiToken)
                .get("/api/dataverses/" + identifier );
    }
    
    static Response search(String query, String apiToken, String parameterString) {
        RequestSpecification requestSpecification = given();
        if (apiToken != null) {
            requestSpecification = given()
                    .header(UtilIT.API_TOKEN_HTTP_HEADER, apiToken);
        }
        return requestSpecification.get("/api/search?q=" + query + parameterString);
    }

    static Response search(String query, String apiToken) {
        return search(query, apiToken, "");
    }

    static Response searchAndShowFacets(String query, String apiToken) {
        RequestSpecification requestSpecification = given();
        if (apiToken != null) {
            requestSpecification = given()
                    .header(UtilIT.API_TOKEN_HTTP_HEADER, apiToken);
        }
        return requestSpecification.get("/api/search?q=" + query + "&show_facets=true");
    }

    static Response indexClear() {
        return given()
                .get("/api/admin/index/clear");
    }

    static Response index() {
        return given()
                .get("/api/admin/index");
    }

    static Response enableSetting(SettingsServiceBean.Key settingKey) {
        Response response = given().body("true").when().put("/api/admin/settings/" + settingKey);
        return response;
    }

    static Response deleteSetting(SettingsServiceBean.Key settingKey) {
        Response response = given().when().delete("/api/admin/settings/" + settingKey);
        return response;
    }

    static Response getSetting(SettingsServiceBean.Key settingKey) {
        Response response = given().when().get("/api/admin/settings/" + settingKey);
        return response;
    }

    static Response setSetting(SettingsServiceBean.Key settingKey, String value) {
        Response response = given().body(value).when().put("/api/admin/settings/" + settingKey);
        return response;
    }

    static Response getRoleAssignmentsOnDataverse(String dataverseAliasOrId, String apiToken) {
        String url = "/api/dataverses/" + dataverseAliasOrId + "/assignments";
        return given()
                .header(API_TOKEN_HTTP_HEADER, apiToken)
                .get(url);
    }
    
    static Response updateDefaultContributorsRoleOnDataverse(String dataverseAliasOrId,String roleAlias, String apiToken) {
        String url = "/api/dataverses/" + dataverseAliasOrId + "/defaultContributorRole/" + roleAlias;
        System.out.println("URL: " + url);
        return given()
                .header(API_TOKEN_HTTP_HEADER, apiToken)
                .put(url);
    }

    static Response getRoleAssignmentsOnDataset(String datasetId, String persistentId, String apiToken) {
        String url = "/api/datasets/" + datasetId + "/assignments";
        System.out.println("URL: " + url);
        return given()
                .header(API_TOKEN_HTTP_HEADER, apiToken)
                .get(url);
    }

    static Response grantRoleOnDataset(String definitionPoint, String role, String roleAssignee, String apiToken) {

        JsonObjectBuilder roleBuilder = Json.createObjectBuilder();
        roleBuilder.add("assignee", roleAssignee);
        roleBuilder.add("role", role);
        
        JsonObject roleObject = roleBuilder.build();
        logger.info("Granting role on dataset \"" + definitionPoint + "\": " + role);
        return given()
                .body(roleObject.toString())
                .contentType(ContentType.JSON)
                .post("api/datasets/:persistentId/assignments?key=" + apiToken + "&persistentId=" + definitionPoint);
    }

    static Response revokeRole(String definitionPoint, long doomed, String apiToken) {
        return given()
                .header(API_TOKEN_HTTP_HEADER, apiToken)
                .delete("api/dataverses/" + definitionPoint + "/assignments/" + doomed);
    }
    
    static Response revokeRoleOnDataset(String definitionPoint, long doomed, String apiToken) {
        
        return given()
                .header(API_TOKEN_HTTP_HEADER, apiToken)
                .delete("api/datasets/:persistentId/assignments/" + doomed + "?persistentId=" + definitionPoint);
    }
    
    static Response revokeFileAccess(String definitionPoint, String doomed, String apiToken) {
        return given()
                .header(API_TOKEN_HTTP_HEADER, apiToken)
                .delete("api/access/datafile/" + definitionPoint + "/revokeAccess/" + doomed);
    }
    

    static Response findPermissionsOn(String dvObject, String apiToken) {
        return given()
                .header(API_TOKEN_HTTP_HEADER, apiToken)
                .get("api/admin/permissions/" + dvObject);
    }

    static Response findRoleAssignee(String roleAssignee, String apiToken) {
        return given()
                .header(API_TOKEN_HTTP_HEADER, apiToken)
                .get("api/admin/assignee/" + roleAssignee);
    }

    /**
     * Used to test Dataverse page query parameters
     *
     * @param alias
     * @param queryParamString - do not include the "?"
     * @return
     */
    static Response testDataverseQueryParamWithAlias(String alias, String queryParamString) {

        System.out.println("testDataverseQueryParamWithAlias");
        String testUrl;
        if (alias.isEmpty()) {
            testUrl = " ?" + queryParamString;
        } else {
            testUrl = "/dataverse/" + alias + "?" + queryParamString;
        }
        System.out.println("testUrl: " + testUrl);

        return given()
                .urlEncodingEnabled(false)
                .get(testUrl);
    }

    /**
     * Used to test Dataverse page query parameters
     *
     * The parameters may include "id={dataverse id}
     *
     * @param queryParamString
     * @return
     */
    static Response testDataverseXhtmlQueryParam(String queryParamString) {

        return given()
                //.urlEncodingEnabled(false)
                .get("dataverse.xhtml?" + queryParamString);
    }

    static Response setDataverseLogo(String dataverseAlias, String pathToImageFile, String apiToken) {
        return given()
                .header(API_TOKEN_HTTP_HEADER, apiToken)
                .multiPart("file", new File(pathToImageFile))
                .put("/api/dataverses/" + dataverseAlias + "/logo");
    }

    /**
     * Deprecated as the apiToken is not used by the call.
     */
    @Deprecated
    static InputStream getInputStreamFromUnirest(String url, String apiToken) {
        GetRequest unirestOut = Unirest.get(url);
        try {
            InputStream unirestInputStream = unirestOut.asBinary().getBody();
            return unirestInputStream;
        } catch (UnirestException ex) {
            return null;
        }
    }

    public static String inputStreamToDataUrlSchemeBase64Png(InputStream inputStream) {
        if (inputStream == null) {
            logger.fine("In inputStreamToDataUrlSchemeBase64Png but InputStream was null. Returning null.");
            return null;
        }
        byte[] bytes = inputStreamToBytes(inputStream);
        if (bytes == null) {
            logger.fine("In inputStreamToDataUrlSchemeBase64Png but bytes was null. Returning null.");
            return null;
        }
        String base64image = Base64.getEncoder().encodeToString(bytes);
        return FileUtil.DATA_URI_SCHEME + base64image;
    }

    /**
     * @todo When Java 9 comes out, switch to
     * http://download.java.net/java/jdk9/docs/api/java/io/InputStream.html#readAllBytes--
     */
    private static byte[] inputStreamToBytes(InputStream inputStream) {
        try {
            return IOUtils.toByteArray(inputStream);
        } catch (IOException ex) {
            logger.fine("In inputStreamToBytes but caught an IOUtils.toByteArray Returning null.");
            return null;
        }
    }

    static Response getRsyncScript(String datasetPersistentId, String apiToken) {
        RequestSpecification requestSpecification = given();
        if (apiToken != null) {
            requestSpecification = given()
                    .header(UtilIT.API_TOKEN_HTTP_HEADER, apiToken);
        }
        return requestSpecification.get("/api/datasets/:persistentId/dataCaptureModule/rsync?persistentId=" + datasetPersistentId);
    }

    static Response dataCaptureModuleChecksumValidation(String datasetPersistentId, JsonObject jsonObject, String apiToken) {
        String persistentIdInPath = datasetPersistentId; // Assume it's a number.
        String optionalQueryParam = ""; // If datasetPersistentId is a number we'll just put it in the path.
        if (!NumberUtils.isNumber(datasetPersistentId)) {
            persistentIdInPath = ":persistentId";
            optionalQueryParam = "?persistentId=" + datasetPersistentId;
        }
        RequestSpecification requestSpecification = given();
        if (apiToken != null) {
            requestSpecification = given()
                    .body(jsonObject.toString())
                    .contentType(ContentType.JSON)
                    .header(UtilIT.API_TOKEN_HTTP_HEADER, apiToken);
        }
        return requestSpecification.post("/api/datasets/" + persistentIdInPath + "/dataCaptureModule/checksumValidation" + optionalQueryParam);
    }

    static Response getApiTokenUsingUsername(String username, String password) {
        Response response = given()
                .contentType(ContentType.JSON)
                .get("/api/builtin-users/" + username + "/api-token?username=" + username + "&password=" + password);
        return response;
    }

    static Response getExternalTools() {
        return given()
                .get("/api/admin/externalTools");
    }

    static Response getExternalTool(long id) {
        return given()
                .get("/api/admin/externalTools/" + id);
    }

    static Response addExternalTool(JsonObject jsonObject) {
        RequestSpecification requestSpecification = given();
        requestSpecification = given()
                .body(jsonObject.toString())
                .contentType(ContentType.JSON);
        return requestSpecification.post("/api/admin/externalTools");
    }

    static Response deleteExternalTool(long externalToolid) {
        return given()
                .delete("/api/admin/externalTools/" + externalToolid);
    }

    static Response getExternalToolsForDataset(String idOrPersistentIdOfDataset, String type, String apiToken) {
        String idInPath = idOrPersistentIdOfDataset; // Assume it's a number.
        String optionalQueryParam = ""; // If idOrPersistentId is a number we'll just put it in the path.
        if (!NumberUtils.isNumber(idOrPersistentIdOfDataset)) {
            idInPath = ":persistentId";
            optionalQueryParam = "&persistentId=" + idOrPersistentIdOfDataset;
        }
        RequestSpecification requestSpecification = given();
        if (apiToken != null) {
            requestSpecification = given()
                    .header(UtilIT.API_TOKEN_HTTP_HEADER, apiToken);
        }
        return requestSpecification.get("/api/admin/test/datasets/" + idInPath + "/externalTools?type=" + type + optionalQueryParam);
    }

    static Response getExternalToolsForFile(String idOrPersistentIdOfFile, String type, String apiToken) {
        String idInPath = idOrPersistentIdOfFile; // Assume it's a number.
        String optionalQueryParam = ""; // If idOrPersistentId is a number we'll just put it in the path.
        if (!NumberUtils.isNumber(idOrPersistentIdOfFile)) {
            idInPath = ":persistentId";
            optionalQueryParam = "&persistentId=" + idOrPersistentIdOfFile;
        }
        RequestSpecification requestSpecification = given();
        if (apiToken != null) {
            requestSpecification = given()
                    .header(UtilIT.API_TOKEN_HTTP_HEADER, apiToken);
        }
        return requestSpecification.get("/api/admin/test/files/" + idInPath + "/externalTools?type=" + type + optionalQueryParam);
    }

    static Response submitFeedback(JsonObjectBuilder job) {
        return given()
                .body(job.build().toString())
                .contentType("application/json")
                .post("/api/admin/feedback");
    }

    static Response listStorageSites() {
        return given()
                .get("/api/admin/storageSites");
    }

    static Response getStorageSitesById(long id) {
        return given()
                .get("/api/admin/storageSites/" + id);
    }

    static Response setPrimaryLocationBoolean(long id, String input) {
        return given()
                .body(input)
                .put("/api/admin/storageSites/" + id + "/primaryStorage");
    }

    static Response addStorageSite(JsonObject jsonObject) {
        RequestSpecification requestSpecification = given();
        requestSpecification = given()
                .body(jsonObject.toString())
                .contentType(ContentType.JSON);
        return requestSpecification.post("/api/admin/storageSites");
    }

    static Response deleteStorageSite(long storageSiteId) {
        return given()
                .delete("/api/admin/storageSites/" + storageSiteId);
    }

    static Response metricsDataversesToMonth(String yyyymm, String queryParams) {
        String optionalYyyyMm = "";
        if (yyyymm != null) {
            optionalYyyyMm = "/" + yyyymm;
        }
        String optionalQueryParams = "";
        if (queryParams != null) {
            optionalQueryParams = "?" + queryParams;
        }
        RequestSpecification requestSpecification = given();
        return requestSpecification.get("/api/info/metrics/dataverses/toMonth" + optionalYyyyMm + optionalQueryParams);
    }

    static Response metricsDatasetsToMonth(String yyyymm, String queryParams) {
        String optionalYyyyMm = "";
        if (yyyymm != null) {
            optionalYyyyMm = "/" + yyyymm;
        }
        String optionalQueryParams = "";
        if (queryParams != null) {
            optionalQueryParams = "?" + queryParams;
        }
        RequestSpecification requestSpecification = given();
        return requestSpecification.get("/api/info/metrics/datasets/toMonth" + optionalYyyyMm + optionalQueryParams);
    }

    static Response metricsFilesToMonth(String yyyymm, String queryParams) {
        String optionalYyyyMm = "";
        if (yyyymm != null) {
            optionalYyyyMm = "/" + yyyymm;
        }
        String optionalQueryParams = "";
        if (queryParams != null) {
            optionalQueryParams = "?" + queryParams;
        }
        RequestSpecification requestSpecification = given();
        return requestSpecification.get("/api/info/metrics/files/toMonth" + optionalYyyyMm + optionalQueryParams);
    }

    static Response metricsDownloadsToMonth(String yyyymm, String queryParams) {
        String optionalYyyyMm = "";
        if (yyyymm != null) {
            optionalYyyyMm = "/" + yyyymm;
        }
        String optionalQueryParams = "";
        if (queryParams != null) {
            optionalQueryParams = "?" + queryParams;
        }
        RequestSpecification requestSpecification = given();
        return requestSpecification.get("/api/info/metrics/downloads/toMonth" + optionalYyyyMm + optionalQueryParams);
    }
    
    static Response metricsDataversesPastDays(String days, String queryParams) {
        String optionalQueryParams = "";
        if (queryParams != null) {
            optionalQueryParams = "?" + queryParams;
        }
        RequestSpecification requestSpecification = given();
        return requestSpecification.get("/api/info/metrics/dataverses/pastDays/" + days + optionalQueryParams);
    }
    
    static Response metricsDatasetsPastDays(String days, String queryParams) {
        String optionalQueryParams = "";
        if (queryParams != null) {
            optionalQueryParams = "?" + queryParams;
        }
        RequestSpecification requestSpecification = given();
        return requestSpecification.get("/api/info/metrics/datasets/pastDays/" + days + optionalQueryParams);
    }
        
    static Response metricsFilesPastDays(String days, String queryParams) {
        String optionalQueryParams = "";
        if (queryParams != null) {
            optionalQueryParams = "?" + queryParams;
        }
        RequestSpecification requestSpecification = given();
        return requestSpecification.get("/api/info/metrics/files/pastDays/" + days + optionalQueryParams);
    }
            
    static Response metricsDownloadsPastDays(String days, String queryParams) {
        String optionalQueryParams = "";
        if (queryParams != null) {
            optionalQueryParams = "?" + queryParams;
        }
        RequestSpecification requestSpecification = given();
        return requestSpecification.get("/api/info/metrics/downloads/pastDays/" + days + optionalQueryParams);
    }

    static Response metricsDataversesByCategory(String queryParams) {
        String optionalQueryParams = "";
        if (queryParams != null) {
            optionalQueryParams = "?" + queryParams;
        }
        RequestSpecification requestSpecification = given();
        return requestSpecification.get("/api/info/metrics/dataverses/byCategory" + optionalQueryParams);
    }
    
    static Response metricsDataversesBySubject(String queryParams) {
        String optionalQueryParams = "";
        if (queryParams != null) {
            optionalQueryParams = "?" + queryParams;
        }
        RequestSpecification requestSpecification = given();
        return requestSpecification.get("/api/info/metrics/dataverses/bySubject" + optionalQueryParams);
    }

    static Response metricsDatasetsBySubject(String queryParams) {
        String optionalQueryParams = "";
        if (queryParams != null) {
            optionalQueryParams = "?" + queryParams;
        }
        RequestSpecification requestSpecification = given();
        return requestSpecification.get("/api/info/metrics/datasets/bySubject" + optionalQueryParams);
    }
    
    static Response metricsDatasetsBySubjectToMonth(String month, String queryParams) {
        String optionalQueryParams = "";
        if (queryParams != null) {
            optionalQueryParams = "?" + queryParams;
        }
        RequestSpecification requestSpecification = given();
        return requestSpecification.get("/api/info/metrics/datasets/bySubject/toMonth/" + month + optionalQueryParams);
    }
    
    static Response clearMetricCache() {
        RequestSpecification requestSpecification = given();
        return requestSpecification.delete("/api/admin/clearMetricsCache");
    }

    static Response sitemapUpdate() {
        return given()
                .post("/api/admin/sitemap");
    }

    static Response sitemapDownload() {
        return given()
                .get("/sitemap.xml");
    }
    
    static Response deleteToken( String apiToken) {
        Response response = given()
            .header(API_TOKEN_HTTP_HEADER, apiToken)
            .delete("api/users/token");
        return response;
    }
    
    static Response getTokenExpiration( String apiToken) {
        Response response = given()
            .header(API_TOKEN_HTTP_HEADER, apiToken)
            .get("api/users/token");
        return response;
    }
    
    static Response recreateToken( String apiToken) {
        Response response = given()
            .header(API_TOKEN_HTTP_HEADER, apiToken)
            .post("api/users/token/recreate");
        return response;
    }

    @Test
    public void testGetFileIdFromSwordStatementWithNoFiles() {
        String swordStatementWithNoFiles = "<feed xmlns=\"http://www.w3.org/2005/Atom\">\n"
                + "  <id>https://localhost:8080/dvn/api/data-deposit/v1.1/swordv2/edit/study/doi:10.5072/FK2/0TLRLH</id>\n"
                + "  <link href=\"https://localhost:8080/dvn/api/data-deposit/v1.1/swordv2/edit/study/doi:10.5072/FK2/0TLRLH\" rel=\"self\"/>\n"
                + "  <title type=\"text\">A Dataset Without Any Files</title>\n"
                + "  <author>\n"
                + "    <name>Fileless, Joe</name>\n"
                + "  </author>\n"
                + "  <updated>2015-12-08T15:30:50.865Z</updated>\n"
                + "  <category term=\"latestVersionState\" scheme=\"http://purl.org/net/sword/terms/state\" label=\"State\">DRAFT</category>\n"
                + "  <category term=\"locked\" scheme=\"http://purl.org/net/sword/terms/state\" label=\"State\">false</category>\n"
                + "  <category term=\"isMinorUpdate\" scheme=\"http://purl.org/net/sword/terms/state\" label=\"State\">true</category>\n"
                + "</feed>";
        Integer fileId = getFileIdFromSwordStatementBody(swordStatementWithNoFiles);
        assertNull(fileId);
    }

    @Test
    public void testSwordStatementWithFiles() {
        String swordStatementWithNoFiles = "<feed xmlns=\"http://www.w3.org/2005/Atom\">\n"
                + "  <id>https://localhost:8080/dvn/api/data-deposit/v1.1/swordv2/edit/study/doi:10.5072/FK2/EUEW70</id>\n"
                + "  <link href=\"https://localhost:8080/dvn/api/data-deposit/v1.1/swordv2/edit/study/doi:10.5072/FK2/EUEW70\" rel=\"self\"/>\n"
                + "  <title type=\"text\">A Dataset with a File</title>\n"
                + "  <author>\n"
                + "    <name>Files, John</name>\n"
                + "  </author>\n"
                + "  <updated>2015-12-08T15:38:29.900Z</updated>\n"
                + "  <entry>\n"
                + "    <content type=\"application/zip\" src=\"https://localhost:8080/dvn/api/data-deposit/v1.1/swordv2/edit-media/file/174/trees.zip\"/>\n"
                + "    <id>https://localhost:8080/dvn/api/data-deposit/v1.1/swordv2/edit-media/file/174/trees.zip</id>\n"
                + "    <title type=\"text\">Resource https://localhost:8080/dvn/api/data-deposit/v1.1/swordv2/edit-media/file/174/trees.zip</title>\n"
                + "    <summary type=\"text\">Resource Part</summary>\n"
                + "    <updated>2015-12-08T15:38:30.089Z</updated>\n"
                + "  </entry>\n"
                + "  <category term=\"latestVersionState\" scheme=\"http://purl.org/net/sword/terms/state\" label=\"State\">DRAFT</category>\n"
                + "  <category term=\"locked\" scheme=\"http://purl.org/net/sword/terms/state\" label=\"State\">false</category>\n"
                + "  <category term=\"isMinorUpdate\" scheme=\"http://purl.org/net/sword/terms/state\" label=\"State\">true</category>\n"
                + "</feed>";
        Integer fileId = getFileIdFromSwordStatementBody(swordStatementWithNoFiles);
        assertNotNull(fileId);
        assertEquals(Integer.class, fileId.getClass());
        String title = getTitleFromSwordStatement(swordStatementWithNoFiles);
        assertEquals("A Dataset with a File", title);
    }
    
    //Helper function that returns true if a given dataset locked for a  given reason is unlocked within
    // a given duration returns false if still locked after given duration
    // (the version of the method that takes a long for the dataset id is 
    // for backward compatibility with how the method is called for the 
    // Ingest lock throughout the test code)
    static Boolean sleepForLock(long datasetId, String lockType, String apiToken, int duration) {
        String datasetIdAsString = String.valueOf(datasetId);
        return sleepForLock(datasetIdAsString, lockType, apiToken, duration);
    }

    static Boolean sleepForLock(String idOrPersistentId, String lockType, String apiToken, int duration) {
        Response lockedForIngest = UtilIT.checkDatasetLocks(idOrPersistentId, lockType, apiToken);
        int i = 0;
        do {
            try {
                lockedForIngest = UtilIT.checkDatasetLocks(idOrPersistentId, lockType, apiToken);
                Thread.sleep(1000);
                i++;
                if (i > duration) {
                    break; 
                }
            } catch (InterruptedException ex) {
                Logger.getLogger(UtilIT.class.getName()).log(Level.SEVERE, null, ex);
            }
        } while (lockedForIngest.body().jsonPath().getList("data").size() >0 && (lockType==null || lockedForIngest.body().prettyPrint().contains(lockType)));

        return i <= duration;

    }
    
    //Helper function that returns true if a given search returns a non-zero response within a fixed time limit
    // a given duration returns false if still zero results after given duration
    static Boolean sleepForSearch(String searchPart, String apiToken,  String subTree, int duration) {
        

        Response searchResponse = UtilIT.search(searchPart, apiToken, subTree);
        int i = 0;
        do {
            try {
                searchResponse = UtilIT.search(searchPart, apiToken, subTree);
                Thread.sleep(1000);
                i++;
                if (i > duration) {
                    break; 
                }
            } catch (InterruptedException ex) {
                Logger.getLogger(UtilIT.class.getName()).log(Level.SEVERE, null, ex);
            }
        } while (UtilIT.getSearchCountFromResponse(searchResponse) == 0);

        return i <= duration;

    }
    
    // backward compatibility version of the method that takes long for the id:
    static Response checkDatasetLocks(long datasetId, String lockType, String apiToken) {
        String datasetIdAsString = String.valueOf(datasetId);
        return checkDatasetLocks(datasetIdAsString, lockType, apiToken);
    }
    
    static Response checkDatasetLocks(String idOrPersistentId, String lockType, String apiToken) {
        String idInPath = idOrPersistentId; // Assume it's a number.
        String queryParams = ""; // If idOrPersistentId is a number we'll just put it in the path.
        if (!NumberUtils.isNumber(idOrPersistentId)) {
            idInPath = ":persistentId";
            queryParams = "?persistentId=" + idOrPersistentId;
        }
        
        if (lockType != null) {
            queryParams = "".equals(queryParams) ? "?type="+lockType : queryParams+"&type="+lockType;
        }
        
        Response response = given()
            .header(API_TOKEN_HTTP_HEADER, apiToken)
            .get("api/datasets/" + idInPath + "/locks" + queryParams);
        return response;       
    }
    
    static Response lockDataset(long datasetId, String lockType, String apiToken) {
        Response response = given()
            .header(API_TOKEN_HTTP_HEADER, apiToken)
            .post("api/datasets/" + datasetId + "/lock/" + lockType);
        return response;       
    }
    
    static Response unlockDataset(long datasetId, String lockType, String apiToken) {
        Response response = given()
            .header(API_TOKEN_HTTP_HEADER, apiToken)
            .delete("api/datasets/" + datasetId + "/locks" + (lockType == null ? "" : "?type="+lockType));
        return response;       
    }
    
    static Response exportOaiSet(String setName) {
        String apiPath = String.format("/api/admin/metadata/exportOAI/%s", setName);
        return given().put(apiPath);
    }
    
    static Response getOaiRecord(String datasetPersistentId, String metadataFormat) {
        String apiPath = String.format("/oai?verb=GetRecord&identifier=%s&metadataPrefix=%s", datasetPersistentId, metadataFormat);
        return given().get(apiPath);
    }
    
    static Response getOaiListIdentifiers(String setName, String metadataFormat) {
        String apiPath = String.format("/oai?verb=ListIdentifiers&set=%s&metadataPrefix=%s", setName, metadataFormat);
        return given().get(apiPath);
    }

    static Response getOaiListRecords(String setName, String metadataFormat) {
        String apiPath = String.format("/oai?verb=ListRecords&set=%s&metadataPrefix=%s", setName, metadataFormat);
        return given().get(apiPath);
    }

    static Response changeAuthenticatedUserIdentifier(String oldIdentifier, String newIdentifier, String apiToken) {
        Response response;
        String path = String.format("/api/users/%s/changeIdentifier/%s", oldIdentifier, newIdentifier );
        
        if(null == apiToken) {
            response = given()
                .post(path);
        } else {
            response = given()
                .header(API_TOKEN_HTTP_HEADER, apiToken)
                .post(path);
        }
        
        return response;
    }
    
    static Response mergeAccounts(String baseId, String consumedId, String apiToken) {
        Response response;
        String path = String.format("/api/users/%s/mergeIntoUser/%s", consumedId, baseId );
        
        if(null == apiToken) {
            response = given()
                .post(path);
        } else {
            response = given()
                .header(API_TOKEN_HTTP_HEADER, apiToken)
                .post(path);
        }
        
        return response;
    }
    
    

    static Response makeDataCountSendDataToHub() {
        return given().post("/api/admin/makeDataCount/sendToHub");
    }

    // TODO: Think more about if we really need this makeDataCountDownloadFromHub endpoint since we're parsing our own SUSHI reports and inserting rows into our datasetmetrics table.
    static Response makeDataCountDownloadFromHub(String metric) {
        return given().post("/api/admin/makeDataCount/downloadFromHub/" + metric);
    }

    static Response makeDataCountGetMetricForDataset(String idOrPersistentIdOfDataset, String metric, String apiToken) {
        System.out.println("metric: " + metric);
        String idInPath = idOrPersistentIdOfDataset; // Assume it's a number.
        String optionalQueryParam = ""; // If idOrPersistentId is a number we'll just put it in the path.
        if (!NumberUtils.isNumber(idOrPersistentIdOfDataset)) {
            idInPath = ":persistentId";
            optionalQueryParam = "&persistentId=" + idOrPersistentIdOfDataset;
        }
        RequestSpecification requestSpecification = given();
        if (apiToken != null) {
            requestSpecification = given()
                    .header(UtilIT.API_TOKEN_HTTP_HEADER, apiToken);
        }
        return requestSpecification.get("/api/datasets/" + idInPath + "/makeDataCount/" + metric + optionalQueryParam);
    }

    static Response makeDataCountGetMetricForDataset(String idOrPersistentIdOfDataset, String metric, String country, String apiToken) {
        System.out.println("metric: " + metric);
        String idInPath = idOrPersistentIdOfDataset; // Assume it's a number.
        String optionalQueryParam = ""; // If idOrPersistentId is a number we'll just put it in the path.
        if (!NumberUtils.isNumber(idOrPersistentIdOfDataset)) {
            idInPath = ":persistentId";
            optionalQueryParam = "&persistentId=" + idOrPersistentIdOfDataset;
        }
        RequestSpecification requestSpecification = given();
        if (apiToken != null) {
            requestSpecification = given()
                    .header(UtilIT.API_TOKEN_HTTP_HEADER, apiToken);
        }
        return requestSpecification.get("/api/datasets/" + idInPath + "/makeDataCount/" + metric + "?country=" + country + optionalQueryParam);
    }

    static Response makeDataCountGetMetricForDataset(String idOrPersistentIdOfDataset, String metric, String yyyymm, String country, String apiToken) {
        System.out.println("metric: " + metric);
        String idInPath = idOrPersistentIdOfDataset; // Assume it's a number.
        String optionalQueryParam = ""; // If idOrPersistentId is a number we'll just put it in the path.
        if (!NumberUtils.isNumber(idOrPersistentIdOfDataset)) {
            idInPath = ":persistentId";
            optionalQueryParam = "&persistentId=" + idOrPersistentIdOfDataset;
        }
        RequestSpecification requestSpecification = given();
        if (apiToken != null) {
            requestSpecification = given()
                    .header(UtilIT.API_TOKEN_HTTP_HEADER, apiToken);
        }
        return requestSpecification.get("/api/datasets/" + idInPath + "/makeDataCount/" + metric + "/" + yyyymm + "?country=" + country + optionalQueryParam);
    }
    
    static Response makeDataCountAddUsageMetricsFromSushiReport(String idOrPersistentIdOfDataset, String reportOnDisk) {

        String idInPath = idOrPersistentIdOfDataset; // Assume it's a number.
        String optionalQueryParam = ""; // If idOrPersistentId is a number we'll just put it in the path.
        if (!NumberUtils.isNumber(idOrPersistentIdOfDataset)) {
            idInPath = ":persistentId";
            optionalQueryParam = "&persistentId=" + idOrPersistentIdOfDataset;
        }
        RequestSpecification requestSpecification = given();
        System.out.print("/api/admin/makeDataCount/" + idInPath + "/addUsageMetricsFromSushiReport?reportOnDisk=" + reportOnDisk + optionalQueryParam);
        return requestSpecification.post("/api/admin/makeDataCount/" + idInPath + "/addUsageMetricsFromSushiReport?reportOnDisk=" + reportOnDisk + optionalQueryParam);
    }

    static Response makeDataCountUpdateCitationsForDataset(String idOrPersistentIdOfDataset) {

        String idInPath = idOrPersistentIdOfDataset; // Assume it's a number.
        String optionalQueryParam = ""; // If idOrPersistentId is a number we'll just put it in the path.
        if (!NumberUtils.isNumber(idOrPersistentIdOfDataset)) {
            idInPath = ":persistentId";
            optionalQueryParam = "?persistentId=" + idOrPersistentIdOfDataset;
        }
        RequestSpecification requestSpecification = given();

        return requestSpecification.post("/api/admin/makeDataCount/" + idInPath + "/updateCitationsForDataset"+ optionalQueryParam);
    }

    static Response editDDI(String body, String fileId, String apiToken) {
        if (apiToken == null) {
            apiToken = "";
        }
        Response response = given()
                .header(API_TOKEN_HTTP_HEADER, apiToken)
                .contentType(ContentType.XML)
                .accept(ContentType.XML)
                .body(body)
                .when()
                .put("/api/edit/" + fileId);
        return response;

    }

    /**
     * Determine the "payload" storage size of a dataverse
     *
     * @param dataverseId
     * @param apiToken
     * @return response
     */
    static Response findDataverseStorageSize(String dataverseId, String apiToken) {
        return given()
                .header(API_TOKEN_HTTP_HEADER, apiToken)
                .get("/api/dataverses/" + dataverseId + "/storagesize");
    }
    
    
    /**
     * Determine the "payload" storage size of a dataverse
     *
     * @param dataverseId
     * @param apiToken
     * @return response
     */
    static Response findDatasetStorageSize(String datasetId, String apiToken) {
        return given()
                .header(API_TOKEN_HTTP_HEADER, apiToken)
                .get("/api/datasets/" + datasetId + "/storagesize");
    }
    
    static Response findDatasetDownloadSize(String datasetId) {
        return given()
                .get("/api/datasets/" + datasetId + "/versions/:latest/downloadsize");
    }
    
    static Response findDatasetDownloadSize(String datasetId, String version,  String apiToken) {
        return given()
                .header(API_TOKEN_HTTP_HEADER, apiToken)
                .get("/api/datasets/" + datasetId + "/versions/" + version + "/downloadsize");
    }
    
    static Response addBannerMessage(String pathToJsonFile) {
        String jsonIn = getDatasetJson(pathToJsonFile);
        
        Response addBannerMessageResponse = given()               
                .body(jsonIn)
                .contentType("application/json")
                .post("/api/admin/bannerMessage");
        return addBannerMessageResponse;
    }
    
    static Response addBuiltInRole(String pathToJsonFile) {
        String jsonIn = getDatasetJson(pathToJsonFile);

        Response addBannerMessageResponse = given()
                .body(jsonIn)
                .contentType("application/json")
                .post("/api/admin/roles");
        return addBannerMessageResponse;
    }

    static Response deleteBuiltInRole(String roleAlias) {

        Response addBannerMessageResponse = given()
                .delete("/api/admin/roles/:alias?alias=" +roleAlias);
        return addBannerMessageResponse;
    }

    static Response addDataverseRole(String pathToJsonFile, String dvAlias, String apiToken) {
        String jsonIn = getDatasetJson(pathToJsonFile);

        Response addBannerMessageResponse = given()
                .header(API_TOKEN_HTTP_HEADER, apiToken)
                .body(jsonIn)
                .contentType("application/json")
                .post("/api/roles?dvo="+dvAlias);
        return addBannerMessageResponse;
    }

    static Response deleteDataverseRole( String roleAlias, String apiToken) {

        Response addBannerMessageResponse = given()
                .header(API_TOKEN_HTTP_HEADER, apiToken)
                .delete("/api/roles/:alias?alias="+roleAlias);
        return addBannerMessageResponse;
    }
    
    static Response deleteDataverseRoleById( String id, String apiToken) {

        Response addBannerMessageResponse = given()
                .header(API_TOKEN_HTTP_HEADER, apiToken)
                .delete("/api/roles/"+id);
        return addBannerMessageResponse;
    }
    
    static Response viewDataverseRole( String roleAlias, String apiToken) {

        Response addBannerMessageResponse = given()
                .header(API_TOKEN_HTTP_HEADER, apiToken)
                .get("/api/roles/:alias?alias="+roleAlias);
        return addBannerMessageResponse;
    }
    
    static Response viewDataverseRoleById( String id, String apiToken) {

        Response addBannerMessageResponse = given()
                .header(API_TOKEN_HTTP_HEADER, apiToken)
                .get("/api/roles/"+id);
        return addBannerMessageResponse;
    }
    
    static Response getBannerMessages() {
        
        Response getBannerMessagesResponse = given()               
                .get("/api/admin/bannerMessage");
        return getBannerMessagesResponse;
    }
    
    static Response deleteBannerMessage(Long id) {
        
        Response deleteBannerMessageResponse = given()               
                .delete("/api/admin/bannerMessage/"+id.toString());
        return deleteBannerMessageResponse;
    }
    
    static String getBannerMessageIdFromResponse(String getBannerMessagesResponse) {
        StringReader rdr = new StringReader(getBannerMessagesResponse);
        JsonObject json = Json.createReader(rdr).readObject();

        for (JsonObject obj : json.getJsonArray("data").getValuesAs(JsonObject.class)) {
            String message = obj.getString("displayValue");
            if (message.equals("Banner Message For Deletion")) {
                return obj.getJsonNumber("id").toString();
            }
        }

        return "0";
    }
    
    static Response getDatasetJsonLDMetadata(Integer datasetId, String apiToken) {
        Response response = given()
                .header(API_TOKEN_HTTP_HEADER, apiToken)
                .accept("application/ld+json")
                .get("/api/datasets/" + datasetId + "/metadata");
        return response;
    }
<<<<<<< HEAD
    
    static Response updateDatasetJsonLDMetadata(Integer datasetId, String apiToken, String jsonLDBody, boolean replace) {
        Response response = given()
                .header(API_TOKEN_HTTP_HEADER, apiToken)
                .contentType("application/ld+json")
                .body(jsonLDBody.getBytes(StandardCharsets.UTF_8))
                .put("/api/datasets/" + datasetId + "/metadata?replace=" + replace);
        return response;
    }
    
    static Response deleteDatasetJsonLDMetadata(Integer datasetId, String apiToken, String jsonLDBody) {
=======
    
    static Response updateDatasetJsonLDMetadata(Integer datasetId, String apiToken, String jsonLDBody, boolean replace) {
>>>>>>> bc821808
        Response response = given()
                .header(API_TOKEN_HTTP_HEADER, apiToken)
                .contentType("application/ld+json")
                .body(jsonLDBody.getBytes(StandardCharsets.UTF_8))
<<<<<<< HEAD
                .put("/api/datasets/" + datasetId + "/metadata/delete");
        return response;
    }

    public static Response recreateDatasetJsonLD(String apiToken, String dataverseAlias, String jsonLDBody) {
        Response response = given()
                .header(API_TOKEN_HTTP_HEADER, apiToken)
                .contentType("application/ld+json; charset=utf-8")
                .body(jsonLDBody.getBytes(StandardCharsets.UTF_8))
                .post("/api/dataverses/" + dataverseAlias +"/datasets");
=======
                .put("/api/datasets/" + datasetId + "/metadata?replace=" + replace);
        return response;
    }
    
    static Response deleteDatasetJsonLDMetadata(Integer datasetId, String apiToken, String jsonLDBody) {
        Response response = given()
                .header(API_TOKEN_HTTP_HEADER, apiToken)
                .contentType("application/ld+json")
                .body(jsonLDBody.getBytes(StandardCharsets.UTF_8))
                .put("/api/datasets/" + datasetId + "/metadata/delete");
>>>>>>> bc821808
        return response;
    }
}<|MERGE_RESOLUTION|>--- conflicted
+++ resolved
@@ -1504,7 +1504,7 @@
                 .get("/api/datasets/" + datasetId);
         return response;
     }
-    
+
     static Response privateUrlGet(Integer datasetId, String apiToken) {
         Response response = given()
                 .header(API_TOKEN_HTTP_HEADER, apiToken)
@@ -2640,7 +2640,6 @@
                 .get("/api/datasets/" + datasetId + "/metadata");
         return response;
     }
-<<<<<<< HEAD
     
     static Response updateDatasetJsonLDMetadata(Integer datasetId, String apiToken, String jsonLDBody, boolean replace) {
         Response response = given()
@@ -2652,15 +2651,10 @@
     }
     
     static Response deleteDatasetJsonLDMetadata(Integer datasetId, String apiToken, String jsonLDBody) {
-=======
-    
-    static Response updateDatasetJsonLDMetadata(Integer datasetId, String apiToken, String jsonLDBody, boolean replace) {
->>>>>>> bc821808
         Response response = given()
                 .header(API_TOKEN_HTTP_HEADER, apiToken)
                 .contentType("application/ld+json")
                 .body(jsonLDBody.getBytes(StandardCharsets.UTF_8))
-<<<<<<< HEAD
                 .put("/api/datasets/" + datasetId + "/metadata/delete");
         return response;
     }
@@ -2671,18 +2665,6 @@
                 .contentType("application/ld+json; charset=utf-8")
                 .body(jsonLDBody.getBytes(StandardCharsets.UTF_8))
                 .post("/api/dataverses/" + dataverseAlias +"/datasets");
-=======
-                .put("/api/datasets/" + datasetId + "/metadata?replace=" + replace);
-        return response;
-    }
-    
-    static Response deleteDatasetJsonLDMetadata(Integer datasetId, String apiToken, String jsonLDBody) {
-        Response response = given()
-                .header(API_TOKEN_HTTP_HEADER, apiToken)
-                .contentType("application/ld+json")
-                .body(jsonLDBody.getBytes(StandardCharsets.UTF_8))
-                .put("/api/datasets/" + datasetId + "/metadata/delete");
->>>>>>> bc821808
         return response;
     }
 }