package edu.harvard.iq.dataverse.api;

import com.jayway.restassured.http.ContentType;
import com.jayway.restassured.path.json.JsonPath;
import com.jayway.restassured.response.Response;
import java.util.UUID;
import java.util.logging.Logger;
import javax.json.Json;
import javax.json.JsonObjectBuilder;
import javax.json.JsonArrayBuilder;
import javax.json.JsonObject;
import java.io.File;
import java.io.IOException;
import java.nio.file.Files;
import java.nio.file.Paths;
import java.util.logging.Level;
import edu.harvard.iq.dataverse.api.datadeposit.SwordConfigurationImpl;
import com.jayway.restassured.path.xml.XmlPath;
import org.junit.Test;
import edu.harvard.iq.dataverse.settings.SettingsServiceBean;
import com.jayway.restassured.specification.RequestSpecification;
import java.util.List;
import com.mashape.unirest.http.Unirest;
import com.mashape.unirest.http.exceptions.UnirestException;
import com.mashape.unirest.request.GetRequest;
import java.io.InputStream;
import edu.harvard.iq.dataverse.util.FileUtil;
import java.util.Base64;
import org.apache.commons.io.IOUtils;
import static com.jayway.restassured.RestAssured.given;
import static com.jayway.restassured.path.xml.XmlPath.from;
import edu.harvard.iq.dataverse.actionlogging.ActionLogRecord;
import java.nio.file.Path;
import java.util.ArrayList;
import java.util.HashMap;
import java.util.Map.Entry;
import org.apache.commons.lang3.math.NumberUtils;
import static org.junit.Assert.assertEquals;
import static org.junit.Assert.assertNotNull;
import static org.junit.Assert.assertNull;

public class UtilIT {

    private static final Logger logger = Logger.getLogger(UtilIT.class.getCanonicalName());

    public static final String API_TOKEN_HTTP_HEADER = "X-Dataverse-key";
    private static final String USERNAME_KEY = "userName";
    private static final String EMAIL_KEY = "email";
    private static final String API_TOKEN_KEY = "apiToken";
    private static final String BUILTIN_USER_KEY = "burrito";
    private static final String EMPTY_STRING = "";

    private static SwordConfigurationImpl swordConfiguration = new SwordConfigurationImpl();

    static String getRestAssuredBaseUri() {
        String saneDefaultInDev = "http://localhost:8080";
        String restAssuredBaseUri = saneDefaultInDev;
        String specifiedUri = System.getProperty("dataverse.test.baseurl");
        if (specifiedUri != null) {
            restAssuredBaseUri = specifiedUri;
        }
        logger.info("Base URL for tests: " + restAssuredBaseUri);
        return restAssuredBaseUri;
    }

    /**
     * Begin each username with a prefix
     *
     * @param usernamePrefix
     * @return
     */
    public static Response createRandomUser(String usernamePrefix) {
        String randomString = getRandomUsername(usernamePrefix);
        logger.info("Creating random test user " + randomString);
        String userAsJson = getUserAsJsonString(randomString, randomString, randomString);
        String password = getPassword(userAsJson);
        Response response = given()
                .body(userAsJson)
                .contentType(ContentType.JSON)
                .post("/api/builtin-users?key=" + BUILTIN_USER_KEY + "&password=" + password);
        return response;
    }

    public static Response createRandomUser() {

        return createRandomUser("user");
    }

    private static String getUserAsJsonString(String username, String firstName, String lastName) {
        JsonObjectBuilder builder = Json.createObjectBuilder();
        builder.add(USERNAME_KEY, username);
        builder.add("firstName", firstName);
        builder.add("lastName", lastName);
        builder.add(EMAIL_KEY, getEmailFromUserName(username));
        String userAsJson = builder.build().toString();
        logger.fine("User to create: " + userAsJson);
        return userAsJson;
    }

    public static Response createRandomAuthenticatedUser(String authenticationProviderId) {
        String randomString = getRandomUsername();
        String userAsJson = getAuthenticatedUserAsJsonString(randomString, randomString, randomString, authenticationProviderId, "@" + randomString);
        logger.fine("createRandomAuthenticatedUser: " + userAsJson);
        Response response = given()
                .body(userAsJson)
                .contentType(ContentType.JSON)
                .post("/api/admin/authenticatedUsers");
        return response;
    }

    private static String getAuthenticatedUserAsJsonString(String persistentUserId, String firstName, String lastName, String authenticationProviderId, String identifier) {
        JsonObjectBuilder builder = Json.createObjectBuilder();
        builder.add("authenticationProviderId", authenticationProviderId);
        builder.add("persistentUserId", persistentUserId);
        builder.add("identifier", identifier);
        builder.add("firstName", firstName);
        builder.add("lastName", lastName);
        builder.add(EMAIL_KEY, getEmailFromUserName(persistentUserId));
        String userAsJson = builder.build().toString();
        logger.fine("User to create: " + userAsJson);
        return userAsJson;
    }

    private static String getEmailFromUserName(String username) {
        return username + "@mailinator.com";
    }

    private static String getPassword(String jsonStr) {
        String password = JsonPath.from(jsonStr).get(USERNAME_KEY);
        return password;
    }

    private static String getRandomUsername(String usernamePrefix) {

        if (usernamePrefix == null) {
            return getRandomUsername();
        }
        return usernamePrefix + getRandomIdentifier().substring(0, 8);
    }

    public static String getRandomString(int length) {
//is it worth replacing with something that doesn't error out on getRandomString(8)
        if (length < 0) {
            length = 3;
        }
        return getRandomIdentifier().substring(0, length + 1);
    }

    private static String getRandomUsername() {
        return "user" + getRandomIdentifier().substring(0, 8);
    }

    public static String getRandomIdentifier() {
        return UUID.randomUUID().toString().substring(0, 8);
    }

    public static String getRandomDvAlias() {
        return "dv" + getRandomIdentifier();
    }

    static String getUsernameFromResponse(Response createUserResponse) {
        JsonPath createdUser = JsonPath.from(createUserResponse.body().asString());
        String username = createdUser.getString("data.user." + USERNAME_KEY);
        logger.info("Username found in create user response: " + username);
        return username;
    }

    static String getApiTokenFromResponse(Response createUserResponse) {
        JsonPath createdUser = JsonPath.from(createUserResponse.body().asString());
        String apiToken = createdUser.getString("data." + API_TOKEN_KEY);
        logger.info("API token found in create user response: " + apiToken);
        return apiToken;
    }

    static String getAliasFromResponse(Response createDataverseResponse) {
        JsonPath createdDataverse = JsonPath.from(createDataverseResponse.body().asString());
        String alias = createdDataverse.getString("data.alias");
        logger.info("Alias found in create dataverse response: " + alias);
        return alias;
    }

    static Integer getDataverseIdFromResponse(Response createDataverseResponse) {
        JsonPath createdDataverse = JsonPath.from(createDataverseResponse.body().asString());
        int dataverseId = createdDataverse.getInt("data.id");
        logger.info("Id found in create dataverse response: " + createdDataverse);
        return dataverseId;
    }

    static Integer getDatasetIdFromResponse(Response createDatasetResponse) {
        JsonPath createdDataset = JsonPath.from(createDatasetResponse.body().asString());
        int datasetId = createdDataset.getInt("data.id");
        logger.info("Id found in create dataset response: " + datasetId);
        return datasetId;
    }

    static String getDatasetPersistentIdFromResponse(Response createDatasetResponse) {
        String xml = createDatasetResponse.body().asString();
        String datasetSwordIdUrl = from(xml).get("entry.id");
        /**
         * @todo stop assuming the last 22 characters are the doi/globalId
         */
        return datasetSwordIdUrl.substring(datasetSwordIdUrl.length() - 22);
    }

    public static Response getServiceDocument(String apiToken) {
        Response response = given()
                .auth().basic(apiToken, EMPTY_STRING)
                .get(swordConfiguration.getBaseUrlPathCurrent() + "/service-document");
        return response;
    }

    static Response createDataverse(String alias, String category, String apiToken) {
        JsonArrayBuilder contactArrayBuilder = Json.createArrayBuilder();
        contactArrayBuilder.add(Json.createObjectBuilder().add("contactEmail", getEmailFromUserName(getRandomIdentifier())));
        JsonArrayBuilder subjectArrayBuilder = Json.createArrayBuilder();
        subjectArrayBuilder.add("Other");
        JsonObject dvData = Json.createObjectBuilder()
                .add("alias", alias)
                .add("name", alias)
                .add("dataverseContacts", contactArrayBuilder)
                .add("dataverseSubjects", subjectArrayBuilder)
                // don't send "dataverseType" if category is null, must be a better way
                .add(category != null ? "dataverseType" : "notTheKeyDataverseType", category != null ? category : "whatever")
                .build();
        Response createDataverseResponse = given()
                .body(dvData.toString()).contentType(ContentType.JSON)
                .when().post("/api/dataverses/:root?key=" + apiToken);
        return createDataverseResponse;
    }

    static Response createDataverse(JsonObject dvData, String apiToken) {
        Response createDataverseResponse = given()
                .body(dvData.toString()).contentType(ContentType.JSON)
                .when().post("/api/dataverses/:root?key=" + apiToken);
        return createDataverseResponse;
    }

    static Response createRandomDataverse(String apiToken) {
        // Add any string (i.e. "dv") to avoid possibility of "Alias should not be a number" https://github.com/IQSS/dataverse/issues/211
        String alias = "dv" + getRandomIdentifier();
        String category = null;
        return createDataverse(alias, category, apiToken);
    }

    static Response showDataverseContents(String alias, String apiToken) {
        return given()
                .header(API_TOKEN_HTTP_HEADER, apiToken)
                .when().get("/api/dataverses/" + alias + "/contents");
    }

    static Response createRandomDatasetViaNativeApi(String dataverseAlias, String apiToken) {
        String jsonIn = getDatasetJson();
        Response createDatasetResponse = given()
                .header(API_TOKEN_HTTP_HEADER, apiToken)
                .body(jsonIn)
                .contentType("application/json")
                .post("/api/dataverses/" + dataverseAlias + "/datasets");
        return createDatasetResponse;
    }

    private static String getDatasetJson() {
        File datasetVersionJson = new File("scripts/search/tests/data/dataset-finch1.json");
        try {
            String datasetVersionAsJson = new String(Files.readAllBytes(Paths.get(datasetVersionJson.getAbsolutePath())));
            return datasetVersionAsJson;
        } catch (IOException ex) {
            Logger.getLogger(UtilIT.class.getName()).log(Level.SEVERE, null, ex);
            return null;
        }
    }

    static Response createDatasetViaNativeApi(String dataverseAlias, String pathToJsonFile, String apiToken) {
        String jsonIn = getDatasetJson(pathToJsonFile);
        Response createDatasetResponse = given()
                .header(API_TOKEN_HTTP_HEADER, apiToken)
                .body(jsonIn)
                .contentType("application/json")
                .post("/api/dataverses/" + dataverseAlias + "/datasets");
        return createDatasetResponse;
    }

    private static String getDatasetJson(String pathToJsonFile) {
        File datasetVersionJson = new File(pathToJsonFile);
        try {
            String datasetVersionAsJson = new String(Files.readAllBytes(Paths.get(datasetVersionJson.getAbsolutePath())));
            return datasetVersionAsJson;
        } catch (IOException ex) {
            Logger.getLogger(UtilIT.class.getName()).log(Level.SEVERE, null, ex);
            return null;
        }
    }

    static Response createRandomDatasetViaSwordApi(String dataverseToCreateDatasetIn, String apiToken) {
        String xmlIn = getDatasetXml(getRandomIdentifier(), getRandomIdentifier(), getRandomIdentifier());
        return createDatasetViaSwordApiFromXML(dataverseToCreateDatasetIn, xmlIn, apiToken);
    }

    static Response createDatasetViaSwordApi(String dataverseToCreateDatasetIn, String title, String apiToken) {
        String xmlIn = getDatasetXml(title, "Lastname, Firstname", getRandomIdentifier());
        return createDatasetViaSwordApiFromXML(dataverseToCreateDatasetIn, xmlIn, apiToken);
    }

    static Response createDatasetViaSwordApi(String dataverseToCreateDatasetIn, String title, String description, String apiToken) {
        String xmlIn = getDatasetXml(title, "Lastname, Firstname", description);
        return createDatasetViaSwordApiFromXML(dataverseToCreateDatasetIn, xmlIn, apiToken);
    }

    private static Response createDatasetViaSwordApiFromXML(String dataverseToCreateDatasetIn, String xmlIn, String apiToken) {
        Response createDatasetResponse = given()
                .auth().basic(apiToken, EMPTY_STRING)
                .body(xmlIn)
                .contentType("application/atom+xml")
                .post(swordConfiguration.getBaseUrlPathCurrent() + "/collection/dataverse/" + dataverseToCreateDatasetIn);
        return createDatasetResponse;
    }

    static Response listDatasetsViaSword(String dataverseAlias, String apiToken) {
        Response response = given()
                .auth().basic(apiToken, EMPTY_STRING)
                .get(swordConfiguration.getBaseUrlPathCurrent() + "/collection/dataverse/" + dataverseAlias);
        return response;
    }

    static Response updateDatasetTitleViaSword(String persistentId, String newTitle, String apiToken) {
        String xmlIn = getDatasetXml(newTitle, getRandomIdentifier(), getRandomIdentifier());
        Response updateDatasetResponse = given()
                .auth().basic(apiToken, EMPTY_STRING)
                .body(xmlIn)
                .contentType("application/atom+xml")
                .put(swordConfiguration.getBaseUrlPathCurrent() + "/edit/study/" + persistentId);
        return updateDatasetResponse;
    }

    // https://github.com/IQSS/dataverse/issues/3777
    static Response updateDatasetMetadataViaNative(String persistentId, String pathToJsonFile, String apiToken) {
        String jsonIn = getDatasetJson(pathToJsonFile);
        Response response = given()
                .header(API_TOKEN_HTTP_HEADER, apiToken)
                .body(jsonIn)
                .contentType("application/json")
                .put("/api/datasets/:persistentId/versions/:draft?persistentId=" + persistentId);
        return response;
    }

    static private String getDatasetXml(String title, String author, String description) {
        String xmlIn = "<?xml version=\"1.0\"?>\n"
                + "<entry xmlns=\"http://www.w3.org/2005/Atom\" xmlns:dcterms=\"http://purl.org/dc/terms/\">\n"
                + "   <dcterms:title>" + title + "</dcterms:title>\n"
                + "   <dcterms:creator>" + author + "</dcterms:creator>\n"
                + "   <dcterms:description>" + description + "</dcterms:description>\n"
                + "</entry>\n"
                + "";
        return xmlIn;
    }

    public static Response uploadRandomFile(String persistentId, String apiToken) {
        String zipfilename = "trees.zip";
        return uploadFile(persistentId, zipfilename, apiToken);
    }

    /**
     * @deprecated switch to uploadZipFileViaSword where the path isn't hard
     * coded.
     */
    @Deprecated
    public static Response uploadFile(String persistentId, String zipfilename, String apiToken) {
        String pathToFileName = "scripts/search/data/binary/" + zipfilename;
        byte[] bytes = null;
        try {
            bytes = Files.readAllBytes(Paths.get(pathToFileName));
            logger.info("Number of bytes to upload: " + bytes.length);
        } catch (IOException ex) {
            throw new RuntimeException("Problem getting bytes from " + pathToFileName + ": " + ex);
        }
        Response swordStatementResponse = given()
                .body(bytes)
                .header("Packaging", "http://purl.org/net/sword/package/SimpleZip")
                .header("Content-Disposition", "filename=" + zipfilename)
                /**
                 * It's unclear why we need to add "preemptive" to auth but
                 * without it we can't use send bytes using the body/content
                 * method. See
                 * https://github.com/jayway/rest-assured/issues/507#issuecomment-162963787
                 */
                .auth().preemptive().basic(apiToken, EMPTY_STRING)
                .post(swordConfiguration.getBaseUrlPathCurrent() + "/edit-media/study/" + persistentId);
        return swordStatementResponse;

    }

    public static Response uploadZipFileViaSword(String persistentId, String pathToZipFile, String apiToken) {
        File file = new File(pathToZipFile);
        String zipfilename = file.getName();
        byte[] bytes = null;
        try {
            Path path = Paths.get(pathToZipFile);
            bytes = Files.readAllBytes(path);
            logger.info("Number of bytes to upload: " + bytes.length);
        } catch (IOException ex) {
            throw new RuntimeException("Problem getting bytes from " + pathToZipFile + ": " + ex);
        }
        Response swordStatementResponse = given()
                .body(bytes)
                .header("Packaging", "http://purl.org/net/sword/package/SimpleZip")
                .header("Content-Disposition", "filename=" + zipfilename)
                /**
                 * It's unclear why we need to add "preemptive" to auth but
                 * without it we can't use send bytes using the body/content
                 * method. See
                 * https://github.com/jayway/rest-assured/issues/507#issuecomment-162963787
                 */
                .auth().preemptive().basic(apiToken, EMPTY_STRING)
                .post(swordConfiguration.getBaseUrlPathCurrent() + "/edit-media/study/" + persistentId);
        return swordStatementResponse;

    }

    /**
     * For test purposes, datasetId can be non-numeric
     *
     * @param datasetId
     * @param pathToFile
     * @param apiToken
     * @return
     */
    static Response uploadFileViaNative(String datasetId, String pathToFile, String apiToken) {
        String jsonAsString = null;
        return uploadFileViaNative(datasetId, pathToFile, jsonAsString, apiToken);
    }

    static Response uploadFileViaNative(String datasetId, String pathToFile, JsonObject jsonObject, String apiToken) {
        return uploadFileViaNative(datasetId, pathToFile, jsonObject.toString(), apiToken);
    }

    static Response uploadFileViaNative(String datasetId, String pathToFile, String jsonAsString, String apiToken) {
        RequestSpecification requestSpecification = given()
                .header(API_TOKEN_HTTP_HEADER, apiToken)
                .multiPart("datasetId", datasetId)
                .multiPart("file", new File(pathToFile));
        if (jsonAsString != null) {
            requestSpecification.multiPart("jsonData", jsonAsString);
        }
        return requestSpecification.post("/api/datasets/" + datasetId + "/add");
    }

    static Response replaceFile(long fileId, String pathToFile, String apiToken) {
        String jsonAsString = null;
        return replaceFile(fileId, pathToFile, jsonAsString, apiToken);
    }

    static Response replaceFile(long fileId, String pathToFile, JsonObject jsonObject, String apiToken) {
        return replaceFile(fileId, pathToFile, jsonObject.toString(), apiToken);
    }

    static Response replaceFile(long fileId, String pathToFile, String jsonAsString, String apiToken) {
        RequestSpecification requestSpecification = given()
                .header(API_TOKEN_HTTP_HEADER, apiToken)
                .multiPart("file", new File(pathToFile));
        if (jsonAsString != null) {
            requestSpecification.multiPart("jsonData", jsonAsString);
        }
        return requestSpecification
                .post("/api/files/" + fileId + "/replace");
    }

    static Response downloadFile(Integer fileId) {
        return given()
                //                .header(API_TOKEN_HTTP_HEADER, apiToken)
                .get("/api/access/datafile/" + fileId);
    }

    static Response downloadFile(Integer fileId, String apiToken) {
        return given()
                /**
                 * Data Access API does not support X-Dataverse-key header -
                 * https://github.com/IQSS/dataverse/issues/2662
                 */
                //.header(API_TOKEN_HTTP_HEADER, apiToken)
                .get("/api/access/datafile/" + fileId + "?key=" + apiToken);
    }

    static Response getSwordAtomEntry(String persistentId, String apiToken) {
        Response response = given()
                .auth().basic(apiToken, EMPTY_STRING)
                .get(swordConfiguration.getBaseUrlPathCurrent() + "/edit/study/" + persistentId);
        return response;
    }

    static Response getSwordStatement(String persistentId, String apiToken) {
        Response swordStatementResponse = given()
                .auth().basic(apiToken, EMPTY_STRING)
                .get(swordConfiguration.getBaseUrlPathCurrent() + "/statement/study/" + persistentId);
        return swordStatementResponse;
    }

    static Integer getFileIdFromSwordStatementResponse(Response swordStatement) {
        Integer fileId = getFileIdFromSwordStatementBody(swordStatement.body().asString());
        return fileId;
    }

    private static Integer getFileIdFromSwordStatementBody(String swordStatement) {
        XmlPath xmlPath = new XmlPath(swordStatement);
        try {
            String fileIdAsString = xmlPath.get("feed.entry[0].id").toString().split("/")[10];
            Integer fileIdAsInt = Integer.parseInt(fileIdAsString);
            return fileIdAsInt;
        } catch (IndexOutOfBoundsException ex) {
            return null;
        }
    }

    static String getFilenameFromSwordStatementResponse(Response swordStatement) {
        String filename = getFirstFilenameFromSwordStatementResponse(swordStatement.body().asString());
        return filename;
    }

    private static String getFirstFilenameFromSwordStatementResponse(String swordStatement) {
        XmlPath xmlPath = new XmlPath(swordStatement);
        try {
            String filename = xmlPath.get("feed.entry[0].id").toString().split("/")[11];
            return filename;
        } catch (IndexOutOfBoundsException ex) {
            return null;
        }
    }

    static String getTitleFromSwordStatementResponse(Response swordStatement) {
        return getTitleFromSwordStatement(swordStatement.getBody().asString());
    }

    private static String getTitleFromSwordStatement(String swordStatement) {
        return new XmlPath(swordStatement).getString("feed.title");
    }

    static Response createGroup(String dataverseToCreateGroupIn, String aliasInOwner, String displayName, String apiToken) {
        JsonObjectBuilder groupBuilder = Json.createObjectBuilder();
        groupBuilder.add("aliasInOwner", aliasInOwner);
        groupBuilder.add("displayName", displayName);
        Response response = given()
                .header(API_TOKEN_HTTP_HEADER, apiToken)
                .body(groupBuilder.build().toString())
                .contentType(ContentType.JSON)
                .post("/api/dataverses/" + dataverseToCreateGroupIn + "/groups");
        return response;
    }

    static Response getIpGroups() {
        Response response = given()
                .get("api/admin/groups/ip");
        return response;
    }

    static Response getIpGroup(String ipGroupIdentifier) {
        Response response = given()
                .get("api/admin/groups/ip/" + ipGroupIdentifier);
        return response;
    }

    static Response createIpGroup(JsonObject jsonObject) {
        Response response = given()
                .body(jsonObject.toString())
                .contentType(ContentType.JSON)
                .post("api/admin/groups/ip");
        return response;
    }

    static Response deleteIpGroup(String ipGroupIdentifier) {
        Response response = given()
                .delete("api/admin/groups/ip/" + ipGroupIdentifier);
        return response;
    }

    static Response addToGroup(String dataverseThatGroupBelongsIn, String groupIdentifier, List<String> roleAssigneesToAdd, String apiToken) {
        JsonArrayBuilder groupBuilder = Json.createArrayBuilder();
        roleAssigneesToAdd.stream().forEach((string) -> {
            groupBuilder.add(string);
        });
        Response response = given()
                .header(API_TOKEN_HTTP_HEADER, apiToken)
                .body(groupBuilder.build().toString())
                .contentType(ContentType.JSON)
                .post("/api/dataverses/" + dataverseThatGroupBelongsIn + "/groups/" + groupIdentifier + "/roleAssignees");
        return response;
    }

    static public Response grantRoleOnDataverse(String definitionPoint, String role, String roleAssignee, String apiToken) {
        JsonObjectBuilder roleBuilder = Json.createObjectBuilder();
        roleBuilder.add("assignee", roleAssignee);
        roleBuilder.add("role", role);
        JsonObject roleObject = roleBuilder.build();
        logger.info("Granting role on dataverse alias \"" + definitionPoint + "\": " + roleObject);
        return given()
                .body(roleObject.toString())
                .contentType(ContentType.JSON)
                .post("api/dataverses/" + definitionPoint + "/assignments?key=" + apiToken);
    }

    public static Response deleteUser(String username) {
        Response deleteUserResponse = given()
                .delete("/api/admin/authenticatedUsers/" + username + "/");
        return deleteUserResponse;
    }

    public static Response deleteDataverse(String doomed, String apiToken) {
        return given().delete("/api/dataverses/" + doomed + "?key=" + apiToken);
    }

    public static Response deleteDatasetViaNativeApi(Integer datasetId, String apiToken) {
        return given()
                .header(API_TOKEN_HTTP_HEADER, apiToken)
                .delete("/api/datasets/" + datasetId);
    }

    public static Response deleteDatasetVersionViaNativeApi(Integer datasetId, String versionId, String apiToken) {
        return given()
                .header(API_TOKEN_HTTP_HEADER, apiToken)
                .delete("/api/datasets/" + datasetId + "/versions/" + versionId);
    }

    static Response deleteLatestDatasetVersionViaSwordApi(String persistentId, String apiToken) {
        return given()
                .auth().basic(apiToken, EMPTY_STRING)
                .relaxedHTTPSValidation()
                .delete(swordConfiguration.getBaseUrlPathCurrent() + "/edit/study/" + persistentId);
    }

    static Response destroyDataset(Integer datasetId, String apiToken) {
        return given()
                .header(API_TOKEN_HTTP_HEADER, apiToken)
                .delete("/api/datasets/" + datasetId + "/destroy");
    }

    static Response deleteFile(Integer fileId, String apiToken) {
        return given()
                .auth().basic(apiToken, EMPTY_STRING)
                .relaxedHTTPSValidation()
                .delete(swordConfiguration.getBaseUrlPathCurrent() + "/edit-media/file/" + fileId);
    }

    static Response publishDatasetViaSword(String persistentId, String apiToken) {
        return given()
                .auth().basic(apiToken, EMPTY_STRING)
                .header("In-Progress", "false")
                .post(swordConfiguration.getBaseUrlPathCurrent() + "/edit/study/" + persistentId);
    }

    static Response publishDatasetViaNativeApi(String idOrPersistentId, String majorOrMinor, String apiToken) {
        String idInPath = idOrPersistentId; // Assume it's a number.
        String optionalQueryParam = ""; // If idOrPersistentId is a number we'll just put it in the path.
        if (!NumberUtils.isNumber(idOrPersistentId)) {
            idInPath = ":persistentId";
            optionalQueryParam = "&persistentId=" + idOrPersistentId;
        }
        RequestSpecification requestSpecification = given();
        if (apiToken != null) {
            requestSpecification = given()
                    .urlEncodingEnabled(false)
                    .header(UtilIT.API_TOKEN_HTTP_HEADER, apiToken);
        }
        return requestSpecification.post("/api/datasets/" + idInPath + "/actions/:publish?type=" + majorOrMinor + optionalQueryParam);
    }

    static Response publishDatasetViaNativeApiDeprecated(String persistentId, String majorOrMinor, String apiToken) {
        /**
         * @todo This should be a POST rather than a GET:
         * https://github.com/IQSS/dataverse/issues/2431
         */
        return given()
                .header(API_TOKEN_HTTP_HEADER, apiToken)
                .urlEncodingEnabled(false)
                .get("/api/datasets/:persistentId/actions/:publish?type=" + majorOrMinor + "&persistentId=" + persistentId);
    }

    static Response publishDatasetViaNativeApi(Integer datasetId, String majorOrMinor, String apiToken) {
        /**
         * @todo This should be a POST rather than a GET:
         * https://github.com/IQSS/dataverse/issues/2431
         */
        return given()
                .header(API_TOKEN_HTTP_HEADER, apiToken)
                .urlEncodingEnabled(false)
                .get("/api/datasets/" + datasetId + "/actions/:publish?type=" + majorOrMinor);
    }

    static Response publishDataverseViaSword(String alias, String apiToken) {
        return given()
                .auth().basic(apiToken, EMPTY_STRING)
                .header("In-Progress", "false")
                .post(swordConfiguration.getBaseUrlPathCurrent() + "/edit/dataverse/" + alias);
    }

    static Response publishDataverseViaNativeApi(String dataverseAlias, String apiToken) {
        return given()
                .header(API_TOKEN_HTTP_HEADER, apiToken)
                .urlEncodingEnabled(false)
                .post("/api/dataverses/" + dataverseAlias + "/actions/:publish");
    }

    static Response submitDatasetForReview(String datasetPersistentId, String apiToken) {
        RequestSpecification requestSpecification = given();
        if (apiToken != null) {
            requestSpecification = given()
                    .header(UtilIT.API_TOKEN_HTTP_HEADER, apiToken);
        }
        return requestSpecification.post("/api/datasets/:persistentId/submitForReview?persistentId=" + datasetPersistentId);
    }

    static Response returnDatasetToAuthor(String datasetPersistentId, JsonObject jsonObject, String apiToken) {
        String jsonIn = jsonObject.toString();
        RequestSpecification requestSpecification = given();
        if (apiToken != null) {
            requestSpecification = given()
                    .header(UtilIT.API_TOKEN_HTTP_HEADER, apiToken)
                    .body(jsonIn)
                    .contentType("application/json");
        }
        return requestSpecification
                .post("/api/datasets/:persistentId/returnToAuthor?persistentId=" + datasetPersistentId);
    }

    static Response getNotifications(String apiToken) {
        RequestSpecification requestSpecification = given();
        if (apiToken != null) {
            requestSpecification = given()
                    .header(UtilIT.API_TOKEN_HTTP_HEADER, apiToken);
        }
        return requestSpecification.get("/api/notifications/all");
    }

    static Response nativeGetUsingPersistentId(String persistentId, String apiToken) {
        Response response = given()
                .header(API_TOKEN_HTTP_HEADER, apiToken)
                .get("/api/datasets/:persistentId/?persistentId=" + persistentId);
        return response;
    }

    static Response getMetadataBlockFromDatasetVersion(String persistentId, String versionNumber, String metadataBlock, String apiToken) {
        return given()
                .header(API_TOKEN_HTTP_HEADER, apiToken)
                .get("/api/datasets/:persistentId/versions/:latest-published/metadata/citation?persistentId=" + persistentId);
    }

    static Response makeSuperUser(String username) {
        Response response = given().post("/api/admin/superuser/" + username);
        return response;
    }

    static Response reindexDataset(String persistentId) {
        Response response = given()
                .get("/api/admin/index/dataset?persistentId=" + persistentId);
        return response;
    }

    static Response listAuthenticatedUsers(String apiToken) {
        Response response = given()
                .header(API_TOKEN_HTTP_HEADER, apiToken)
                .get("/api/admin/authenticatedUsers");
        return response;
    }

    static Response getAuthenticatedUser(String userIdentifier, String apiToken) {
        Response response = given()
                .header(API_TOKEN_HTTP_HEADER, apiToken)
                .get("/api/admin/authenticatedUsers/" + userIdentifier);
        return response;
    }

    /**
     * Used to the test the filter Authenticated Users API endpoint
     *
     * Note 1 : All params are optional for endpoint to work EXCEPT
     * superUserApiToken Note 2 : sortKey exists in API call but not currently
     * used
     *
     * @param apiToken
     * @return
     */
    static Response filterAuthenticatedUsers(String superUserApiToken,
            String searchTerm,
            Integer selectedPage,
            Integer itemsPerPage
    //                                         String sortKey
    ) {

        List<String> queryParams = new ArrayList<String>();
        if (searchTerm != null) {
            queryParams.add("searchTerm=" + searchTerm);
        }
        if (selectedPage != null) {
            queryParams.add("selectedPage=" + selectedPage.toString());
        }
        if (itemsPerPage != null) {
            queryParams.add("itemsPerPage=" + itemsPerPage.toString());
        }

        String queryString = "";
        if (queryParams.size() > 0) {
            queryString = "?" + String.join("&", queryParams);
        }

        Response response = given()
                .header(API_TOKEN_HTTP_HEADER, superUserApiToken)
                .get("/api/admin/list-users" + queryString);

        return response;
    }

    static Response getAuthProviders(String apiToken) {
        Response response = given()
                .header(API_TOKEN_HTTP_HEADER, apiToken)
                .get("/api/admin/authenticationProviders");
        return response;
    }

    static Response migrateShibToBuiltin(Long userIdToConvert, String newEmailAddress, String apiToken) {
        Response response = given()
                .header(API_TOKEN_HTTP_HEADER, apiToken)
                .body(newEmailAddress)
                .put("/api/admin/authenticatedUsers/id/" + userIdToConvert + "/convertShibToBuiltIn");
        return response;
    }

    static Response migrateOAuthToBuiltin(Long userIdToConvert, String newEmailAddress, String apiToken) {
        Response response = given()
                .header(API_TOKEN_HTTP_HEADER, apiToken)
                .body(newEmailAddress)
                .put("/api/admin/authenticatedUsers/id/" + userIdToConvert + "/convertRemoteToBuiltIn");
        return response;
    }

    static Response migrateBuiltinToShib(String data, String apiToken) {
        Response response = given()
                .header(API_TOKEN_HTTP_HEADER, apiToken)
                .body(data)
                .put("/api/admin/authenticatedUsers/convert/builtin2shib");
        return response;
    }

    static Response migrateBuiltinToOAuth(String data, String apiToken) {
        Response response = given()
                .header(API_TOKEN_HTTP_HEADER, apiToken)
                .body(data)
                .put("/api/admin/authenticatedUsers/convert/builtin2oauth");
        return response;
    }

    static Response restrictFile(Long datafileId, boolean restrict, String apiToken) {
        Response response = given()
                .header(API_TOKEN_HTTP_HEADER, apiToken)
                .body(restrict)
                .put("/api/files/" + datafileId + "/restrict");
        return response;
    }

    static Response nativeGet(Integer datasetId, String apiToken) {
        Response response = given()
                .header(API_TOKEN_HTTP_HEADER, apiToken)
                .get("/api/datasets/" + datasetId);
        return response;
    }

    static Response privateUrlGet(Integer datasetId, String apiToken) {
        Response response = given()
                .header(API_TOKEN_HTTP_HEADER, apiToken)
                .get("/api/datasets/" + datasetId + "/privateUrl");
        return response;
    }

    static Response privateUrlCreate(Integer datasetId, String apiToken) {
        Response response = given()
                .header(API_TOKEN_HTTP_HEADER, apiToken)
                .post("/api/datasets/" + datasetId + "/privateUrl");
        return response;
    }

    static Response privateUrlDelete(Integer datasetId, String apiToken) {
        Response response = given()
                .header(API_TOKEN_HTTP_HEADER, apiToken)
                .delete("/api/datasets/" + datasetId + "/privateUrl");
        return response;
    }

    static Response showDatasetThumbnailCandidates(String datasetPersistentId, String apiToken) {
        return given()
                .header(API_TOKEN_HTTP_HEADER, apiToken)
                .get("/api/datasets/:persistentId/thumbnail/candidates" + "?persistentId=" + datasetPersistentId);
    }

    static Response getDatasetThumbnail(String datasetPersistentId, String apiToken) {
        return given()
                .header(API_TOKEN_HTTP_HEADER, apiToken)
                .get("/api/datasets/:persistentId/thumbnail" + "?persistentId=" + datasetPersistentId);
    }

    static Response getDatasetThumbnailMetadata(Integer datasetId, String apiToken) {
        return given()
                .header(API_TOKEN_HTTP_HEADER, apiToken)
                .get("/api/admin/datasets/thumbnailMetadata/" + datasetId);
    }

    static Response useThumbnailFromDataFile(String datasetPersistentId, long dataFileId1, String apiToken) {
        return given()
                .header(API_TOKEN_HTTP_HEADER, apiToken)
                .post("/api/datasets/:persistentId/thumbnail/" + dataFileId1 + "?persistentId=" + datasetPersistentId);
    }

    static Response uploadDatasetLogo(String datasetPersistentId, String pathToImageFile, String apiToken) {
        return given()
                .header(API_TOKEN_HTTP_HEADER, apiToken)
                .multiPart("file", new File(pathToImageFile))
                .post("/api/datasets/:persistentId/thumbnail" + "?persistentId=" + datasetPersistentId);
    }

    static Response removeDatasetThumbnail(String datasetPersistentId, String apiToken) {
        return given()
                .header(API_TOKEN_HTTP_HEADER, apiToken)
                .delete("/api/datasets/:persistentId/thumbnail" + "?persistentId=" + datasetPersistentId);
    }

    static Response exportDataset(String datasetPersistentId, String exporter, String apiToken) {
//        http://localhost:8080/api/datasets/export?exporter=dataverse_json&persistentId=doi%3A10.5072/FK2/W6WIMQ
        return given()
                .header(API_TOKEN_HTTP_HEADER, apiToken)
                //                .get("/api/datasets/:persistentId/export" + "?persistentId=" + datasetPersistentId + "&exporter=" + exporter);
                .get("/api/datasets/export" + "?persistentId=" + datasetPersistentId + "&exporter=" + exporter);
    }

    static Response search(String query, String apiToken) {
        RequestSpecification requestSpecification = given();
        if (apiToken != null) {
            requestSpecification = given()
                    .header(UtilIT.API_TOKEN_HTTP_HEADER, apiToken);
        }
        return requestSpecification.get("/api/search?q=" + query);
    }

    static Response searchAndShowFacets(String query, String apiToken) {
        RequestSpecification requestSpecification = given();
        if (apiToken != null) {
            requestSpecification = given()
                    .header(UtilIT.API_TOKEN_HTTP_HEADER, apiToken);
        }
        return requestSpecification.get("/api/search?q=" + query + "&show_facets=true");
    }

    static Response indexClear() {
        return given()
                .get("/api/admin/index/clear");
    }

    static Response index() {
        return given()
                .get("/api/admin/index");
    }

    static Response enableSetting(SettingsServiceBean.Key settingKey) {
        Response response = given().body("true").when().put("/api/admin/settings/" + settingKey);
        return response;
    }

    static Response deleteSetting(SettingsServiceBean.Key settingKey) {
        Response response = given().when().delete("/api/admin/settings/" + settingKey);
        return response;
    }

    static Response getSetting(SettingsServiceBean.Key settingKey) {
        Response response = given().when().get("/api/admin/settings/" + settingKey);
        return response;
    }

    static Response setSetting(SettingsServiceBean.Key settingKey, String value) {
        Response response = given().body(value).when().put("/api/admin/settings/" + settingKey);
        return response;
    }

    static Response getRoleAssignmentsOnDataverse(String dataverseAliasOrId, String apiToken) {
        String url = "/api/dataverses/" + dataverseAliasOrId + "/assignments";
        System.out.println("URL: " + url);
        return given()
                .header(API_TOKEN_HTTP_HEADER, apiToken)
                .get(url);
    }

    static Response getRoleAssignmentsOnDataset(String datasetId, String persistentId, String apiToken) {
        String url = "/api/datasets/" + datasetId + "/assignments";
        System.out.println("URL: " + url);
        return given()
                .header(API_TOKEN_HTTP_HEADER, apiToken)
                .get(url);
    }

    static Response grantRoleOnDataset(String definitionPoint, String role, String roleAssignee, String apiToken) {
        logger.info("Granting role on dataset \"" + definitionPoint + "\": " + role);
        return given()
                .body("@" + roleAssignee)
                .post("api/datasets/" + definitionPoint + "/assignments?key=" + apiToken);
    }

    static Response revokeRole(String definitionPoint, long doomed, String apiToken) {
        return given()
                .header(API_TOKEN_HTTP_HEADER, apiToken)
                .delete("api/dataverses/" + definitionPoint + "/assignments/" + doomed);
    }

    static Response findPermissionsOn(String dvObject, String apiToken) {
        return given()
                .header(API_TOKEN_HTTP_HEADER, apiToken)
                .get("api/admin/permissions/" + dvObject);
    }

    static Response findRoleAssignee(String roleAssignee, String apiToken) {
        return given()
                .header(API_TOKEN_HTTP_HEADER, apiToken)
                .get("api/admin/assignee/" + roleAssignee);
    }

    /**
     * Used to test Dataverse page query parameters
     *
     * @param alias
     * @param queryParamString - do not include the "?"
     * @return
     */
    static Response testDataverseQueryParamWithAlias(String alias, String queryParamString) {

        System.out.println("testDataverseQueryParamWithAlias");
        String testUrl;
        if (alias.isEmpty()) {
            testUrl = " ?" + queryParamString;
        } else {
            testUrl = "/dataverse/" + alias + "?" + queryParamString;
        }
        System.out.println("testUrl: " + testUrl);

        return given()
                .urlEncodingEnabled(false)
                .get(testUrl);
    }

    /**
     * Used to test Dataverse page query parameters
     *
     * The parameters may include "id={dataverse id}
     *
     * @param queryParamString
     * @return
     */
    static Response testDataverseXhtmlQueryParam(String queryParamString) {

        return given()
                //.urlEncodingEnabled(false)
                .get("dataverse.xhtml?" + queryParamString);
    }

    static Response setDataverseLogo(String dataverseAlias, String pathToImageFile, String apiToken) {
        return given()
                .header(API_TOKEN_HTTP_HEADER, apiToken)
                .multiPart("file", new File(pathToImageFile))
                .put("/api/dataverses/" + dataverseAlias + "/logo");
    }

    /**
     * @todo figure out how to get an InputStream from REST Assured instead.
     */
    static InputStream getInputStreamFromUnirest(String url, String apiToken) {
        GetRequest unirestOut = Unirest.get(url);
        try {
            InputStream unirestInputStream = unirestOut.asBinary().getBody();
            return unirestInputStream;
        } catch (UnirestException ex) {
            return null;
        }
    }

    public static String inputStreamToDataUrlSchemeBase64Png(InputStream inputStream) {
        if (inputStream == null) {
            logger.fine("In inputStreamToDataUrlSchemeBase64Png but InputStream was null. Returning null.");
            return null;
        }
        byte[] bytes = inputStreamToBytes(inputStream);
        if (bytes == null) {
            logger.fine("In inputStreamToDataUrlSchemeBase64Png but bytes was null. Returning null.");
            return null;
        }
        String base64image = Base64.getEncoder().encodeToString(bytes);
        return FileUtil.DATA_URI_SCHEME + base64image;
    }

    /**
     * @todo When Java 9 comes out, switch to
     * http://download.java.net/java/jdk9/docs/api/java/io/InputStream.html#readAllBytes--
     */
    private static byte[] inputStreamToBytes(InputStream inputStream) {
        try {
            return IOUtils.toByteArray(inputStream);
        } catch (IOException ex) {
            logger.fine("In inputStreamToBytes but caught an IOUtils.toByteArray Returning null.");
            return null;
        }
    }

    static Response listMapLayerMetadatas() {
        return given().get("/api/admin/geoconnect/mapLayerMetadatas");
    }

    static Response checkMapLayerMetadatas(String apiToken) {
        return given()
                .header(API_TOKEN_HTTP_HEADER, apiToken)
                .post("/api/admin/geoconnect/mapLayerMetadatas/check");
    }

    static Response checkMapLayerMetadatas(Long mapLayerMetadataId, String apiToken) {
        return given()
                .header(API_TOKEN_HTTP_HEADER, apiToken)
                .post("/api/admin/geoconnect/mapLayerMetadatas/check/" + mapLayerMetadataId);
    }

    static Response getMapFromFile(long fileId, String apiToken) {
        return given()
                .header(API_TOKEN_HTTP_HEADER, apiToken)
                .get("/api/files/" + fileId + "/map");
    }

    static Response checkMapFromFile(long fileId, String apiToken) {
        return given()
                .header(API_TOKEN_HTTP_HEADER, apiToken)
                .get("/api/files/" + fileId + "/map/check");
    }

    static Response deleteMapFromFile(long fileId, String apiToken) {
        return given()
                .header(API_TOKEN_HTTP_HEADER, apiToken)
                .delete("/api/files/" + fileId + "/map?key=" + apiToken);
    }

    static Response getRsyncScript(String datasetPersistentId, String apiToken) {
        RequestSpecification requestSpecification = given();
        if (apiToken != null) {
            requestSpecification = given()
                    .header(UtilIT.API_TOKEN_HTTP_HEADER, apiToken);
        }
        return requestSpecification.get("/api/datasets/:persistentId/dataCaptureModule/rsync?persistentId=" + datasetPersistentId);
    }

    static Response dataCaptureModuleChecksumValidation(String datasetPersistentId, JsonObject jsonObject, String apiToken) {
        String persistentIdInPath = datasetPersistentId; // Assume it's a number.
        String optionalQueryParam = ""; // If datasetPersistentId is a number we'll just put it in the path.
        if (!NumberUtils.isNumber(datasetPersistentId)) {
            persistentIdInPath = ":persistentId";
            optionalQueryParam = "?persistentId=" + datasetPersistentId;
        }
        RequestSpecification requestSpecification = given();
        if (apiToken != null) {
            requestSpecification = given()
                    .body(jsonObject.toString())
                    .contentType(ContentType.JSON)
                    .header(UtilIT.API_TOKEN_HTTP_HEADER, apiToken);
        }
        return requestSpecification.post("/api/datasets/" + persistentIdInPath + "/dataCaptureModule/checksumValidation" + optionalQueryParam);
    }

    static Response getApiTokenUsingUsername(String username, String password) {
        Response response = given()
                .contentType(ContentType.JSON)
                .get("/api/builtin-users/" + username + "/api-token?username=" + username + "&password=" + password);
        return response;
    }

    static Response getExternalTools() {
        return given()
                .get("/api/admin/externalTools");
    }

    static Response getExternalToolsByFileId(long fileId) {
        return given()
                .get("/api/admin/externalTools/file/" + fileId);
    }

    static Response addExternalTool(JsonObject jsonObject) {
        RequestSpecification requestSpecification = given();
        requestSpecification = given()
                .body(jsonObject.toString())
                .contentType(ContentType.JSON);
        return requestSpecification.post("/api/admin/externalTools");
    }

    static Response deleteExternalTool(long externalToolid) {
        return given()
                .delete("/api/admin/externalTools/" + externalToolid);
    }

<<<<<<< HEAD
    static Response listStorageSites() {
        return given()
                .get("/api/admin/storageSites");
    }

    static Response getStorageSitesById(long id) {
        return given()
                .get("/api/admin/storageSites/" + id);
    }

    static Response setPrimaryLocationBoolean(long id, String input) {
        return given()
                .body(input)
                .put("/api/admin/storageSites/" + id + "/primaryStorage");
    }

    static Response addStorageSite(JsonObject jsonObject) {
        RequestSpecification requestSpecification = given();
        requestSpecification = given()
                .body(jsonObject.toString())
                .contentType(ContentType.JSON);
        return requestSpecification.post("/api/admin/storageSites");
    }

    static Response deleteStorageSite(long storageSiteId) {
        return given()
                .delete("/api/admin/storageSites/" + storageSiteId);
=======
    static Response submitFeedback(JsonObjectBuilder job) {
        return given()
                .body(job.build().toString())
                .contentType("application/json")
                .post("/api/admin/feedback");
>>>>>>> b7a21317
    }

    @Test
    public void testGetFileIdFromSwordStatementWithNoFiles() {
        String swordStatementWithNoFiles = "<feed xmlns=\"http://www.w3.org/2005/Atom\">\n"
                + "  <id>https://localhost:8080/dvn/api/data-deposit/v1.1/swordv2/edit/study/doi:10.5072/FK2/0TLRLH</id>\n"
                + "  <link href=\"https://localhost:8080/dvn/api/data-deposit/v1.1/swordv2/edit/study/doi:10.5072/FK2/0TLRLH\" rel=\"self\"/>\n"
                + "  <title type=\"text\">A Dataset Without Any Files</title>\n"
                + "  <author>\n"
                + "    <name>Fileless, Joe</name>\n"
                + "  </author>\n"
                + "  <updated>2015-12-08T15:30:50.865Z</updated>\n"
                + "  <category term=\"latestVersionState\" scheme=\"http://purl.org/net/sword/terms/state\" label=\"State\">DRAFT</category>\n"
                + "  <category term=\"locked\" scheme=\"http://purl.org/net/sword/terms/state\" label=\"State\">false</category>\n"
                + "  <category term=\"isMinorUpdate\" scheme=\"http://purl.org/net/sword/terms/state\" label=\"State\">true</category>\n"
                + "</feed>";
        Integer fileId = getFileIdFromSwordStatementBody(swordStatementWithNoFiles);
        assertNull(fileId);
    }

    @Test
    public void testSwordStatementWithFiles() {
        String swordStatementWithNoFiles = "<feed xmlns=\"http://www.w3.org/2005/Atom\">\n"
                + "  <id>https://localhost:8080/dvn/api/data-deposit/v1.1/swordv2/edit/study/doi:10.5072/FK2/EUEW70</id>\n"
                + "  <link href=\"https://localhost:8080/dvn/api/data-deposit/v1.1/swordv2/edit/study/doi:10.5072/FK2/EUEW70\" rel=\"self\"/>\n"
                + "  <title type=\"text\">A Dataset with a File</title>\n"
                + "  <author>\n"
                + "    <name>Files, John</name>\n"
                + "  </author>\n"
                + "  <updated>2015-12-08T15:38:29.900Z</updated>\n"
                + "  <entry>\n"
                + "    <content type=\"application/zip\" src=\"https://localhost:8080/dvn/api/data-deposit/v1.1/swordv2/edit-media/file/174/trees.zip\"/>\n"
                + "    <id>https://localhost:8080/dvn/api/data-deposit/v1.1/swordv2/edit-media/file/174/trees.zip</id>\n"
                + "    <title type=\"text\">Resource https://localhost:8080/dvn/api/data-deposit/v1.1/swordv2/edit-media/file/174/trees.zip</title>\n"
                + "    <summary type=\"text\">Resource Part</summary>\n"
                + "    <updated>2015-12-08T15:38:30.089Z</updated>\n"
                + "  </entry>\n"
                + "  <category term=\"latestVersionState\" scheme=\"http://purl.org/net/sword/terms/state\" label=\"State\">DRAFT</category>\n"
                + "  <category term=\"locked\" scheme=\"http://purl.org/net/sword/terms/state\" label=\"State\">false</category>\n"
                + "  <category term=\"isMinorUpdate\" scheme=\"http://purl.org/net/sword/terms/state\" label=\"State\">true</category>\n"
                + "</feed>";
        Integer fileId = getFileIdFromSwordStatementBody(swordStatementWithNoFiles);
        assertNotNull(fileId);
        assertEquals(Integer.class, fileId.getClass());
        String title = getTitleFromSwordStatement(swordStatementWithNoFiles);
        assertEquals("A Dataset with a File", title);
    }

}<|MERGE_RESOLUTION|>--- conflicted
+++ resolved
@@ -1189,7 +1189,13 @@
                 .delete("/api/admin/externalTools/" + externalToolid);
     }
 
-<<<<<<< HEAD
+    static Response submitFeedback(JsonObjectBuilder job) {
+        return given()
+                .body(job.build().toString())
+                .contentType("application/json")
+                .post("/api/admin/feedback");
+    }
+
     static Response listStorageSites() {
         return given()
                 .get("/api/admin/storageSites");
@@ -1217,13 +1223,6 @@
     static Response deleteStorageSite(long storageSiteId) {
         return given()
                 .delete("/api/admin/storageSites/" + storageSiteId);
-=======
-    static Response submitFeedback(JsonObjectBuilder job) {
-        return given()
-                .body(job.build().toString())
-                .contentType("application/json")
-                .post("/api/admin/feedback");
->>>>>>> b7a21317
     }
 
     @Test
