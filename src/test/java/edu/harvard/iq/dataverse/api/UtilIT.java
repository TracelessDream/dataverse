package edu.harvard.iq.dataverse.api;

import com.jayway.restassured.http.ContentType;
import com.jayway.restassured.path.json.JsonPath;
import com.jayway.restassured.response.Response;
import java.util.UUID;
import java.util.logging.Logger;
import javax.json.Json;
import javax.json.JsonObjectBuilder;
import javax.json.JsonArrayBuilder;
import javax.json.JsonObject;
import java.io.File;
import java.io.IOException;
import java.nio.file.Files;
import java.nio.file.Paths;
import java.util.logging.Level;
import edu.harvard.iq.dataverse.api.datadeposit.SwordConfigurationImpl;
import com.jayway.restassured.path.xml.XmlPath;
import org.junit.Test;
import edu.harvard.iq.dataverse.settings.SettingsServiceBean;
import com.jayway.restassured.specification.RequestSpecification;
import java.util.List;
import com.mashape.unirest.http.Unirest;
import com.mashape.unirest.http.exceptions.UnirestException;
import com.mashape.unirest.request.GetRequest;
import java.io.InputStream;
import edu.harvard.iq.dataverse.util.FileUtil;
import java.util.Base64;
import org.apache.commons.io.IOUtils;
import static com.jayway.restassured.RestAssured.given;
import static com.jayway.restassured.path.xml.XmlPath.from;
import edu.harvard.iq.dataverse.actionlogging.ActionLogRecord;
import java.nio.file.Path;
import java.util.ArrayList;
import java.util.HashMap;
import java.util.Map.Entry;
import org.apache.commons.lang3.math.NumberUtils;
import static org.junit.Assert.assertEquals;
import static org.junit.Assert.assertNotNull;
import static org.junit.Assert.assertNull;

public class UtilIT {

    private static final Logger logger = Logger.getLogger(UtilIT.class.getCanonicalName());

    public static final String API_TOKEN_HTTP_HEADER = "X-Dataverse-key";
    private static final String USERNAME_KEY = "userName";
    private static final String EMAIL_KEY = "email";
    private static final String API_TOKEN_KEY = "apiToken";
    private static final String BUILTIN_USER_KEY = "burrito";
    private static final String EMPTY_STRING = "";

    private static SwordConfigurationImpl swordConfiguration = new SwordConfigurationImpl();

    static String getRestAssuredBaseUri() {
        String saneDefaultInDev = "http://localhost:8080";
        String restAssuredBaseUri = saneDefaultInDev;
        String specifiedUri = System.getProperty("dataverse.test.baseurl");
        if (specifiedUri != null) {
            restAssuredBaseUri = specifiedUri;
        }
        logger.info("Base URL for tests: " + restAssuredBaseUri);
        return restAssuredBaseUri;
    }

    /**
     * Begin each username with a prefix
     *
     * @param usernamePrefix
     * @return
     */
    public static Response createRandomUser(String usernamePrefix) {
        String randomString = getRandomUsername(usernamePrefix);
        logger.info("Creating random test user " + randomString);
        String userAsJson = getUserAsJsonString(randomString, randomString, randomString);
        String password = getPassword(userAsJson);
        Response response = given()
                .body(userAsJson)
                .contentType(ContentType.JSON)
                .post("/api/builtin-users?key=" + BUILTIN_USER_KEY + "&password=" + password);
        return response;
    }

    public static Response createRandomUser() {

        return createRandomUser("user");
    }

    private static String getUserAsJsonString(String username, String firstName, String lastName) {
        JsonObjectBuilder builder = Json.createObjectBuilder();
        builder.add(USERNAME_KEY, username);
        builder.add("firstName", firstName);
        builder.add("lastName", lastName);
        builder.add(EMAIL_KEY, getEmailFromUserName(username));
        String userAsJson = builder.build().toString();
        logger.fine("User to create: " + userAsJson);
        return userAsJson;
    }

    public static Response createRandomAuthenticatedUser(String authenticationProviderId) {
        String randomString = getRandomUsername();
        String userAsJson = getAuthenticatedUserAsJsonString(randomString, randomString, randomString, authenticationProviderId, "@" + randomString);
        logger.fine("createRandomAuthenticatedUser: " + userAsJson);
        Response response = given()
                .body(userAsJson)
                .contentType(ContentType.JSON)
                .post("/api/admin/authenticatedUsers");
        return response;
    }

    private static String getAuthenticatedUserAsJsonString(String persistentUserId, String firstName, String lastName, String authenticationProviderId, String identifier) {
        JsonObjectBuilder builder = Json.createObjectBuilder();
        builder.add("authenticationProviderId", authenticationProviderId);
        builder.add("persistentUserId", persistentUserId);
        builder.add("identifier", identifier);
        builder.add("firstName", firstName);
        builder.add("lastName", lastName);
        builder.add(EMAIL_KEY, getEmailFromUserName(persistentUserId));
        String userAsJson = builder.build().toString();
        logger.fine("User to create: " + userAsJson);
        return userAsJson;
    }

    private static String getEmailFromUserName(String username) {
        return username + "@mailinator.com";
    }

    private static String getPassword(String jsonStr) {
        String password = JsonPath.from(jsonStr).get(USERNAME_KEY);
        return password;
    }

    private static String getRandomUsername(String usernamePrefix) {

        if (usernamePrefix == null) {
            return getRandomUsername();
        }
        return usernamePrefix + getRandomIdentifier().substring(0, 8);
    }

    public static String getRandomString(int length) {
//is it worth replacing with something that doesn't error out on getRandomString(8)
        if (length < 0) {
            length = 3;
        }
        return getRandomIdentifier().substring(0, length + 1);
    }

    private static String getRandomUsername() {
        return "user" + getRandomIdentifier().substring(0, 8);
    }

    public static String getRandomIdentifier() {
        return UUID.randomUUID().toString().substring(0, 8);
    }

    public static String getRandomDvAlias() {
        return "dv" + getRandomIdentifier();
    }

    static String getUsernameFromResponse(Response createUserResponse) {
        JsonPath createdUser = JsonPath.from(createUserResponse.body().asString());
        String username = createdUser.getString("data.user." + USERNAME_KEY);
        logger.info("Username found in create user response: " + username);
        return username;
    }

    static String getApiTokenFromResponse(Response createUserResponse) {
        JsonPath createdUser = JsonPath.from(createUserResponse.body().asString());
        String apiToken = createdUser.getString("data." + API_TOKEN_KEY);
        logger.info("API token found in create user response: " + apiToken);
        return apiToken;
    }

    static String getAliasFromResponse(Response createDataverseResponse) {
        JsonPath createdDataverse = JsonPath.from(createDataverseResponse.body().asString());
        String alias = createdDataverse.getString("data.alias");
        logger.info("Alias found in create dataverse response: " + alias);
        return alias;
    }

    static Integer getDataverseIdFromResponse(Response createDataverseResponse) {
        JsonPath createdDataverse = JsonPath.from(createDataverseResponse.body().asString());
        int dataverseId = createdDataverse.getInt("data.id");
        logger.info("Id found in create dataverse response: " + createdDataverse);
        return dataverseId;
    }

    static Integer getDatasetIdFromResponse(Response createDatasetResponse) {
        JsonPath createdDataset = JsonPath.from(createDatasetResponse.body().asString());
        int datasetId = createdDataset.getInt("data.id");
        logger.info("Id found in create dataset response: " + datasetId);
        return datasetId;
    }

    static String getDatasetPersistentIdFromResponse(Response createDatasetResponse) {
        String xml = createDatasetResponse.body().asString();
        String datasetSwordIdUrl = from(xml).get("entry.id");
        /**
         * @todo stop assuming the last 22 characters are the doi/globalId
         */
        return datasetSwordIdUrl.substring(datasetSwordIdUrl.length() - 22);
    }

    public static Response getServiceDocument(String apiToken) {
        Response response = given()
                .auth().basic(apiToken, EMPTY_STRING)
                .get(swordConfiguration.getBaseUrlPathCurrent() + "/service-document");
        return response;
    }

    static Response createDataverse(String alias, String category, String apiToken) {
        JsonArrayBuilder contactArrayBuilder = Json.createArrayBuilder();
        contactArrayBuilder.add(Json.createObjectBuilder().add("contactEmail", getEmailFromUserName(getRandomIdentifier())));
        JsonArrayBuilder subjectArrayBuilder = Json.createArrayBuilder();
        subjectArrayBuilder.add("Other");
        JsonObject dvData = Json.createObjectBuilder()
                .add("alias", alias)
                .add("name", alias)
                .add("dataverseContacts", contactArrayBuilder)
                .add("dataverseSubjects", subjectArrayBuilder)
                // don't send "dataverseType" if category is null, must be a better way
                .add(category != null ? "dataverseType" : "notTheKeyDataverseType", category != null ? category : "whatever")
                .build();
        Response createDataverseResponse = given()
                .body(dvData.toString()).contentType(ContentType.JSON)
                .when().post("/api/dataverses/:root?key=" + apiToken);
        return createDataverseResponse;
    }

    static Response createDataverse(JsonObject dvData, String apiToken) {
        Response createDataverseResponse = given()
                .body(dvData.toString()).contentType(ContentType.JSON)
                .when().post("/api/dataverses/:root?key=" + apiToken);
        return createDataverseResponse;
    }

    static Response createRandomDataverse(String apiToken) {
        // Add any string (i.e. "dv") to avoid possibility of "Alias should not be a number" https://github.com/IQSS/dataverse/issues/211
        String alias = "dv" + getRandomIdentifier();
        String category = null;
        return createDataverse(alias, category, apiToken);
    }

    static Response showDataverseContents(String alias, String apiToken) {
        return given()
                .header(API_TOKEN_HTTP_HEADER, apiToken)
                .when().get("/api/dataverses/" + alias + "/contents");
    }

    static Response createRandomDatasetViaNativeApi(String dataverseAlias, String apiToken) {
        String jsonIn = getDatasetJson();
        Response createDatasetResponse = given()
                .header(API_TOKEN_HTTP_HEADER, apiToken)
                .body(jsonIn)
                .contentType("application/json")
                .post("/api/dataverses/" + dataverseAlias + "/datasets");
        return createDatasetResponse;
    }

    private static String getDatasetJson() {
        File datasetVersionJson = new File("scripts/search/tests/data/dataset-finch1.json");
        try {
            String datasetVersionAsJson = new String(Files.readAllBytes(Paths.get(datasetVersionJson.getAbsolutePath())));
            return datasetVersionAsJson;
        } catch (IOException ex) {
            Logger.getLogger(UtilIT.class.getName()).log(Level.SEVERE, null, ex);
            return null;
        }
    }

    static Response createDatasetViaNativeApi(String dataverseAlias, String pathToJsonFile, String apiToken) {
        String jsonIn = getDatasetJson(pathToJsonFile);
        Response createDatasetResponse = given()
                .header(API_TOKEN_HTTP_HEADER, apiToken)
                .body(jsonIn)
                .contentType("application/json")
                .post("/api/dataverses/" + dataverseAlias + "/datasets");
        return createDatasetResponse;
    }

    private static String getDatasetJson(String pathToJsonFile) {
        File datasetVersionJson = new File(pathToJsonFile);
        try {
            String datasetVersionAsJson = new String(Files.readAllBytes(Paths.get(datasetVersionJson.getAbsolutePath())));
            return datasetVersionAsJson;
        } catch (IOException ex) {
            Logger.getLogger(UtilIT.class.getName()).log(Level.SEVERE, null, ex);
            return null;
        }
    }

    static Response createRandomDatasetViaSwordApi(String dataverseToCreateDatasetIn, String apiToken) {
        String xmlIn = getDatasetXml(getRandomIdentifier(), getRandomIdentifier(), getRandomIdentifier());
        return createDatasetViaSwordApiFromXML(dataverseToCreateDatasetIn, xmlIn, apiToken);
    }

    static Response createDatasetViaSwordApi(String dataverseToCreateDatasetIn, String title, String apiToken) {
        String xmlIn = getDatasetXml(title, "Lastname, Firstname", getRandomIdentifier());
        return createDatasetViaSwordApiFromXML(dataverseToCreateDatasetIn, xmlIn, apiToken);
    }

    static Response createDatasetViaSwordApi(String dataverseToCreateDatasetIn, String title, String description, String apiToken) {
        String xmlIn = getDatasetXml(title, "Lastname, Firstname", description);
        return createDatasetViaSwordApiFromXML(dataverseToCreateDatasetIn, xmlIn, apiToken);
    }

    private static Response createDatasetViaSwordApiFromXML(String dataverseToCreateDatasetIn, String xmlIn, String apiToken) {
        Response createDatasetResponse = given()
                .auth().basic(apiToken, EMPTY_STRING)
                .body(xmlIn)
                .contentType("application/atom+xml")
                .post(swordConfiguration.getBaseUrlPathCurrent() + "/collection/dataverse/" + dataverseToCreateDatasetIn);
        return createDatasetResponse;
    }

    static Response listDatasetsViaSword(String dataverseAlias, String apiToken) {
        Response response = given()
                .auth().basic(apiToken, EMPTY_STRING)
                .get(swordConfiguration.getBaseUrlPathCurrent() + "/collection/dataverse/" + dataverseAlias);
        return response;
    }

    static Response updateDatasetTitleViaSword(String persistentId, String newTitle, String apiToken) {
        String xmlIn = getDatasetXml(newTitle, getRandomIdentifier(), getRandomIdentifier());
        Response updateDatasetResponse = given()
                .auth().basic(apiToken, EMPTY_STRING)
                .body(xmlIn)
                .contentType("application/atom+xml")
                .put(swordConfiguration.getBaseUrlPathCurrent() + "/edit/study/" + persistentId);
        return updateDatasetResponse;
    }

    // https://github.com/IQSS/dataverse/issues/3777
    static Response updateDatasetMetadataViaNative(String persistentId, String pathToJsonFile, String apiToken) {
        String jsonIn = getDatasetJson(pathToJsonFile);
        Response response = given()
                .header(API_TOKEN_HTTP_HEADER, apiToken)
                .body(jsonIn)
                .contentType("application/json")
                .put("/api/datasets/:persistentId/versions/:draft?persistentId=" + persistentId);
        return response;
    }

    static private String getDatasetXml(String title, String author, String description) {
        String xmlIn = "<?xml version=\"1.0\"?>\n"
                + "<entry xmlns=\"http://www.w3.org/2005/Atom\" xmlns:dcterms=\"http://purl.org/dc/terms/\">\n"
                + "   <dcterms:title>" + title + "</dcterms:title>\n"
                + "   <dcterms:creator>" + author + "</dcterms:creator>\n"
                + "   <dcterms:description>" + description + "</dcterms:description>\n"
                + "</entry>\n"
                + "";
        return xmlIn;
    }

    public static Response uploadRandomFile(String persistentId, String apiToken) {
        String zipfilename = "trees.zip";
        return uploadFile(persistentId, zipfilename, apiToken);
    }

    /**
     * @deprecated switch to uploadZipFileViaSword where the path isn't hard
     * coded.
     */
    @Deprecated
    public static Response uploadFile(String persistentId, String zipfilename, String apiToken) {
        String pathToFileName = "scripts/search/data/binary/" + zipfilename;
        byte[] bytes = null;
        try {
            bytes = Files.readAllBytes(Paths.get(pathToFileName));
            logger.info("Number of bytes to upload: " + bytes.length);
        } catch (IOException ex) {
            throw new RuntimeException("Problem getting bytes from " + pathToFileName + ": " + ex);
        }
        Response swordStatementResponse = given()
                .body(bytes)
                .header("Packaging", "http://purl.org/net/sword/package/SimpleZip")
                .header("Content-Disposition", "filename=" + zipfilename)
                /**
                 * It's unclear why we need to add "preemptive" to auth but
                 * without it we can't use send bytes using the body/content
                 * method. See
                 * https://github.com/jayway/rest-assured/issues/507#issuecomment-162963787
                 */
                .auth().preemptive().basic(apiToken, EMPTY_STRING)
                .post(swordConfiguration.getBaseUrlPathCurrent() + "/edit-media/study/" + persistentId);
        return swordStatementResponse;

    }

    public static Response uploadZipFileViaSword(String persistentId, String pathToZipFile, String apiToken) {
        File file = new File(pathToZipFile);
        String zipfilename = file.getName();
        byte[] bytes = null;
        try {
            Path path = Paths.get(pathToZipFile);
            bytes = Files.readAllBytes(path);
            logger.info("Number of bytes to upload: " + bytes.length);
        } catch (IOException ex) {
            throw new RuntimeException("Problem getting bytes from " + pathToZipFile + ": " + ex);
        }
        Response swordStatementResponse = given()
                .body(bytes)
                .header("Packaging", "http://purl.org/net/sword/package/SimpleZip")
                .header("Content-Disposition", "filename=" + zipfilename)
                /**
                 * It's unclear why we need to add "preemptive" to auth but
                 * without it we can't use send bytes using the body/content
                 * method. See
                 * https://github.com/jayway/rest-assured/issues/507#issuecomment-162963787
                 */
                .auth().preemptive().basic(apiToken, EMPTY_STRING)
                .post(swordConfiguration.getBaseUrlPathCurrent() + "/edit-media/study/" + persistentId);
        return swordStatementResponse;

    }

    /**
     * For test purposes, datasetId can be non-numeric
     *
     * @param datasetId
     * @param pathToFile
     * @param apiToken
     * @return
     */
    static Response uploadFileViaNative(String datasetId, String pathToFile, String apiToken) {
        String jsonAsString = null;
        return uploadFileViaNative(datasetId, pathToFile, jsonAsString, apiToken);
    }

    static Response uploadFileViaNative(String datasetId, String pathToFile, JsonObject jsonObject, String apiToken) {
        return uploadFileViaNative(datasetId, pathToFile, jsonObject.toString(), apiToken);
    }

    static Response uploadFileViaNative(String datasetId, String pathToFile, String jsonAsString, String apiToken) {
        RequestSpecification requestSpecification = given()
                .header(API_TOKEN_HTTP_HEADER, apiToken)
                .multiPart("datasetId", datasetId)
                .multiPart("file", new File(pathToFile));
        if (jsonAsString != null) {
            requestSpecification.multiPart("jsonData", jsonAsString);
        }
        return requestSpecification.post("/api/datasets/" + datasetId + "/add");
    }

    static Response replaceFile(long fileId, String pathToFile, String apiToken) {
        String jsonAsString = null;
        return replaceFile(fileId, pathToFile, jsonAsString, apiToken);
    }

    static Response replaceFile(long fileId, String pathToFile, JsonObject jsonObject, String apiToken) {
        return replaceFile(fileId, pathToFile, jsonObject.toString(), apiToken);
    }

    static Response replaceFile(long fileId, String pathToFile, String jsonAsString, String apiToken) {
        RequestSpecification requestSpecification = given()
                .header(API_TOKEN_HTTP_HEADER, apiToken)
                .multiPart("file", new File(pathToFile));
        if (jsonAsString != null) {
            requestSpecification.multiPart("jsonData", jsonAsString);
        }
        return requestSpecification
                .post("/api/files/" + fileId + "/replace");
    }

    static Response downloadFile(Integer fileId) {
        return given()
                //                .header(API_TOKEN_HTTP_HEADER, apiToken)
                .get("/api/access/datafile/" + fileId);
    }

    static Response downloadFile(Integer fileId, String apiToken) {
        return given()
                /**
                 * Data Access API does not support X-Dataverse-key header -
                 * https://github.com/IQSS/dataverse/issues/2662
                 */
                //.header(API_TOKEN_HTTP_HEADER, apiToken)
                .get("/api/access/datafile/" + fileId + "?key=" + apiToken);
    }

    static Response getSwordAtomEntry(String persistentId, String apiToken) {
        Response response = given()
                .auth().basic(apiToken, EMPTY_STRING)
                .get(swordConfiguration.getBaseUrlPathCurrent() + "/edit/study/" + persistentId);
        return response;
    }

    static Response getSwordStatement(String persistentId, String apiToken) {
        Response swordStatementResponse = given()
                .auth().basic(apiToken, EMPTY_STRING)
                .get(swordConfiguration.getBaseUrlPathCurrent() + "/statement/study/" + persistentId);
        return swordStatementResponse;
    }

    static Integer getFileIdFromSwordStatementResponse(Response swordStatement) {
        Integer fileId = getFileIdFromSwordStatementBody(swordStatement.body().asString());
        return fileId;
    }

    private static Integer getFileIdFromSwordStatementBody(String swordStatement) {
        XmlPath xmlPath = new XmlPath(swordStatement);
        try {
            String fileIdAsString = xmlPath.get("feed.entry[0].id").toString().split("/")[10];
            Integer fileIdAsInt = Integer.parseInt(fileIdAsString);
            return fileIdAsInt;
        } catch (IndexOutOfBoundsException ex) {
            return null;
        }
    }

    static String getFilenameFromSwordStatementResponse(Response swordStatement) {
        String filename = getFirstFilenameFromSwordStatementResponse(swordStatement.body().asString());
        return filename;
    }

    private static String getFirstFilenameFromSwordStatementResponse(String swordStatement) {
        XmlPath xmlPath = new XmlPath(swordStatement);
        try {
            String filename = xmlPath.get("feed.entry[0].id").toString().split("/")[11];
            return filename;
        } catch (IndexOutOfBoundsException ex) {
            return null;
        }
    }

    static String getTitleFromSwordStatementResponse(Response swordStatement) {
        return getTitleFromSwordStatement(swordStatement.getBody().asString());
    }

    private static String getTitleFromSwordStatement(String swordStatement) {
        return new XmlPath(swordStatement).getString("feed.title");
    }

    static Response createGroup(String dataverseToCreateGroupIn, String aliasInOwner, String displayName, String apiToken) {
        JsonObjectBuilder groupBuilder = Json.createObjectBuilder();
        groupBuilder.add("aliasInOwner", aliasInOwner);
        groupBuilder.add("displayName", displayName);
        Response response = given()
                .header(API_TOKEN_HTTP_HEADER, apiToken)
                .body(groupBuilder.build().toString())
                .contentType(ContentType.JSON)
                .post("/api/dataverses/" + dataverseToCreateGroupIn + "/groups");
        return response;
    }

    static Response getIpGroups() {
        Response response = given()
                .get("api/admin/groups/ip");
        return response;
    }

    static Response getIpGroup(String ipGroupIdentifier) {
        Response response = given()
                .get("api/admin/groups/ip/" + ipGroupIdentifier);
        return response;
    }

    static Response createIpGroup(JsonObject jsonObject) {
        Response response = given()
                .body(jsonObject.toString())
                .contentType(ContentType.JSON)
                .post("api/admin/groups/ip");
        return response;
    }

    static Response deleteIpGroup(String ipGroupIdentifier) {
        Response response = given()
                .delete("api/admin/groups/ip/" + ipGroupIdentifier);
        return response;
    }

    static Response addToGroup(String dataverseThatGroupBelongsIn, String groupIdentifier, List<String> roleAssigneesToAdd, String apiToken) {
        JsonArrayBuilder groupBuilder = Json.createArrayBuilder();
        roleAssigneesToAdd.stream().forEach((string) -> {
            groupBuilder.add(string);
        });
        Response response = given()
                .header(API_TOKEN_HTTP_HEADER, apiToken)
                .body(groupBuilder.build().toString())
                .contentType(ContentType.JSON)
                .post("/api/dataverses/" + dataverseThatGroupBelongsIn + "/groups/" + groupIdentifier + "/roleAssignees");
        return response;
    }

    static public Response grantRoleOnDataverse(String definitionPoint, String role, String roleAssignee, String apiToken) {
        JsonObjectBuilder roleBuilder = Json.createObjectBuilder();
        roleBuilder.add("assignee", roleAssignee);
        roleBuilder.add("role", role);
        JsonObject roleObject = roleBuilder.build();
        logger.info("Granting role on dataverse alias \"" + definitionPoint + "\": " + roleObject);
        return given()
                .body(roleObject.toString())
                .contentType(ContentType.JSON)
                .post("api/dataverses/" + definitionPoint + "/assignments?key=" + apiToken);
    }

    public static Response deleteUser(String username) {
        Response deleteUserResponse = given()
                .delete("/api/admin/authenticatedUsers/" + username + "/");
        return deleteUserResponse;
    }

    public static Response deleteDataverse(String doomed, String apiToken) {
        return given().delete("/api/dataverses/" + doomed + "?key=" + apiToken);
    }

    public static Response deleteDatasetViaNativeApi(Integer datasetId, String apiToken) {
        return given()
                .header(API_TOKEN_HTTP_HEADER, apiToken)
                .delete("/api/datasets/" + datasetId);
    }

    public static Response deleteDatasetVersionViaNativeApi(Integer datasetId, String versionId, String apiToken) {
        return given()
                .header(API_TOKEN_HTTP_HEADER, apiToken)
                .delete("/api/datasets/" + datasetId + "/versions/" + versionId);
    }

    static Response deleteLatestDatasetVersionViaSwordApi(String persistentId, String apiToken) {
        return given()
                .auth().basic(apiToken, EMPTY_STRING)
                .relaxedHTTPSValidation()
                .delete(swordConfiguration.getBaseUrlPathCurrent() + "/edit/study/" + persistentId);
    }

    static Response destroyDataset(Integer datasetId, String apiToken) {
        return given()
                .header(API_TOKEN_HTTP_HEADER, apiToken)
                .delete("/api/datasets/" + datasetId + "/destroy");
    }

    static Response deleteFile(Integer fileId, String apiToken) {
        return given()
                .auth().basic(apiToken, EMPTY_STRING)
                .relaxedHTTPSValidation()
                .delete(swordConfiguration.getBaseUrlPathCurrent() + "/edit-media/file/" + fileId);
    }

    static Response publishDatasetViaSword(String persistentId, String apiToken) {
        return given()
                .auth().basic(apiToken, EMPTY_STRING)
                .header("In-Progress", "false")
                .post(swordConfiguration.getBaseUrlPathCurrent() + "/edit/study/" + persistentId);
    }

    static Response publishDatasetViaNativeApi(String idOrPersistentId, String majorOrMinor, String apiToken) {
        String idInPath = idOrPersistentId; // Assume it's a number.
        String optionalQueryParam = ""; // If idOrPersistentId is a number we'll just put it in the path.
        if (!NumberUtils.isNumber(idOrPersistentId)) {
            idInPath = ":persistentId";
            optionalQueryParam = "&persistentId=" + idOrPersistentId;
        }
        RequestSpecification requestSpecification = given();
        if (apiToken != null) {
            requestSpecification = given()
                    .urlEncodingEnabled(false)
                    .header(UtilIT.API_TOKEN_HTTP_HEADER, apiToken);
        }
        return requestSpecification.post("/api/datasets/" + idInPath + "/actions/:publish?type=" + majorOrMinor + optionalQueryParam);
    }

    static Response publishDatasetViaNativeApiDeprecated(String persistentId, String majorOrMinor, String apiToken) {
        /**
         * @todo This should be a POST rather than a GET:
         * https://github.com/IQSS/dataverse/issues/2431
         */
        return given()
                .header(API_TOKEN_HTTP_HEADER, apiToken)
                .urlEncodingEnabled(false)
                .get("/api/datasets/:persistentId/actions/:publish?type=" + majorOrMinor + "&persistentId=" + persistentId);
    }

    static Response publishDatasetViaNativeApi(Integer datasetId, String majorOrMinor, String apiToken) {
        /**
         * @todo This should be a POST rather than a GET:
         * https://github.com/IQSS/dataverse/issues/2431
         */
        return given()
                .header(API_TOKEN_HTTP_HEADER, apiToken)
                .urlEncodingEnabled(false)
                .get("/api/datasets/" + datasetId + "/actions/:publish?type=" + majorOrMinor);
    }

    static Response publishDataverseViaSword(String alias, String apiToken) {
        return given()
                .auth().basic(apiToken, EMPTY_STRING)
                .header("In-Progress", "false")
                .post(swordConfiguration.getBaseUrlPathCurrent() + "/edit/dataverse/" + alias);
    }

    static Response publishDataverseViaNativeApi(String dataverseAlias, String apiToken) {
        return given()
                .header(API_TOKEN_HTTP_HEADER, apiToken)
                .urlEncodingEnabled(false)
                .post("/api/dataverses/" + dataverseAlias + "/actions/:publish");
    }

    static Response submitDatasetForReview(String datasetPersistentId, String apiToken) {
        RequestSpecification requestSpecification = given();
        if (apiToken != null) {
            requestSpecification = given()
                    .header(UtilIT.API_TOKEN_HTTP_HEADER, apiToken);
        }
        return requestSpecification.post("/api/datasets/:persistentId/submitForReview?persistentId=" + datasetPersistentId);
    }

    static Response returnDatasetToAuthor(String datasetPersistentId, JsonObject jsonObject, String apiToken) {
        String jsonIn = jsonObject.toString();
        RequestSpecification requestSpecification = given();
        if (apiToken != null) {
            requestSpecification = given()
                    .header(UtilIT.API_TOKEN_HTTP_HEADER, apiToken)
                    .body(jsonIn)
                    .contentType("application/json");
        }
        return requestSpecification
                .post("/api/datasets/:persistentId/returnToAuthor?persistentId=" + datasetPersistentId);
    }

    static Response getNotifications(String apiToken) {
        RequestSpecification requestSpecification = given();
        if (apiToken != null) {
            requestSpecification = given()
                    .header(UtilIT.API_TOKEN_HTTP_HEADER, apiToken);
        }
        return requestSpecification.get("/api/notifications/all");
    }

    static Response nativeGetUsingPersistentId(String persistentId, String apiToken) {
        Response response = given()
                .header(API_TOKEN_HTTP_HEADER, apiToken)
                .get("/api/datasets/:persistentId/?persistentId=" + persistentId);
        return response;
    }

    static Response getMetadataBlockFromDatasetVersion(String persistentId, String versionNumber, String metadataBlock, String apiToken) {
        return given()
                .header(API_TOKEN_HTTP_HEADER, apiToken)
                .get("/api/datasets/:persistentId/versions/:latest-published/metadata/citation?persistentId=" + persistentId);
    }

    static Response makeSuperUser(String username) {
        Response response = given().post("/api/admin/superuser/" + username);
        return response;
    }

    static Response reindexDataset(String persistentId) {
        Response response = given()
                .get("/api/admin/index/dataset?persistentId=" + persistentId);
        return response;
    }

    static Response listAuthenticatedUsers(String apiToken) {
        Response response = given()
                .header(API_TOKEN_HTTP_HEADER, apiToken)
                .get("/api/admin/authenticatedUsers");
        return response;
    }

    static Response getAuthenticatedUser(String userIdentifier, String apiToken) {
        Response response = given()
                .header(API_TOKEN_HTTP_HEADER, apiToken)
                .get("/api/admin/authenticatedUsers/" + userIdentifier);
        return response;
    }

    /**
     * Used to the test the filter Authenticated Users API endpoint
     *
     * Note 1 : All params are optional for endpoint to work EXCEPT
     * superUserApiToken Note 2 : sortKey exists in API call but not currently
     * used
     *
     * @param apiToken
     * @return
     */
    static Response filterAuthenticatedUsers(String superUserApiToken,
            String searchTerm,
            Integer selectedPage,
            Integer itemsPerPage
    //                                         String sortKey
    ) {

        List<String> queryParams = new ArrayList<String>();
        if (searchTerm != null) {
            queryParams.add("searchTerm=" + searchTerm);
        }
        if (selectedPage != null) {
            queryParams.add("selectedPage=" + selectedPage.toString());
        }
        if (itemsPerPage != null) {
            queryParams.add("itemsPerPage=" + itemsPerPage.toString());
        }

        String queryString = "";
        if (queryParams.size() > 0) {
            queryString = "?" + String.join("&", queryParams);
        }

        Response response = given()
                .header(API_TOKEN_HTTP_HEADER, superUserApiToken)
                .get("/api/admin/list-users" + queryString);

        return response;
    }

    static Response getAuthProviders(String apiToken) {
        Response response = given()
                .header(API_TOKEN_HTTP_HEADER, apiToken)
                .get("/api/admin/authenticationProviders");
        return response;
    }

    static Response migrateShibToBuiltin(Long userIdToConvert, String newEmailAddress, String apiToken) {
        Response response = given()
                .header(API_TOKEN_HTTP_HEADER, apiToken)
                .body(newEmailAddress)
                .put("/api/admin/authenticatedUsers/id/" + userIdToConvert + "/convertShibToBuiltIn");
        return response;
    }

    static Response migrateOAuthToBuiltin(Long userIdToConvert, String newEmailAddress, String apiToken) {
        Response response = given()
                .header(API_TOKEN_HTTP_HEADER, apiToken)
                .body(newEmailAddress)
                .put("/api/admin/authenticatedUsers/id/" + userIdToConvert + "/convertRemoteToBuiltIn");
        return response;
    }

    static Response migrateBuiltinToShib(String data, String apiToken) {
        Response response = given()
                .header(API_TOKEN_HTTP_HEADER, apiToken)
                .body(data)
                .put("/api/admin/authenticatedUsers/convert/builtin2shib");
        return response;
    }

    static Response migrateBuiltinToOAuth(String data, String apiToken) {
        Response response = given()
                .header(API_TOKEN_HTTP_HEADER, apiToken)
                .body(data)
                .put("/api/admin/authenticatedUsers/convert/builtin2oauth");
        return response;
    }

    static Response restrictFile(Long datafileId, boolean restrict, String apiToken) {
        Response response = given()
                .header(API_TOKEN_HTTP_HEADER, apiToken)
                .body(restrict)
                .put("/api/files/" + datafileId + "/restrict");
        return response;
    }

    static Response moveDataverse(String movedDataverseAlias, String targetDataverseAlias, Boolean force, String apiToken) {
        Response response = given()
                .header(API_TOKEN_HTTP_HEADER, apiToken)
                .post("api/dataverses/" + movedDataverseAlias + "/move/" + targetDataverseAlias + "?forceMove=" + force + "&key=" + apiToken);
        return response;
    }

    static Response nativeGet(Integer datasetId, String apiToken) {
        Response response = given()
                .header(API_TOKEN_HTTP_HEADER, apiToken)
                .get("/api/datasets/" + datasetId);
        return response;
    }

    static Response privateUrlGet(Integer datasetId, String apiToken) {
        Response response = given()
                .header(API_TOKEN_HTTP_HEADER, apiToken)
                .get("/api/datasets/" + datasetId + "/privateUrl");
        return response;
    }

    static Response privateUrlCreate(Integer datasetId, String apiToken) {
        Response response = given()
                .header(API_TOKEN_HTTP_HEADER, apiToken)
                .post("/api/datasets/" + datasetId + "/privateUrl");
        return response;
    }

    static Response privateUrlDelete(Integer datasetId, String apiToken) {
        Response response = given()
                .header(API_TOKEN_HTTP_HEADER, apiToken)
                .delete("/api/datasets/" + datasetId + "/privateUrl");
        return response;
    }

    static Response showDatasetThumbnailCandidates(String datasetPersistentId, String apiToken) {
        return given()
                .header(API_TOKEN_HTTP_HEADER, apiToken)
                .get("/api/datasets/:persistentId/thumbnail/candidates" + "?persistentId=" + datasetPersistentId);
    }

    static Response getDatasetThumbnail(String datasetPersistentId, String apiToken) {
        return given()
                .header(API_TOKEN_HTTP_HEADER, apiToken)
                .get("/api/datasets/:persistentId/thumbnail" + "?persistentId=" + datasetPersistentId);
    }

    static Response getDatasetThumbnailMetadata(Integer datasetId, String apiToken) {
        return given()
                .header(API_TOKEN_HTTP_HEADER, apiToken)
                .get("/api/admin/datasets/thumbnailMetadata/" + datasetId);
    }

    static Response useThumbnailFromDataFile(String datasetPersistentId, long dataFileId1, String apiToken) {
        return given()
                .header(API_TOKEN_HTTP_HEADER, apiToken)
                .post("/api/datasets/:persistentId/thumbnail/" + dataFileId1 + "?persistentId=" + datasetPersistentId);
    }

    static Response uploadDatasetLogo(String datasetPersistentId, String pathToImageFile, String apiToken) {
        return given()
                .header(API_TOKEN_HTTP_HEADER, apiToken)
                .multiPart("file", new File(pathToImageFile))
                .post("/api/datasets/:persistentId/thumbnail" + "?persistentId=" + datasetPersistentId);
    }

    static Response removeDatasetThumbnail(String datasetPersistentId, String apiToken) {
        return given()
                .header(API_TOKEN_HTTP_HEADER, apiToken)
                .delete("/api/datasets/:persistentId/thumbnail" + "?persistentId=" + datasetPersistentId);
    }

    static Response exportDataset(String datasetPersistentId, String exporter, String apiToken) {
//        http://localhost:8080/api/datasets/export?exporter=dataverse_json&persistentId=doi%3A10.5072/FK2/W6WIMQ
        return given()
                .header(API_TOKEN_HTTP_HEADER, apiToken)
                //                .get("/api/datasets/:persistentId/export" + "?persistentId=" + datasetPersistentId + "&exporter=" + exporter);
                .get("/api/datasets/export" + "?persistentId=" + datasetPersistentId + "&exporter=" + exporter);
    }

    static Response search(String query, String apiToken) {
        RequestSpecification requestSpecification = given();
        if (apiToken != null) {
            requestSpecification = given()
                    .header(UtilIT.API_TOKEN_HTTP_HEADER, apiToken);
        }
        return requestSpecification.get("/api/search?q=" + query);
    }

    static Response searchAndShowFacets(String query, String apiToken) {
        RequestSpecification requestSpecification = given();
        if (apiToken != null) {
            requestSpecification = given()
                    .header(UtilIT.API_TOKEN_HTTP_HEADER, apiToken);
        }
        return requestSpecification.get("/api/search?q=" + query + "&show_facets=true");
    }

    static Response indexClear() {
        return given()
                .get("/api/admin/index/clear");
    }

    static Response index() {
        return given()
                .get("/api/admin/index");
    }

    static Response enableSetting(SettingsServiceBean.Key settingKey) {
        Response response = given().body("true").when().put("/api/admin/settings/" + settingKey);
        return response;
    }

    static Response deleteSetting(SettingsServiceBean.Key settingKey) {
        Response response = given().when().delete("/api/admin/settings/" + settingKey);
        return response;
    }

    static Response getSetting(SettingsServiceBean.Key settingKey) {
        Response response = given().when().get("/api/admin/settings/" + settingKey);
        return response;
    }

    static Response setSetting(SettingsServiceBean.Key settingKey, String value) {
        Response response = given().body(value).when().put("/api/admin/settings/" + settingKey);
        return response;
    }

    static Response getRoleAssignmentsOnDataverse(String dataverseAliasOrId, String apiToken) {
        String url = "/api/dataverses/" + dataverseAliasOrId + "/assignments";
        System.out.println("URL: " + url);
        return given()
                .header(API_TOKEN_HTTP_HEADER, apiToken)
                .get(url);
    }

    static Response getRoleAssignmentsOnDataset(String datasetId, String persistentId, String apiToken) {
        String url = "/api/datasets/" + datasetId + "/assignments";
        System.out.println("URL: " + url);
        return given()
                .header(API_TOKEN_HTTP_HEADER, apiToken)
                .get(url);
    }

    static Response grantRoleOnDataset(String definitionPoint, String role, String roleAssignee, String apiToken) {
        logger.info("Granting role on dataset \"" + definitionPoint + "\": " + role);
        return given()
                .body("@" + roleAssignee)
                .post("api/datasets/" + definitionPoint + "/assignments?key=" + apiToken);
    }

    static Response revokeRole(String definitionPoint, long doomed, String apiToken) {
        return given()
                .header(API_TOKEN_HTTP_HEADER, apiToken)
                .delete("api/dataverses/" + definitionPoint + "/assignments/" + doomed);
    }

    static Response findPermissionsOn(String dvObject, String apiToken) {
        return given()
                .header(API_TOKEN_HTTP_HEADER, apiToken)
                .get("api/admin/permissions/" + dvObject);
    }

    static Response findRoleAssignee(String roleAssignee, String apiToken) {
        return given()
                .header(API_TOKEN_HTTP_HEADER, apiToken)
                .get("api/admin/assignee/" + roleAssignee);
    }

    /**
     * Used to test Dataverse page query parameters
     *
     * @param alias
     * @param queryParamString - do not include the "?"
     * @return
     */
    static Response testDataverseQueryParamWithAlias(String alias, String queryParamString) {

        System.out.println("testDataverseQueryParamWithAlias");
        String testUrl;
        if (alias.isEmpty()) {
            testUrl = " ?" + queryParamString;
        } else {
            testUrl = "/dataverse/" + alias + "?" + queryParamString;
        }
        System.out.println("testUrl: " + testUrl);

        return given()
                .urlEncodingEnabled(false)
                .get(testUrl);
    }

    /**
     * Used to test Dataverse page query parameters
     *
     * The parameters may include "id={dataverse id}
     *
     * @param queryParamString
     * @return
     */
    static Response testDataverseXhtmlQueryParam(String queryParamString) {

        return given()
                //.urlEncodingEnabled(false)
                .get("dataverse.xhtml?" + queryParamString);
    }

    static Response setDataverseLogo(String dataverseAlias, String pathToImageFile, String apiToken) {
        return given()
                .header(API_TOKEN_HTTP_HEADER, apiToken)
                .multiPart("file", new File(pathToImageFile))
                .put("/api/dataverses/" + dataverseAlias + "/logo");
    }

    /**
     * @todo figure out how to get an InputStream from REST Assured instead.
     */
    static InputStream getInputStreamFromUnirest(String url, String apiToken) {
        GetRequest unirestOut = Unirest.get(url);
        try {
            InputStream unirestInputStream = unirestOut.asBinary().getBody();
            return unirestInputStream;
        } catch (UnirestException ex) {
            return null;
        }
    }

    public static String inputStreamToDataUrlSchemeBase64Png(InputStream inputStream) {
        if (inputStream == null) {
            logger.fine("In inputStreamToDataUrlSchemeBase64Png but InputStream was null. Returning null.");
            return null;
        }
        byte[] bytes = inputStreamToBytes(inputStream);
        if (bytes == null) {
            logger.fine("In inputStreamToDataUrlSchemeBase64Png but bytes was null. Returning null.");
            return null;
        }
        String base64image = Base64.getEncoder().encodeToString(bytes);
        return FileUtil.DATA_URI_SCHEME + base64image;
    }

    /**
     * @todo When Java 9 comes out, switch to
     * http://download.java.net/java/jdk9/docs/api/java/io/InputStream.html#readAllBytes--
     */
    private static byte[] inputStreamToBytes(InputStream inputStream) {
        try {
            return IOUtils.toByteArray(inputStream);
        } catch (IOException ex) {
            logger.fine("In inputStreamToBytes but caught an IOUtils.toByteArray Returning null.");
            return null;
        }
    }

    static Response listMapLayerMetadatas() {
        return given().get("/api/admin/geoconnect/mapLayerMetadatas");
    }

    static Response checkMapLayerMetadatas(String apiToken) {
        return given()
                .header(API_TOKEN_HTTP_HEADER, apiToken)
                .post("/api/admin/geoconnect/mapLayerMetadatas/check");
    }

    static Response checkMapLayerMetadatas(Long mapLayerMetadataId, String apiToken) {
        return given()
                .header(API_TOKEN_HTTP_HEADER, apiToken)
                .post("/api/admin/geoconnect/mapLayerMetadatas/check/" + mapLayerMetadataId);
    }

    static Response getMapFromFile(long fileId, String apiToken) {
        return given()
                .header(API_TOKEN_HTTP_HEADER, apiToken)
                .get("/api/files/" + fileId + "/map");
    }

    static Response checkMapFromFile(long fileId, String apiToken) {
        return given()
                .header(API_TOKEN_HTTP_HEADER, apiToken)
                .get("/api/files/" + fileId + "/map/check");
    }

    static Response deleteMapFromFile(long fileId, String apiToken) {
        return given()
                .header(API_TOKEN_HTTP_HEADER, apiToken)
                .delete("/api/files/" + fileId + "/map?key=" + apiToken);
    }

    static Response getRsyncScript(String datasetPersistentId, String apiToken) {
        RequestSpecification requestSpecification = given();
        if (apiToken != null) {
            requestSpecification = given()
                    .header(UtilIT.API_TOKEN_HTTP_HEADER, apiToken);
        }
        return requestSpecification.get("/api/datasets/:persistentId/dataCaptureModule/rsync?persistentId=" + datasetPersistentId);
    }

    static Response dataCaptureModuleChecksumValidation(String datasetPersistentId, JsonObject jsonObject, String apiToken) {
        String persistentIdInPath = datasetPersistentId; // Assume it's a number.
        String optionalQueryParam = ""; // If datasetPersistentId is a number we'll just put it in the path.
        if (!NumberUtils.isNumber(datasetPersistentId)) {
            persistentIdInPath = ":persistentId";
            optionalQueryParam = "?persistentId=" + datasetPersistentId;
        }
        RequestSpecification requestSpecification = given();
        if (apiToken != null) {
            requestSpecification = given()
                    .body(jsonObject.toString())
                    .contentType(ContentType.JSON)
                    .header(UtilIT.API_TOKEN_HTTP_HEADER, apiToken);
        }
        return requestSpecification.post("/api/datasets/" + persistentIdInPath + "/dataCaptureModule/checksumValidation" + optionalQueryParam);
    }

    static Response getApiTokenUsingUsername(String username, String password) {
        Response response = given()
                .contentType(ContentType.JSON)
                .get("/api/builtin-users/" + username + "/api-token?username=" + username + "&password=" + password);
        return response;
    }

    static Response getExternalTools() {
        return given()
                .get("/api/admin/externalTools");
    }

    static Response getExternalToolsByFileId(long fileId) {
        return given()
                .get("/api/admin/externalTools/file/" + fileId);
    }

    static Response addExternalTool(JsonObject jsonObject) {
        RequestSpecification requestSpecification = given();
        requestSpecification = given()
                .body(jsonObject.toString())
                .contentType(ContentType.JSON);
        return requestSpecification.post("/api/admin/externalTools");
    }

    static Response deleteExternalTool(long externalToolid) {
        return given()
                .delete("/api/admin/externalTools/" + externalToolid);
    }

    static Response submitFeedback(JsonObjectBuilder job) {
        return given()
                .body(job.build().toString())
                .contentType("application/json")
                .post("/api/admin/feedback");
    }

<<<<<<< HEAD
    static Response metricsDataversesByMonth(String yyyymm) {
        String optionalYyyyMm = "";
        if (yyyymm != null) {
            optionalYyyyMm = "/" + yyyymm;
        }
        RequestSpecification requestSpecification = given();
        requestSpecification = given();
        return requestSpecification.get("/api/info/metrics/dataverses/byMonth" + optionalYyyyMm);
    }

    static Response metricsDatasetsByMonth(String yyyymm) {
        String optionalYyyyMm = "";
        if (yyyymm != null) {
            optionalYyyyMm = "/" + yyyymm;
        }
        RequestSpecification requestSpecification = given();
        requestSpecification = given();
        return requestSpecification.get("/api/info/metrics/datasets/byMonth" + optionalYyyyMm);
    }

    static Response metricsFilesByMonth(String yyyymm) {
        String optionalYyyyMm = "";
        if (yyyymm != null) {
            optionalYyyyMm = "/" + yyyymm;
        }
        RequestSpecification requestSpecification = given();
        requestSpecification = given();
        return requestSpecification.get("/api/info/metrics/files/byMonth" + optionalYyyyMm);
    }

    static Response metricsDownloadsByMonth(String yyyymm) {
        String optionalYyyyMm = "";
        if (yyyymm != null) {
            optionalYyyyMm = "/" + yyyymm;
        }
        RequestSpecification requestSpecification = given();
        requestSpecification = given();
        return requestSpecification.get("/api/info/metrics/downloads/byMonth" + optionalYyyyMm);
    }

    static Response metricsDataverseByCategory() {
        RequestSpecification requestSpecification = given();
        requestSpecification = given();
        return requestSpecification.get("/api/info/metrics/dataverses/byCategory");
    }

    static Response metricsDatasetsBySubject() {
        RequestSpecification requestSpecification = given();
        requestSpecification = given();
        return requestSpecification.get("/api/info/metrics/datasets/bySubject");
=======
    static Response listStorageSites() {
        return given()
                .get("/api/admin/storageSites");
    }

    static Response getStorageSitesById(long id) {
        return given()
                .get("/api/admin/storageSites/" + id);
    }

    static Response setPrimaryLocationBoolean(long id, String input) {
        return given()
                .body(input)
                .put("/api/admin/storageSites/" + id + "/primaryStorage");
    }

    static Response addStorageSite(JsonObject jsonObject) {
        RequestSpecification requestSpecification = given();
        requestSpecification = given()
                .body(jsonObject.toString())
                .contentType(ContentType.JSON);
        return requestSpecification.post("/api/admin/storageSites");
    }

    static Response deleteStorageSite(long storageSiteId) {
        return given()
                .delete("/api/admin/storageSites/" + storageSiteId);
>>>>>>> 81bd2a4b
    }

    @Test
    public void testGetFileIdFromSwordStatementWithNoFiles() {
        String swordStatementWithNoFiles = "<feed xmlns=\"http://www.w3.org/2005/Atom\">\n"
                + "  <id>https://localhost:8080/dvn/api/data-deposit/v1.1/swordv2/edit/study/doi:10.5072/FK2/0TLRLH</id>\n"
                + "  <link href=\"https://localhost:8080/dvn/api/data-deposit/v1.1/swordv2/edit/study/doi:10.5072/FK2/0TLRLH\" rel=\"self\"/>\n"
                + "  <title type=\"text\">A Dataset Without Any Files</title>\n"
                + "  <author>\n"
                + "    <name>Fileless, Joe</name>\n"
                + "  </author>\n"
                + "  <updated>2015-12-08T15:30:50.865Z</updated>\n"
                + "  <category term=\"latestVersionState\" scheme=\"http://purl.org/net/sword/terms/state\" label=\"State\">DRAFT</category>\n"
                + "  <category term=\"locked\" scheme=\"http://purl.org/net/sword/terms/state\" label=\"State\">false</category>\n"
                + "  <category term=\"isMinorUpdate\" scheme=\"http://purl.org/net/sword/terms/state\" label=\"State\">true</category>\n"
                + "</feed>";
        Integer fileId = getFileIdFromSwordStatementBody(swordStatementWithNoFiles);
        assertNull(fileId);
    }

    @Test
    public void testSwordStatementWithFiles() {
        String swordStatementWithNoFiles = "<feed xmlns=\"http://www.w3.org/2005/Atom\">\n"
                + "  <id>https://localhost:8080/dvn/api/data-deposit/v1.1/swordv2/edit/study/doi:10.5072/FK2/EUEW70</id>\n"
                + "  <link href=\"https://localhost:8080/dvn/api/data-deposit/v1.1/swordv2/edit/study/doi:10.5072/FK2/EUEW70\" rel=\"self\"/>\n"
                + "  <title type=\"text\">A Dataset with a File</title>\n"
                + "  <author>\n"
                + "    <name>Files, John</name>\n"
                + "  </author>\n"
                + "  <updated>2015-12-08T15:38:29.900Z</updated>\n"
                + "  <entry>\n"
                + "    <content type=\"application/zip\" src=\"https://localhost:8080/dvn/api/data-deposit/v1.1/swordv2/edit-media/file/174/trees.zip\"/>\n"
                + "    <id>https://localhost:8080/dvn/api/data-deposit/v1.1/swordv2/edit-media/file/174/trees.zip</id>\n"
                + "    <title type=\"text\">Resource https://localhost:8080/dvn/api/data-deposit/v1.1/swordv2/edit-media/file/174/trees.zip</title>\n"
                + "    <summary type=\"text\">Resource Part</summary>\n"
                + "    <updated>2015-12-08T15:38:30.089Z</updated>\n"
                + "  </entry>\n"
                + "  <category term=\"latestVersionState\" scheme=\"http://purl.org/net/sword/terms/state\" label=\"State\">DRAFT</category>\n"
                + "  <category term=\"locked\" scheme=\"http://purl.org/net/sword/terms/state\" label=\"State\">false</category>\n"
                + "  <category term=\"isMinorUpdate\" scheme=\"http://purl.org/net/sword/terms/state\" label=\"State\">true</category>\n"
                + "</feed>";
        Integer fileId = getFileIdFromSwordStatementBody(swordStatementWithNoFiles);
        assertNotNull(fileId);
        assertEquals(Integer.class, fileId.getClass());
        String title = getTitleFromSwordStatement(swordStatementWithNoFiles);
        assertEquals("A Dataset with a File", title);
    }

}<|MERGE_RESOLUTION|>--- conflicted
+++ resolved
@@ -1203,7 +1203,35 @@
                 .post("/api/admin/feedback");
     }
 
-<<<<<<< HEAD
+    static Response listStorageSites() {
+        return given()
+                .get("/api/admin/storageSites");
+    }
+
+    static Response getStorageSitesById(long id) {
+        return given()
+                .get("/api/admin/storageSites/" + id);
+    }
+
+    static Response setPrimaryLocationBoolean(long id, String input) {
+        return given()
+                .body(input)
+                .put("/api/admin/storageSites/" + id + "/primaryStorage");
+    }
+
+    static Response addStorageSite(JsonObject jsonObject) {
+        RequestSpecification requestSpecification = given();
+        requestSpecification = given()
+                .body(jsonObject.toString())
+                .contentType(ContentType.JSON);
+        return requestSpecification.post("/api/admin/storageSites");
+    }
+
+    static Response deleteStorageSite(long storageSiteId) {
+        return given()
+                .delete("/api/admin/storageSites/" + storageSiteId);
+    }
+
     static Response metricsDataversesByMonth(String yyyymm) {
         String optionalYyyyMm = "";
         if (yyyymm != null) {
@@ -1254,35 +1282,6 @@
         RequestSpecification requestSpecification = given();
         requestSpecification = given();
         return requestSpecification.get("/api/info/metrics/datasets/bySubject");
-=======
-    static Response listStorageSites() {
-        return given()
-                .get("/api/admin/storageSites");
-    }
-
-    static Response getStorageSitesById(long id) {
-        return given()
-                .get("/api/admin/storageSites/" + id);
-    }
-
-    static Response setPrimaryLocationBoolean(long id, String input) {
-        return given()
-                .body(input)
-                .put("/api/admin/storageSites/" + id + "/primaryStorage");
-    }
-
-    static Response addStorageSite(JsonObject jsonObject) {
-        RequestSpecification requestSpecification = given();
-        requestSpecification = given()
-                .body(jsonObject.toString())
-                .contentType(ContentType.JSON);
-        return requestSpecification.post("/api/admin/storageSites");
-    }
-
-    static Response deleteStorageSite(long storageSiteId) {
-        return given()
-                .delete("/api/admin/storageSites/" + storageSiteId);
->>>>>>> 81bd2a4b
     }
 
     @Test
