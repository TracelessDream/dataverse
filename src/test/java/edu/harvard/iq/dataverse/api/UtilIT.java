package edu.harvard.iq.dataverse.api;

import com.jayway.restassured.http.ContentType;
import com.jayway.restassured.path.json.JsonPath;
import com.jayway.restassured.response.Response;
import java.util.UUID;
import java.util.logging.Logger;
import javax.json.Json;
import javax.json.JsonObjectBuilder;
import javax.json.JsonArrayBuilder;
import javax.json.JsonObject;
import java.io.File;
import java.io.IOException;
import java.nio.file.Files;
import java.nio.file.Paths;
import java.util.logging.Level;
import edu.harvard.iq.dataverse.api.datadeposit.SwordConfigurationImpl;
import com.jayway.restassured.path.xml.XmlPath;
import org.junit.Test;
import edu.harvard.iq.dataverse.settings.SettingsServiceBean;
import com.jayway.restassured.specification.RequestSpecification;
import java.util.List;
import com.mashape.unirest.http.Unirest;
import com.mashape.unirest.http.exceptions.UnirestException;
import com.mashape.unirest.request.GetRequest;
import java.io.InputStream;
import edu.harvard.iq.dataverse.util.FileUtil;
import java.util.Base64;
import org.apache.commons.io.IOUtils;
import java.nio.file.Path;
import java.util.ArrayList;
import org.apache.commons.lang3.math.NumberUtils;
import org.hamcrest.BaseMatcher;
import org.hamcrest.Description;
import org.hamcrest.Matcher;
import static com.jayway.restassured.path.xml.XmlPath.from;
import static com.jayway.restassured.RestAssured.given;
import static org.junit.Assert.assertEquals;
import static org.junit.Assert.assertNotNull;
import static org.junit.Assert.assertNull;

public class UtilIT {

    private static final Logger logger = Logger.getLogger(UtilIT.class.getCanonicalName());

    public static final String API_TOKEN_HTTP_HEADER = "X-Dataverse-key";
    private static final String USERNAME_KEY = "userName";
    private static final String EMAIL_KEY = "email";
    private static final String API_TOKEN_KEY = "apiToken";
    private static final String BUILTIN_USER_KEY = "burrito";
    private static final String EMPTY_STRING = "";

    private static SwordConfigurationImpl swordConfiguration = new SwordConfigurationImpl();
    
    static Matcher<String> equalToCI( String value ) {
        String valueLc = value.toLowerCase();
        
        return new BaseMatcher<String>(){
            @Override
            public boolean matches(Object o) {
                if ( ! (o instanceof String) ) return false;
                return ((String)o).toLowerCase().equals(valueLc);
            }

            @Override
            public void describeTo(Description d) {
                d.appendText("Should be equal to (case insensitive): '"+value+"'");
            }
        };
    }
    
    static String getRestAssuredBaseUri() {
        String saneDefaultInDev = "http://localhost:8080";
        String restAssuredBaseUri = saneDefaultInDev;
        String specifiedUri = System.getProperty("dataverse.test.baseurl");
        if (specifiedUri != null) {
            restAssuredBaseUri = specifiedUri;
        }
        logger.info("Base URL for tests: " + restAssuredBaseUri);
        return restAssuredBaseUri;
    }

    /**
     * Begin each username with a prefix
     *
     * @param usernamePrefix
     * @return
     */
    public static Response createRandomUser(String usernamePrefix) {
        String randomString = getRandomUsername(usernamePrefix);
        logger.info("Creating random test user " + randomString);
        String userAsJson = getUserAsJsonString(randomString, randomString, randomString);
        String password = getPassword(userAsJson);
        Response response = given()
                .body(userAsJson)
                .contentType(ContentType.JSON)
                .post("/api/builtin-users?key=" + BUILTIN_USER_KEY + "&password=" + password);
        return response;
    }
    
    public static Response createRandomUser() {

        return createRandomUser("user");
    }

    private static String getUserAsJsonString(String username, String firstName, String lastName) {
        JsonObjectBuilder builder = Json.createObjectBuilder();
        builder.add(USERNAME_KEY, username);
        builder.add("firstName", firstName);
        builder.add("lastName", lastName);
        builder.add(EMAIL_KEY, getEmailFromUserName(username));
        String userAsJson = builder.build().toString();
        logger.fine("User to create: " + userAsJson);
        return userAsJson;
    }

    public static Response createRandomAuthenticatedUser(String authenticationProviderId) {
        String randomString = getRandomUsername();
        String userAsJson = getAuthenticatedUserAsJsonString(randomString, randomString, randomString, authenticationProviderId, "@" + randomString);
        logger.fine("createRandomAuthenticatedUser: " + userAsJson);
        Response response = given()
                .body(userAsJson)
                .contentType(ContentType.JSON)
                .post("/api/admin/authenticatedUsers");
        return response;
    }
    
    public static Response migrateDatasetIdentifierFromHDLToPId(String datasetIdentifier, String apiToken) {
        System.out.print(datasetIdentifier);
        Response response = given()
                .body(datasetIdentifier)
                .contentType(ContentType.JSON)
                .post("/api/admin/" + datasetIdentifier + "/reregisterHDLToPID?key=" + apiToken);
        return response;
    }

    private static String getAuthenticatedUserAsJsonString(String persistentUserId, String firstName, String lastName, String authenticationProviderId, String identifier) {
        JsonObjectBuilder builder = Json.createObjectBuilder();
        builder.add("authenticationProviderId", authenticationProviderId);
        builder.add("persistentUserId", persistentUserId);
        builder.add("identifier", identifier);
        builder.add("firstName", firstName);
        builder.add("lastName", lastName);
        builder.add(EMAIL_KEY, getEmailFromUserName(persistentUserId));
        String userAsJson = builder.build().toString();
        logger.fine("User to create: " + userAsJson);
        return userAsJson;
    }

    private static String getEmailFromUserName(String username) {
        return username + "@mailinator.com";
    }

    private static String getPassword(String jsonStr) {
        String password = JsonPath.from(jsonStr).get(USERNAME_KEY);
        return password;
    }

    private static String getRandomUsername(String usernamePrefix) {

        if (usernamePrefix == null) {
            return getRandomUsername();
        }
        return usernamePrefix + getRandomIdentifier().substring(0, 8);
    }

    public static String getRandomString(int length) {
//is it worth replacing with something that doesn't error out on getRandomString(8)
        if (length < 0) {
            length = 3;
        }
        return getRandomIdentifier().substring(0, length + 1);
    }

    private static String getRandomUsername() {
        return "user" + getRandomIdentifier().substring(0, 8);
    }

    public static String getRandomIdentifier() {
        return UUID.randomUUID().toString().substring(0, 8);
    }

    public static String getRandomDvAlias() {
        return "dv" + getRandomIdentifier();
    }

    static String getUsernameFromResponse(Response createUserResponse) {
        JsonPath createdUser = JsonPath.from(createUserResponse.body().asString());
        String username = createdUser.getString("data.user." + USERNAME_KEY);
        logger.info("Username found in create user response: " + username);
        return username;
    }

    static String getApiTokenFromResponse(Response createUserResponse) {
        JsonPath createdUser = JsonPath.from(createUserResponse.body().asString());
        String apiToken = createdUser.getString("data." + API_TOKEN_KEY);
        logger.info("API token found in create user response: " + apiToken);
        return apiToken;
    }

    static String getAliasFromResponse(Response createDataverseResponse) {
        JsonPath createdDataverse = JsonPath.from(createDataverseResponse.body().asString());
        String alias = createdDataverse.getString("data.alias");
        logger.info("Alias found in create dataverse response: " + alias);
        return alias;
    }

    static Integer getDataverseIdFromResponse(Response createDataverseResponse) {
        JsonPath createdDataverse = JsonPath.from(createDataverseResponse.body().asString());
        int dataverseId = createdDataverse.getInt("data.id");
        logger.info("Id found in create dataverse response: " + createdDataverse);
        return dataverseId;
    }

    static Integer getDatasetIdFromResponse(Response createDatasetResponse) {
        JsonPath createdDataset = JsonPath.from(createDatasetResponse.body().asString());
        int datasetId = createdDataset.getInt("data.id");
        logger.info("Id found in create dataset response: " + datasetId);
        return datasetId;
    }

    static String getDatasetPersistentIdFromResponse(Response createDatasetResponse) {
        JsonPath createdDataset = JsonPath.from(createDatasetResponse.body().asString());
        String persistentDatasetId = createdDataset.getString("data.persistentId");
        logger.info("Persistent id found in create dataset response: " + persistentDatasetId);
        return persistentDatasetId;
    }
    
    static String getDatasetPersistentIdFromSwordResponse(Response createDatasetResponse) {
        String xml = createDatasetResponse.body().asString();
        String datasetSwordIdUrl = from(xml).get("entry.id");
        /**
         * @todo stop assuming the last 22 characters are the doi/globalId
         */
        return datasetSwordIdUrl.substring(datasetSwordIdUrl.length() - 22);
    }

    public static Response getServiceDocument(String apiToken) {
        Response response = given()
                .auth().basic(apiToken, EMPTY_STRING)
                .get(swordConfiguration.getBaseUrlPathCurrent() + "/service-document");
        return response;
    }

    //This method creates a dataverse off root, for more nesting use createSubDataverse
    static Response createDataverse(String alias, String category, String apiToken) {
        return createSubDataverse(alias, category, apiToken, ":root");
    }
    
    static Response createSubDataverse(String alias, String category, String apiToken, String parentDV) {
        JsonArrayBuilder contactArrayBuilder = Json.createArrayBuilder();
        contactArrayBuilder.add(Json.createObjectBuilder().add("contactEmail", getEmailFromUserName(getRandomIdentifier())));
        JsonArrayBuilder subjectArrayBuilder = Json.createArrayBuilder();
        subjectArrayBuilder.add("Other");
        JsonObject dvData = Json.createObjectBuilder()
                .add("alias", alias)
                .add("name", alias)
                .add("dataverseContacts", contactArrayBuilder)
                .add("dataverseSubjects", subjectArrayBuilder)
                // don't send "dataverseType" if category is null, must be a better way
                .add(category != null ? "dataverseType" : "notTheKeyDataverseType", category != null ? category : "whatever")
                .build();
        Response createDataverseResponse = given()
                .body(dvData.toString()).contentType(ContentType.JSON)
                .when().post("/api/dataverses/" + parentDV + "?key=" + apiToken);
        return createDataverseResponse;
    }

    static Response createDataverse(JsonObject dvData, String apiToken) {
        Response createDataverseResponse = given()
                .body(dvData.toString()).contentType(ContentType.JSON)
                .when().post("/api/dataverses/:root?key=" + apiToken);
        return createDataverseResponse;
    }

    static Response createRandomDataverse(String apiToken) {
        // Add any string (i.e. "dv") to avoid possibility of "Alias should not be a number" https://github.com/IQSS/dataverse/issues/211
        String alias = "dv" + getRandomIdentifier();
        String category = null;
        return createDataverse(alias, category, apiToken);
    }

    static Response showDataverseContents(String alias, String apiToken) {
        return given()
                .header(API_TOKEN_HTTP_HEADER, apiToken)
                .when().get("/api/dataverses/" + alias + "/contents");
    }

    static Response createRandomDatasetViaNativeApi(String dataverseAlias, String apiToken) {
        String jsonIn = getDatasetJson();
        Response createDatasetResponse = given()
                .header(API_TOKEN_HTTP_HEADER, apiToken)
                .body(jsonIn)
                .contentType("application/json")
                .post("/api/dataverses/" + dataverseAlias + "/datasets");
        return createDatasetResponse;
    }

    private static String getDatasetJson() {
        File datasetVersionJson = new File("scripts/search/tests/data/dataset-finch1.json");
        try {
            String datasetVersionAsJson = new String(Files.readAllBytes(Paths.get(datasetVersionJson.getAbsolutePath())));
            return datasetVersionAsJson;
        } catch (IOException ex) {
            Logger.getLogger(UtilIT.class.getName()).log(Level.SEVERE, null, ex);
            return null;
        }
    }

    static Response createDatasetViaNativeApi(String dataverseAlias, String pathToJsonFile, String apiToken) {
        String jsonIn = getDatasetJson(pathToJsonFile);
        Response createDatasetResponse = given()
                .header(API_TOKEN_HTTP_HEADER, apiToken)
                .body(jsonIn)
                .contentType("application/json")
                .post("/api/dataverses/" + dataverseAlias + "/datasets");
        return createDatasetResponse;
    }

    private static String getDatasetJson(String pathToJsonFile) {
        File datasetVersionJson = new File(pathToJsonFile);
        try {
            String datasetVersionAsJson = new String(Files.readAllBytes(Paths.get(datasetVersionJson.getAbsolutePath())));
            return datasetVersionAsJson;
        } catch (IOException ex) {
            Logger.getLogger(UtilIT.class.getName()).log(Level.SEVERE, null, ex);
            return null;
        }
    }

    static Response createRandomDatasetViaSwordApi(String dataverseToCreateDatasetIn, String apiToken) {
        String xmlIn = getDatasetXml(getRandomIdentifier(), getRandomIdentifier(), getRandomIdentifier());
        return createDatasetViaSwordApiFromXML(dataverseToCreateDatasetIn, xmlIn, apiToken);
    }

    static Response createDatasetViaSwordApi(String dataverseToCreateDatasetIn, String title, String apiToken) {
        String xmlIn = getDatasetXml(title, "Lastname, Firstname", getRandomIdentifier());
        return createDatasetViaSwordApiFromXML(dataverseToCreateDatasetIn, xmlIn, apiToken);
    }

    static Response createDatasetViaSwordApi(String dataverseToCreateDatasetIn, String title, String description, String apiToken) {
        String xmlIn = getDatasetXml(title, "Lastname, Firstname", description);
        return createDatasetViaSwordApiFromXML(dataverseToCreateDatasetIn, xmlIn, apiToken);
    }

    private static Response createDatasetViaSwordApiFromXML(String dataverseToCreateDatasetIn, String xmlIn, String apiToken) {
        Response createDatasetResponse = given()
                .auth().basic(apiToken, EMPTY_STRING)
                .body(xmlIn)
                .contentType("application/atom+xml")
                .post(swordConfiguration.getBaseUrlPathCurrent() + "/collection/dataverse/" + dataverseToCreateDatasetIn);
        return createDatasetResponse;
    }

    static Response migrateDataset(String filename, String parentDataverse, String apiToken) throws IOException {
        if (filename == null || filename.isEmpty()) {
            throw new IOException("null or empty filename");
        }
        logger.info(parentDataverse + "dataverse targeted for import of " + filename);
        Response response = given()
                .contentType("application/atom+xml")
                .get("/api/batch/migrate/?dv=" + parentDataverse + "&key=" + apiToken + "&path=" + filename + "&createDV=true");
        return response;
    }

    static Response listDatasetsViaSword(String dataverseAlias, String apiToken) {
        Response response = given()
                .auth().basic(apiToken, EMPTY_STRING)
                .get(swordConfiguration.getBaseUrlPathCurrent() + "/collection/dataverse/" + dataverseAlias);
        return response;
    }

    static Response updateDatasetTitleViaSword(String persistentId, String newTitle, String apiToken) {
        String xmlIn = getDatasetXml(newTitle, getRandomIdentifier(), getRandomIdentifier());
        Response updateDatasetResponse = given()
                .auth().basic(apiToken, EMPTY_STRING)
                .body(xmlIn)
                .contentType("application/atom+xml")
                .put(swordConfiguration.getBaseUrlPathCurrent() + "/edit/study/" + persistentId);
        return updateDatasetResponse;
    }

    // https://github.com/IQSS/dataverse/issues/3777
    static Response updateDatasetMetadataViaNative(String persistentId, String pathToJsonFile, String apiToken) {
        String jsonIn = getDatasetJson(pathToJsonFile);
        Response response = given()
                .header(API_TOKEN_HTTP_HEADER, apiToken)
                .body(jsonIn)
                .contentType("application/json")
                .put("/api/datasets/:persistentId/versions/:draft?persistentId=" + persistentId);
        return response;
    }
    
    // https://github.com/IQSS/dataverse/issues/3777
    static Response addDatasetMetadataViaNative(String persistentId, String pathToJsonFile, String apiToken) {
        String jsonIn = getDatasetJson(pathToJsonFile);
        Response response = given()
                .header(API_TOKEN_HTTP_HEADER, apiToken)
                .body(jsonIn)
                .contentType("application/json")
                .put("/api/datasets/:persistentId/editMetadata/?persistentId=" + persistentId);
        return response;
    }
    
    static Response deleteDatasetMetadataViaNative(String persistentId, String pathToJsonFile, String apiToken) {
        String jsonIn = getDatasetJson(pathToJsonFile);

        Response response = given()
                .header(API_TOKEN_HTTP_HEADER, apiToken)
                .body(jsonIn)
                .contentType("application/json")
                .put("/api/datasets/:persistentId/deleteMetadata/?persistentId=" + persistentId);
        return response;
    }
    
    static Response updateFieldLevelDatasetMetadataViaNative(String persistentId, String pathToJsonFile, String apiToken) {
        String jsonIn = getDatasetJson(pathToJsonFile);
        Response response = given()
                .header(API_TOKEN_HTTP_HEADER, apiToken)
                .body(jsonIn)
                .contentType("application/json")
                .put("/api/datasets/:persistentId/editMetadata/?persistentId=" + persistentId + "&replace=true");
        return response;
    }
    
    static Response updateDatasetPIDMetadata(String persistentId,  String apiToken) {
        Response response = given()
                .header(API_TOKEN_HTTP_HEADER, apiToken)
                .contentType("application/json")
                .post("/api/datasets/:persistentId/modifyRegistrationMetadata/?persistentId=" + persistentId);
        return response;
    }

    static private String getDatasetXml(String title, String author, String description) {
        String xmlIn = "<?xml version=\"1.0\"?>\n"
                + "<entry xmlns=\"http://www.w3.org/2005/Atom\" xmlns:dcterms=\"http://purl.org/dc/terms/\">\n"
                + "   <dcterms:title>" + title + "</dcterms:title>\n"
                + "   <dcterms:creator>" + author + "</dcterms:creator>\n"
                + "   <dcterms:description>" + description + "</dcterms:description>\n"
                + "</entry>\n"
                + "";
        return xmlIn;
    }
    
    static Response createDatasetLink(Long linkedDatasetId, String linkingDataverseAlias, String apiToken) {
        Response response = given()
            .header(API_TOKEN_HTTP_HEADER, apiToken)
            .put("api/datasets/" + linkedDatasetId + "/link/" + linkingDataverseAlias);
        return response;
    } 
    
    static Response deleteDatasetLink(Long linkedDatasetId, String linkingDataverseAlias, String apiToken) {
        Response response = given()
            .header(API_TOKEN_HTTP_HEADER, apiToken)
            .delete("api/datasets/" + linkedDatasetId + "/deleteLink/" + linkingDataverseAlias);
        return response;
    } 

    public static Response uploadRandomFile(String persistentId, String apiToken) {
        String zipfilename = "trees.zip";
        return uploadFile(persistentId, zipfilename, apiToken);
    }

    /**
     * @deprecated switch to uploadZipFileViaSword where the path isn't hard
     * coded.
     */
    @Deprecated
    public static Response uploadFile(String persistentId, String zipfilename, String apiToken) {
        String pathToFileName = "scripts/search/data/binary/" + zipfilename;
        byte[] bytes = null;
        try {
            bytes = Files.readAllBytes(Paths.get(pathToFileName));
            logger.info("Number of bytes to upload: " + bytes.length);
        } catch (IOException ex) {
            throw new RuntimeException("Problem getting bytes from " + pathToFileName + ": " + ex);
        }
        Response swordStatementResponse = given()
                .body(bytes)
                .header("Packaging", "http://purl.org/net/sword/package/SimpleZip")
                .header("Content-Disposition", "filename=" + zipfilename)
                /**
                 * It's unclear why we need to add "preemptive" to auth but
                 * without it we can't use send bytes using the body/content
                 * method. See
                 * https://github.com/jayway/rest-assured/issues/507#issuecomment-162963787
                 */
                .auth().preemptive().basic(apiToken, EMPTY_STRING)
                .post(swordConfiguration.getBaseUrlPathCurrent() + "/edit-media/study/" + persistentId);
        return swordStatementResponse;

    }

    public static Response uploadZipFileViaSword(String persistentId, String pathToZipFile, String apiToken) {
        File file = new File(pathToZipFile);
        String zipfilename = file.getName();
        byte[] bytes = null;
        try {
            Path path = Paths.get(pathToZipFile);
            bytes = Files.readAllBytes(path);
            logger.info("Number of bytes to upload: " + bytes.length);
        } catch (IOException ex) {
            throw new RuntimeException("Problem getting bytes from " + pathToZipFile + ": " + ex);
        }
        Response swordStatementResponse = given()
                .body(bytes)
                .header("Packaging", "http://purl.org/net/sword/package/SimpleZip")
                .header("Content-Disposition", "filename=" + zipfilename)
                /**
                 * It's unclear why we need to add "preemptive" to auth but
                 * without it we can't use send bytes using the body/content
                 * method. See
                 * https://github.com/jayway/rest-assured/issues/507#issuecomment-162963787
                 */
                .auth().preemptive().basic(apiToken, EMPTY_STRING)
                .post(swordConfiguration.getBaseUrlPathCurrent() + "/edit-media/study/" + persistentId);
        return swordStatementResponse;

    }

    /**
     * For test purposes, datasetId can be non-numeric
     *
     * @param datasetId
     * @param pathToFile
     * @param apiToken
     * @return
     */
    static Response uploadFileViaNative(String datasetId, String pathToFile, String apiToken) {
        String jsonAsString = null;
        return uploadFileViaNative(datasetId, pathToFile, jsonAsString, apiToken);
    }

    static Response uploadFileViaNative(String datasetId, String pathToFile, JsonObject jsonObject, String apiToken) {
        return uploadFileViaNative(datasetId, pathToFile, jsonObject.toString(), apiToken);
    }

    static Response uploadFileViaNative(String datasetId, String pathToFile, String jsonAsString, String apiToken) {
        RequestSpecification requestSpecification = given()
                .header(API_TOKEN_HTTP_HEADER, apiToken)
                .multiPart("datasetId", datasetId)
                .multiPart("file", new File(pathToFile));
        if (jsonAsString != null) {
            requestSpecification.multiPart("jsonData", jsonAsString);
        }
        return requestSpecification.post("/api/datasets/" + datasetId + "/add");
    }

    static Response replaceFile(String fileIdOrPersistentId, String pathToFile, String apiToken) {
        String jsonAsString = null;
        return replaceFile(fileIdOrPersistentId, pathToFile, jsonAsString, apiToken);
    }

    static Response replaceFile(String fileIdOrPersistentId, String pathToFile, JsonObject jsonObject, String apiToken) {
        return replaceFile(fileIdOrPersistentId, pathToFile, jsonObject.toString(), apiToken);
    }

    static Response replaceFile(String fileIdOrPersistentId, String pathToFile, String jsonAsString, String apiToken) {
        String idInPath = fileIdOrPersistentId; // Assume it's a number.
        String optionalQueryParam = ""; // If idOrPersistentId is a number we'll just put it in the path.
        if (!NumberUtils.isNumber(fileIdOrPersistentId)) {
            idInPath = ":persistentId";
            optionalQueryParam = "?persistentId=" + fileIdOrPersistentId;
        }
        RequestSpecification requestSpecification = given()
                .header(API_TOKEN_HTTP_HEADER, apiToken)
                .multiPart("file", new File(pathToFile));
        if (jsonAsString != null) {
            requestSpecification.multiPart("jsonData", jsonAsString);
        }
        return requestSpecification
                .post("/api/files/" + idInPath + "/replace" + optionalQueryParam);
    }

    static Response downloadFile(Integer fileId) {
        return given()
                //                .header(API_TOKEN_HTTP_HEADER, apiToken)
                .get("/api/access/datafile/" + fileId);
    }

    static Response downloadFile(Integer fileId, String apiToken) {
        return given()
                /**
                 * Data Access API does not support X-Dataverse-key header -
                 * https://github.com/IQSS/dataverse/issues/2662
                 */
                //.header(API_TOKEN_HTTP_HEADER, apiToken)
                .get("/api/access/datafile/" + fileId + "?key=" + apiToken);
    }

    static Response downloadFileOriginal(Integer fileId) {
        return given()
                .get("/api/access/datafile/" + fileId + "?format=original");
    }
    
    static Response downloadTabularFileNoVarHeader(Integer fileId) {
        return given()
                .get("/api/access/datafile/" + fileId + "?noVarHeader=true");
    }
    
    static Response downloadFileOriginal(Integer fileId, String apiToken) {
        return given()
                .get("/api/access/datafile/" + fileId + "?format=original&key=" + apiToken);
    }
    
    static Response downloadFiles(Integer[] fileIds) {
        String getString = "/api/access/datafiles/";
        for(Integer fileId : fileIds) {
            getString += fileId + ",";
        }
        return given().get(getString);
    }
    
    static Response downloadFiles(Integer[] fileIds, String apiToken) {
        String getString = "/api/access/datafiles/";
        for(Integer fileId : fileIds) {
            getString += fileId + ",";
        }
        return given().get(getString + "?key=" + apiToken);
    }
    
    static Response downloadFilesOriginal(Integer[] fileIds) {
        String getString = "/api/access/datafiles/";
        for(Integer fileId : fileIds) {
            getString += fileId + ",";
        }
        return given().get(getString + "?format=original");
    }
    
    static Response downloadFilesOriginal(Integer[] fileIds, String apiToken) {
        String getString = "/api/access/datafiles/";
        for(Integer fileId : fileIds) {
            getString += fileId + ",";
        }
        return given().get(getString + "?format=original&key=" + apiToken);
    }

    static Response subset(String fileId, String variables, String apiToken) {
        return given()
                .header(API_TOKEN_HTTP_HEADER, apiToken)
                .get("/api/access/datafile/" + fileId + "?format=subset&variables=" + variables);
    }

    static Response getFileMetadata(String fileIdOrPersistentId, String optionalFormat, String apiToken) {
        String idInPath = fileIdOrPersistentId; // Assume it's a number.
        String optionalQueryParam = ""; // If idOrPersistentId is a number we'll just put it in the path.
        if (!NumberUtils.isNumber(fileIdOrPersistentId)) {
            idInPath = ":persistentId";
            optionalQueryParam = "&persistentId=" + fileIdOrPersistentId;
        }
        String optionalFormatInPath = "";
        if (optionalFormat != null) {
            optionalFormatInPath = "/" + optionalFormat;
        }
        System.out.println("/api/access/datafile/" + idInPath + "/metadata" + optionalFormatInPath + "?key=" + apiToken + optionalQueryParam);
        return given()
                .urlEncodingEnabled(false)
                .get("/api/access/datafile/" + idInPath + "/metadata" + optionalFormatInPath + "?key=" + apiToken + optionalQueryParam);
    }

    static Response testIngest(String fileName, String fileType) {
        return given()
                .get("/api/ingest/test/file?fileName=" + fileName + "&fileType=" + fileType);
    }

    static Response getSwordAtomEntry(String persistentId, String apiToken) {
        Response response = given()
                .auth().basic(apiToken, EMPTY_STRING)
                .get(swordConfiguration.getBaseUrlPathCurrent() + "/edit/study/" + persistentId);
        return response;
    }

    static Response getSwordStatement(String persistentId, String apiToken) {
        Response swordStatementResponse = given()
                .auth().basic(apiToken, EMPTY_STRING)
                .get(swordConfiguration.getBaseUrlPathCurrent() + "/statement/study/" + persistentId);
        return swordStatementResponse;
    }

    static Integer getFileIdFromSwordStatementResponse(Response swordStatement) {
        Integer fileId = getFileIdFromSwordStatementBody(swordStatement.body().asString());
        return fileId;
    }

    private static Integer getFileIdFromSwordStatementBody(String swordStatement) {
        XmlPath xmlPath = new XmlPath(swordStatement);
        try {
            String fileIdAsString = xmlPath.get("feed.entry[0].id").toString().split("/")[10];
            Integer fileIdAsInt = Integer.parseInt(fileIdAsString);
            return fileIdAsInt;
        } catch (IndexOutOfBoundsException ex) {
            return null;
        }
    }

    static String getFilenameFromSwordStatementResponse(Response swordStatement) {
        String filename = getFirstFilenameFromSwordStatementResponse(swordStatement.body().asString());
        return filename;
    }

    private static String getFirstFilenameFromSwordStatementResponse(String swordStatement) {
        XmlPath xmlPath = new XmlPath(swordStatement);
        try {
            String filename = xmlPath.get("feed.entry[0].id").toString().split("/")[11];
            return filename;
        } catch (IndexOutOfBoundsException ex) {
            return null;
        }
    }

    static String getTitleFromSwordStatementResponse(Response swordStatement) {
        return getTitleFromSwordStatement(swordStatement.getBody().asString());
    }

    private static String getTitleFromSwordStatement(String swordStatement) {
        return new XmlPath(swordStatement).getString("feed.title");
    }

    static Response createGroup(String dataverseToCreateGroupIn, String aliasInOwner, String displayName, String apiToken) {
        JsonObjectBuilder groupBuilder = Json.createObjectBuilder();
        groupBuilder.add("aliasInOwner", aliasInOwner);
        groupBuilder.add("displayName", displayName);
        Response response = given()
                .header(API_TOKEN_HTTP_HEADER, apiToken)
                .body(groupBuilder.build().toString())
                .contentType(ContentType.JSON)
                .post("/api/dataverses/" + dataverseToCreateGroupIn + "/groups");
        return response;
    }

    static Response getIpGroups() {
        Response response = given()
                .get("api/admin/groups/ip");
        return response;
    }

    static Response getIpGroup(String ipGroupIdentifier) {
        Response response = given()
                .get("api/admin/groups/ip/" + ipGroupIdentifier);
        return response;
    }

    static Response createIpGroup(JsonObject jsonObject) {
        Response response = given()
                .body(jsonObject.toString())
                .contentType(ContentType.JSON)
                .post("api/admin/groups/ip");
        return response;
    }

    static Response deleteIpGroup(String ipGroupIdentifier) {
        Response response = given()
                .delete("api/admin/groups/ip/" + ipGroupIdentifier);
        return response;
    }

    static Response addToGroup(String dataverseThatGroupBelongsIn, String groupIdentifier, List<String> roleAssigneesToAdd, String apiToken) {
        JsonArrayBuilder groupBuilder = Json.createArrayBuilder();
        roleAssigneesToAdd.stream().forEach((string) -> {
            groupBuilder.add(string);
        });
        Response response = given()
                .header(API_TOKEN_HTTP_HEADER, apiToken)
                .body(groupBuilder.build().toString())
                .contentType(ContentType.JSON)
                .post("/api/dataverses/" + dataverseThatGroupBelongsIn + "/groups/" + groupIdentifier + "/roleAssignees");
        return response;
    }

    static public Response grantRoleOnDataverse(String definitionPoint, String role, String roleAssignee, String apiToken) {
        JsonObjectBuilder roleBuilder = Json.createObjectBuilder();
        roleBuilder.add("assignee", roleAssignee);
        roleBuilder.add("role", role);
        JsonObject roleObject = roleBuilder.build();
        logger.info("Granting role on dataverse alias \"" + definitionPoint + "\": " + roleObject);
        return given()
                .body(roleObject.toString())
                .contentType(ContentType.JSON)
                .post("api/dataverses/" + definitionPoint + "/assignments?key=" + apiToken);
    }

    public static Response deleteUser(String username) {
        Response deleteUserResponse = given()
                .delete("/api/admin/authenticatedUsers/" + username + "/");
        return deleteUserResponse;
    }
    
    public static Response uningestFile(Long fileId, String apiToken) {
        
        Response uningestFileResponse = given()
                .post("/api/files/" + fileId + "/uningest/?key=" + apiToken);
        return uningestFileResponse;
    }

    public static Response deleteDataverse(String doomed, String apiToken) {
        return given().delete("/api/dataverses/" + doomed + "?key=" + apiToken);
    }

    public static Response deleteDatasetViaNativeApi(Integer datasetId, String apiToken) {
        return given()
                .header(API_TOKEN_HTTP_HEADER, apiToken)
                .delete("/api/datasets/" + datasetId);
    }

    public static Response deleteDatasetVersionViaNativeApi(Integer datasetId, String versionId, String apiToken) {
        return given()
                .header(API_TOKEN_HTTP_HEADER, apiToken)
                .delete("/api/datasets/" + datasetId + "/versions/" + versionId);
    }

    static Response deleteLatestDatasetVersionViaSwordApi(String persistentId, String apiToken) {
        return given()
                .auth().basic(apiToken, EMPTY_STRING)
                .relaxedHTTPSValidation()
                .delete(swordConfiguration.getBaseUrlPathCurrent() + "/edit/study/" + persistentId);
    }

    static Response destroyDataset(Integer datasetId, String apiToken) {
        return given()
                .header(API_TOKEN_HTTP_HEADER, apiToken)
                .delete("/api/datasets/" + datasetId + "/destroy");
    }

    static Response deleteFile(Integer fileId, String apiToken) {
        return given()
                .auth().basic(apiToken, EMPTY_STRING)
                .relaxedHTTPSValidation()
                .delete(swordConfiguration.getBaseUrlPathCurrent() + "/edit-media/file/" + fileId);
    }

    static Response publishDatasetViaSword(String persistentId, String apiToken) {
        return given()
                .auth().basic(apiToken, EMPTY_STRING)
                .header("In-Progress", "false")
                .post(swordConfiguration.getBaseUrlPathCurrent() + "/edit/study/" + persistentId);
    }

    static Response publishDatasetViaNativeApi(String idOrPersistentId, String majorOrMinor, String apiToken) {
        String idInPath = idOrPersistentId; // Assume it's a number.
        String optionalQueryParam = ""; // If idOrPersistentId is a number we'll just put it in the path.
        if (!NumberUtils.isNumber(idOrPersistentId)) {
            idInPath = ":persistentId";
            optionalQueryParam = "&persistentId=" + idOrPersistentId;
        }
        RequestSpecification requestSpecification = given();
        if (apiToken != null) {
            requestSpecification = given()
                    .urlEncodingEnabled(false)
                    .header(UtilIT.API_TOKEN_HTTP_HEADER, apiToken);
        }
        return requestSpecification.post("/api/datasets/" + idInPath + "/actions/:publish?type=" + majorOrMinor + optionalQueryParam);
    }

    static Response publishDatasetViaNativeApiDeprecated(String persistentId, String majorOrMinor, String apiToken) {
        /**
         * @todo This should be a POST rather than a GET:
         * https://github.com/IQSS/dataverse/issues/2431
         */
        return given()
                .header(API_TOKEN_HTTP_HEADER, apiToken)
                .urlEncodingEnabled(false)
                .get("/api/datasets/:persistentId/actions/:publish?type=" + majorOrMinor + "&persistentId=" + persistentId);
    }
    
    static Response modifyDatasetPIDMetadataViaApi(String persistentId,  String apiToken) {
        /**
         * @todo This should be a POST rather than a GET:
         * https://github.com/IQSS/dataverse/issues/2431
         */
        return given()
                .header(API_TOKEN_HTTP_HEADER, apiToken)
                .urlEncodingEnabled(false)
                .get("/api/datasets/:persistentId/&persistentId=" + persistentId);
    }

    static Response publishDatasetViaNativeApi(Integer datasetId, String majorOrMinor, String apiToken) {
        /**
         * @todo This should be a POST rather than a GET:
         * https://github.com/IQSS/dataverse/issues/2431
         */
        return given()
                .header(API_TOKEN_HTTP_HEADER, apiToken)
                .urlEncodingEnabled(false)
                .get("/api/datasets/" + datasetId + "/actions/:publish?type=" + majorOrMinor);
    }

    static Response publishDataverseViaSword(String alias, String apiToken) {
        return given()
                .auth().basic(apiToken, EMPTY_STRING)
                .header("In-Progress", "false")
                .post(swordConfiguration.getBaseUrlPathCurrent() + "/edit/dataverse/" + alias);
    }

    static Response publishDataverseViaNativeApi(String dataverseAlias, String apiToken) {
        return given()
                .header(API_TOKEN_HTTP_HEADER, apiToken)
                .urlEncodingEnabled(false)
                .post("/api/dataverses/" + dataverseAlias + "/actions/:publish");
    }

    static Response submitDatasetForReview(String datasetPersistentId, String apiToken) {
        RequestSpecification requestSpecification = given();
        if (apiToken != null) {
            requestSpecification = given()
                    .header(UtilIT.API_TOKEN_HTTP_HEADER, apiToken);
        }
        return requestSpecification.post("/api/datasets/:persistentId/submitForReview?persistentId=" + datasetPersistentId);
    }

    static Response returnDatasetToAuthor(String datasetPersistentId, JsonObject jsonObject, String apiToken) {
        String jsonIn = jsonObject.toString();
        RequestSpecification requestSpecification = given();
        if (apiToken != null) {
            requestSpecification = given()
                    .header(UtilIT.API_TOKEN_HTTP_HEADER, apiToken)
                    .body(jsonIn)
                    .contentType("application/json");
        }
        return requestSpecification
                .post("/api/datasets/:persistentId/returnToAuthor?persistentId=" + datasetPersistentId);
    }

    static Response getNotifications(String apiToken) {
        RequestSpecification requestSpecification = given();
        if (apiToken != null) {
            requestSpecification = given()
                    .header(UtilIT.API_TOKEN_HTTP_HEADER, apiToken);
        }
        return requestSpecification.get("/api/notifications/all");
    }

    static Response nativeGetUsingPersistentId(String persistentId, String apiToken) {
        Response response = given()
                .header(API_TOKEN_HTTP_HEADER, apiToken)
                .get("/api/datasets/:persistentId/?persistentId=" + persistentId);
        return response;
    }

    static Response getMetadataBlockFromDatasetVersion(String persistentId, String versionNumber, String metadataBlock, String apiToken) {
        return given()
                .header(API_TOKEN_HTTP_HEADER, apiToken)
                .get("/api/datasets/:persistentId/versions/:latest-published/metadata/citation?persistentId=" + persistentId);
    }

    static Response makeSuperUser(String username) {
        Response response = given().post("/api/admin/superuser/" + username);
        return response;
    }

    static Response reindexDataset(String persistentId) {
        Response response = given()
                .get("/api/admin/index/dataset?persistentId=" + persistentId);
        return response;
    }

    static Response listAuthenticatedUsers(String apiToken) {
        Response response = given()
                .header(API_TOKEN_HTTP_HEADER, apiToken)
                .get("/api/admin/authenticatedUsers");
        return response;
    }

    static Response getAuthenticatedUser(String userIdentifier, String apiToken) {
        Response response = given()
                .header(API_TOKEN_HTTP_HEADER, apiToken)
                .get("/api/admin/authenticatedUsers/" + userIdentifier);
        return response;
    }

    /**
     * Used to the test the filter Authenticated Users API endpoint
     *
     * Note 1 : All params are optional for endpoint to work EXCEPT
     * superUserApiToken Note 2 : sortKey exists in API call but not currently
     * used
     *
     * @param apiToken
     * @return
     */
    static Response filterAuthenticatedUsers(String superUserApiToken,
            String searchTerm,
            Integer selectedPage,
            Integer itemsPerPage
    //                                         String sortKey
    ) {

        List<String> queryParams = new ArrayList<String>();
        if (searchTerm != null) {
            queryParams.add("searchTerm=" + searchTerm);
        }
        if (selectedPage != null) {
            queryParams.add("selectedPage=" + selectedPage.toString());
        }
        if (itemsPerPage != null) {
            queryParams.add("itemsPerPage=" + itemsPerPage.toString());
        }

        String queryString = "";
        if (queryParams.size() > 0) {
            queryString = "?" + String.join("&", queryParams);
        }

        Response response = given()
                .header(API_TOKEN_HTTP_HEADER, superUserApiToken)
                .get("/api/admin/list-users" + queryString);

        return response;
    }

    static Response getAuthProviders(String apiToken) {
        Response response = given()
                .header(API_TOKEN_HTTP_HEADER, apiToken)
                .get("/api/admin/authenticationProviders");
        return response;
    }

    static Response migrateShibToBuiltin(Long userIdToConvert, String newEmailAddress, String apiToken) {
        Response response = given()
                .header(API_TOKEN_HTTP_HEADER, apiToken)
                .body(newEmailAddress)
                .put("/api/admin/authenticatedUsers/id/" + userIdToConvert + "/convertShibToBuiltIn");
        return response;
    }

    static Response migrateOAuthToBuiltin(Long userIdToConvert, String newEmailAddress, String apiToken) {
        Response response = given()
                .header(API_TOKEN_HTTP_HEADER, apiToken)
                .body(newEmailAddress)
                .put("/api/admin/authenticatedUsers/id/" + userIdToConvert + "/convertRemoteToBuiltIn");
        return response;
    }

    static Response migrateBuiltinToShib(String data, String apiToken) {
        Response response = given()
                .header(API_TOKEN_HTTP_HEADER, apiToken)
                .body(data)
                .put("/api/admin/authenticatedUsers/convert/builtin2shib");
        return response;
    }

    static Response migrateBuiltinToOAuth(String data, String apiToken) {
        Response response = given()
                .header(API_TOKEN_HTTP_HEADER, apiToken)
                .body(data)
                .put("/api/admin/authenticatedUsers/convert/builtin2oauth");
        return response;
    }

    static Response restrictFile(String fileIdOrPersistentId, boolean restrict, String apiToken) {
        String idInPath = fileIdOrPersistentId; // Assume it's a number.
        String optionalQueryParam = ""; // If idOrPersistentId is a number we'll just put it in the path.
        if (!NumberUtils.isNumber(fileIdOrPersistentId)) {
            idInPath = ":persistentId";
            optionalQueryParam = "?persistentId=" + fileIdOrPersistentId;
        }
        Response response = given()
                .header(API_TOKEN_HTTP_HEADER, apiToken)
                .body(restrict)
                .put("/api/files/" + idInPath + "/restrict" + optionalQueryParam);
        return response;
    }
    
    static Response allowAccessRequests(String datasetIdOrPersistentId, boolean allowRequests, String apiToken) {
        String idInPath = datasetIdOrPersistentId; // Assume it's a number.
        String optionalQueryParam = ""; // If idOrPersistentId is a number we'll just put it in the path.
        if (!NumberUtils.isNumber(datasetIdOrPersistentId)) {
            idInPath = ":persistentId";
            optionalQueryParam = "?persistentId=" + datasetIdOrPersistentId;
        }
        Response response = given()
                .header(API_TOKEN_HTTP_HEADER, apiToken)
                .body(allowRequests)
                .put("/api/access/" + idInPath + "/allowAccessRequest" + optionalQueryParam);
        return response;
    }

    static Response requestFileAccess(String fileIdOrPersistentId, String apiToken) {
        System.out.print ("Reuest file acceess + fileIdOrPersistentId: " + fileIdOrPersistentId);
        System.out.print ("Reuest file acceess + apiToken: " + apiToken);
        String idInPath = fileIdOrPersistentId; // Assume it's a number.
        String optionalQueryParam = ""; // If idOrPersistentId is a number we'll just put it in the path.
        if (!NumberUtils.isNumber(fileIdOrPersistentId)) {
            idInPath = ":persistentId";
            optionalQueryParam = "?persistentId=" + fileIdOrPersistentId;
        }

        String keySeparator = "&";
        if (optionalQueryParam.isEmpty()) {
            keySeparator = "?";
        }
        System.out.print ("URL:  " + "/api/access/datafile/" + idInPath + "/requestAccess" + optionalQueryParam + keySeparator + "key=" + apiToken);
        Response response = given()
                .put("/api/access/datafile/" + idInPath + "/requestAccess" + optionalQueryParam + keySeparator + "key=" + apiToken);
        return response;
    }

    static Response grantFileAccess(String fileIdOrPersistentId, String identifier, String apiToken) {
        String idInPath = fileIdOrPersistentId; // Assume it's a number.
        String optionalQueryParam = ""; // If idOrPersistentId is a number we'll just put it in the path.
        if (!NumberUtils.isNumber(fileIdOrPersistentId)) {
            idInPath = ":persistentId";
            optionalQueryParam = "?persistentId=" + fileIdOrPersistentId;
        }
        String keySeparator = "&";
        if (optionalQueryParam.isEmpty()) {
            keySeparator = "?";
        }
        Response response = given()
                .put("/api/access/datafile/" + idInPath + "/grantAccess/" + identifier + "/" + optionalQueryParam + keySeparator + "key=" + apiToken);
        return response;
    }

    static Response getAccessRequestList(String fileIdOrPersistentId, String apiToken) {
        String idInPath = fileIdOrPersistentId; // Assume it's a number.
        String optionalQueryParam = ""; // If idOrPersistentId is a number we'll just put it in the path.
        if (!NumberUtils.isNumber(fileIdOrPersistentId)) {
            idInPath = ":persistentId";
            optionalQueryParam = "?persistentId=" + fileIdOrPersistentId;
        }
        String keySeparator = "&";
        if (optionalQueryParam.isEmpty()) {
            keySeparator = "?";
        }
        Response response = given()
                .get("/api/access/datafile/" + idInPath + "/listRequests/" + optionalQueryParam + keySeparator + "key=" + apiToken);
        return response;
    }

    static Response rejectFileAccessRequest(String fileIdOrPersistentId, String identifier, String apiToken) {
        String idInPath = fileIdOrPersistentId; // Assume it's a number.
        String optionalQueryParam = ""; // If idOrPersistentId is a number we'll just put it in the path.
        if (!NumberUtils.isNumber(fileIdOrPersistentId)) {
            idInPath = ":persistentId";
            optionalQueryParam = "?persistentId=" + fileIdOrPersistentId;
        }
        String keySeparator = "&";
        if (optionalQueryParam.isEmpty()) {
            keySeparator = "?";
        }
        Response response = given()
                .put("/api/access/datafile/" + idInPath + "/rejectAccess/" + identifier + "/" + optionalQueryParam + keySeparator + "key=" + apiToken);
        return response;
    }

    static Response moveDataverse(String movedDataverseAlias, String targetDataverseAlias, Boolean force, String apiToken) {
        Response response = given()
                .header(API_TOKEN_HTTP_HEADER, apiToken)
                .post("api/dataverses/" + movedDataverseAlias + "/move/" + targetDataverseAlias + "?forceMove=" + force + "&key=" + apiToken);
        return response;
    }

    static Response moveDataset(String idOrPersistentIdOfDatasetToMove, String destinationDataverseAlias, String apiToken) {
        return moveDataset(idOrPersistentIdOfDatasetToMove, destinationDataverseAlias, false, apiToken);
    }

    private static Response moveDataset(String idOrPersistentIdOfDatasetToMove, String destinationDataverseAlias, boolean force, String apiToken) {
        if (force) {
            throw new RuntimeException("FIXME: support force");
        }
        String idInPath = idOrPersistentIdOfDatasetToMove; // Assume it's a number.
        String optionalQueryParam = ""; // If idOrPersistentId is a number we'll just put it in the path.
        if (!NumberUtils.isNumber(idOrPersistentIdOfDatasetToMove)) {
            idInPath = ":persistentId";
            optionalQueryParam = "?persistentId=" + idOrPersistentIdOfDatasetToMove;
        }
        RequestSpecification requestSpecification = given();
        if (apiToken != null) {
            requestSpecification = given()
                    .header(UtilIT.API_TOKEN_HTTP_HEADER, apiToken);
        }
        return requestSpecification.post("/api/datasets/" + idInPath + "/move/" + destinationDataverseAlias + optionalQueryParam);
    }
    
    static Response createDataverseLink(String linkedDataverseAlias, String linkingDataverseAlias, String apiToken) {
        Response response = given()
            .header(API_TOKEN_HTTP_HEADER, apiToken)
            .put("api/dataverses/" + linkedDataverseAlias + "/link/" + linkingDataverseAlias);
        return response;
    }
    
    static Response deleteDataverseLink(String linkedDataverseAlias, String linkingDataverseAlias, String apiToken) {
        Response response = given()
            .header(API_TOKEN_HTTP_HEADER, apiToken)
            .delete("api/dataverses/" + linkedDataverseAlias + "/deleteLink/" + linkingDataverseAlias);
        return response;
    }

    static Response nativeGet(Integer datasetId, String apiToken) {
        Response response = given()
                .header(API_TOKEN_HTTP_HEADER, apiToken)
                .get("/api/datasets/" + datasetId);
        return response;
    }

    static Response privateUrlGet(Integer datasetId, String apiToken) {
        Response response = given()
                .header(API_TOKEN_HTTP_HEADER, apiToken)
                .get("/api/datasets/" + datasetId + "/privateUrl");
        return response;
    }

    static Response privateUrlCreate(Integer datasetId, String apiToken) {
        Response response = given()
                .header(API_TOKEN_HTTP_HEADER, apiToken)
                .post("/api/datasets/" + datasetId + "/privateUrl");
        return response;
    }

    static Response privateUrlDelete(Integer datasetId, String apiToken) {
        Response response = given()
                .header(API_TOKEN_HTTP_HEADER, apiToken)
                .delete("/api/datasets/" + datasetId + "/privateUrl");
        return response;
    }

    static Response showDatasetThumbnailCandidates(String datasetPersistentId, String apiToken) {
        return given()
                .header(API_TOKEN_HTTP_HEADER, apiToken)
                .get("/api/datasets/:persistentId/thumbnail/candidates" + "?persistentId=" + datasetPersistentId);
    }

    static Response getDatasetThumbnail(String datasetPersistentId, String apiToken) {
        return given()
                .header(API_TOKEN_HTTP_HEADER, apiToken)
                .get("/api/datasets/:persistentId/thumbnail" + "?persistentId=" + datasetPersistentId);
    }

    static Response getDatasetThumbnailMetadata(Integer datasetId, String apiToken) {
        return given()
                .header(API_TOKEN_HTTP_HEADER, apiToken)
                .get("/api/admin/datasets/thumbnailMetadata/" + datasetId);
    }

    static Response useThumbnailFromDataFile(String datasetPersistentId, long dataFileId1, String apiToken) {
        return given()
                .header(API_TOKEN_HTTP_HEADER, apiToken)
                .post("/api/datasets/:persistentId/thumbnail/" + dataFileId1 + "?persistentId=" + datasetPersistentId);
    }

    static Response uploadDatasetLogo(String datasetPersistentId, String pathToImageFile, String apiToken) {
        return given()
                .header(API_TOKEN_HTTP_HEADER, apiToken)
                .multiPart("file", new File(pathToImageFile))
                .post("/api/datasets/:persistentId/thumbnail" + "?persistentId=" + datasetPersistentId);
    }

    static Response removeDatasetThumbnail(String datasetPersistentId, String apiToken) {
        return given()
                .header(API_TOKEN_HTTP_HEADER, apiToken)
                .delete("/api/datasets/:persistentId/thumbnail" + "?persistentId=" + datasetPersistentId);
    }
    
    static Response getDatasetVersions(String idOrPersistentId, String apiToken) {
        logger.info("Getting Dataset Versions");
        String idInPath = idOrPersistentId; // Assume it's a number.
        String optionalQueryParam = ""; // If idOrPersistentId is a number we'll just put it in the path.
        if (!NumberUtils.isNumber(idOrPersistentId)) {
            idInPath = ":persistentId";
            optionalQueryParam = "?persistentId=" + idOrPersistentId;
        }
        RequestSpecification requestSpecification = given();
        if (apiToken != null) {
            requestSpecification = given()
                    .header(UtilIT.API_TOKEN_HTTP_HEADER, apiToken);
        }
        return requestSpecification.get("/api/datasets/" + idInPath + "/versions" + optionalQueryParam);
    }

    //TODO: this probably should return a file not a string, but I've mainly implemented it for testing purposes
    static Response getProvJson(String idOrPersistentId, String apiToken) {
        logger.info("Getting Provenance JSON");
        String idInPath = idOrPersistentId; // Assume it's a number.
        String optionalQueryParam = ""; // If idOrPersistentId is a number we'll just put it in the path.
        if (!NumberUtils.isNumber(idOrPersistentId)) {
            idInPath = ":persistentId";
            optionalQueryParam = "?persistentId=" + idOrPersistentId;
        }
        RequestSpecification requestSpecification = given();
        if (apiToken != null) {
            requestSpecification = given()
                    .header(UtilIT.API_TOKEN_HTTP_HEADER, apiToken);
        }
        return requestSpecification.get("/api/files/" + idInPath + "/prov-json" + optionalQueryParam);
    }
    
    static Response getProvFreeForm(String idOrPersistentId, String apiToken) {
         logger.info("Getting Provenance Free Form");
        String idInPath = idOrPersistentId; // Assume it's a number.
        String optionalQueryParam = ""; // If idOrPersistentId is a number we'll just put it in the path.
        if (!NumberUtils.isNumber(idOrPersistentId)) {
            idInPath = ":persistentId";
            optionalQueryParam = "?persistentId=" + idOrPersistentId;
        }
        RequestSpecification requestSpecification = given();
        if (apiToken != null) {
            requestSpecification = given()
                    .header(UtilIT.API_TOKEN_HTTP_HEADER, apiToken);
        }
        return requestSpecification.get("/api/files/" + idInPath + "/prov-freeform" + optionalQueryParam);
    }
    
    static Response uploadProvJson(String idOrPersistentId, JsonObject jsonObject, String apiToken, String entityName) {
        logger.info("Uploading Provenance JSON");
        String idInPath = idOrPersistentId; // Assume it's a number.
        String optionalQueryParam = ""; // If idOrPersistentId is a number we'll just put it in the path.
        if (!NumberUtils.isNumber(idOrPersistentId)) {
            idInPath = ":persistentId";
            optionalQueryParam = "?persistentId=" + idOrPersistentId;
        }
        optionalQueryParam += "?entityName="+entityName;
        RequestSpecification requestSpecification = given();
        if (apiToken != null) {
            requestSpecification = given()
                    .header(UtilIT.API_TOKEN_HTTP_HEADER, apiToken)
                    // This "[]" is here to quickly test that a JSON array is considered invalid.
                    //.body("[]")
                    .body(jsonObject.toString())
                    .contentType("application/json");
        }
        return requestSpecification.post("/api/files/" + idInPath + "/prov-json" + optionalQueryParam);
    }
    
    static Response deleteProvJson(String idOrPersistentId, String apiToken) {
        logger.info("Deleting Provenance JSON");
        //TODO: Repeated code, refactor
        String idInPath = idOrPersistentId; // Assume it's a number.
        String optionalQueryParam = ""; // If idOrPersistentId is a number we'll just put it in the path.
        if (!NumberUtils.isNumber(idOrPersistentId)) {
            idInPath = ":persistentId";
            optionalQueryParam = "?persistentId=" + idOrPersistentId;
        }
        RequestSpecification requestSpecification = given();
        if (apiToken != null) {
            requestSpecification = given()
                    .header(UtilIT.API_TOKEN_HTTP_HEADER, apiToken);
        }
        return requestSpecification.delete("/api/files/" + idInPath + "/prov-json" + optionalQueryParam);
    }

    static Response uploadProvFreeForm(String idOrPersistentId, JsonObject jsonObject, String apiToken) {
        logger.info("Uploading Provenance Free Form");
        String idInPath = idOrPersistentId; // Assume it's a number.
        String optionalQueryParam = ""; // If idOrPersistentId is a number we'll just put it in the path.
        if (!NumberUtils.isNumber(idOrPersistentId)) {
            idInPath = ":persistentId";
            optionalQueryParam = "?persistentId=" + idOrPersistentId;
        }
        RequestSpecification requestSpecification = given();
        if (apiToken != null) {
            requestSpecification = given()
                    .header(UtilIT.API_TOKEN_HTTP_HEADER, apiToken)
                    // This "[]" is here to quickly test that a JSON array is considered invalid.
                    //.body("[]")
                    .body(jsonObject.toString())
                    .contentType("application/json");
        }
        return requestSpecification.post("/api/files/" + idInPath + "/prov-freeform" + optionalQueryParam);
    }
    
//    static Response deleteProvFreeForm(String idOrPersistentId, String apiToken) {
//         logger.info("Deleting Provenance Free Form");
//        //TODO: Repeated code, refactor
//        String idInPath = idOrPersistentId; // Assume it's a number.
//        String optionalQueryParam = ""; // If idOrPersistentId is a number we'll just put it in the path.
//        if (!NumberUtils.isNumber(idOrPersistentId)) {
//            idInPath = ":persistentId";
//            optionalQueryParam = "?persistentId=" + idOrPersistentId;
//        }
//        RequestSpecification requestSpecification = given();
//        if (apiToken != null) {
//            requestSpecification = given()
//                    .header(UtilIT.API_TOKEN_HTTP_HEADER, apiToken);
//        }
//        return requestSpecification.delete("/api/files/" + idInPath + "/prov-freeform" + optionalQueryParam);
//    }

    static Response exportDataset(String datasetPersistentId, String exporter, String apiToken) {
//        http://localhost:8080/api/datasets/export?exporter=dataverse_json&persistentId=doi%3A10.5072/FK2/W6WIMQ
        return given()
                .header(API_TOKEN_HTTP_HEADER, apiToken)
                //                .get("/api/datasets/:persistentId/export" + "?persistentId=" + datasetPersistentId + "&exporter=" + exporter);
                .get("/api/datasets/export" + "?persistentId=" + datasetPersistentId + "&exporter=" + exporter);
    }
    
    static Response search(String query, String apiToken, String parameterString) {
        RequestSpecification requestSpecification = given();
        if (apiToken != null) {
            requestSpecification = given()
                    .header(UtilIT.API_TOKEN_HTTP_HEADER, apiToken);
        }
        return requestSpecification.get("/api/search?q=" + query + parameterString);
    }

    static Response search(String query, String apiToken) {
        return search(query, apiToken, "");
    }

    static Response searchAndShowFacets(String query, String apiToken) {
        RequestSpecification requestSpecification = given();
        if (apiToken != null) {
            requestSpecification = given()
                    .header(UtilIT.API_TOKEN_HTTP_HEADER, apiToken);
        }
        return requestSpecification.get("/api/search?q=" + query + "&show_facets=true");
    }

    static Response indexClear() {
        return given()
                .get("/api/admin/index/clear");
    }

    static Response index() {
        return given()
                .get("/api/admin/index");
    }

    static Response enableSetting(SettingsServiceBean.Key settingKey) {
        Response response = given().body("true").when().put("/api/admin/settings/" + settingKey);
        return response;
    }

    static Response deleteSetting(SettingsServiceBean.Key settingKey) {
        Response response = given().when().delete("/api/admin/settings/" + settingKey);
        return response;
    }

    static Response getSetting(SettingsServiceBean.Key settingKey) {
        Response response = given().when().get("/api/admin/settings/" + settingKey);
        return response;
    }

    static Response setSetting(SettingsServiceBean.Key settingKey, String value) {
        Response response = given().body(value).when().put("/api/admin/settings/" + settingKey);
        return response;
    }

    static Response getRoleAssignmentsOnDataverse(String dataverseAliasOrId, String apiToken) {
        String url = "/api/dataverses/" + dataverseAliasOrId + "/assignments";
        return given()
                .header(API_TOKEN_HTTP_HEADER, apiToken)
                .get(url);
    }
    
    static Response updateDefaultContributorsRoleOnDataverse(String dataverseAliasOrId,String roleAlias, String apiToken) {
        String url = "/api/dataverses/" + dataverseAliasOrId + "/defaultContributorRole/" + roleAlias;
        System.out.println("URL: " + url);
        return given()
                .header(API_TOKEN_HTTP_HEADER, apiToken)
                .put(url);
    }

    static Response getRoleAssignmentsOnDataset(String datasetId, String persistentId, String apiToken) {
        String url = "/api/datasets/" + datasetId + "/assignments";
        System.out.println("URL: " + url);
        return given()
                .header(API_TOKEN_HTTP_HEADER, apiToken)
                .get(url);
    }

    static Response grantRoleOnDataset(String definitionPoint, String role, String roleAssignee, String apiToken) {
        logger.info("Granting role on dataset \"" + definitionPoint + "\": " + role);
        return given()
                .body("@" + roleAssignee)
                .post("api/datasets/" + definitionPoint + "/assignments?key=" + apiToken);
    }

    static Response revokeRole(String definitionPoint, long doomed, String apiToken) {
        return given()
                .header(API_TOKEN_HTTP_HEADER, apiToken)
                .delete("api/dataverses/" + definitionPoint + "/assignments/" + doomed);
    }
    
    static Response revokeFileAccess(String definitionPoint, String doomed, String apiToken) {
        return given()
                .header(API_TOKEN_HTTP_HEADER, apiToken)
                .delete("api/access/datafile/" + definitionPoint + "/revokeAccess/" + doomed);
    }
    

    static Response findPermissionsOn(String dvObject, String apiToken) {
        return given()
                .header(API_TOKEN_HTTP_HEADER, apiToken)
                .get("api/admin/permissions/" + dvObject);
    }

    static Response findRoleAssignee(String roleAssignee, String apiToken) {
        return given()
                .header(API_TOKEN_HTTP_HEADER, apiToken)
                .get("api/admin/assignee/" + roleAssignee);
    }

    /**
     * Used to test Dataverse page query parameters
     *
     * @param alias
     * @param queryParamString - do not include the "?"
     * @return
     */
    static Response testDataverseQueryParamWithAlias(String alias, String queryParamString) {

        System.out.println("testDataverseQueryParamWithAlias");
        String testUrl;
        if (alias.isEmpty()) {
            testUrl = " ?" + queryParamString;
        } else {
            testUrl = "/dataverse/" + alias + "?" + queryParamString;
        }
        System.out.println("testUrl: " + testUrl);

        return given()
                .urlEncodingEnabled(false)
                .get(testUrl);
    }

    /**
     * Used to test Dataverse page query parameters
     *
     * The parameters may include "id={dataverse id}
     *
     * @param queryParamString
     * @return
     */
    static Response testDataverseXhtmlQueryParam(String queryParamString) {

        return given()
                //.urlEncodingEnabled(false)
                .get("dataverse.xhtml?" + queryParamString);
    }

    static Response setDataverseLogo(String dataverseAlias, String pathToImageFile, String apiToken) {
        return given()
                .header(API_TOKEN_HTTP_HEADER, apiToken)
                .multiPart("file", new File(pathToImageFile))
                .put("/api/dataverses/" + dataverseAlias + "/logo");
    }

    /**
     * Deprecated as the apiToken is not used by the call.
     */
    @Deprecated
    static InputStream getInputStreamFromUnirest(String url, String apiToken) {
        GetRequest unirestOut = Unirest.get(url);
        try {
            InputStream unirestInputStream = unirestOut.asBinary().getBody();
            return unirestInputStream;
        } catch (UnirestException ex) {
            return null;
        }
    }

    public static String inputStreamToDataUrlSchemeBase64Png(InputStream inputStream) {
        if (inputStream == null) {
            logger.fine("In inputStreamToDataUrlSchemeBase64Png but InputStream was null. Returning null.");
            return null;
        }
        byte[] bytes = inputStreamToBytes(inputStream);
        if (bytes == null) {
            logger.fine("In inputStreamToDataUrlSchemeBase64Png but bytes was null. Returning null.");
            return null;
        }
        String base64image = Base64.getEncoder().encodeToString(bytes);
        return FileUtil.DATA_URI_SCHEME + base64image;
    }

    /**
     * @todo When Java 9 comes out, switch to
     * http://download.java.net/java/jdk9/docs/api/java/io/InputStream.html#readAllBytes--
     */
    private static byte[] inputStreamToBytes(InputStream inputStream) {
        try {
            return IOUtils.toByteArray(inputStream);
        } catch (IOException ex) {
            logger.fine("In inputStreamToBytes but caught an IOUtils.toByteArray Returning null.");
            return null;
        }
    }

    static Response listMapLayerMetadatas() {
        return given().get("/api/admin/geoconnect/mapLayerMetadatas");
    }

    static Response checkMapLayerMetadatas(String apiToken) {
        return given()
                .header(API_TOKEN_HTTP_HEADER, apiToken)
                .post("/api/admin/geoconnect/mapLayerMetadatas/check");
    }

    static Response checkMapLayerMetadatas(Long mapLayerMetadataId, String apiToken) {
        return given()
                .header(API_TOKEN_HTTP_HEADER, apiToken)
                .post("/api/admin/geoconnect/mapLayerMetadatas/check/" + mapLayerMetadataId);
    }

    static Response getMapFromFile(long fileId, String apiToken) {
        return given()
                .header(API_TOKEN_HTTP_HEADER, apiToken)
                .get("/api/files/" + fileId + "/map");
    }

    static Response checkMapFromFile(long fileId, String apiToken) {
        return given()
                .header(API_TOKEN_HTTP_HEADER, apiToken)
                .get("/api/files/" + fileId + "/map/check");
    }

    static Response deleteMapFromFile(long fileId, String apiToken) {
        return given()
                .header(API_TOKEN_HTTP_HEADER, apiToken)
                .delete("/api/files/" + fileId + "/map?key=" + apiToken);
    }

    static Response getRsyncScript(String datasetPersistentId, String apiToken) {
        RequestSpecification requestSpecification = given();
        if (apiToken != null) {
            requestSpecification = given()
                    .header(UtilIT.API_TOKEN_HTTP_HEADER, apiToken);
        }
        return requestSpecification.get("/api/datasets/:persistentId/dataCaptureModule/rsync?persistentId=" + datasetPersistentId);
    }

    static Response dataCaptureModuleChecksumValidation(String datasetPersistentId, JsonObject jsonObject, String apiToken) {
        String persistentIdInPath = datasetPersistentId; // Assume it's a number.
        String optionalQueryParam = ""; // If datasetPersistentId is a number we'll just put it in the path.
        if (!NumberUtils.isNumber(datasetPersistentId)) {
            persistentIdInPath = ":persistentId";
            optionalQueryParam = "?persistentId=" + datasetPersistentId;
        }
        RequestSpecification requestSpecification = given();
        if (apiToken != null) {
            requestSpecification = given()
                    .body(jsonObject.toString())
                    .contentType(ContentType.JSON)
                    .header(UtilIT.API_TOKEN_HTTP_HEADER, apiToken);
        }
        return requestSpecification.post("/api/datasets/" + persistentIdInPath + "/dataCaptureModule/checksumValidation" + optionalQueryParam);
    }

    static Response getApiTokenUsingUsername(String username, String password) {
        Response response = given()
                .contentType(ContentType.JSON)
                .get("/api/builtin-users/" + username + "/api-token?username=" + username + "&password=" + password);
        return response;
    }

    static Response getExternalTools() {
        return given()
                .get("/api/admin/externalTools");
    }

    static Response getExternalToolsByFileId(long fileId) {
        return given()
                .get("/api/admin/externalTools/file/" + fileId);
    }

    static Response addExternalTool(JsonObject jsonObject) {
        RequestSpecification requestSpecification = given();
        requestSpecification = given()
                .body(jsonObject.toString())
                .contentType(ContentType.JSON);
        return requestSpecification.post("/api/admin/externalTools");
    }

    static Response deleteExternalTool(long externalToolid) {
        return given()
                .delete("/api/admin/externalTools/" + externalToolid);
    }

    static Response submitFeedback(JsonObjectBuilder job) {
        return given()
                .body(job.build().toString())
                .contentType("application/json")
                .post("/api/admin/feedback");
    }

    static Response listStorageSites() {
        return given()
                .get("/api/admin/storageSites");
    }

    static Response getStorageSitesById(long id) {
        return given()
                .get("/api/admin/storageSites/" + id);
    }

    static Response setPrimaryLocationBoolean(long id, String input) {
        return given()
                .body(input)
                .put("/api/admin/storageSites/" + id + "/primaryStorage");
    }

    static Response addStorageSite(JsonObject jsonObject) {
        RequestSpecification requestSpecification = given();
        requestSpecification = given()
                .body(jsonObject.toString())
                .contentType(ContentType.JSON);
        return requestSpecification.post("/api/admin/storageSites");
    }

    static Response deleteStorageSite(long storageSiteId) {
        return given()
                .delete("/api/admin/storageSites/" + storageSiteId);
    }

    static Response metricsDataversesToMonth(String yyyymm, String queryParams) {
        String optionalYyyyMm = "";
        if (yyyymm != null) {
            optionalYyyyMm = "/" + yyyymm;
        }
        String optionalQueryParams = "";
        if (queryParams != null) {
            optionalQueryParams = "?" + queryParams;
        }
        RequestSpecification requestSpecification = given();
        return requestSpecification.get("/api/info/metrics/dataverses/toMonth" + optionalYyyyMm + optionalQueryParams);
    }

    static Response metricsDatasetsToMonth(String yyyymm, String queryParams) {
        String optionalYyyyMm = "";
        if (yyyymm != null) {
            optionalYyyyMm = "/" + yyyymm;
        }
        String optionalQueryParams = "";
        if (queryParams != null) {
            optionalQueryParams = "?" + queryParams;
        }
        RequestSpecification requestSpecification = given();
        return requestSpecification.get("/api/info/metrics/datasets/toMonth" + optionalYyyyMm + optionalQueryParams);
    }

    static Response metricsFilesToMonth(String yyyymm, String queryParams) {
        String optionalYyyyMm = "";
        if (yyyymm != null) {
            optionalYyyyMm = "/" + yyyymm;
        }
        String optionalQueryParams = "";
        if (queryParams != null) {
            optionalQueryParams = "?" + queryParams;
        }
        RequestSpecification requestSpecification = given();
        return requestSpecification.get("/api/info/metrics/files/toMonth" + optionalYyyyMm + optionalQueryParams);
    }

    static Response metricsDownloadsToMonth(String yyyymm, String queryParams) {
        String optionalYyyyMm = "";
        if (yyyymm != null) {
            optionalYyyyMm = "/" + yyyymm;
        }
        String optionalQueryParams = "";
        if (queryParams != null) {
            optionalQueryParams = "?" + queryParams;
        }
        RequestSpecification requestSpecification = given();
        return requestSpecification.get("/api/info/metrics/downloads/toMonth" + optionalYyyyMm + optionalQueryParams);
    }
    
    static Response metricsDataversesPastDays(String days, String queryParams) {
        String optionalQueryParams = "";
        if (queryParams != null) {
            optionalQueryParams = "?" + queryParams;
        }
        RequestSpecification requestSpecification = given();
        return requestSpecification.get("/api/info/metrics/dataverses/pastDays/" + days + optionalQueryParams);
    }
    
    static Response metricsDatasetsPastDays(String days, String queryParams) {
        String optionalQueryParams = "";
        if (queryParams != null) {
            optionalQueryParams = "?" + queryParams;
        }
        RequestSpecification requestSpecification = given();
        return requestSpecification.get("/api/info/metrics/datasets/pastDays/" + days + optionalQueryParams);
    }
        
    static Response metricsFilesPastDays(String days, String queryParams) {
        String optionalQueryParams = "";
        if (queryParams != null) {
            optionalQueryParams = "?" + queryParams;
        }
        RequestSpecification requestSpecification = given();
        return requestSpecification.get("/api/info/metrics/files/pastDays/" + days + optionalQueryParams);
    }
            
    static Response metricsDownloadsPastDays(String days, String queryParams) {
        String optionalQueryParams = "";
        if (queryParams != null) {
            optionalQueryParams = "?" + queryParams;
        }
        RequestSpecification requestSpecification = given();
        return requestSpecification.get("/api/info/metrics/downloads/pastDays/" + days + optionalQueryParams);
    }

    static Response metricsDataversesByCategory(String queryParams) {
        String optionalQueryParams = "";
        if (queryParams != null) {
            optionalQueryParams = "?" + queryParams;
        }
        RequestSpecification requestSpecification = given();
        return requestSpecification.get("/api/info/metrics/dataverses/byCategory" + optionalQueryParams);
    }
    
    static Response metricsDataversesBySubject(String queryParams) {
        String optionalQueryParams = "";
        if (queryParams != null) {
            optionalQueryParams = "?" + queryParams;
        }
        RequestSpecification requestSpecification = given();
        return requestSpecification.get("/api/info/metrics/dataverses/bySubject" + optionalQueryParams);
    }

    static Response metricsDatasetsBySubject(String queryParams) {
        String optionalQueryParams = "";
        if (queryParams != null) {
            optionalQueryParams = "?" + queryParams;
        }
        RequestSpecification requestSpecification = given();
        return requestSpecification.get("/api/info/metrics/datasets/bySubject" + optionalQueryParams);
    }
    
    static Response metricsDatasetsBySubjectToMonth(String month, String queryParams) {
        String optionalQueryParams = "";
        if (queryParams != null) {
            optionalQueryParams = "?" + queryParams;
        }
        RequestSpecification requestSpecification = given();
        return requestSpecification.get("/api/info/metrics/datasets/bySubject/toMonth/" + month + optionalQueryParams);
    }
    
    static Response clearMetricCache() {
        RequestSpecification requestSpecification = given();
        return requestSpecification.delete("/api/admin/clearMetricsCache");
    }

    static Response sitemapUpdate() {
        return given()
                .post("/api/admin/sitemap");
    }

    static Response sitemapDownload() {
        return given()
                .get("/sitemap.xml");
    }

    @Test
    public void testGetFileIdFromSwordStatementWithNoFiles() {
        String swordStatementWithNoFiles = "<feed xmlns=\"http://www.w3.org/2005/Atom\">\n"
                + "  <id>https://localhost:8080/dvn/api/data-deposit/v1.1/swordv2/edit/study/doi:10.5072/FK2/0TLRLH</id>\n"
                + "  <link href=\"https://localhost:8080/dvn/api/data-deposit/v1.1/swordv2/edit/study/doi:10.5072/FK2/0TLRLH\" rel=\"self\"/>\n"
                + "  <title type=\"text\">A Dataset Without Any Files</title>\n"
                + "  <author>\n"
                + "    <name>Fileless, Joe</name>\n"
                + "  </author>\n"
                + "  <updated>2015-12-08T15:30:50.865Z</updated>\n"
                + "  <category term=\"latestVersionState\" scheme=\"http://purl.org/net/sword/terms/state\" label=\"State\">DRAFT</category>\n"
                + "  <category term=\"locked\" scheme=\"http://purl.org/net/sword/terms/state\" label=\"State\">false</category>\n"
                + "  <category term=\"isMinorUpdate\" scheme=\"http://purl.org/net/sword/terms/state\" label=\"State\">true</category>\n"
                + "</feed>";
        Integer fileId = getFileIdFromSwordStatementBody(swordStatementWithNoFiles);
        assertNull(fileId);
    }

    @Test
    public void testSwordStatementWithFiles() {
        String swordStatementWithNoFiles = "<feed xmlns=\"http://www.w3.org/2005/Atom\">\n"
                + "  <id>https://localhost:8080/dvn/api/data-deposit/v1.1/swordv2/edit/study/doi:10.5072/FK2/EUEW70</id>\n"
                + "  <link href=\"https://localhost:8080/dvn/api/data-deposit/v1.1/swordv2/edit/study/doi:10.5072/FK2/EUEW70\" rel=\"self\"/>\n"
                + "  <title type=\"text\">A Dataset with a File</title>\n"
                + "  <author>\n"
                + "    <name>Files, John</name>\n"
                + "  </author>\n"
                + "  <updated>2015-12-08T15:38:29.900Z</updated>\n"
                + "  <entry>\n"
                + "    <content type=\"application/zip\" src=\"https://localhost:8080/dvn/api/data-deposit/v1.1/swordv2/edit-media/file/174/trees.zip\"/>\n"
                + "    <id>https://localhost:8080/dvn/api/data-deposit/v1.1/swordv2/edit-media/file/174/trees.zip</id>\n"
                + "    <title type=\"text\">Resource https://localhost:8080/dvn/api/data-deposit/v1.1/swordv2/edit-media/file/174/trees.zip</title>\n"
                + "    <summary type=\"text\">Resource Part</summary>\n"
                + "    <updated>2015-12-08T15:38:30.089Z</updated>\n"
                + "  </entry>\n"
                + "  <category term=\"latestVersionState\" scheme=\"http://purl.org/net/sword/terms/state\" label=\"State\">DRAFT</category>\n"
                + "  <category term=\"locked\" scheme=\"http://purl.org/net/sword/terms/state\" label=\"State\">false</category>\n"
                + "  <category term=\"isMinorUpdate\" scheme=\"http://purl.org/net/sword/terms/state\" label=\"State\">true</category>\n"
                + "</feed>";
        Integer fileId = getFileIdFromSwordStatementBody(swordStatementWithNoFiles);
        assertNotNull(fileId);
        assertEquals(Integer.class, fileId.getClass());
        String title = getTitleFromSwordStatement(swordStatementWithNoFiles);
        assertEquals("A Dataset with a File", title);
    }
    
    static Response checkDatasetLocks(long datasetId, String lockType, String apiToken) {
        Response response = given()
            .header(API_TOKEN_HTTP_HEADER, apiToken)
            .get("api/datasets/" + datasetId + "/locks" + (lockType == null ? "" : "?type="+lockType));
        return response;       
    }
    
    static Response lockDataset(long datasetId, String lockType, String apiToken) {
        Response response = given()
            .header(API_TOKEN_HTTP_HEADER, apiToken)
            .post("api/datasets/" + datasetId + "/lock/" + lockType);
        return response;       
    }
    
    static Response unlockDataset(long datasetId, String lockType, String apiToken) {
        Response response = given()
            .header(API_TOKEN_HTTP_HEADER, apiToken)
            .delete("api/datasets/" + datasetId + "/locks" + (lockType == null ? "" : "?type="+lockType));
        return response;       
    }
    
    static Response exportOaiSet(String setName) {
        String apiPath = String.format("/api/admin/metadata/exportOAI/%s", setName);
        return given().put(apiPath);
    }
    
    static Response getOaiRecord(String datasetPersistentId, String metadataFormat) {
        String apiPath = String.format("/oai?verb=GetRecord&identifier=%s&metadataPrefix=%s", datasetPersistentId, metadataFormat);
        return given().get(apiPath);
    }
    
    static Response getOaiListIdentifiers(String setName, String metadataFormat) {
        String apiPath = String.format("/oai?verb=ListIdentifiers&set=%s&metadataPrefix=%s", setName, metadataFormat);
        return given().get(apiPath);
    }
<<<<<<< HEAD
    
    static Response changeAuthenticatedUserIdentifier(String oldIdentifier, String newIdentifier, String apiToken) {
        Response response;
        String path = String.format("/api/users/%s/changeIdentifier/%s", oldIdentifier, newIdentifier );
        
        if(null == apiToken) {
            response = given()
                .post(path);
        } else {
            response = given()
                .header(API_TOKEN_HTTP_HEADER, apiToken)
                .post(path);
        }
        
        return response;
    }
    
    static Response mergeAccounts(String baseId, String consumedId, String apiToken) {
        Response response;
        String path = String.format("/api/users/%s/mergeIntoUser/%s", consumedId, baseId );
        
        if(null == apiToken) {
            response = given()
                .post(path);
        } else {
            response = given()
                .header(API_TOKEN_HTTP_HEADER, apiToken)
                .post(path);
        }
        
        return response;
    }
    
    
=======

    static Response makeDataCountSendDataToHub() {
        return given().post("/api/admin/makeDataCount/sendToHub");
    }

    // TODO: Think more about if we really need this makeDataCountDownloadFromHub endpoint since we're parsing our own SUSHI reports and inserting rows into our datasetmetrics table.
    static Response makeDataCountDownloadFromHub(String metric) {
        return given().post("/api/admin/makeDataCount/downloadFromHub/" + metric);
    }

    static Response makeDataCountGetMetricForDataset(String idOrPersistentIdOfDataset, String metric, String apiToken) {
        System.out.println("metric: " + metric);
        String idInPath = idOrPersistentIdOfDataset; // Assume it's a number.
        String optionalQueryParam = ""; // If idOrPersistentId is a number we'll just put it in the path.
        if (!NumberUtils.isNumber(idOrPersistentIdOfDataset)) {
            idInPath = ":persistentId";
            optionalQueryParam = "&persistentId=" + idOrPersistentIdOfDataset;
        }
        RequestSpecification requestSpecification = given();
        if (apiToken != null) {
            requestSpecification = given()
                    .header(UtilIT.API_TOKEN_HTTP_HEADER, apiToken);
        }
        return requestSpecification.get("/api/datasets/" + idInPath + "/makeDataCount/" + metric + optionalQueryParam);
    }

    static Response makeDataCountGetMetricForDataset(String idOrPersistentIdOfDataset, String metric, String country, String apiToken) {
        System.out.println("metric: " + metric);
        String idInPath = idOrPersistentIdOfDataset; // Assume it's a number.
        String optionalQueryParam = ""; // If idOrPersistentId is a number we'll just put it in the path.
        if (!NumberUtils.isNumber(idOrPersistentIdOfDataset)) {
            idInPath = ":persistentId";
            optionalQueryParam = "&persistentId=" + idOrPersistentIdOfDataset;
        }
        RequestSpecification requestSpecification = given();
        if (apiToken != null) {
            requestSpecification = given()
                    .header(UtilIT.API_TOKEN_HTTP_HEADER, apiToken);
        }
        return requestSpecification.get("/api/datasets/" + idInPath + "/makeDataCount/" + metric + "?country=" + country + optionalQueryParam);
    }

    static Response makeDataCountGetMetricForDataset(String idOrPersistentIdOfDataset, String metric, String yyyymm, String country, String apiToken) {
        System.out.println("metric: " + metric);
        String idInPath = idOrPersistentIdOfDataset; // Assume it's a number.
        String optionalQueryParam = ""; // If idOrPersistentId is a number we'll just put it in the path.
        if (!NumberUtils.isNumber(idOrPersistentIdOfDataset)) {
            idInPath = ":persistentId";
            optionalQueryParam = "&persistentId=" + idOrPersistentIdOfDataset;
        }
        RequestSpecification requestSpecification = given();
        if (apiToken != null) {
            requestSpecification = given()
                    .header(UtilIT.API_TOKEN_HTTP_HEADER, apiToken);
        }
        return requestSpecification.get("/api/datasets/" + idInPath + "/makeDataCount/" + metric + "/" + yyyymm + "?country=" + country + optionalQueryParam);
    }
    
    static Response makeDataCountAddUsageMetricsFromSushiReport(String idOrPersistentIdOfDataset, String reportOnDisk) {

        String idInPath = idOrPersistentIdOfDataset; // Assume it's a number.
        String optionalQueryParam = ""; // If idOrPersistentId is a number we'll just put it in the path.
        if (!NumberUtils.isNumber(idOrPersistentIdOfDataset)) {
            idInPath = ":persistentId";
            optionalQueryParam = "&persistentId=" + idOrPersistentIdOfDataset;
        }
        RequestSpecification requestSpecification = given();
        System.out.print("/api/admin/makeDataCount/" + idInPath + "/addUsageMetricsFromSushiReport?reportOnDisk=" + reportOnDisk + optionalQueryParam);
        return requestSpecification.post("/api/admin/makeDataCount/" + idInPath + "/addUsageMetricsFromSushiReport?reportOnDisk=" + reportOnDisk + optionalQueryParam);
    }

    static Response makeDataCountUpdateCitationsForDataset(String idOrPersistentIdOfDataset) {

        String idInPath = idOrPersistentIdOfDataset; // Assume it's a number.
        String optionalQueryParam = ""; // If idOrPersistentId is a number we'll just put it in the path.
        if (!NumberUtils.isNumber(idOrPersistentIdOfDataset)) {
            idInPath = ":persistentId";
            optionalQueryParam = "?persistentId=" + idOrPersistentIdOfDataset;
        }
        RequestSpecification requestSpecification = given();

        return requestSpecification.post("/api/admin/makeDataCount/" + idInPath + "/updateCitationsForDataset"+ optionalQueryParam);
    }

>>>>>>> 94393136
}<|MERGE_RESOLUTION|>--- conflicted
+++ resolved
@@ -1921,7 +1921,6 @@
         String apiPath = String.format("/oai?verb=ListIdentifiers&set=%s&metadataPrefix=%s", setName, metadataFormat);
         return given().get(apiPath);
     }
-<<<<<<< HEAD
     
     static Response changeAuthenticatedUserIdentifier(String oldIdentifier, String newIdentifier, String apiToken) {
         Response response;
@@ -1956,7 +1955,6 @@
     }
     
     
-=======
 
     static Response makeDataCountSendDataToHub() {
         return given().post("/api/admin/makeDataCount/sendToHub");
@@ -2041,5 +2039,4 @@
         return requestSpecification.post("/api/admin/makeDataCount/" + idInPath + "/updateCitationsForDataset"+ optionalQueryParam);
     }
 
->>>>>>> 94393136
 }