package edu.harvard.iq.dataverse.api;

import edu.harvard.iq.dataverse.DatasetVersionFilesServiceBean;
import io.restassured.RestAssured;

import static edu.harvard.iq.dataverse.DatasetVersion.ARCHIVE_NOTE_MAX_LENGTH;
import static edu.harvard.iq.dataverse.api.ApiConstants.*;
import static io.restassured.RestAssured.given;

import io.restassured.path.json.JsonPath;
import io.restassured.http.ContentType;
import io.restassured.response.Response;

import java.time.LocalDate;
import java.time.format.DateTimeFormatter;
import java.util.*;
import java.util.logging.Logger;

import org.apache.commons.lang3.RandomStringUtils;
import org.junit.jupiter.api.AfterAll;
import org.junit.jupiter.api.BeforeAll;
import org.junit.jupiter.api.Test;
import org.skyscreamer.jsonassert.JSONAssert;
import org.junit.jupiter.api.Disabled;

import jakarta.json.JsonObject;

import static jakarta.ws.rs.core.Response.Status.CREATED;
import static jakarta.ws.rs.core.Response.Status.FORBIDDEN;
import static jakarta.ws.rs.core.Response.Status.OK;
import static jakarta.ws.rs.core.Response.Status.UNAUTHORIZED;
import static jakarta.ws.rs.core.Response.Status.NOT_FOUND;
import static jakarta.ws.rs.core.Response.Status.BAD_REQUEST;
import static jakarta.ws.rs.core.Response.Status.METHOD_NOT_ALLOWED;
import static jakarta.ws.rs.core.Response.Status.CONFLICT;
import static jakarta.ws.rs.core.Response.Status.NO_CONTENT;

import edu.harvard.iq.dataverse.DataFile;

import static edu.harvard.iq.dataverse.api.UtilIT.API_TOKEN_HTTP_HEADER;

import edu.harvard.iq.dataverse.authorization.DataverseRole;
import edu.harvard.iq.dataverse.authorization.users.PrivateUrlUser;
import edu.harvard.iq.dataverse.settings.SettingsServiceBean;

import org.apache.commons.lang3.StringUtils;
import org.apache.commons.lang3.exception.ExceptionUtils;

import io.restassured.parsing.Parser;

import static io.restassured.path.json.JsonPath.with;

import io.restassured.path.xml.XmlPath;

import static edu.harvard.iq.dataverse.api.UtilIT.equalToCI;

import edu.harvard.iq.dataverse.authorization.groups.impl.builtin.AuthenticatedUsers;
import edu.harvard.iq.dataverse.datavariable.VarGroup;
import edu.harvard.iq.dataverse.datavariable.VariableMetadata;
import edu.harvard.iq.dataverse.datavariable.VariableMetadataDDIParser;
import edu.harvard.iq.dataverse.util.BundleUtil;
import edu.harvard.iq.dataverse.util.SystemConfig;
import edu.harvard.iq.dataverse.util.json.JSONLDUtil;

import java.io.File;
import java.io.IOException;
import java.io.InputStream;
import java.io.StringReader;
import java.nio.file.Path;
import java.nio.file.Paths;
import java.nio.file.Files;

import jakarta.json.Json;
import jakarta.json.JsonArray;
import jakarta.json.JsonObjectBuilder;
import jakarta.ws.rs.core.Response.Status;
import javax.xml.stream.XMLInputFactory;
import javax.xml.stream.XMLStreamException;
import javax.xml.stream.XMLStreamReader;

import static java.lang.Thread.sleep;
import static org.junit.jupiter.api.Assertions.assertEquals;

import org.hamcrest.CoreMatchers;

import static org.hamcrest.CoreMatchers.containsString;
import static org.hamcrest.CoreMatchers.equalTo;
import static org.hamcrest.CoreMatchers.hasItems;
import static org.hamcrest.CoreMatchers.startsWith;
import static org.hamcrest.CoreMatchers.nullValue;
import static org.hamcrest.Matchers.contains;

import static org.junit.jupiter.api.Assertions.assertNotEquals;
import static org.junit.jupiter.api.Assertions.assertNotNull;
import static org.junit.jupiter.api.Assertions.assertTrue;
import static org.junit.jupiter.api.Assertions.fail;


public class DatasetsIT {

    private static final Logger logger = Logger.getLogger(DatasetsIT.class.getCanonicalName());
    
    

    @BeforeAll
    public static void setUpClass() {
        
        
        RestAssured.baseURI = UtilIT.getRestAssuredBaseUri();

        Response removeIdentifierGenerationStyle = UtilIT.deleteSetting(SettingsServiceBean.Key.IdentifierGenerationStyle);
        removeIdentifierGenerationStyle.then().assertThat()
                .statusCode(200);

        Response removeExcludeEmail = UtilIT.deleteSetting(SettingsServiceBean.Key.ExcludeEmailFromExport);
        removeExcludeEmail.then().assertThat()
                .statusCode(200);

        Response removeAnonymizedFieldTypeNames = UtilIT.deleteSetting(SettingsServiceBean.Key.AnonymizedFieldTypeNames);
        removeAnonymizedFieldTypeNames.then().assertThat()
                .statusCode(200);

        UtilIT.deleteSetting(SettingsServiceBean.Key.MaxEmbargoDurationInMonths);

        /* With Dual mode, we can no longer mess with upload methods since native is now required for anything to work
               
        Response removeDcmUrl = UtilIT.deleteSetting(SettingsServiceBean.Key.DataCaptureModuleUrl);
        removeDcmUrl.then().assertThat()
                .statusCode(200);

        Response removeUploadMethods = UtilIT.deleteSetting(SettingsServiceBean.Key.UploadMethods);
        removeUploadMethods.then().assertThat()
                .statusCode(200);
         */
    }

    @AfterAll
    public static void afterClass() {

        Response removeIdentifierGenerationStyle = UtilIT.deleteSetting(SettingsServiceBean.Key.IdentifierGenerationStyle);
        removeIdentifierGenerationStyle.then().assertThat()
                .statusCode(200);

        Response removeExcludeEmail = UtilIT.deleteSetting(SettingsServiceBean.Key.ExcludeEmailFromExport);
        removeExcludeEmail.then().assertThat()
                .statusCode(200);

        Response removeAnonymizedFieldTypeNames = UtilIT.deleteSetting(SettingsServiceBean.Key.AnonymizedFieldTypeNames);
        removeAnonymizedFieldTypeNames.then().assertThat()
                .statusCode(200);

        UtilIT.deleteSetting(SettingsServiceBean.Key.MaxEmbargoDurationInMonths);

        /* See above
        Response removeDcmUrl = UtilIT.deleteSetting(SettingsServiceBean.Key.DataCaptureModuleUrl);
        removeDcmUrl.then().assertThat()
                .statusCode(200);

        Response removeUploadMethods = UtilIT.deleteSetting(SettingsServiceBean.Key.UploadMethods);
        removeUploadMethods.then().assertThat()
                .statusCode(200);
         */
    }

    @Test
    public void testCreateDataset() {

        Response createUser = UtilIT.createRandomUser();
        createUser.prettyPrint();
        String username = UtilIT.getUsernameFromResponse(createUser);
        String apiToken = UtilIT.getApiTokenFromResponse(createUser);
        
        Response createDataverseResponse = UtilIT.createRandomDataverse(apiToken);
        createDataverseResponse.prettyPrint();
        String dataverseAlias = UtilIT.getAliasFromResponse(createDataverseResponse);

        Response createDatasetResponse = UtilIT.createRandomDatasetViaNativeApi(dataverseAlias, apiToken);
        createDatasetResponse.prettyPrint();
        Integer datasetId = UtilIT.getDatasetIdFromResponse(createDatasetResponse);

        Response datasetAsJson = UtilIT.nativeGet(datasetId, apiToken);
        datasetAsJson.then().assertThat()
                .statusCode(OK.getStatusCode());
       
        String identifier = JsonPath.from(datasetAsJson.getBody().asString()).getString("data.identifier");
        assertEquals(10, identifier.length());

        Response deleteDatasetResponse = UtilIT.deleteDatasetViaNativeApi(datasetId, apiToken);
        deleteDatasetResponse.prettyPrint();
        assertEquals(200, deleteDatasetResponse.getStatusCode());
        
        // Now, let's allow anyone with a Dataverse account (any "random user") 
        // to create datasets in this dataverse: 
        
        Response grantRole = UtilIT.grantRoleOnDataverse(dataverseAlias, DataverseRole.DS_CONTRIBUTOR, AuthenticatedUsers.get().getIdentifier(), apiToken);
        grantRole.prettyPrint();
        assertEquals(OK.getStatusCode(), grantRole.getStatusCode());
        
        // Create another random user: 
        
        Response createRandomUser = UtilIT.createRandomUser();
        createRandomUser.prettyPrint();
        String randomUsername = UtilIT.getUsernameFromResponse(createRandomUser);
        String randomUserApiToken = UtilIT.getApiTokenFromResponse(createRandomUser);
        
        // This random user should be able to create a dataset in the dataverse 
        // above, because we've set it up so, right? - Not exactly: the dataverse
        // hasn't been published yet! So if this random user tries to create 
        // a dataset now, it should fail: 
        /* - this test removed because the perms for create dataset have been reverted
        createDatasetResponse = UtilIT.createRandomDatasetViaNativeApi(dataverseAlias, randomUserApiToken);
        createDatasetResponse.prettyPrint();
        assertEquals(UNAUTHORIZED.getStatusCode(), createDatasetResponse.getStatusCode());
        */
        // Now, let's publish this dataverse...
        
        Response publishDataverse = UtilIT.publishDataverseViaSword(dataverseAlias, apiToken);
        assertEquals(OK.getStatusCode(), publishDataverse.getStatusCode());

        // Return a short sleep here
        //without it we have seen some database deadlocks SEK 09/13/2019

        try {
            Thread.sleep(1000l);
        } catch (InterruptedException iex) {}

        // ... And now that it's published, try to create a dataset again, 
        // as the "random", not specifically authorized user: 
        // (this time around, it should work!)
        
        createDatasetResponse = UtilIT.createRandomDatasetViaNativeApi(dataverseAlias, randomUserApiToken);
        createDatasetResponse.prettyPrint();
        datasetId = UtilIT.getDatasetIdFromResponse(createDatasetResponse);

        datasetAsJson = UtilIT.nativeGet(datasetId, apiToken);
        datasetAsJson.then().assertThat()
                .statusCode(OK.getStatusCode());

        // OK, let's delete this dataset as well, and then delete the dataverse...
        
        deleteDatasetResponse = UtilIT.deleteDatasetViaNativeApi(datasetId, apiToken);
        deleteDatasetResponse.prettyPrint();
        assertEquals(200, deleteDatasetResponse.getStatusCode());
        
        Response deleteDataverseResponse = UtilIT.deleteDataverse(dataverseAlias, apiToken);
        deleteDataverseResponse.prettyPrint();
        assertEquals(200, deleteDataverseResponse.getStatusCode());

        Response deleteUserResponse = UtilIT.deleteUser(username);
        deleteUserResponse.prettyPrint();
        assertEquals(200, deleteUserResponse.getStatusCode());

    }
    
    @Test
    public void testAddUpdateDatasetViaNativeAPI() {

        Response createUser = UtilIT.createRandomUser();
        createUser.prettyPrint();
        String username = UtilIT.getUsernameFromResponse(createUser);
        String apiToken = UtilIT.getApiTokenFromResponse(createUser);
        
        Response createDataverseResponse = UtilIT.createRandomDataverse(apiToken);
        createDataverseResponse.prettyPrint();
        String dataverseAlias = UtilIT.getAliasFromResponse(createDataverseResponse);

        Response createDatasetResponse = UtilIT.createRandomDatasetViaNativeApi(dataverseAlias, apiToken);
        createDatasetResponse.prettyPrint();
        Integer datasetId = UtilIT.getDatasetIdFromResponse(createDatasetResponse);

        Response datasetAsJson = UtilIT.nativeGet(datasetId, apiToken);
        datasetAsJson.then().assertThat()
                .statusCode(OK.getStatusCode());
       
        String identifier = JsonPath.from(datasetAsJson.getBody().asString()).getString("data.identifier");
        
        //Test Add Data
        
        
        Response getDatasetJsonBeforePublishing = UtilIT.nativeGet(datasetId, apiToken);
        getDatasetJsonBeforePublishing.prettyPrint();
        String protocol = JsonPath.from(getDatasetJsonBeforePublishing.getBody().asString()).getString("data.protocol");
        String authority = JsonPath.from(getDatasetJsonBeforePublishing.getBody().asString()).getString("data.authority");
        
        String datasetPersistentId = protocol + ":" + authority + "/" + identifier;
        String pathToJsonFile = "doc/sphinx-guides/source/_static/api/dataset-add-metadata.json";
        Response addSubjectViaNative = UtilIT.addDatasetMetadataViaNative(datasetPersistentId, pathToJsonFile, apiToken);
        addSubjectViaNative.prettyPrint();
        addSubjectViaNative.then().assertThat()
                .statusCode(OK.getStatusCode());
        

        
        RestAssured.registerParser("text/plain", Parser.JSON);
        Response exportDatasetAsJson = UtilIT.exportDataset(datasetPersistentId, "dataverse_json", apiToken);
        exportDatasetAsJson.prettyPrint();
        
        pathToJsonFile = "doc/sphinx-guides/source/_static/api/dataset-add-subject-metadata.json";
        addSubjectViaNative = UtilIT.addDatasetMetadataViaNative(datasetPersistentId, pathToJsonFile, apiToken);
        addSubjectViaNative.prettyPrint();
        addSubjectViaNative.then().assertThat()
                .statusCode(OK.getStatusCode()).body(containsString("Mathematical Sciences"));
        

        String pathToJsonFileSingle = "doc/sphinx-guides/source/_static/api/dataset-simple-update-metadata.json";
        Response addSubjectSingleViaNative = UtilIT.updateFieldLevelDatasetMetadataViaNative(datasetPersistentId, pathToJsonFileSingle, apiToken);
        String responseString = addSubjectSingleViaNative.prettyPrint();
        addSubjectSingleViaNative.then().assertThat()
                .statusCode(OK.getStatusCode()).body(containsString("Mathematical Sciences")).body(containsString("Social Sciences"));
        


        //Trying to blank out required field should fail...
        String pathToJsonFileBadData = "doc/sphinx-guides/source/_static/api/dataset-update-with-blank-metadata.json";
        Response deleteTitleViaNative = UtilIT.updateFieldLevelDatasetMetadataViaNative(datasetPersistentId, pathToJsonFileBadData, apiToken);
        deleteTitleViaNative.prettyPrint();
        deleteTitleViaNative.then().assertThat().body("message", equalTo("Error parsing dataset update: Empty value for field: Title "));


        Response publishDataverse = UtilIT.publishDataverseViaSword(dataverseAlias, apiToken);
        
        Response publishDataset = UtilIT.publishDatasetViaNativeApi(datasetPersistentId, "major", apiToken);
        assertEquals(200, publishDataset.getStatusCode());
        //post publish update
        String pathToJsonFilePostPub= "doc/sphinx-guides/source/_static/api/dataset-add-metadata-after-pub.json";
       Response addDataToPublishedVersion = UtilIT.addDatasetMetadataViaNative(datasetPersistentId, pathToJsonFilePostPub, apiToken);
        addDataToPublishedVersion.prettyPrint();
        addDataToPublishedVersion.then().assertThat().statusCode(OK.getStatusCode());

        publishDataset = UtilIT.publishDatasetViaNativeApi(datasetPersistentId, "major", apiToken);

        //post publish update
        String pathToJsonFileBadDataSubtitle = "doc/sphinx-guides/source/_static/api/dataset-edit-metadata-subtitle.json";
        Response addDataToBadData = UtilIT.updateFieldLevelDatasetMetadataViaNative(datasetPersistentId, pathToJsonFileBadDataSubtitle, apiToken);
        addDataToBadData.prettyPrint();
        
        addDataToBadData.then().assertThat()
                .body("message", equalToCI("Error parsing dataset update: Invalid value submitted for Subtitle. It should be a single value."))
                .statusCode(400);
        
                addSubjectViaNative = UtilIT.addDatasetMetadataViaNative(datasetPersistentId, pathToJsonFile, apiToken);
        addSubjectViaNative.prettyPrint();
        addSubjectViaNative.then().assertThat()
                .statusCode(OK.getStatusCode());
        
               String pathToJsonDeleteFile = "doc/sphinx-guides/source/_static/api/dataset-delete-subject-metadata.json";
        addSubjectViaNative = UtilIT.deleteDatasetMetadataViaNative(datasetPersistentId, pathToJsonDeleteFile, apiToken);
        addSubjectViaNative.prettyPrint();
        addSubjectViaNative.then().assertThat()
                .statusCode(OK.getStatusCode());
        
        pathToJsonDeleteFile = "doc/sphinx-guides/source/_static/api/dataset-delete-author-metadata.json";
        addSubjectViaNative = UtilIT.deleteDatasetMetadataViaNative(datasetPersistentId, pathToJsonDeleteFile, apiToken);
        addSubjectViaNative.prettyPrint();
        addSubjectViaNative.then().assertThat()
                .statusCode(OK.getStatusCode());
        
        pathToJsonDeleteFile = "doc/sphinx-guides/source/_static/api/dataset-delete-author-no-match.json";
        addSubjectViaNative = UtilIT.deleteDatasetMetadataViaNative(datasetPersistentId, pathToJsonDeleteFile, apiToken);
        addSubjectViaNative.prettyPrint();
        addSubjectViaNative.then().assertThat().body("message", equalTo("Delete metadata failed: Author: Spruce, Sabrina not found."))
                .statusCode(400);
        
        publishDataset = UtilIT.publishDatasetViaNativeApi(datasetPersistentId, "major", apiToken);
        assertEquals(200, publishDataset.getStatusCode());
        //6078
        String pathToJsonFileEditPostPub = "doc/sphinx-guides/source/_static/api/dataset-edit-metadata-after-pub.json";
        Response editPublishedVersion = UtilIT.updateFieldLevelDatasetMetadataViaNative(datasetPersistentId, pathToJsonFileEditPostPub, apiToken);
        editPublishedVersion.prettyPrint();
        editPublishedVersion.then().assertThat().statusCode(OK.getStatusCode());
        
        publishDataset = UtilIT.publishDatasetViaNativeApi(datasetPersistentId, "major", apiToken);
        //"Delete metadata failed: " + updateField.getDatasetFieldType().getDisplayName() + ": " + displayValue + " not found."
    }
    
    @Test
    public void testAddEmptyDatasetViaNativeAPI() {

        Response createUser = UtilIT.createRandomUser();
        createUser.prettyPrint();
        String username = UtilIT.getUsernameFromResponse(createUser);
        String apiToken = UtilIT.getApiTokenFromResponse(createUser);
        
        Response createDataverseResponse = UtilIT.createRandomDataverse(apiToken);
        createDataverseResponse.prettyPrint();
        String dataverseAlias = UtilIT.getAliasFromResponse(createDataverseResponse);        
        
        String pathToJsonFile = "scripts/search/tests/data/emptyDataset.json";
        Response createDatasetResponse = UtilIT.createDatasetViaNativeApi(dataverseAlias, pathToJsonFile, apiToken);
        createDatasetResponse.prettyPrint();

        createDatasetResponse.then().assertThat()
                .statusCode(FORBIDDEN.getStatusCode())
                .body("message", startsWith("Validation Failed: "));  
        
        pathToJsonFile = "scripts/search/tests/data/datasetMissingReqFields.json";        
        createDatasetResponse = UtilIT.createDatasetViaNativeApi(dataverseAlias, pathToJsonFile, apiToken);
        createDatasetResponse.prettyPrint();
        
        createDatasetResponse.then().assertThat()
                .statusCode(FORBIDDEN.getStatusCode())
                .body("message", startsWith("Validation Failed: "));
 
    }

    /**
     * This test requires the root dataverse to be published to pass.
     */
    @Test
    public void testCreatePublishDestroyDataset() {

        Response createUser = UtilIT.createRandomUser();
        createUser.prettyPrint();
        assertEquals(200, createUser.getStatusCode());
        String username = UtilIT.getUsernameFromResponse(createUser);
        String apiToken = UtilIT.getApiTokenFromResponse(createUser);
        Response makeSuperUser = UtilIT.makeSuperUser(username);
        assertEquals(200, makeSuperUser.getStatusCode());
        
        Response createNoAccessUser = UtilIT.createRandomUser();
        createNoAccessUser.prettyPrint();
        String apiTokenNoAccess= UtilIT.getApiTokenFromResponse(createNoAccessUser);

        Response createDataverseResponse = UtilIT.createRandomDataverse(apiToken);
        createDataverseResponse.prettyPrint();
        String dataverseAlias = UtilIT.getAliasFromResponse(createDataverseResponse);

        Response createDatasetResponse = UtilIT.createRandomDatasetViaNativeApi(dataverseAlias, apiToken);
        createDatasetResponse.prettyPrint();
        Integer datasetId = JsonPath.from(createDatasetResponse.body().asString()).getInt("data.id");

        Response getDatasetJsonBeforePublishing = UtilIT.nativeGet(datasetId, apiToken);
        getDatasetJsonBeforePublishing.prettyPrint();
        String protocol = JsonPath.from(getDatasetJsonBeforePublishing.getBody().asString()).getString("data.protocol");
        String authority = JsonPath.from(getDatasetJsonBeforePublishing.getBody().asString()).getString("data.authority");
        String identifier = JsonPath.from(getDatasetJsonBeforePublishing.getBody().asString()).getString("data.identifier");
        String datasetPersistentId = protocol + ":" + authority + "/" + identifier;
        
        Response datasetAsJsonNoAccess = UtilIT.nativeGet(datasetId, apiTokenNoAccess);
        datasetAsJsonNoAccess.then().assertThat()
                .statusCode(UNAUTHORIZED.getStatusCode());        
 
        Response publishDataverse = UtilIT.publishDataverseViaSword(dataverseAlias, apiToken);
        assertEquals(200, publishDataverse.getStatusCode());
        Response attemptToPublishZeroDotOne = UtilIT.publishDatasetViaNativeApiDeprecated(datasetPersistentId, "minor", apiToken);
        logger.info("Attempting to publish a minor (\"zero-dot-one\") version");
        attemptToPublishZeroDotOne.prettyPrint();
        attemptToPublishZeroDotOne.then().assertThat()
                .body("message", equalTo("Cannot publish as minor version. Re-try as major release."))
                .statusCode(403);
        
        logger.info("Attempting to publish a major version");
        // Return random sleep  9/13/2019
        // Without it we've seen some DB deadlocks
        // 3 second sleep, to allow the indexing to finish:

        try {
            Thread.sleep(3000l);
        } catch (InterruptedException iex) {}

        Response publishDataset = UtilIT.publishDatasetViaNativeApi(datasetPersistentId, "major", apiToken);
        assertEquals(200, publishDataset.getStatusCode());

        Response getDatasetJsonAfterPublishing = UtilIT.nativeGet(datasetId, apiToken);
        getDatasetJsonAfterPublishing.prettyPrint();
        getDatasetJsonAfterPublishing.then().assertThat()
                .body("data.latestVersion.versionNumber", equalTo(1))
                .body("data.latestVersion.versionMinorNumber", equalTo(0))
                // FIXME: make this less brittle by removing "2" and "0". See also test below.
                .body("data.latestVersion.metadataBlocks.citation.fields[2].value[0].datasetContactEmail.value", equalTo("finch@mailinator.com"))
                .statusCode(OK.getStatusCode());
        
        Response datasetAsJsonNoAccessPostPublish = UtilIT.nativeGet(datasetId, apiTokenNoAccess);
        datasetAsJsonNoAccessPostPublish.then().assertThat()
                .statusCode(OK.getStatusCode());        
        assertTrue(datasetAsJsonNoAccessPostPublish.body().asString().contains(identifier));

        List<JsonObject> datasetContactsFromNativeGet = with(getDatasetJsonAfterPublishing.body().asString()).param("datasetContact", "datasetContact")
                .getJsonObject("data.latestVersion.metadataBlocks.citation.fields.findAll { fields -> fields.typeName == datasetContact }");
        Map firstDatasetContactFromNativeGet = datasetContactsFromNativeGet.get(0);
        assertTrue(firstDatasetContactFromNativeGet.toString().contains("finch@mailinator.com"));

        RestAssured.registerParser("text/plain", Parser.JSON);
        Response exportDatasetAsJson = UtilIT.exportDataset(datasetPersistentId, "dataverse_json", apiToken);
        exportDatasetAsJson.prettyPrint();
        exportDatasetAsJson.then().assertThat()
                .body("datasetVersion.metadataBlocks.citation.fields[2].value[0].datasetContactEmail.value", equalTo("finch@mailinator.com"))
                .statusCode(OK.getStatusCode());
        RestAssured.unregisterParser("text/plain");

        // FIXME: It would be awesome if we could just get a JSON object back instead. :(
        Map<String, Object> datasetContactFromExport = with(exportDatasetAsJson.body().asString()).param("datasetContact", "datasetContact")
                .getJsonObject("datasetVersion.metadataBlocks.citation.fields.find { fields -> fields.typeName == datasetContact }");
        logger.info("datasetContactFromExport: " + datasetContactFromExport);

        assertEquals("datasetContact", datasetContactFromExport.get("typeName"));
        List valuesArray = (ArrayList) datasetContactFromExport.get("value");
        // FIXME: it's brittle to rely on the first value but what else can we do, given our API?
        Map<String, Object> firstValue = (Map<String, Object>) valuesArray.get(0);
//        System.out.println("firstValue: " + firstValue);
        Map firstValueMap = (HashMap) firstValue.get("datasetContactEmail");
//        System.out.println("firstValueMap: " + firstValueMap);
        assertEquals("finch@mailinator.com", firstValueMap.get("value"));
        assertTrue(datasetContactFromExport.toString().contains("finch@mailinator.com"));
        assertTrue(firstValue.toString().contains("finch@mailinator.com"));

        Response getDatasetVersion = UtilIT.getDatasetVersion(datasetPersistentId, DS_VERSION_LATEST_PUBLISHED, apiToken);
        getDatasetVersion.prettyPrint();
        getDatasetVersion.then().assertThat()
                .body("data.datasetId", equalTo(datasetId))
                .body("data.datasetPersistentId", equalTo(datasetPersistentId))
                .statusCode(OK.getStatusCode());

        Response citationBlock = UtilIT.getMetadataBlockFromDatasetVersion(datasetPersistentId, null, null, apiToken);
        citationBlock.prettyPrint();
        citationBlock.then().assertThat()
                .body("data.fields[2].value[0].datasetContactEmail.value", equalTo("finch@mailinator.com"))
                .statusCode(OK.getStatusCode());

        Response exportFail = UtilIT.exportDataset(datasetPersistentId, "noSuchExporter", apiToken);
        exportFail.prettyPrint();
        exportFail.then().assertThat()
                .body("message", equalTo("Export Failed"))
                .statusCode(FORBIDDEN.getStatusCode());

        Response exportDatasetAsDublinCore = UtilIT.exportDataset(datasetPersistentId, "oai_dc", apiToken);
        exportDatasetAsDublinCore.prettyPrint();
        exportDatasetAsDublinCore.then().assertThat()
                // FIXME: Get this working. See https://github.com/rest-assured/rest-assured/wiki/Usage#example-3---complex-parsing-and-validation
                //                .body("oai_dc:dc.find { it == 'dc:title' }.item", hasItems("Darwin's Finches"))
                .statusCode(OK.getStatusCode());

        Response exportDatasetAsDdi = UtilIT.exportDataset(datasetPersistentId, "ddi", apiToken);
        exportDatasetAsDdi.prettyPrint();
        exportDatasetAsDdi.then().assertThat()
                .statusCode(OK.getStatusCode());

        /**
         * The Native API allows you to create a dataset contact with an email
         * but no name. The email should appear in the DDI export. SWORD may
         * have the same behavior. Untested. This smells like a bug.
         */
        boolean nameRequiredForContactToAppear = true;
        if (nameRequiredForContactToAppear) {
            assertEquals("Finch, Fiona", XmlPath.from(exportDatasetAsDdi.body().asString()).getString("codeBook.stdyDscr.citation.distStmt.contact"));
        } else {
            assertEquals("finch@mailinator.com", XmlPath.from(exportDatasetAsDdi.body().asString()).getString("codeBook.stdyDscr.citation.distStmt.contact.@email"));
        }
        assertEquals(datasetPersistentId, XmlPath.from(exportDatasetAsDdi.body().asString()).getString("codeBook.docDscr.citation.titlStmt.IDNo"));

        Response deleteDatasetResponse = UtilIT.destroyDataset(datasetId, apiToken);
        deleteDatasetResponse.prettyPrint();
        assertEquals(200, deleteDatasetResponse.getStatusCode());

        Response deleteDataverseResponse = UtilIT.deleteDataverse(dataverseAlias, apiToken);
        deleteDataverseResponse.prettyPrint();
        assertEquals(200, deleteDataverseResponse.getStatusCode());

        Response deleteUserResponse = UtilIT.deleteUser(username);
        deleteUserResponse.prettyPrint();
        assertEquals(200, deleteUserResponse.getStatusCode());

    }

    /**
     * This test requires the root dataverse to be published to pass.
     */
    @Test
    public void testExport() {

        Response createUser = UtilIT.createRandomUser();
        createUser.prettyPrint();
        assertEquals(200, createUser.getStatusCode());
        String username = UtilIT.getUsernameFromResponse(createUser);
        String apiToken = UtilIT.getApiTokenFromResponse(createUser);
        Response makeSuperUser = UtilIT.makeSuperUser(username);
        assertEquals(200, makeSuperUser.getStatusCode());

        Response createDataverseResponse = UtilIT.createRandomDataverse(apiToken);
        createDataverseResponse.prettyPrint();
        String dataverseAlias = UtilIT.getAliasFromResponse(createDataverseResponse);

        String pathToJsonFile = "scripts/api/data/dataset-create-new.json";
        Response createDatasetResponse = UtilIT.createDatasetViaNativeApi(dataverseAlias, pathToJsonFile, apiToken);
        createDatasetResponse.prettyPrint();
        Integer datasetId = JsonPath.from(createDatasetResponse.body().asString()).getInt("data.id");

        Response getDatasetJsonBeforePublishing = UtilIT.nativeGet(datasetId, apiToken);
        getDatasetJsonBeforePublishing.prettyPrint();
        String protocol = JsonPath.from(getDatasetJsonBeforePublishing.getBody().asString()).getString("data.protocol");
        String authority = JsonPath.from(getDatasetJsonBeforePublishing.getBody().asString()).getString("data.authority");
        String identifier = JsonPath.from(getDatasetJsonBeforePublishing.getBody().asString()).getString("data.identifier");
        String datasetPersistentId = protocol + ":" + authority + "/" + identifier;

        Response publishDataverse = UtilIT.publishDataverseViaSword(dataverseAlias, apiToken);
        assertEquals(200, publishDataverse.getStatusCode());
        Response attemptToPublishZeroDotOne = UtilIT.publishDatasetViaNativeApiDeprecated(datasetPersistentId, "minor", apiToken);
        attemptToPublishZeroDotOne.prettyPrint();
        attemptToPublishZeroDotOne.then().assertThat()
                .body("message", equalTo("Cannot publish as minor version. Re-try as major release."))
                .statusCode(403);

        logger.info("In testExport; attempting to publish, as major version");
        //Return random sleep  9/13/2019
        // 3 second sleep, to allow the indexing to finish: 
        // Without it we've seen som DB dealocks

        try {
            Thread.sleep(3000l);
        } catch (InterruptedException iex) {}

        Response publishDataset = UtilIT.publishDatasetViaNativeApi(datasetPersistentId, "major", apiToken);
        assertEquals(200, publishDataset.getStatusCode());

        Response getDatasetJsonAfterPublishing = UtilIT.nativeGet(datasetId, apiToken);
        getDatasetJsonAfterPublishing.prettyPrint();
        getDatasetJsonAfterPublishing.then().assertThat()
                .body("data.latestVersion.versionNumber", equalTo(1))
                .body("data.latestVersion.versionMinorNumber", equalTo(0))
                // FIXME: make this less brittle by removing "2" and "0". See also test below.
                .body("data.latestVersion.metadataBlocks.citation.fields[2].value[0].datasetContactEmail.value", equalTo("sammi@sample.com"))
                .statusCode(OK.getStatusCode());

        List<JsonObject> datasetContactsFromNativeGet = with(getDatasetJsonAfterPublishing.body().asString()).param("datasetContact", "datasetContact")
                .getJsonObject("data.latestVersion.metadataBlocks.citation.fields.findAll { fields -> fields.typeName == datasetContact }");
        Map firstDatasetContactFromNativeGet = datasetContactsFromNativeGet.get(0);
        assertTrue(firstDatasetContactFromNativeGet.toString().contains("sammi@sample.com"));

        RestAssured.registerParser("text/plain", Parser.JSON);
        Response exportDatasetAsJson = UtilIT.exportDataset(datasetPersistentId, "dataverse_json", apiToken);
        exportDatasetAsJson.prettyPrint();
        exportDatasetAsJson.then().assertThat()
                .body("datasetVersion.metadataBlocks.citation.fields[2].value[0].datasetContactEmail.value", equalTo("sammi@sample.com"))
                .statusCode(OK.getStatusCode());
        RestAssured.unregisterParser("text/plain");

        // FIXME: It would be awesome if we could just get a JSON object back instead. :(
        Map<String, Object> datasetContactFromExport = with(exportDatasetAsJson.body().asString()).param("datasetContact", "datasetContact")
                .getJsonObject("datasetVersion.metadataBlocks.citation.fields.find { fields -> fields.typeName == datasetContact }");
        logger.info("datasetContactFromExport: " + datasetContactFromExport);

        assertEquals("datasetContact", datasetContactFromExport.get("typeName"));
        List valuesArray = (ArrayList) datasetContactFromExport.get("value");
        // FIXME: it's brittle to rely on the first value but what else can we do, given our API?
        Map<String, Object> firstValue = (Map<String, Object>) valuesArray.get(0);
//        System.out.println("firstValue: " + firstValue);
        Map firstValueMap = (HashMap) firstValue.get("datasetContactEmail");
//        System.out.println("firstValueMap: " + firstValueMap);
        assertEquals("sammi@sample.com", firstValueMap.get("value"));
        assertTrue(datasetContactFromExport.toString().contains("sammi@sample.com"));
        assertTrue(firstValue.toString().contains("sammi@sample.com"));

        Response citationBlock = UtilIT.getMetadataBlockFromDatasetVersion(datasetPersistentId, null, null, apiToken);
        citationBlock.prettyPrint();
        citationBlock.then().assertThat()
                .body("data.fields[2].value[0].datasetContactEmail.value", equalTo("sammi@sample.com"))
                .statusCode(OK.getStatusCode());

        Response exportFail = UtilIT.exportDataset(datasetPersistentId, "noSuchExporter", apiToken);
        exportFail.prettyPrint();
        exportFail.then().assertThat()
                .body("message", equalTo("Export Failed"))
                .statusCode(FORBIDDEN.getStatusCode());

        Response exportDatasetAsDublinCore = UtilIT.exportDataset(datasetPersistentId, "oai_dc", apiToken);
        exportDatasetAsDublinCore.prettyPrint();
        exportDatasetAsDublinCore.then().assertThat()
                // FIXME: Get this working. See https://github.com/rest-assured/rest-assured/wiki/Usage#example-3---complex-parsing-and-validation
                //                .body("oai_dc:dc.find { it == 'dc:title' }.item", hasItems("Darwin's Finches"))
                .statusCode(OK.getStatusCode());

        Response exportDatasetAsDdi = UtilIT.exportDataset(datasetPersistentId, "ddi", apiToken);
        exportDatasetAsDdi.prettyPrint();
        exportDatasetAsDdi.then().assertThat()
                .statusCode(OK.getStatusCode());

        assertEquals(null, XmlPath.from(exportDatasetAsDdi.body().asString()).getString("codeBook.stdyDscr.stdyInfo.contact.@email"));
        assertEquals(datasetPersistentId, XmlPath.from(exportDatasetAsDdi.body().asString()).getString("codeBook.docDscr.citation.titlStmt.IDNo"));

        Response reexportAllFormats = UtilIT.reexportDatasetAllFormats(datasetPersistentId);
        reexportAllFormats.prettyPrint();
        reexportAllFormats.then().assertThat().statusCode(OK.getStatusCode());

        Response reexportAllFormatsUsingId = UtilIT.reexportDatasetAllFormats(datasetId.toString());
        reexportAllFormatsUsingId.prettyPrint();
        reexportAllFormatsUsingId.then().assertThat().statusCode(OK.getStatusCode());

        Response deleteDatasetResponse = UtilIT.destroyDataset(datasetId, apiToken);
        deleteDatasetResponse.prettyPrint();
        assertEquals(200, deleteDatasetResponse.getStatusCode());

        Response deleteDataverseResponse = UtilIT.deleteDataverse(dataverseAlias, apiToken);
        deleteDataverseResponse.prettyPrint();
        assertEquals(200, deleteDataverseResponse.getStatusCode());

        Response deleteUserResponse = UtilIT.deleteUser(username);
        deleteUserResponse.prettyPrint();
        assertEquals(200, deleteUserResponse.getStatusCode());

    }

    /**
     * This test requires the root dataverse to be published to pass.
     */
    @Test
    public void testExcludeEmail() {

        Response createUser = UtilIT.createRandomUser();
        createUser.prettyPrint();
        assertEquals(200, createUser.getStatusCode());
        String username = UtilIT.getUsernameFromResponse(createUser);
        String apiToken = UtilIT.getApiTokenFromResponse(createUser);
        Response makeSuperUser = UtilIT.makeSuperUser(username);
        assertEquals(200, makeSuperUser.getStatusCode());

        Response createDataverseResponse = UtilIT.createRandomDataverse(apiToken);
        createDataverseResponse.prettyPrint();
        String dataverseAlias = UtilIT.getAliasFromResponse(createDataverseResponse);

        String pathToJsonFile = "scripts/api/data/dataset-create-new.json";
        Response createDatasetResponse = UtilIT.createDatasetViaNativeApi(dataverseAlias, pathToJsonFile, apiToken);
        createDatasetResponse.prettyPrint();
        Integer datasetId = JsonPath.from(createDatasetResponse.body().asString()).getInt("data.id");

        Response getDatasetJsonBeforePublishing = UtilIT.nativeGet(datasetId, apiToken);
        getDatasetJsonBeforePublishing.prettyPrint();
        String protocol = JsonPath.from(getDatasetJsonBeforePublishing.getBody().asString()).getString("data.protocol");
        String authority = JsonPath.from(getDatasetJsonBeforePublishing.getBody().asString()).getString("data.authority");
        String identifier = JsonPath.from(getDatasetJsonBeforePublishing.getBody().asString()).getString("data.identifier");
        String datasetPersistentId = protocol + ":" + authority + "/" + identifier;

        Response publishDataverse = UtilIT.publishDataverseViaSword(dataverseAlias, apiToken);
        assertEquals(200, publishDataverse.getStatusCode());
        Response attemptToPublishZeroDotOne = UtilIT.publishDatasetViaNativeApiDeprecated(datasetPersistentId, "minor", apiToken);
        attemptToPublishZeroDotOne.prettyPrint();
        attemptToPublishZeroDotOne.then().assertThat()
                .body("message", equalTo("Cannot publish as minor version. Re-try as major release."))
                .statusCode(403);

        Response setToExcludeEmailFromExport = UtilIT.setSetting(SettingsServiceBean.Key.ExcludeEmailFromExport, "true");
        setToExcludeEmailFromExport.then().assertThat()
                .statusCode(OK.getStatusCode());
        // return random sleep  9/13/2019
        // 3 second sleep, to allow the indexing to finish:

        try {
            Thread.sleep(3000l);
        } catch (InterruptedException iex) {}

        Response publishDataset = UtilIT.publishDatasetViaNativeApi(datasetPersistentId, "major", apiToken);
        assertEquals(200, publishDataset.getStatusCode());

        Response getDatasetJsonAfterPublishing = UtilIT.nativeGet(datasetId, apiToken);
        getDatasetJsonAfterPublishing.prettyPrint();
        getDatasetJsonAfterPublishing.then().assertThat()
                .body("data.latestVersion.versionNumber", equalTo(1))
                .body("data.latestVersion.versionMinorNumber", equalTo(0))
                .statusCode(OK.getStatusCode());

        Response exportDatasetAsDdi = UtilIT.exportDataset(datasetPersistentId, "ddi", apiToken);
        exportDatasetAsDdi.prettyPrint();
        exportDatasetAsDdi.then().assertThat()
                .statusCode(OK.getStatusCode());

        assertEquals("Dataverse, Admin", XmlPath.from(exportDatasetAsDdi.body().asString()).getString("codeBook.stdyDscr.citation.distStmt.contact"));
        // no "sammi@sample.com" to be found https://github.com/IQSS/dataverse/issues/3443
        assertEquals(null, XmlPath.from(exportDatasetAsDdi.body().asString()).getString("codeBook.stdyDscr.citation.distStmt.contact.@email"));
        assertEquals("Sample Datasets, inc.", XmlPath.from(exportDatasetAsDdi.body().asString()).getString("codeBook.stdyDscr.citation.distStmt.contact.@affiliation"));
        assertEquals(datasetPersistentId, XmlPath.from(exportDatasetAsDdi.body().asString()).getString("codeBook.docDscr.citation.titlStmt.IDNo"));

        List<JsonObject> datasetContactsFromNativeGet = with(getDatasetJsonAfterPublishing.body().asString()).param("datasetContact", "datasetContact")
                .getJsonObject("data.latestVersion.metadataBlocks.citation.fields.findAll { fields -> fields.typeName == datasetContact }");
        // TODO: Assert that email can't be found.
        assertEquals(1, datasetContactsFromNativeGet.size());

        // TODO: Write test for DDI too.
        Response exportDatasetAsJson = UtilIT.exportDataset(datasetPersistentId, "dataverse_json", apiToken);
        exportDatasetAsJson.prettyPrint();
        exportDatasetAsJson.then().assertThat()
                .statusCode(OK.getStatusCode());
        RestAssured.unregisterParser("text/plain");

        List<JsonObject> datasetContactsFromExport = with(exportDatasetAsJson.body().asString()).param("datasetContact", "datasetContact")
                .getJsonObject("datasetVersion.metadataBlocks.citation.fields.findAll { fields -> fields.typeName == datasetContact }");
        // TODO: Assert that email can't be found.
        assertEquals(1, datasetContactsFromExport.size());

        Response citationBlock = UtilIT.getMetadataBlockFromDatasetVersion(datasetPersistentId, null, null, apiToken);
        citationBlock.prettyPrint();
        citationBlock.then().assertThat()
                .statusCode(OK.getStatusCode());

        List<JsonObject> datasetContactsFromCitationBlock = with(citationBlock.body().asString()).param("datasetContact", "datasetContact")
                .getJsonObject("data.fields.findAll { fields -> fields.typeName == datasetContact }");
        // TODO: Assert that email can't be found.
        assertEquals(1, datasetContactsFromCitationBlock.size());

        Response deleteDatasetResponse = UtilIT.destroyDataset(datasetId, apiToken);
        deleteDatasetResponse.prettyPrint();
        assertEquals(200, deleteDatasetResponse.getStatusCode());

        Response deleteDataverseResponse = UtilIT.deleteDataverse(dataverseAlias, apiToken);
        deleteDataverseResponse.prettyPrint();
        assertEquals(200, deleteDataverseResponse.getStatusCode());

        Response deleteUserResponse = UtilIT.deleteUser(username);
        deleteUserResponse.prettyPrint();
        assertEquals(200, deleteUserResponse.getStatusCode());

        Response removeExcludeEmail = UtilIT.deleteSetting(SettingsServiceBean.Key.ExcludeEmailFromExport);
        removeExcludeEmail.then().assertThat()
                .statusCode(200);

    }

    @Test
    public void testStoredProcGeneratedAsIdentifierGenerationStyle() {
        // Please note that this test only works if the stored procedure
        // named generateIdentifierFromStoredProcedure() has been created in the 
        // database (see the documentation for the "IdentifierGenerationStyle" option
        // in the Configuration section of the Installation guide).
        // Furthermore, the test below expects the identifier generated by the stored
        // procedure to be a numeric string. The "sequential numerical values" procedure, 
        // documented as the first example in the guide above, will satisfy the test. 
        // If your installation is using a stored procedure that generates the identifiers
        // in any other format, the test below will fail. 
        // (The test is mainly used by the Dataverse Project's automated API test system 
        // to verify the integrity of this framework for generating the identifiers on the 
        // database side). 
        Response createUser = UtilIT.createRandomUser();
        createUser.prettyPrint();
        String username = UtilIT.getUsernameFromResponse(createUser);
        String apiToken = UtilIT.getApiTokenFromResponse(createUser);

        Response createDataverseResponse = UtilIT.createRandomDataverse(apiToken);
        createDataverseResponse.prettyPrint();
        String dataverseAlias = UtilIT.getAliasFromResponse(createDataverseResponse);

        Response setStoredProcGeneratedAsIdentifierGenerationStyle = UtilIT.setSetting(SettingsServiceBean.Key.IdentifierGenerationStyle, "storedProcGenerated");
        setStoredProcGeneratedAsIdentifierGenerationStyle.then().assertThat()
                .statusCode(OK.getStatusCode());

        Response createDatasetResponse = UtilIT.createRandomDatasetViaNativeApi(dataverseAlias, apiToken);
        createDatasetResponse.prettyPrint();
        Integer datasetId = UtilIT.getDatasetIdFromResponse(createDatasetResponse);

        Response datasetAsJson = UtilIT.nativeGet(datasetId, apiToken);
        datasetAsJson.then().assertThat()
                .statusCode(OK.getStatusCode());

        String identifier = JsonPath.from(datasetAsJson.getBody().asString()).getString("data.identifier");
        logger.info("identifier: " + identifier);
        String numericPart = identifier.replace("FK2/", ""); //remove shoulder from identifier
        assertTrue(StringUtils.isNumeric(numericPart));
        //Return random sleep  9/13/2019        

        try {
            Thread.sleep(3000l);
        } catch (Exception ex) {logger.warning("failed to execute sleep 3 sec.");}

        
        Response deleteDatasetResponse = UtilIT.deleteDatasetViaNativeApi(datasetId, apiToken);
        deleteDatasetResponse.prettyPrint();
        assertEquals(200, deleteDatasetResponse.getStatusCode());

        Response deleteDataverseResponse = UtilIT.deleteDataverse(dataverseAlias, apiToken);
        deleteDataverseResponse.prettyPrint();
        assertEquals(200, deleteDataverseResponse.getStatusCode());

        Response deleteUserResponse = UtilIT.deleteUser(username);
        deleteUserResponse.prettyPrint();
        assertEquals(200, deleteUserResponse.getStatusCode());

        Response remove = UtilIT.deleteSetting(SettingsServiceBean.Key.IdentifierGenerationStyle);
        remove.then().assertThat()
                .statusCode(200);

    }

    /**
     * This test requires the root dataverse to be published to pass.
     */
    @Test
    public void testPrivateUrl() {

        Response createUser = UtilIT.createRandomUser();
//        createUser.prettyPrint();
        String username = UtilIT.getUsernameFromResponse(createUser);
        String apiToken = UtilIT.getApiTokenFromResponse(createUser);

        Response failToCreateWhenDatasetIdNotFound = UtilIT.privateUrlCreate(Integer.MAX_VALUE, apiToken, false);
        failToCreateWhenDatasetIdNotFound.prettyPrint();
        assertEquals(NOT_FOUND.getStatusCode(), failToCreateWhenDatasetIdNotFound.getStatusCode());

        Response createDataverseResponse = UtilIT.createRandomDataverse(apiToken);
        createDataverseResponse.prettyPrint();
        String dataverseAlias = UtilIT.getAliasFromResponse(createDataverseResponse);

        Response createDatasetResponse = UtilIT.createRandomDatasetViaNativeApi(dataverseAlias, apiToken);
        createDatasetResponse.prettyPrint();
        Integer datasetId = JsonPath.from(createDatasetResponse.body().asString()).getInt("data.id");
        logger.info("dataset id: " + datasetId);

        Response createContributorResponse = UtilIT.createRandomUser();
        String contributorUsername = UtilIT.getUsernameFromResponse(createContributorResponse);
        String contributorApiToken = UtilIT.getApiTokenFromResponse(createContributorResponse);
        UtilIT.getRoleAssignmentsOnDataverse(dataverseAlias, apiToken).prettyPrint();
        Response grantRoleShouldFail = UtilIT.grantRoleOnDataverse(dataverseAlias, DataverseRole.EDITOR.toString(), "doesNotExist", apiToken);
        grantRoleShouldFail.then().assertThat()
                .statusCode(BAD_REQUEST.getStatusCode())
                .body("message", equalTo("Assignee not found"));
        /**
         * editor (a.k.a. Contributor) has "ViewUnpublishedDataset",
         * "EditDataset", "DownloadFile", and "DeleteDatasetDraft" per
         * scripts/api/data/role-editor.json
         */
        Response grantRole = UtilIT.grantRoleOnDataverse(dataverseAlias, DataverseRole.EDITOR.toString(), "@" + contributorUsername, apiToken);
        grantRole.prettyPrint();
        assertEquals(OK.getStatusCode(), grantRole.getStatusCode());
        UtilIT.getRoleAssignmentsOnDataverse(dataverseAlias, apiToken).prettyPrint();
        Response contributorDoesNotHavePermissionToCreatePrivateUrl = UtilIT.privateUrlCreate(datasetId, contributorApiToken, false);
        contributorDoesNotHavePermissionToCreatePrivateUrl.prettyPrint();
        assertEquals(UNAUTHORIZED.getStatusCode(), contributorDoesNotHavePermissionToCreatePrivateUrl.getStatusCode());

        Response getDatasetJson = UtilIT.nativeGet(datasetId, apiToken);
        getDatasetJson.prettyPrint();
        String protocol1 = JsonPath.from(getDatasetJson.getBody().asString()).getString("data.protocol");
        String authority1 = JsonPath.from(getDatasetJson.getBody().asString()).getString("data.authority");
        String identifier1 = JsonPath.from(getDatasetJson.getBody().asString()).getString("data.identifier");
        String dataset1PersistentId = protocol1 + ":" + authority1 + "/" + identifier1;

        Response uploadFileResponse = UtilIT.uploadRandomFile(dataset1PersistentId, apiToken);
        uploadFileResponse.prettyPrint();
        assertEquals(CREATED.getStatusCode(), uploadFileResponse.getStatusCode());

        Response badApiKeyEmptyString = UtilIT.privateUrlGet(datasetId, "");
        badApiKeyEmptyString.prettyPrint();
        assertEquals(UNAUTHORIZED.getStatusCode(), badApiKeyEmptyString.getStatusCode());
        Response badApiKeyDoesNotExist = UtilIT.privateUrlGet(datasetId, "junk");
        badApiKeyDoesNotExist.prettyPrint();
        assertEquals(UNAUTHORIZED.getStatusCode(), badApiKeyDoesNotExist.getStatusCode());
        Response badDatasetId = UtilIT.privateUrlGet(Integer.MAX_VALUE, apiToken);
        badDatasetId.prettyPrint();
        assertEquals(NOT_FOUND.getStatusCode(), badDatasetId.getStatusCode());
        Response pristine = UtilIT.privateUrlGet(datasetId, apiToken);
        pristine.prettyPrint();
        assertEquals(NOT_FOUND.getStatusCode(), pristine.getStatusCode());

        Response createPrivateUrl = UtilIT.privateUrlCreate(datasetId, apiToken, false);
        createPrivateUrl.prettyPrint();
        assertEquals(OK.getStatusCode(), createPrivateUrl.getStatusCode());

        Response userWithNoRoles = UtilIT.createRandomUser();
        String userWithNoRolesApiToken = UtilIT.getApiTokenFromResponse(userWithNoRoles);
        Response unAuth = UtilIT.privateUrlGet(datasetId, userWithNoRolesApiToken);
        unAuth.prettyPrint();
        assertEquals(UNAUTHORIZED.getStatusCode(), unAuth.getStatusCode());
        Response shouldExist = UtilIT.privateUrlGet(datasetId, apiToken);
        shouldExist.prettyPrint();
        assertEquals(OK.getStatusCode(), shouldExist.getStatusCode());

        String tokenForPrivateUrlUser = JsonPath.from(shouldExist.body().asString()).getString("data.token");
        logger.info("privateUrlToken: " + tokenForPrivateUrlUser);

        String urlWithToken = JsonPath.from(shouldExist.body().asString()).getString("data.link");
        logger.info("URL with token: " + urlWithToken);

        assertEquals(tokenForPrivateUrlUser, urlWithToken.substring(urlWithToken.length() - UUID.randomUUID().toString().length()));

        /**
         * If you're getting a crazy error like this...
         *
         * javax.net.ssl.SSLHandshakeException:
         * sun.security.validator.ValidatorException: PKIX path building failed:
         * sun.security.provider.certpath.SunCertPathBuilderException: unable to
         * find valid certification path to requested target
         *
         * ... you might do well to set "siteUrl" to localhost:8080 like this:
         *
         * asadmin create-jvm-options
         * "-Ddataverse.siteUrl=http\://localhost\:8080"
         */
        
        /* 
         * Attempt to follow the private link url; as a user not otherwise 
         * authorized to view the draft - and make sure they get the dataset page:
         * 
         * MAKE SURE TO READ the note below, about jsessions and cookies!
        */
        
        Response getDatasetAsUserWhoClicksPrivateUrl = given()
                .header(API_TOKEN_HTTP_HEADER, apiToken)
                .get(urlWithToken);
        String title = getDatasetAsUserWhoClicksPrivateUrl.getBody().htmlPath().getString("html.head.title");
        assertEquals("Darwin's Finches - " + dataverseAlias, title);
        assertEquals(OK.getStatusCode(), getDatasetAsUserWhoClicksPrivateUrl.getStatusCode());

        /*
         * NOTE, this is what happens when we attempt to access the dataset via the 
         * private url, as implemented above: 
         * 
         * The private url page authorizes the user to view the dataset 
         * by issuing a new jsession, and issuing a 302 redirect to the dataset 
         * page WITH THE JSESSIONID ADDED TO THE URL - as in 
         * dataset.xhtml?persistentId=xxx&jsessionid=yyy
         * RestAssured's .get() method follows redirects by default - so in the 
         * end the above works and we get the correct dataset. 
         * But note that this relies on the jsessionid in the url. We've 
         * experimented with disabling url-supplied jsessions (in PR #5316); 
         * then the above stopped working - because now jsession is supplied 
         * AS A COOKIE, which the RestAssured code above does not use, so 
         * the dataset page refuses to show the dataset to the user. (So the 
         * assertEquals code above fails, because the page title is not "Darwin's Finches", 
         * but "Login Page")
         * Below is an implementation of the test above that uses the jsession 
         * cookie, instead of relying on the jsessionid in the URL: 
         
        // This should redirect us to the actual dataset page, and 
        // give us a valid session cookie: 
        
        Response getDatasetAsUserWhoClicksPrivateUrl = given()
                .header(API_TOKEN_HTTP_HEADER, apiToken)
                .redirects().follow(false)
                .get(urlWithToken);
        // (note that we have purposefully asked not to follow redirects 
        // automatically; this way we can test that we are being redirected
        // to the right place, that we've been given the session cookie, etc.
                
        assertEquals(FOUND.getStatusCode(), getDatasetAsUserWhoClicksPrivateUrl.getStatusCode());
        // Yes, javax.ws.rs.core.Response.Status.FOUND is 302!
        String title = getDatasetAsUserWhoClicksPrivateUrl.getBody().htmlPath().getString("html.head.title");
        assertEquals("Document moved", title);
        
        String redirectLink = getDatasetAsUserWhoClicksPrivateUrl.getBody().htmlPath().getString("html.body.a.@href");
        assertNotNull(redirectLink);
        assertTrue(redirectLink.contains("dataset.xhtml"));
        
        String jsessionid = getDatasetAsUserWhoClicksPrivateUrl.cookie("jsessionid");
        assertNotNull(jsessionid);
        
        // ... and now we can try and access the dataset, with another HTTP GET, 
        // sending the jsession cookie along:
        
        try { 
            redirectLink = URLDecoder.decode(redirectLink, "UTF-8");
        } catch (UnsupportedEncodingException ex) {
            // do nothing - try to redirect to the url as is? 
        }
        
        logger.info("redirecting to "+redirectLink+", using jsession "+jsessionid);
        
        getDatasetAsUserWhoClicksPrivateUrl = given()
                .cookies("JSESSIONID", jsessionid)
                .get(redirectLink);
        
        assertEquals(OK.getStatusCode(), getDatasetAsUserWhoClicksPrivateUrl.getStatusCode());
        title = getDatasetAsUserWhoClicksPrivateUrl.getBody().htmlPath().getString("html.head.title");
        assertEquals("Darwin's Finches - " + dataverseAlias, title);
         
        */
        
        Response junkPrivateUrlToken = given()
                .header(API_TOKEN_HTTP_HEADER, apiToken)
                .get("/privateurl.xhtml?token=" + "junk");
        assertEquals("404 Not Found", junkPrivateUrlToken.getBody().htmlPath().getString("html.head.title").substring(0, 13));

        long roleAssignmentIdFromCreate = JsonPath.from(createPrivateUrl.body().asString()).getLong("data.roleAssignment.id");
        logger.info("roleAssignmentIdFromCreate: " + roleAssignmentIdFromCreate);

        Response badAnonLinkTokenEmptyString = UtilIT.nativeGet(datasetId, "");
        badAnonLinkTokenEmptyString.prettyPrint();
        assertEquals(UNAUTHORIZED.getStatusCode(), badAnonLinkTokenEmptyString.getStatusCode());

        Response getWithPrivateUrlToken = UtilIT.nativeGet(datasetId, tokenForPrivateUrlUser);
        assertEquals(OK.getStatusCode(), getWithPrivateUrlToken.getStatusCode());
//        getWithPrivateUrlToken.prettyPrint();
        logger.info("http://localhost:8080/privateurl.xhtml?token=" + tokenForPrivateUrlUser);
        Response swordStatement = UtilIT.getSwordStatement(dataset1PersistentId, apiToken);
        assertEquals(OK.getStatusCode(), swordStatement.getStatusCode());
        Integer fileId = UtilIT.getFileIdFromSwordStatementResponse(swordStatement);
        Response downloadFile = UtilIT.downloadFile(fileId, tokenForPrivateUrlUser);
        assertEquals(OK.getStatusCode(), downloadFile.getStatusCode());
        Response downloadFileBadToken = UtilIT.downloadFile(fileId, "junk");
        assertEquals(UNAUTHORIZED.getStatusCode(), downloadFileBadToken.getStatusCode());
        Response notPermittedToListRoleAssignment = UtilIT.getRoleAssignmentsOnDataset(datasetId.toString(), null, userWithNoRolesApiToken);
        assertEquals(UNAUTHORIZED.getStatusCode(), notPermittedToListRoleAssignment.getStatusCode());
        Response roleAssignments = UtilIT.getRoleAssignmentsOnDataset(datasetId.toString(), null, apiToken);
        roleAssignments.prettyPrint();
        assertEquals(OK.getStatusCode(), roleAssignments.getStatusCode());
        List<JsonObject> assignments = with(roleAssignments.body().asString()).param("member", "member").getJsonObject("data.findAll { data -> data._roleAlias == member }");
        assertEquals(1, assignments.size());
        PrivateUrlUser privateUrlUser = new PrivateUrlUser(datasetId);
        assertEquals("Private URL Enabled", privateUrlUser.getDisplayInfo().getTitle());
        List<JsonObject> assigneeShouldExistForPrivateUrlUser = with(roleAssignments.body().asString()).param("assigneeString", privateUrlUser.getIdentifier()).getJsonObject("data.findAll { data -> data.assignee == assigneeString }");
        logger.info(assigneeShouldExistForPrivateUrlUser + " found for " + privateUrlUser.getIdentifier());
        assertEquals(1, assigneeShouldExistForPrivateUrlUser.size());
        Map roleAssignment = assignments.get(0);
        int roleAssignmentId = (int) roleAssignment.get("id");
        logger.info("role assignment id: " + roleAssignmentId);
        assertEquals(roleAssignmentIdFromCreate, roleAssignmentId);
        Response revoke = UtilIT.revokeRole(dataverseAlias, roleAssignmentId, apiToken);
        revoke.prettyPrint();
        assertEquals(OK.getStatusCode(), revoke.getStatusCode());

        Response shouldNoLongerExist = UtilIT.privateUrlGet(datasetId, apiToken);
        shouldNoLongerExist.prettyPrint();
        assertEquals(NOT_FOUND.getStatusCode(), shouldNoLongerExist.getStatusCode());

        Response createPrivateUrlUnauth = UtilIT.privateUrlCreate(datasetId, userWithNoRolesApiToken, false);
        createPrivateUrlUnauth.prettyPrint();
        assertEquals(UNAUTHORIZED.getStatusCode(), createPrivateUrlUnauth.getStatusCode());

        Response createPrivateUrlAgain = UtilIT.privateUrlCreate(datasetId, apiToken, false);
        createPrivateUrlAgain.prettyPrint();
        assertEquals(OK.getStatusCode(), createPrivateUrlAgain.getStatusCode());

        Response shouldNotDeletePrivateUrl = UtilIT.privateUrlDelete(datasetId, userWithNoRolesApiToken);
        shouldNotDeletePrivateUrl.prettyPrint();
        assertEquals(UNAUTHORIZED.getStatusCode(), shouldNotDeletePrivateUrl.getStatusCode());

        Response deletePrivateUrlResponse = UtilIT.privateUrlDelete(datasetId, apiToken);
        deletePrivateUrlResponse.prettyPrint();
        assertEquals(OK.getStatusCode(), deletePrivateUrlResponse.getStatusCode());

        Response tryToDeleteAlreadyDeletedPrivateUrl = UtilIT.privateUrlDelete(datasetId, apiToken);
        tryToDeleteAlreadyDeletedPrivateUrl.prettyPrint();
        assertEquals(NOT_FOUND.getStatusCode(), tryToDeleteAlreadyDeletedPrivateUrl.getStatusCode());

        Response createPrivateUrlOnceAgain = UtilIT.privateUrlCreate(datasetId, apiToken, false);
        createPrivateUrlOnceAgain.prettyPrint();
        assertEquals(OK.getStatusCode(), createPrivateUrlOnceAgain.getStatusCode());

        Response tryToCreatePrivateUrlWhenExisting = UtilIT.privateUrlCreate(datasetId, apiToken, false);
        tryToCreatePrivateUrlWhenExisting.prettyPrint();
        assertEquals(FORBIDDEN.getStatusCode(), tryToCreatePrivateUrlWhenExisting.getStatusCode());

        Response publishDataverse = UtilIT.publishDataverseViaSword(dataverseAlias, apiToken);
        assertEquals(OK.getStatusCode(), publishDataverse.getStatusCode());
        Response publishDataset = UtilIT.publishDatasetViaSword(dataset1PersistentId, apiToken);
        assertEquals(OK.getStatusCode(), publishDataset.getStatusCode());
        Response privateUrlTokenShouldBeDeletedOnPublish = UtilIT.privateUrlGet(datasetId, apiToken);
        privateUrlTokenShouldBeDeletedOnPublish.prettyPrint();
        assertEquals(NOT_FOUND.getStatusCode(), privateUrlTokenShouldBeDeletedOnPublish.getStatusCode());

        Response getRoleAssignmentsOnDatasetShouldFailUnauthorized = UtilIT.getRoleAssignmentsOnDataset(datasetId.toString(), null, userWithNoRolesApiToken);
        assertEquals(UNAUTHORIZED.getStatusCode(), getRoleAssignmentsOnDatasetShouldFailUnauthorized.getStatusCode());
        Response publishingShouldHaveRemovedRoleAssignmentForPrivateUrlUser = UtilIT.getRoleAssignmentsOnDataset(datasetId.toString(), null, apiToken);
        publishingShouldHaveRemovedRoleAssignmentForPrivateUrlUser.prettyPrint();
        List<JsonObject> noAssignmentsForPrivateUrlUser = with(publishingShouldHaveRemovedRoleAssignmentForPrivateUrlUser.body().asString()).param("member", "member").getJsonObject("data.findAll { data -> data._roleAlias == member }");
        assertEquals(0, noAssignmentsForPrivateUrlUser.size());

        Response tryToCreatePrivateUrlToPublishedVersion = UtilIT.privateUrlCreate(datasetId, apiToken, false);
        tryToCreatePrivateUrlToPublishedVersion.prettyPrint();
        assertEquals(FORBIDDEN.getStatusCode(), tryToCreatePrivateUrlToPublishedVersion.getStatusCode());

        String newTitle = "I am changing the title";
        Response updatedMetadataResponse = UtilIT.updateDatasetTitleViaSword(dataset1PersistentId, newTitle, apiToken);
        updatedMetadataResponse.prettyPrint();
        assertEquals(OK.getStatusCode(), updatedMetadataResponse.getStatusCode());

        Response createPrivateUrlForPostVersionOneDraft = UtilIT.privateUrlCreate(datasetId, apiToken, false);
        createPrivateUrlForPostVersionOneDraft.prettyPrint();
        assertEquals(OK.getStatusCode(), createPrivateUrlForPostVersionOneDraft.getStatusCode());

        // A Contributor has DeleteDatasetDraft
        Response deleteDraftVersionAsContributor = UtilIT.deleteDatasetVersionViaNativeApi(datasetId, DS_VERSION_DRAFT, contributorApiToken);
        deleteDraftVersionAsContributor.prettyPrint();
        deleteDraftVersionAsContributor.then().assertThat()
                .statusCode(OK.getStatusCode())
                .body("data.message", equalTo("Draft version of dataset " + datasetId + " deleted"));

        Response privateUrlRoleAssignmentShouldBeGoneAfterDraftDeleted = UtilIT.getRoleAssignmentsOnDataset(datasetId.toString(), null, apiToken);
        privateUrlRoleAssignmentShouldBeGoneAfterDraftDeleted.prettyPrint();
        assertEquals(false, privateUrlRoleAssignmentShouldBeGoneAfterDraftDeleted.body().asString().contains(privateUrlUser.getIdentifier()));

        String newTitleAgain = "I am changing the title again";
        Response draftCreatedAgainPostPub = UtilIT.updateDatasetTitleViaSword(dataset1PersistentId, newTitleAgain, apiToken);
        draftCreatedAgainPostPub.prettyPrint();
        assertEquals(OK.getStatusCode(), draftCreatedAgainPostPub.getStatusCode());

        /**
         * Making sure the Private URL is deleted when a dataset is destroyed is
         * less of an issue now that a Private URL is now effectively only a
         * specialized role assignment which is already known to be deleted when
         * a dataset is destroy. Still, we'll keep this test in here in case we
         * switch Private URL back to being its own table in the future.
         */
        Response createPrivateUrlToMakeSureItIsDeletedWithDestructionOfDataset = UtilIT.privateUrlCreate(datasetId, apiToken, false);
        createPrivateUrlToMakeSureItIsDeletedWithDestructionOfDataset.prettyPrint();
        assertEquals(OK.getStatusCode(), createPrivateUrlToMakeSureItIsDeletedWithDestructionOfDataset.getStatusCode());

        /**
         * @todo What about deaccessioning? We can't test deaccessioning via API
         * until https://github.com/IQSS/dataverse/issues/778 is worked on. If
         * you deaccession a dataset, is the Private URL deleted? Probably not
         * because in order to create a Private URL the dataset version must be
         * a draft and for that draft to be deaccessioned it must be published
         * first and publishing a version will delete the Private URL. So, we
         * shouldn't need to worry about cleaning up Private URLs in the case of
         * deaccessioning.
         */
        Response makeSuperUser = UtilIT.makeSuperUser(username);
        assertEquals(200, makeSuperUser.getStatusCode());

        Response destroyDatasetResponse = UtilIT.destroyDataset(datasetId, apiToken);
        destroyDatasetResponse.prettyPrint();
        assertEquals(200, destroyDatasetResponse.getStatusCode());

        Response deleteDataverseResponse = UtilIT.deleteDataverse(dataverseAlias, apiToken);
        deleteDataverseResponse.prettyPrint();
        assertEquals(200, deleteDataverseResponse.getStatusCode());

        Response deleteUserResponse = UtilIT.deleteUser(username);
        deleteUserResponse.prettyPrint();
        assertEquals(200, deleteUserResponse.getStatusCode());
        /**
         * @todo Should the Search API work with the Private URL token?
         */
    }
    
    @Test
    public void testAddRoles(){
        
        Response createUser = UtilIT.createRandomUser();
        createUser.prettyPrint();
        String username = UtilIT.getUsernameFromResponse(createUser);
        String apiToken = UtilIT.getApiTokenFromResponse(createUser);
        
        Response createDataverseResponse = UtilIT.createRandomDataverse(apiToken);
        createDataverseResponse.prettyPrint();
        String dataverseAlias = UtilIT.getAliasFromResponse(createDataverseResponse);

        Response createDatasetResponse = UtilIT.createRandomDatasetViaNativeApi(dataverseAlias, apiToken);
        createDatasetResponse.prettyPrint();
        Integer datasetId = UtilIT.getDatasetIdFromResponse(createDatasetResponse);

        Response datasetAsJson = UtilIT.nativeGet(datasetId, apiToken);
        datasetAsJson.then().assertThat()
                .statusCode(OK.getStatusCode());
       
        String identifier = JsonPath.from(datasetAsJson.getBody().asString()).getString("data.identifier");
        assertEquals(10, identifier.length());
        
        String protocol1 = JsonPath.from(datasetAsJson.getBody().asString()).getString("data.protocol");
        String authority1 = JsonPath.from(datasetAsJson.getBody().asString()).getString("data.authority");
        String identifier1 = JsonPath.from(datasetAsJson.getBody().asString()).getString("data.identifier");
        String datasetPersistentId = protocol1 + ":" + authority1 + "/" + identifier1;

       
        
        // Create another random user: 
        
        Response createRandomUser = UtilIT.createRandomUser();
        createRandomUser.prettyPrint();
        String randomUsername = UtilIT.getUsernameFromResponse(createRandomUser);
        String randomUserApiToken = UtilIT.getApiTokenFromResponse(createRandomUser);
        

        //Give that random user permission
        //(String definitionPoint, String role, String roleAssignee, String apiToken)
        //Can't give yourself permission
        Response giveRandoPermission = UtilIT.grantRoleOnDataset(datasetPersistentId, "fileDownloader", "@" + randomUsername, randomUserApiToken);
                giveRandoPermission.prettyPrint();
        assertEquals(401, giveRandoPermission.getStatusCode());
        
        giveRandoPermission = UtilIT.grantRoleOnDataset(datasetPersistentId, "fileDownloader", "@" + randomUsername, apiToken);
                giveRandoPermission.prettyPrint();
        assertEquals(200, giveRandoPermission.getStatusCode());
        
        String idToDelete = JsonPath.from(giveRandoPermission.getBody().asString()).getString("data.id");                

        giveRandoPermission = UtilIT.grantRoleOnDataset(datasetPersistentId, "designatedHitter", "@" + randomUsername, apiToken);
                giveRandoPermission.prettyPrint();
                        giveRandoPermission.then().assertThat()
                .contentType(ContentType.JSON)
                .body("message", containsString("Cannot find role named 'designatedHitter' in dataverse "))
                .statusCode(400);
        assertEquals(400, giveRandoPermission.getStatusCode());
        
        //Try to delete Role with Id saved above
        //Fails for lack of perms
        Response deleteGrantedAccess = UtilIT.revokeRoleOnDataset(datasetPersistentId, new Long(idToDelete), randomUserApiToken);
        deleteGrantedAccess.prettyPrint();
        assertEquals(401, deleteGrantedAccess.getStatusCode());
        
        //Should be able to delete with proper apiToken
        deleteGrantedAccess = UtilIT.revokeRoleOnDataset(datasetPersistentId, new Long(idToDelete), apiToken);
        deleteGrantedAccess.prettyPrint();
        assertEquals(200, deleteGrantedAccess.getStatusCode());
        
       Response deleteDatasetResponse = UtilIT.deleteDatasetViaNativeApi(datasetId, apiToken);
        deleteDatasetResponse.prettyPrint();
        assertEquals(200, deleteDatasetResponse.getStatusCode());
        
        Response deleteDataverseResponse = UtilIT.deleteDataverse(dataverseAlias, apiToken);
        deleteDataverseResponse.prettyPrint();
        assertEquals(200, deleteDataverseResponse.getStatusCode());

        Response deleteUserResponse = UtilIT.deleteUser(username);
        deleteUserResponse.prettyPrint();
        assertEquals(200, deleteUserResponse.getStatusCode());
        
    }

    @Test
    public void testFileChecksum() {

        Response createUser = UtilIT.createRandomUser();
//        createUser.prettyPrint();
        String username = UtilIT.getUsernameFromResponse(createUser);
        String apiToken = UtilIT.getApiTokenFromResponse(createUser);

        Response createDataverseResponse = UtilIT.createRandomDataverse(apiToken);
        createDataverseResponse.prettyPrint();
        String dataverseAlias = UtilIT.getAliasFromResponse(createDataverseResponse);

        Response createDatasetResponse = UtilIT.createRandomDatasetViaNativeApi(dataverseAlias, apiToken);
        createDatasetResponse.prettyPrint();
        Integer datasetId = JsonPath.from(createDatasetResponse.body().asString()).getInt("data.id");
        logger.info("dataset id: " + datasetId);

        Response getDatasetJsonNoFiles = UtilIT.nativeGet(datasetId, apiToken);
        getDatasetJsonNoFiles.prettyPrint();
        String protocol1 = JsonPath.from(getDatasetJsonNoFiles.getBody().asString()).getString("data.protocol");
        String authority1 = JsonPath.from(getDatasetJsonNoFiles.getBody().asString()).getString("data.authority");
        String identifier1 = JsonPath.from(getDatasetJsonNoFiles.getBody().asString()).getString("data.identifier");
        String dataset1PersistentId = protocol1 + ":" + authority1 + "/" + identifier1;

        Response makeSureSettingIsDefault = UtilIT.deleteSetting(SettingsServiceBean.Key.FileFixityChecksumAlgorithm);
        makeSureSettingIsDefault.prettyPrint();
        makeSureSettingIsDefault.then().assertThat()
                .statusCode(OK.getStatusCode())
                .body("data.message", equalTo("Setting :FileFixityChecksumAlgorithm deleted."));
        Response getDefaultSetting = UtilIT.getSetting(SettingsServiceBean.Key.FileFixityChecksumAlgorithm);
        getDefaultSetting.prettyPrint();
        getDefaultSetting.then().assertThat()
                .body("message", equalTo("Setting :FileFixityChecksumAlgorithm not found"));

        Response uploadMd5File = UtilIT.uploadRandomFile(dataset1PersistentId, apiToken);
        uploadMd5File.prettyPrint();
        assertEquals(CREATED.getStatusCode(), uploadMd5File.getStatusCode());
        Response getDatasetJsonAfterMd5File = UtilIT.nativeGet(datasetId, apiToken);
        getDatasetJsonAfterMd5File.prettyPrint();
        getDatasetJsonAfterMd5File.then().assertThat()
                .body("data.latestVersion.files[0].dataFile.md5", equalTo("0386269a5acb2c57b4eade587ff4db64"))
                .body("data.latestVersion.files[0].dataFile.checksum.type", equalTo("MD5"))
                .body("data.latestVersion.files[0].dataFile.checksum.value", equalTo("0386269a5acb2c57b4eade587ff4db64"));

        int fileId = JsonPath.from(getDatasetJsonAfterMd5File.getBody().asString()).getInt("data.latestVersion.files[0].dataFile.id");
        Response deleteFile = UtilIT.deleteFile(fileId, apiToken);
        deleteFile.prettyPrint();
        deleteFile.then().assertThat()
                .statusCode(NO_CONTENT.getStatusCode());

        Response setToSha1 = UtilIT.setSetting(SettingsServiceBean.Key.FileFixityChecksumAlgorithm, DataFile.ChecksumType.SHA1.toString());
        setToSha1.prettyPrint();
        setToSha1.then().assertThat()
                .statusCode(OK.getStatusCode());
        Response getNonDefaultSetting = UtilIT.getSetting(SettingsServiceBean.Key.FileFixityChecksumAlgorithm);
        getNonDefaultSetting.prettyPrint();
        getNonDefaultSetting.then().assertThat()
                .body("data.message", equalTo("SHA-1"))
                .statusCode(OK.getStatusCode());

        Response uploadSha1File = UtilIT.uploadRandomFile(dataset1PersistentId, apiToken);
        uploadSha1File.prettyPrint();
        assertEquals(CREATED.getStatusCode(), uploadSha1File.getStatusCode());
        Response getDatasetJsonAfterSha1File = UtilIT.nativeGet(datasetId, apiToken);
        getDatasetJsonAfterSha1File.prettyPrint();
        getDatasetJsonAfterSha1File.then().assertThat()
                .body("data.latestVersion.files[0].dataFile.md5", nullValue())
                .body("data.latestVersion.files[0].dataFile.checksum.type", equalTo("SHA-1"))
                .body("data.latestVersion.files[0].dataFile.checksum.value", equalTo("17ea9225aa0e96ae6ff61c256237d6add6c197d1"))
                .statusCode(OK.getStatusCode());

    }

    @Test
    public void testDeleteDatasetWhileFileIngesting() {

        Response createUser = UtilIT.createRandomUser();
        createUser.then().assertThat()
                .statusCode(OK.getStatusCode());
        String username = UtilIT.getUsernameFromResponse(createUser);
        String apiToken = UtilIT.getApiTokenFromResponse(createUser);

        Response createDataverseResponse = UtilIT.createRandomDataverse(apiToken);
        createDataverseResponse.prettyPrint();
        createDataverseResponse.then().assertThat()
                .statusCode(CREATED.getStatusCode());
        String dataverseAlias = UtilIT.getAliasFromResponse(createDataverseResponse);

        Response createDatasetResponse = UtilIT.createRandomDatasetViaNativeApi(dataverseAlias, apiToken);
        createDatasetResponse.prettyPrint();
        createDatasetResponse.then().assertThat()
                .statusCode(CREATED.getStatusCode());
        Integer datasetId = JsonPath.from(createDatasetResponse.body().asString()).getInt("data.id");
        String persistentId = JsonPath.from(createDatasetResponse.body().asString()).getString("data.persistentId");
        logger.info("Dataset created with id " + datasetId + " and persistent id " + persistentId);

        String pathToFileThatGoesThroughIngest = "scripts/search/data/tabular/50by1000.dta";
        Response uploadIngestableFile = UtilIT.uploadFileViaNative(datasetId.toString(), pathToFileThatGoesThroughIngest, apiToken);
        uploadIngestableFile.then().assertThat()
                .statusCode(OK.getStatusCode());
        
        Response deleteDataset = UtilIT.deleteDatasetViaNativeApi(datasetId, apiToken);
        deleteDataset.prettyPrint();
        deleteDataset.then().assertThat()
                .body("message", equalTo("Dataset cannot be edited due to dataset lock."))
                .statusCode(FORBIDDEN.getStatusCode());

    }

    /**
     * In order for this test to pass you must have the Data Capture Module (
     * https://github.com/sbgrid/data-capture-module ) running. We assume that
     * most developers haven't set up the DCM so the test is disabled.
     */
    @Test
    public void testCreateDatasetWithDcmDependency() {

        boolean disabled = true;

        if (disabled) {
            return;
        }

        // TODO: Test this with a value like "junk" rather than a valid URL which would give `java.net.MalformedURLException: no protocol`.
        // The DCM Vagrant box runs on port 8888: https://github.com/sbgrid/data-capture-module/blob/master/Vagrantfile
        String dcmVagrantUrl = "http://localhost:8888";
        // The DCM mock runs on port 5000: https://github.com/sbgrid/data-capture-module/blob/master/doc/mock.md
        String dcmMockUrl = "http://localhost:5000";
        String dcmUrl = dcmMockUrl;
        Response setDcmUrl = UtilIT.setSetting(SettingsServiceBean.Key.DataCaptureModuleUrl, dcmUrl);
        setDcmUrl.then().assertThat()
                .statusCode(OK.getStatusCode());

        Response setUploadMethods = UtilIT.setSetting(SettingsServiceBean.Key.UploadMethods, SystemConfig.FileUploadMethods.RSYNC.toString());
        setUploadMethods.then().assertThat()
                .statusCode(OK.getStatusCode());

        Response urlConfigured = given()
                //                .header(UtilIT.API_TOKEN_HTTP_HEADER, apiToken)
                .get("/api/admin/settings/" + SettingsServiceBean.Key.DataCaptureModuleUrl.toString());
        if (urlConfigured.getStatusCode() != 200) {
            fail(SettingsServiceBean.Key.DataCaptureModuleUrl + " has not been not configured. This test cannot run without it.");
        }

        Response createUser = UtilIT.createRandomUser();
        createUser.prettyPrint();
        String username = UtilIT.getUsernameFromResponse(createUser);
        String apiToken = UtilIT.getApiTokenFromResponse(createUser);
        long userId = JsonPath.from(createUser.body().asString()).getLong("data.authenticatedUser.id");

        /**
         * @todo Query system to see which file upload mechanisms are available.
         */
//        String dataverseAlias = "dv" + UtilIT.getRandomIdentifier();
//        List<String> fileUploadMechanismsEnabled = Arrays.asList(Dataset.FileUploadMechanism.RSYNC.toString());
//        Response createDataverseResponse = UtilIT.createDataverse(dataverseAlias, fileUploadMechanismsEnabled, apiToken);
        Response createDataverseResponse = UtilIT.createRandomDataverse(apiToken);
        createDataverseResponse.prettyPrint();
        createDataverseResponse.then().assertThat()
                //                .body("data.alias", equalTo(dataverseAlias))
                //                .body("data.fileUploadMechanismsEnabled[0]", equalTo(Dataset.FileUploadMechanism.RSYNC.toString()))
                .statusCode(201);

        /**
         * @todo Make this configurable at runtime similar to
         * UtilIT.getRestAssuredBaseUri
         */
//        Response createDatasetResponse = UtilIT.createDatasetWithDcmDependency(dataverseAlias, apiToken);
//        Response createDatasetResponse = UtilIT.createRandomDatasetViaNativeApi(dataverseAlias, apiToken);
        String dataverseAlias = UtilIT.getAliasFromResponse(createDataverseResponse);
        Response createDatasetResponse = UtilIT.createRandomDatasetViaNativeApi(dataverseAlias, apiToken);
        createDatasetResponse.prettyPrint();
        Integer datasetId = UtilIT.getDatasetIdFromResponse(createDatasetResponse);

        Response getDatasetJson = UtilIT.nativeGet(datasetId, apiToken);
        getDatasetJson.prettyPrint();
        String protocol1 = JsonPath.from(getDatasetJson.getBody().asString()).getString("data.protocol");
        String authority1 = JsonPath.from(getDatasetJson.getBody().asString()).getString("data.authority");
        String identifier1 = JsonPath.from(getDatasetJson.getBody().asString()).getString("data.identifier");
        String datasetPersistentId = protocol1 + ":" + authority1 + "/" + identifier1;

        Response getDatasetResponse = given()
                .header(UtilIT.API_TOKEN_HTTP_HEADER, apiToken)
                .get("/api/datasets/" + datasetId);
        getDatasetResponse.prettyPrint();
        getDatasetResponse.then().assertThat()
                .statusCode(200);

//        final List<Map<String, ?>> dataTypeField = JsonPath.with(getDatasetResponse.body().asString())
//                .get("data.latestVersion.metadataBlocks.citation.fields.findAll { it.typeName == 'dataType' }");
//        logger.fine("dataTypeField: " + dataTypeField);
//        assertThat(dataTypeField.size(), equalTo(1));
//        assertEquals("dataType", dataTypeField.get(0).get("typeName"));
//        assertEquals("controlledVocabulary", dataTypeField.get(0).get("typeClass"));
//        assertEquals("X-Ray Diffraction", dataTypeField.get(0).get("value"));
//        assertTrue(dataTypeField.get(0).get("multiple").equals(false));
        String nullTokenToIndicateGuest = null;
        Response getRsyncScriptPermErrorGuest = UtilIT.getRsyncScript(datasetPersistentId, nullTokenToIndicateGuest);
        getRsyncScriptPermErrorGuest.prettyPrint();
        getRsyncScriptPermErrorGuest.then().assertThat()
                .statusCode(UNAUTHORIZED.getStatusCode())
                .contentType(ContentType.JSON)
                .body("message", equalTo(AbstractApiBean.RESPONSE_MESSAGE_AUTHENTICATED_USER_REQUIRED));

        Response createNoPermsUser = UtilIT.createRandomUser();
        String noPermsUsername = UtilIT.getUsernameFromResponse(createNoPermsUser);
        String noPermsApiToken = UtilIT.getApiTokenFromResponse(createNoPermsUser);

        Response getRsyncScriptPermErrorNonGuest = UtilIT.getRsyncScript(datasetPersistentId, noPermsApiToken);
        getRsyncScriptPermErrorNonGuest.then().assertThat()
                .contentType(ContentType.JSON)
                .body("message", equalTo("User @" + noPermsUsername + " is not permitted to perform requested action."))
                .statusCode(UNAUTHORIZED.getStatusCode());

        boolean stopEarlyBecauseYouDoNotHaveDcmInstalled = true;
        if (stopEarlyBecauseYouDoNotHaveDcmInstalled) {
            return;
        }
        
        boolean stopEarlyToVerifyTheScriptWasCreated = false;
        if (stopEarlyToVerifyTheScriptWasCreated) {
            logger.info("On the DCM, does /deposit/gen/upload-" + datasetId + ".bash exist? It should! Creating the dataset should be enough to create it.");
            return;
        }
        Response getRsyncScript = UtilIT.getRsyncScript(datasetPersistentId, apiToken);
        getRsyncScript.prettyPrint();
        System.out.println("content type: " + getRsyncScript.getContentType()); // text/html;charset=ISO-8859-1
        getRsyncScript.then().assertThat()
                .contentType(ContentType.TEXT)
                .statusCode(200);
        String rsyncScript = getRsyncScript.body().asString();
        System.out.println("script:\n" + rsyncScript);
        assertTrue(rsyncScript.startsWith("#!"));
        assertTrue(rsyncScript.contains("placeholder")); // The DCM mock script has the word "placeholder" in it.

        Response removeUploadMethods = UtilIT.deleteSetting(SettingsServiceBean.Key.UploadMethods);
        removeUploadMethods.then().assertThat()
                .statusCode(200);

        Response createUser2 = UtilIT.createRandomUser();
        String username2 = UtilIT.getUsernameFromResponse(createUser2);
        String apiToken2 = UtilIT.getApiTokenFromResponse(createUser2);

        Response createDataverseResponse2 = UtilIT.createRandomDataverse(apiToken2);
        createDataverseResponse2.prettyPrint();
        String dataverseAlias2 = UtilIT.getAliasFromResponse(createDataverseResponse2);

        Response createDatasetResponse2 = UtilIT.createRandomDatasetViaNativeApi(dataverseAlias2, apiToken2);
        createDatasetResponse2.prettyPrint();
        Integer datasetId2 = JsonPath.from(createDatasetResponse2.body().asString()).getInt("data.id");
        System.out.println("dataset id: " + datasetId);

        Response attemptToGetRsyncScriptForNonRsyncDataset = given()
                .header(UtilIT.API_TOKEN_HTTP_HEADER, apiToken2)
                .get("/api/datasets/" + datasetId2 + "/dataCaptureModule/rsync");
        attemptToGetRsyncScriptForNonRsyncDataset.prettyPrint();
        attemptToGetRsyncScriptForNonRsyncDataset.then().assertThat()
                .body("message", equalTo(":UploadMethods does not contain dcm/rsync+ssh."))
                .statusCode(METHOD_NOT_ALLOWED.getStatusCode());

    }

    /**
     * This test is just a test of notifications so a fully implemented dcm is
     * not necessary
     */
    @Test
    public void testDcmChecksumValidationMessages() throws IOException, InterruptedException {
        
        /*SEK 3/28/2018 This test needs more work
            Currently it is failing at around line 1114
            Response createDatasetResponse = UtilIT.createRandomDatasetViaNativeApi(dataverseAlias, apiToken);
            the CreateDatasetCommand is not getting the rsync script so the dataset is not being created
            so the whole test is failing
        */
        
        boolean disabled = true;

        if (disabled) {
            return;
        }

        // The DCM Vagrant box runs on port 8888: https://github.com/sbgrid/data-capture-module/blob/master/Vagrantfile
        String dcmVagrantUrl = "http://localhost:8888";
        // The DCM mock runs on port 5000: https://github.com/sbgrid/data-capture-module/blob/master/doc/mock.md
        String dcmMockUrl = "http://localhost:5000";
        String dcmUrl = dcmMockUrl;

        Response setDcmUrl = UtilIT.setSetting(SettingsServiceBean.Key.DataCaptureModuleUrl, dcmUrl);
        setDcmUrl.then().assertThat()
                .statusCode(OK.getStatusCode());

        Response setUploadMethods = UtilIT.setSetting(SettingsServiceBean.Key.UploadMethods, SystemConfig.FileUploadMethods.RSYNC.toString());
        setUploadMethods.then().assertThat()
                .statusCode(OK.getStatusCode());

        Response urlConfigured = given()
                .get("/api/admin/settings/" + SettingsServiceBean.Key.DataCaptureModuleUrl.toString());
        if (urlConfigured.getStatusCode() != 200) {
            fail(SettingsServiceBean.Key.DataCaptureModuleUrl + " has not been not configured. This test cannot run without it.");
        }

        Response createUser = UtilIT.createRandomUser();
        createUser.prettyPrint();
        String username = UtilIT.getUsernameFromResponse(createUser);
        String apiToken = UtilIT.getApiTokenFromResponse(createUser);
        long userId = JsonPath.from(createUser.body().asString()).getLong("data.authenticatedUser.id");

        Response createDataverseResponse = UtilIT.createRandomDataverse(apiToken);
        createDataverseResponse.prettyPrint();
        createDataverseResponse.then().assertThat()
                .statusCode(201);

        String dataverseAlias = UtilIT.getAliasFromResponse(createDataverseResponse);
        Response createDatasetResponse = UtilIT.createRandomDatasetViaNativeApi(dataverseAlias, apiToken);
        createDatasetResponse.prettyPrint();
        Integer datasetId = UtilIT.getDatasetIdFromResponse(createDatasetResponse);

        Response getDatasetJson = UtilIT.nativeGet(datasetId, apiToken);
        getDatasetJson.prettyPrint();
        Response getDatasetResponse = given()
                .header(UtilIT.API_TOKEN_HTTP_HEADER, apiToken)
                .get("/api/datasets/" + datasetId);
        getDatasetResponse.prettyPrint();
        getDatasetResponse.then().assertThat()
                .statusCode(200);

        boolean stopEarlyToVerifyTheScriptWasCreated = false;
        if (stopEarlyToVerifyTheScriptWasCreated) {
            logger.info("On the DCM, does /deposit/gen/upload-" + datasetId + ".bash exist? It should! Creating the dataset should be enough to create it.");
            return;
        }

        Response createUser2 = UtilIT.createRandomUser();
        String apiToken2 = UtilIT.getApiTokenFromResponse(createUser2);

        Response createDataverseResponse2 = UtilIT.createRandomDataverse(apiToken2);
        createDataverseResponse2.prettyPrint();
        String dataverseAlias2 = UtilIT.getAliasFromResponse(createDataverseResponse2);

        Response createDatasetResponse2 = UtilIT.createRandomDatasetViaNativeApi(dataverseAlias2, apiToken2);
        createDatasetResponse2.prettyPrint();
        Integer datasetId2 = JsonPath.from(createDatasetResponse2.body().asString()).getInt("data.id");

        Response getDatasetJsonBeforePublishing = UtilIT.nativeGet(datasetId, apiToken);
        getDatasetJsonBeforePublishing.prettyPrint();
        String protocol = JsonPath.from(getDatasetJsonBeforePublishing.getBody().asString()).getString("data.protocol");
        String authority = JsonPath.from(getDatasetJsonBeforePublishing.getBody().asString()).getString("data.authority");
        String identifier = JsonPath.from(getDatasetJsonBeforePublishing.getBody().asString()).getString("data.identifier");
        logger.info("identifier: " + identifier);
        String datasetPersistentId = protocol + ":" + authority + "/" + identifier;
        logger.info("datasetPersistentId: " + datasetPersistentId);

        /**
         * Here we are pretending to be the Data Capture Module reporting on if
         * checksum validation success or failure. Don't notify the user on
         * success (too chatty) but do notify on failure.
         *
         * @todo On success a process should be kicked off to crawl the files so
         * they are imported into Dataverse. Once the crawling and importing is
         * complete, notify the user.
         *
         * @todo What authentication should be used here? The API token of the
         * user? (If so, pass the token in the initial upload request payload.)
         * This is suboptimal because of the security risk of having the Data
         * Capture Module store the API token. Or should Dataverse be able to be
         * configured so that it only will receive these messages from trusted
         * IP addresses? Should there be a shared secret that's used for *all*
         * requests from the Data Capture Module to Dataverse?
         */
        /*
        Can't find dataset - give bad dataset ID
         */
        JsonObjectBuilder wrongDataset = Json.createObjectBuilder();
        String fakeDatasetId = "78921457982457921";
        wrongDataset.add("status", "validation passed");
        Response createSuperuser = UtilIT.createRandomUser();
        String superuserApiToken = UtilIT.getApiTokenFromResponse(createSuperuser);
        String superuserUsername = UtilIT.getUsernameFromResponse(createSuperuser);
        UtilIT.makeSuperUser(superuserUsername);
        Response datasetNotFound = UtilIT.dataCaptureModuleChecksumValidation(fakeDatasetId, wrongDataset.build(), superuserApiToken);
        datasetNotFound.prettyPrint();

        datasetNotFound.then().assertThat()
                .statusCode(404)
                .body("message", equalTo("Dataset with ID " + fakeDatasetId + " not found."));

        JsonObjectBuilder badNews = Json.createObjectBuilder();
        // Status options are documented at https://github.com/sbgrid/data-capture-module/blob/master/doc/api.md#post-upload
        badNews.add("status", "validation failed");
        Response uploadFailed = UtilIT.dataCaptureModuleChecksumValidation(datasetPersistentId, badNews.build(), superuserApiToken);
        uploadFailed.prettyPrint();

        uploadFailed.then().assertThat()
                /**
                 * @todo Double check that we're ok with 200 here. We're saying
                 * "Ok, the bad news was delivered." We had a success of
                 * informing the user of bad news.
                 */
                .statusCode(200)
                .body("data.message", equalTo("User notified about checksum validation failure."));

        Response authorsGetsBadNews = UtilIT.getNotifications(apiToken);
        authorsGetsBadNews.prettyPrint();
        authorsGetsBadNews.then().assertThat()
                .body("data.notifications[0].type", equalTo("CHECKSUMFAIL"))
                .statusCode(OK.getStatusCode());

        Response removeUploadMethods = UtilIT.deleteSetting(SettingsServiceBean.Key.UploadMethods);
        removeUploadMethods.then().assertThat()
                .statusCode(200);

        String uploadFolder = identifier.split("FK2/")[1];
        logger.info("uploadFolder: " + uploadFolder);

        /**
         * The "extra testing" involves having this REST Assured test do two
         * jobs done by the rsync script and the DCM. The rsync script creates
         * "files.sha" and (if checksum validation succeeds) the DCM moves the
         * files and the "files.sha" file into the uploadFolder.
         *
         * The whole test was disabled in ae6b0a7 so we are changing
         * doExtraTesting to true.
         */
        boolean doExtraTesting = true;

        if (doExtraTesting) {

            String SEP = java.io.File.separator;
            // Set this to where you keep your files in dev. It might be nice to have an API to query to get this location from Dataverse.
            // TODO: Think more about if dsDir should end with "/FK2" or not.
            String dsDir = "/usr/local/glassfish4/glassfish/domains/domain1/files/10.5072";
            String dsDirPlusIdentifier = dsDir + SEP + identifier;
            logger.info("dsDirPlusIdentifier: " + dsDirPlusIdentifier);
            java.nio.file.Files.createDirectories(java.nio.file.Paths.get(dsDirPlusIdentifier));
            String dsDirPlusIdentifierPlusUploadFolder = dsDir + SEP + identifier + SEP + uploadFolder;
            logger.info("dsDirPlusIdentifierPlusUploadFolder: " + dsDirPlusIdentifierPlusUploadFolder);
            java.nio.file.Files.createDirectories(java.nio.file.Paths.get(dsDirPlusIdentifierPlusUploadFolder));
            String checksumFilename = "files.sha";
            String filename1 = "file1.txt";
            String fileContent1 = "big data!";
            java.nio.file.Files.write(java.nio.file.Paths.get(dsDir + SEP + identifier + SEP + uploadFolder + SEP + checksumFilename), fileContent1.getBytes());
//            // This is actually the SHA-1 of a zero byte file. It doesn't seem to matter what you send to the DCM?
            String checksumFileContent = "da39a3ee5e6b4b0d3255bfef95601890afd80709 " + filename1;
            java.nio.file.Files.createFile(java.nio.file.Paths.get(dsDir + SEP + identifier + SEP + uploadFolder + SEP + filename1));
            java.nio.file.Files.write(java.nio.file.Paths.get(dsDir + SEP + identifier + SEP + uploadFolder + SEP + checksumFilename), checksumFileContent.getBytes());

        }
        int totalSize = 1234567890;
        /**
         * @todo How can we test what the checksum validation notification looks
         * like in the GUI? There is no API for retrieving notifications.
         *
         * @todo How can we test that the email notification looks ok?
         */
        JsonObjectBuilder goodNews = Json.createObjectBuilder();
        goodNews.add("status", "validation passed");
        goodNews.add("uploadFolder", uploadFolder);
        goodNews.add("totalSize", totalSize);
        Response uploadSuccessful = UtilIT.dataCaptureModuleChecksumValidation(datasetPersistentId, goodNews.build(), superuserApiToken);
        /**
         * Errors here are expected unless you've set doExtraTesting to true to
         * do the jobs of the rsync script and the DCM to create the files.sha
         * file and put it and the data files in place. You might see stuff
         * like: "message": "Uploaded files have passed checksum validation but
         * something went wrong while attempting to put the files into
         * Dataverse. Status code was 400 and message was 'Dataset directory is
         * invalid.'."
         */
        uploadSuccessful.prettyPrint();

        if (doExtraTesting) {

            uploadSuccessful.then().assertThat()
                    .statusCode(200)
                    .body("data.message", equalTo("FileSystemImportJob in progress"));

            if (doExtraTesting) {

                long millisecondsNeededForFileSystemImportJobToFinish = 1000;
                Thread.sleep(millisecondsNeededForFileSystemImportJobToFinish);
                Response datasetAsJson2 = UtilIT.nativeGet(datasetId, apiToken);
                datasetAsJson2.prettyPrint();
                datasetAsJson2.then().assertThat()
                        .statusCode(OK.getStatusCode())
                        .body("data.latestVersion.files[0].dataFile.filename", equalTo(uploadFolder))
                        .body("data.latestVersion.files[0].dataFile.contentType", equalTo("application/vnd.dataverse.file-package"))
                        .body("data.latestVersion.files[0].dataFile.filesize", equalTo(totalSize))
                        .body("data.latestVersion.files[0].dataFile.checksum.type", equalTo("SHA-1"));
            }
        }
        logger.info("username/password: " + username);
    }
    
    @Test
    public void testCreateDeleteDatasetLink() {
        Response createUser = UtilIT.createRandomUser();
        createUser.prettyPrint();
        String username = UtilIT.getUsernameFromResponse(createUser);
        String apiToken = UtilIT.getApiTokenFromResponse(createUser);
        
        Response superuserResponse = UtilIT.makeSuperUser(username);

        Response createDataverseResponse = UtilIT.createRandomDataverse(apiToken);
        createDataverseResponse.prettyPrint();
        String dataverseAlias = UtilIT.getAliasFromResponse(createDataverseResponse);

        Response createDatasetResponse = UtilIT.createRandomDatasetViaNativeApi(dataverseAlias, apiToken);
        createDatasetResponse.prettyPrint();
        Integer datasetId = UtilIT.getDatasetIdFromResponse(createDatasetResponse);
        
        // This should fail, because we are attempting to link the dataset 
        // to its own dataverse:
        Response publishTargetDataverse = UtilIT.publishDataverseViaNativeApi(dataverseAlias, apiToken);
        publishTargetDataverse.prettyPrint();
        publishTargetDataverse.then().assertThat()
                .statusCode(OK.getStatusCode());

        Response publishDatasetForLinking = UtilIT.publishDatasetViaNativeApi(datasetId, "major", apiToken);
        publishDatasetForLinking.prettyPrint();
        publishDatasetForLinking.then().assertThat()
                .statusCode(OK.getStatusCode());
                        
        Response createLinkingDatasetResponse = UtilIT.createDatasetLink(datasetId.longValue(), dataverseAlias, apiToken);
        createLinkingDatasetResponse.prettyPrint();
        createLinkingDatasetResponse.then().assertThat()
                .body("message", equalTo("Can't link a dataset to its dataverse"))
                .statusCode(FORBIDDEN.getStatusCode());
        
        // OK, let's create a different random dataverse:
        createDataverseResponse = UtilIT.createRandomDataverse(apiToken);
        createDataverseResponse.prettyPrint();
        dataverseAlias = UtilIT.getAliasFromResponse(createDataverseResponse);
        publishTargetDataverse = UtilIT.publishDataverseViaNativeApi(dataverseAlias, apiToken);
        publishDatasetForLinking.prettyPrint();
        publishTargetDataverse.then().assertThat()
                .statusCode(OK.getStatusCode());
        
        // And link the dataset to this new dataverse:
        createLinkingDatasetResponse = UtilIT.createDatasetLink(datasetId.longValue(), dataverseAlias, apiToken);
        createLinkingDatasetResponse.prettyPrint();
        createLinkingDatasetResponse.then().assertThat()
                .body("data.message", equalTo("Dataset " + datasetId +" linked successfully to " + dataverseAlias))
                .statusCode(200);
        
        // And now test deleting it:
        Response deleteLinkingDatasetResponse = UtilIT.deleteDatasetLink(datasetId.longValue(), dataverseAlias, apiToken);
        deleteLinkingDatasetResponse.prettyPrint();
        
        deleteLinkingDatasetResponse.then().assertThat()
                .body("data.message", equalTo("Link from Dataset " + datasetId + " to linked Dataverse " + dataverseAlias + " deleted"))
                .statusCode(200);
    }
    
    @Test
    @Disabled
    public void testApiErrors() {

        /*
        Issue 8859
        This test excerises the issue where the update apis fail when the dataset is out of compliance with
        the requirement that datasets containing restricted files must allow reuest access or have terms of access.
        It's impossible to get a dataset into this state via the version 5.11.1 or later so if you needc to
        run this test you must set it up manually by setting requestAccess on TermsOfUseAccess to false 
        with an update query.
        Update the decalarations below with values from your test environment
         */
        String datasetPid = "doi:10.5072/FK2/7LDIUU";
        String apiToken = "1fab5406-0f03-47de-9a5b-d36d1d683a50";
        Long datasetId = 902L;

        String newDescription = "{\"citation:dsDescription\": {\"citation:dsDescriptionValue\": \"New description\"},  \"@context\":{\"citation\": \"https://dataverse.org/schema/citation/\"}}";
        Response response = UtilIT.updateDatasetJsonLDMetadata(datasetId.intValue(), apiToken, newDescription, false);
        response.then().assertThat().statusCode(CONFLICT.getStatusCode());
        assertTrue(response.prettyPrint().contains("You must enable request access or add terms of access in datasets with restricted files"));


        String pathToJsonFile = "doc/sphinx-guides/source/_static/api/dataset-update-metadata.json";
        Response updateTitle = UtilIT.updateDatasetMetadataViaNative(datasetPid, pathToJsonFile, apiToken);
        updateTitle.prettyPrint();
        assertEquals(CONFLICT.getStatusCode(), updateTitle.getStatusCode());
        assertTrue(updateTitle.prettyPrint().contains("You must enable request access or add terms of access in datasets with restricted files"));

        String basicFileName = "004.txt";

        String basicPathToFile = "scripts/search/data/replace_test/" + basicFileName;

        Response basicAddResponse = UtilIT.uploadFileViaNative(datasetId.toString(), basicPathToFile, apiToken);
        basicAddResponse.prettyPrint();
        assertEquals(CONFLICT.getStatusCode(), basicAddResponse.getStatusCode());
        assertTrue(basicAddResponse.prettyPrint().contains("You must enable request access or add terms of access in datasets with restricted files"));

        Response deleteFile = UtilIT.deleteFile(907, apiToken);
        deleteFile.prettyPrint();
        assertEquals(BAD_REQUEST.getStatusCode(), deleteFile.getStatusCode());
        
        Response publishDataset = UtilIT.publishDatasetViaNativeApi(datasetPid, "major", apiToken);
        publishDataset.prettyPrint();
        assertEquals(409, publishDataset.getStatusCode());
        assertTrue(publishDataset.prettyPrint().contains("You must enable request access or add terms of access in datasets with restricted files"));

    }

    
    @Test
    public void testDatasetLocksApi() {
        Response createUser = UtilIT.createRandomUser();
        createUser.prettyPrint();
        String username = UtilIT.getUsernameFromResponse(createUser);
        String apiToken = UtilIT.getApiTokenFromResponse(createUser);
        
        Response superuserResponse = UtilIT.makeSuperUser(username);

        Response createDataverseResponse = UtilIT.createRandomDataverse(apiToken);
        createDataverseResponse.prettyPrint();
        String dataverseAlias = UtilIT.getAliasFromResponse(createDataverseResponse);

        Response createDatasetResponse = UtilIT.createRandomDatasetViaNativeApi(dataverseAlias, apiToken);
        createDatasetResponse.prettyPrint();
        Integer datasetId = UtilIT.getDatasetIdFromResponse(createDatasetResponse);
        String persistentIdentifier = UtilIT.getDatasetPersistentIdFromResponse(createDatasetResponse);
        
        // This should return an empty list, as the dataset should have no locks just yet:
        Response checkDatasetLocks = UtilIT.checkDatasetLocks(datasetId.longValue(), null, apiToken);
        checkDatasetLocks.prettyPrint();
        JsonArray emptyArray = Json.createArrayBuilder().build();
        checkDatasetLocks.then().assertThat()
                .body("data", equalTo(emptyArray))
                .statusCode(200);
        
        // Lock the dataset with an ingest lock: 
        Response lockDatasetResponse = UtilIT.lockDataset(datasetId.longValue(), "Ingest", apiToken);
        lockDatasetResponse.prettyPrint();
        lockDatasetResponse.then().assertThat()
                .body("data.message", equalTo("dataset locked with lock type Ingest"))
                .statusCode(200);
        
        // Check again: 
        // This should return an empty list, as the dataset should have no locks just yet:
        checkDatasetLocks = UtilIT.checkDatasetLocks(datasetId.longValue(), "Ingest", apiToken);
        checkDatasetLocks.prettyPrint();
        checkDatasetLocks.then().assertThat()
                .body("data[0].lockType", equalTo("Ingest"))
                .statusCode(200);
        
        // Try to lock the dataset with the same type lock, AGAIN 
        // (this should fail, of course!)
        lockDatasetResponse = UtilIT.lockDataset(datasetId.longValue(), "Ingest", apiToken);
        lockDatasetResponse.prettyPrint();
        lockDatasetResponse.then().assertThat()
                .body("message", equalTo("dataset already locked with lock type Ingest"))
                .statusCode(FORBIDDEN.getStatusCode());
        
        // Let's also test the new (as of 5.10) API that lists the locks 
        // present across all datasets. 
        
        // First, we'll try listing ALL locks currently in the system, and make sure that the ingest lock 
        // for this dataset is on the list:
        checkDatasetLocks = UtilIT.listAllLocks(apiToken);
        checkDatasetLocks.prettyPrint();
        checkDatasetLocks.then().assertThat()
                .statusCode(200);
        
        boolean lockListedCorrectly = false;
        List<Map<String, String>> listedLockEntries = checkDatasetLocks.body().jsonPath().getList("data");
        for (int i = 0; i < listedLockEntries.size(); i++) {
            if ("Ingest".equals(listedLockEntries.get(i).get("lockType"))
                    && username.equals(listedLockEntries.get(i).get("user"))
                    && persistentIdentifier.equals(listedLockEntries.get(i).get("dataset"))) {
                lockListedCorrectly = true; 
                break;
            } 
        }
        assertTrue(lockListedCorrectly, "Lock missing from the output of /api/datasets/locks");
        
        // Try the same, but with an api token of a random, non-super user 
        // (this should get rejected):
        createUser = UtilIT.createRandomUser();
        createUser.prettyPrint();
        String wrongApiToken = UtilIT.getApiTokenFromResponse(createUser);
        checkDatasetLocks = UtilIT.listAllLocks(wrongApiToken);
        checkDatasetLocks.prettyPrint();
        checkDatasetLocks.then().assertThat()
                .statusCode(FORBIDDEN.getStatusCode());
        
        // Try to narrow the listing down to the lock of type=Ingest specifically; 
        // verify that the lock in question is still being listed:
        checkDatasetLocks = UtilIT.listLocksByType("Ingest", apiToken);
        checkDatasetLocks.prettyPrint();
        // We'll again assume that it's possible that the API is going to list 
        // *multiple* locks; i.e. that there are other datasets with the lock 
        // of type "Ingest" on them. So we'll go through the list and look for the
        // lock for this specific dataset again. 
        lockListedCorrectly = false;
        listedLockEntries = checkDatasetLocks.body().jsonPath().getList("data");
        for (int i = 0; i < listedLockEntries.size(); i++) {
            if ("Ingest".equals(listedLockEntries.get(i).get("lockType"))
                    && username.equals(listedLockEntries.get(i).get("user"))
                    && persistentIdentifier.equals(listedLockEntries.get(i).get("dataset"))) {
                lockListedCorrectly = true; 
                break;
            } 
        }
        assertTrue(lockListedCorrectly, "Lock missing from the output of /api/datasets/locks?type=Ingest");

        
        // Try to list locks of an invalid type:
        checkDatasetLocks = UtilIT.listLocksByType("BadLockType", apiToken);
        checkDatasetLocks.prettyPrint();
        checkDatasetLocks.then().assertThat()
                .body("message", startsWith("Invalid lock type value: BadLockType"))
                .statusCode(BAD_REQUEST.getStatusCode());
       
        // List the locks owned by the current user; verify that the lock above 
        // is still listed:
        checkDatasetLocks = UtilIT.listLocksByUser(username, apiToken);
        checkDatasetLocks.prettyPrint();
        // Safe to assume there should be only one:
        checkDatasetLocks.then().assertThat()
                .body("data[0].lockType", equalTo("Ingest"))
                .body("data[0].user", equalTo(username))
                .body("data[0].dataset", equalTo(persistentIdentifier))
                .statusCode(200);
        
        // Further narrow down the listing to both the type AND user: 
        checkDatasetLocks = UtilIT.listLocksByTypeAndUser("Ingest", username, apiToken);
        checkDatasetLocks.prettyPrint();
        // Even safer to assume there should be only one:
        checkDatasetLocks.then().assertThat()
                .statusCode(200)
                .body("data[0].lockType", equalTo("Ingest"))
                .body("data[0].user", equalTo(username))
                .body("data[0].dataset", equalTo(persistentIdentifier));
                
        
        // Finally, try asking for the locks owned by this user AND of type "InReview". 
        // This should produce an empty list:
        checkDatasetLocks = UtilIT.listLocksByTypeAndUser("InReview", username, apiToken);
        checkDatasetLocks.prettyPrint();
        checkDatasetLocks.then().assertThat()
                .statusCode(200)
                .body("data", equalTo(emptyArray));
        
        // And now test deleting the lock:
        Response unlockDatasetResponse = UtilIT.unlockDataset(datasetId.longValue(), "Ingest", apiToken);
        unlockDatasetResponse.prettyPrint();
        
        unlockDatasetResponse.then().assertThat()
                .body("data.message", equalTo("lock type Ingest removed"))
                .statusCode(200);
        
        // ... and check for the lock on the dataset again, this time by specific lock type: 
        // (should return an empty list, now that we have unlocked it)
        checkDatasetLocks = UtilIT.checkDatasetLocks(datasetId.longValue(), "Ingest", apiToken);
        checkDatasetLocks.prettyPrint();
        checkDatasetLocks.then().assertThat()
                .body("data", equalTo(emptyArray))
                .statusCode(200);
    }
    
    /**
     * This test requires the root dataverse to be published to pass.
     */
    @Test
    @Disabled
    public void testUpdatePIDMetadataAPI() {

        Response createUser = UtilIT.createRandomUser();
        createUser.prettyPrint();
        assertEquals(200, createUser.getStatusCode());
        String username = UtilIT.getUsernameFromResponse(createUser);
        String apiToken = UtilIT.getApiTokenFromResponse(createUser);
        Response makeSuperUser = UtilIT.makeSuperUser(username);
        assertEquals(200, makeSuperUser.getStatusCode());

        Response createDataverseResponse = UtilIT.createRandomDataverse(apiToken);
        createDataverseResponse.prettyPrint();
        String dataverseAlias = UtilIT.getAliasFromResponse(createDataverseResponse);

        Response createDatasetResponse = UtilIT.createRandomDatasetViaNativeApi(dataverseAlias, apiToken);
        createDatasetResponse.prettyPrint();
        Integer datasetId = JsonPath.from(createDatasetResponse.body().asString()).getInt("data.id");

        Response getDatasetJsonBeforePublishing = UtilIT.nativeGet(datasetId, apiToken);
        getDatasetJsonBeforePublishing.prettyPrint();
        String protocol = JsonPath.from(getDatasetJsonBeforePublishing.getBody().asString()).getString("data.protocol");
        String authority = JsonPath.from(getDatasetJsonBeforePublishing.getBody().asString()).getString("data.authority");
        String identifier = JsonPath.from(getDatasetJsonBeforePublishing.getBody().asString()).getString("data.identifier");
        String datasetPersistentId = protocol + ":" + authority + "/" + identifier;

        Response publishDataverse = UtilIT.publishDataverseViaSword(dataverseAlias, apiToken);
        assertEquals(200, publishDataverse.getStatusCode());
        //Return random sleep  9/13/2019
        //without it we've seen DB deadlocks
        try {
            Thread.sleep(3000l);
        } catch (InterruptedException iex){}
      
        Response publishDataset = UtilIT.publishDatasetViaNativeApi(datasetPersistentId, "major", apiToken);
        assertEquals(200, publishDataset.getStatusCode());

        Response getDatasetJsonAfterPublishing = UtilIT.nativeGet(datasetId, apiToken);
        getDatasetJsonAfterPublishing.prettyPrint();
        getDatasetJsonAfterPublishing.then().assertThat()
                .body("data.latestVersion.versionNumber", equalTo(1))
                .body("data.latestVersion.versionMinorNumber", equalTo(0))
                .body("data.latestVersion.metadataBlocks.citation.fields[2].value[0].datasetContactEmail.value", equalTo("finch@mailinator.com"))
                .statusCode(OK.getStatusCode());

        String pathToJsonFilePostPub = "doc/sphinx-guides/source/_static/api/dataset-add-metadata-after-pub.json";
        Response addDataToPublishedVersion = UtilIT.addDatasetMetadataViaNative(datasetPersistentId, pathToJsonFilePostPub, apiToken);
        addDataToPublishedVersion.prettyPrint();
        addDataToPublishedVersion.then().assertThat().statusCode(OK.getStatusCode());

        Response updatePIDMetadata = UtilIT.updateDatasetPIDMetadata(datasetPersistentId, apiToken);
        updatePIDMetadata.prettyPrint();
        updatePIDMetadata.then().assertThat()
                .statusCode(OK.getStatusCode());
        logger.info("datasetPersistentId: " + datasetPersistentId);

    }
    
    @Test
    public void testUpdateDatasetVersionWithFiles() throws InterruptedException {
        Response createCurator = UtilIT.createRandomUser();
        createCurator.prettyPrint();
        createCurator.then().assertThat()
                .statusCode(OK.getStatusCode());
        String curatorUsername = UtilIT.getUsernameFromResponse(createCurator);
        String curatorApiToken = UtilIT.getApiTokenFromResponse(createCurator);

        Response createDataverseResponse = UtilIT.createRandomDataverse(curatorApiToken);
        createDataverseResponse.prettyPrint();
        createDataverseResponse.then().assertThat()
                .statusCode(CREATED.getStatusCode());

        String dataverseAlias = UtilIT.getAliasFromResponse(createDataverseResponse);

        Response createAuthor = UtilIT.createRandomUser();
        createAuthor.prettyPrint();
        createAuthor.then().assertThat()
                .statusCode(OK.getStatusCode());
        String authorUsername = UtilIT.getUsernameFromResponse(createAuthor);
        String authorApiToken = UtilIT.getApiTokenFromResponse(createAuthor);

 
        Response grantAuthorAddDataset = UtilIT.grantRoleOnDataverse(dataverseAlias, DataverseRole.DS_CONTRIBUTOR.toString(), "@" + authorUsername, curatorApiToken);
        grantAuthorAddDataset.prettyPrint();
        grantAuthorAddDataset.then().assertThat()
                .body("data.assignee", equalTo("@" + authorUsername))
                .body("data._roleAlias", equalTo("dsContributor"))
                .statusCode(OK.getStatusCode());

        Response createDataset = UtilIT.createRandomDatasetViaNativeApi(dataverseAlias, authorApiToken);
        createDataset.prettyPrint();
        createDataset.then().assertThat()
                .statusCode(CREATED.getStatusCode());

        Integer datasetId = UtilIT.getDatasetIdFromResponse(createDataset);

        // FIXME: have the initial create return the DOI or Handle to obviate the need for this call.
        Response getDatasetJsonBeforePublishing = UtilIT.nativeGet(datasetId, authorApiToken);
        getDatasetJsonBeforePublishing.prettyPrint();
        String protocol = JsonPath.from(getDatasetJsonBeforePublishing.getBody().asString()).getString("data.protocol");
        String authority = JsonPath.from(getDatasetJsonBeforePublishing.getBody().asString()).getString("data.authority");
        String identifier = JsonPath.from(getDatasetJsonBeforePublishing.getBody().asString()).getString("data.identifier");

        String datasetPersistentId = protocol + ":" + authority + "/" + identifier;
        System.out.println("datasetPersistentId: " + datasetPersistentId);

       String pathToJsonFile = "src/test/resources/json/update-dataset-version-with-files.json";

        Response updateMetadataAddFilesViaNative = UtilIT.updateDatasetMetadataViaNative(datasetPersistentId, pathToJsonFile, authorApiToken);
        updateMetadataAddFilesViaNative.prettyPrint();
        updateMetadataAddFilesViaNative.then().assertThat()
                .statusCode(BAD_REQUEST.getStatusCode());

        // These println's are here in case you want to log into the GUI to see what notifications look like.
        System.out.println("Curator username/password: " + curatorUsername);
        System.out.println("Author username/password: " + authorUsername);

    }
    
    @Test
    public void testLinkingDatasets() {

        Response createUser = UtilIT.createRandomUser();
        createUser.prettyPrint();
        createUser.then().assertThat()
                .statusCode(OK.getStatusCode());
        String username = UtilIT.getUsernameFromResponse(createUser);
        String apiToken = UtilIT.getApiTokenFromResponse(createUser);

        Response createSuperUser = UtilIT.createRandomUser();
        createSuperUser.prettyPrint();
        createSuperUser.then().assertThat()
                .statusCode(OK.getStatusCode());
        String superuserUsername = UtilIT.getUsernameFromResponse(createSuperUser);
        String superuserApiToken = UtilIT.getApiTokenFromResponse(createSuperUser);
        Response makeSuperuser = UtilIT.makeSuperUser(superuserUsername);
        makeSuperuser.prettyPrint();
        makeSuperuser.then().assertThat()
                .statusCode(OK.getStatusCode());

        Response createDataverse1 = UtilIT.createRandomDataverse(apiToken);
        createDataverse1.prettyPrint();
        createDataverse1.then().assertThat()
                .statusCode(CREATED.getStatusCode());
        String dataverse1Alias = UtilIT.getAliasFromResponse(createDataverse1);

        Response createDataset = UtilIT.createRandomDatasetViaNativeApi(dataverse1Alias, apiToken);
        createDataset.prettyPrint();
        createDataset.then().assertThat()
                .statusCode(CREATED.getStatusCode());

        Integer datasetId = UtilIT.getDatasetIdFromResponse(createDataset);
        String datasetPid = JsonPath.from(createDataset.asString()).getString("data.persistentId");

        Response createDataverse2 = UtilIT.createRandomDataverse(apiToken);
        createDataverse2.prettyPrint();
        createDataverse2.then().assertThat()
                .statusCode(CREATED.getStatusCode());
        String dataverse2Alias = UtilIT.getAliasFromResponse(createDataverse2);
        Integer dataverse2Id = UtilIT.getDatasetIdFromResponse(createDataverse2);
        String dataverse2Name = JsonPath.from(createDataverse2.asString()).getString("data.name");

        UtilIT.publishDataverseViaNativeApi(dataverse1Alias, apiToken).then().assertThat()
                .statusCode(OK.getStatusCode());

        // Link dataset to second dataverse.
        //should fail if dataset is not published
        Response linkDataset = UtilIT.linkDataset(datasetPid, dataverse2Alias, superuserApiToken);
        linkDataset.prettyPrint();
        linkDataset.then().assertThat()
                .body("message", equalTo(BundleUtil.getStringFromBundle("dataset.link.not.available")))
                .statusCode(FORBIDDEN.getStatusCode());

        UtilIT.publishDatasetViaNativeApi(datasetPid, "major", apiToken).then().assertThat()
                .statusCode(OK.getStatusCode());

        //Once published you should be able to link it
        linkDataset = UtilIT.linkDataset(datasetPid, dataverse2Alias, superuserApiToken);
        linkDataset.prettyPrint();
        linkDataset.then().assertThat()
                .statusCode(OK.getStatusCode());

//Experimental code for trying to trick test into thinking the dataset has been harvested
/*
createDataset = UtilIT.createRandomDatasetViaNativeApi(dataverse1Alias, apiToken);
        createDataset.prettyPrint();
        createDataset.then().assertThat()
                .statusCode(CREATED.getStatusCode());

        Integer datasetId2 = UtilIT.getDatasetIdFromResponse(createDataset);
        String datasetPid2 = JsonPath.from(createDataset.asString()).getString("data.persistentId");
        
        linkDataset = UtilIT.linkDataset(datasetPid2, dataverse2Alias, superuserApiToken);
        linkDataset.prettyPrint();
        linkDataset.then().assertThat()
                .body("message", equalTo( BundleUtil.getStringFromBundle("dataset.link.not.available")))
                .statusCode(FORBIDDEN.getStatusCode());
                EntityManager entityManager = entityManagerFactory.createEntityManager();
        entityManager.getTransaction().begin();
        // Do stuff...
        entityManager.createNativeQuery("UPDATE dataset SET harvestingclient_id=1 WHERE id="+datasetId2).executeUpdate();
        entityManager.getTransaction().commit();
        entityManager.close();

        
        UtilIT.linkDataset(datasetId2.toString(), dataverse2Alias, superuserApiToken);
        linkDataset.prettyPrint();
        linkDataset.then().assertThat()
                .statusCode(OK.getStatusCode());
         */
    }

    /**
     * This tests the "DDI export" and verifies that variable metadata is included for an unrestricted file.
     */
    @Test
    public void testUnrestrictedFileExportDdi() throws IOException {

        Response createUser = UtilIT.createRandomUser();
        createUser.prettyPrint();
        String authorUsername = UtilIT.getUsernameFromResponse(createUser);
        String authorApiToken = UtilIT.getApiTokenFromResponse(createUser);

        Response createDataverse = UtilIT.createRandomDataverse(authorApiToken);
        createDataverse.prettyPrint();
        createDataverse.then().assertThat()
                .statusCode(CREATED.getStatusCode());
        String dataverseAlias = UtilIT.getAliasFromResponse(createDataverse);

        Response createDataset = UtilIT.createRandomDatasetViaNativeApi(dataverseAlias, authorApiToken);
        createDataset.prettyPrint();
        createDataset.then().assertThat()
                .statusCode(CREATED.getStatusCode());

        Integer datasetId = UtilIT.getDatasetIdFromResponse(createDataset);
        String datasetPid = JsonPath.from(createDataset.asString()).getString("data.persistentId");

        Path pathToFile = Paths.get(java.nio.file.Files.createTempDirectory(null) + File.separator + "data.csv");
        String contentOfCsv = ""
                + "name,pounds,species\n"
                + "Marshall,40,dog\n"
                + "Tiger,17,cat\n"
                + "Panther,21,cat\n";
        java.nio.file.Files.write(pathToFile, contentOfCsv.getBytes());

        Response uploadFile = UtilIT.uploadFileViaNative(datasetId.toString(), pathToFile.toString(), authorApiToken);
        uploadFile.prettyPrint();
        uploadFile.then().assertThat()
                .statusCode(OK.getStatusCode())
                .body("data.files[0].label", equalTo("data.csv"));

        String fileId = JsonPath.from(uploadFile.body().asString()).getString("data.files[0].dataFile.id");

        assertTrue(UtilIT.sleepForLock(datasetId.longValue(), "Ingest", authorApiToken, UtilIT.MAXIMUM_INGEST_LOCK_DURATION), "Failed test if Ingest Lock exceeds max duration " + pathToFile);

        Response publishDataverse = UtilIT.publishDataverseViaNativeApi(dataverseAlias, authorApiToken);
        publishDataverse.then().assertThat().statusCode(OK.getStatusCode());
        Response publishDataset = UtilIT.publishDatasetViaNativeApi(datasetPid, "major", authorApiToken);
        publishDataset.then().assertThat().statusCode(OK.getStatusCode());

        // We're testing export here, which is at dataset level.
        // Guest/public version
        Response exportByGuest = UtilIT.exportDataset(datasetPid, "ddi");
        exportByGuest.prettyPrint();
        exportByGuest.then().assertThat()
                .statusCode(OK.getStatusCode())
                .body("codeBook.fileDscr.fileTxt.fileName", equalTo("data.tab"))
                .body("codeBook.fileDscr.fileTxt.dimensns.caseQnty", equalTo("3"))
                .body("codeBook.fileDscr.fileTxt.dimensns.varQnty", equalTo("3"))
                .body("codeBook.dataDscr", CoreMatchers.not(equalTo(null)))
                .body("codeBook.dataDscr.var[0].@name", equalTo("name"))
                .body("codeBook.dataDscr.var[1].@name", equalTo("pounds"))
                // This is an example of a summary stat (max) that should be visible.
                .body("codeBook.dataDscr.var[1].sumStat.find { it.@type == 'max' }", equalTo("40.0"))
                .body("codeBook.dataDscr.var[2].@name", equalTo("species"));
    }
        
    /**
     * In this test we are restricting a file and testing "export DDI" at the
     * dataset level as well as getting the DDI at the file level.
     *
     * Export at the dataset level is always the public version.
     *
     * At the file level, you can still get summary statistics (and friends,
     * "dataDscr") if you have access to download the file. If you don't have
     * access, you get an error.
     */
    @Test
    public void testRestrictFileExportDdi() throws IOException {

        Response createUser = UtilIT.createRandomUser();
        createUser.prettyPrint();
        String authorUsername = UtilIT.getUsernameFromResponse(createUser);
        String authorApiToken = UtilIT.getApiTokenFromResponse(createUser);

        Response createDataverse = UtilIT.createRandomDataverse(authorApiToken);
        createDataverse.prettyPrint();
        createDataverse.then().assertThat()
                .statusCode(CREATED.getStatusCode());
        String dataverseAlias = UtilIT.getAliasFromResponse(createDataverse);

        Response createDataset = UtilIT.createRandomDatasetViaNativeApi(dataverseAlias, authorApiToken);
        createDataset.prettyPrint();
        createDataset.then().assertThat()
                .statusCode(CREATED.getStatusCode());

        Integer datasetId = UtilIT.getDatasetIdFromResponse(createDataset);
        String datasetPid = JsonPath.from(createDataset.asString()).getString("data.persistentId");

        Path pathToFile = Paths.get(java.nio.file.Files.createTempDirectory(null) + File.separator + "data.csv");
        String contentOfCsv = ""
                + "name,pounds,species\n"
                + "Marshall,40,dog\n"
                + "Tiger,17,cat\n"
                + "Panther,21,cat\n";
        java.nio.file.Files.write(pathToFile, contentOfCsv.getBytes());

        Response uploadFile = UtilIT.uploadFileViaNative(datasetId.toString(), pathToFile.toString(), authorApiToken);
        uploadFile.prettyPrint();
        uploadFile.then().assertThat()
                .statusCode(OK.getStatusCode())
                .body("data.files[0].label", equalTo("data.csv"));

        String fileId = JsonPath.from(uploadFile.body().asString()).getString("data.files[0].dataFile.id");

        assertTrue(UtilIT.sleepForLock(datasetId.longValue(), "Ingest", authorApiToken, UtilIT.MAXIMUM_INGEST_LOCK_DURATION), "Failed test if Ingest Lock exceeds max duration " + pathToFile);

        Response restrictFile = UtilIT.restrictFile(fileId, true, authorApiToken);
        restrictFile.prettyPrint();
        restrictFile.then().assertThat().statusCode(OK.getStatusCode());

        Response publishDataverse = UtilIT.publishDataverseViaNativeApi(dataverseAlias, authorApiToken);
        publishDataverse.then().assertThat().statusCode(OK.getStatusCode());
        Response publishDataset = UtilIT.publishDatasetViaNativeApi(datasetPid, "major", authorApiToken);
        publishDataset.then().assertThat().statusCode(OK.getStatusCode());

        // We're testing export here, which is at dataset level.
        // Guest/public version
        Response exportByGuest = UtilIT.exportDataset(datasetPid, "ddi");
        exportByGuest.prettyPrint();
        exportByGuest.then().assertThat()
                .statusCode(OK.getStatusCode())
                .body("codeBook.fileDscr.fileTxt.fileName", equalTo("data.tab"));

        // Here we are asserting that dataDscr is empty. TODO: Do this in REST Assured.
        String dataDscrForGuest = XmlPath.from(exportByGuest.asString()).getString("codeBook.dataDscr");
        assertEquals("", dataDscrForGuest);

        // Author export (has access)
        Response exportByAuthor = UtilIT.exportDataset(datasetPid, "ddi", authorApiToken);
        exportByAuthor.prettyPrint();
        exportByAuthor.then().assertThat()
                .statusCode(OK.getStatusCode())
                .body("codeBook.fileDscr.fileTxt.fileName", equalTo("data.tab"));

        // Here we are asserting that dataDscr is empty. TODO: Do this in REST Assured.
        String dataDscrForAuthor = XmlPath.from(exportByAuthor.asString()).getString("codeBook.dataDscr");
        assertEquals("", dataDscrForAuthor);

        // Now we are testing file-level retrieval.
        // The author has access to a restricted file and gets all the metadata.
        Response fileMetadataDdiAuthor = UtilIT.getFileMetadata(fileId, "ddi", authorApiToken);
        fileMetadataDdiAuthor.prettyPrint();
        fileMetadataDdiAuthor.then().assertThat()
                .statusCode(OK.getStatusCode())
                .body("codeBook.fileDscr.fileTxt.fileName", equalTo("data.tab"))
                //                .body("codeBook", containsString("dataDscr"))
                // The names of all these variables (name, pounds, species) should be visible.
                .body("codeBook.dataDscr", CoreMatchers.not(equalTo(null)))
                //                .body("codeBook.dataDscr", equalTo(null))
                .body("codeBook.dataDscr.var[0].@name", equalTo("name"))
                .body("codeBook.dataDscr.var[1].@name", equalTo("pounds"))
                // This is an example of a summary stat (max) that should be visible.
                .body("codeBook.dataDscr.var[1].sumStat.find { it.@type == 'max' }", equalTo("40.0"))
                .body("codeBook.dataDscr.var[2].@name", equalTo("species"));

        Response createUserNoAuth = UtilIT.createRandomUser();
        createUserNoAuth.prettyPrint();
        String usernameNoAuth = UtilIT.getUsernameFromResponse(createUserNoAuth);
        String apiTokenNoAuth = UtilIT.getApiTokenFromResponse(createUserNoAuth);

        // Users with no access to the restricted file are blocked.
        Response fileMetadataDdiUserNoAuth = UtilIT.getFileMetadata(fileId, "ddi", apiTokenNoAuth);
        fileMetadataDdiUserNoAuth.prettyPrint();
        fileMetadataDdiUserNoAuth.then().assertThat()
                .statusCode(BAD_REQUEST.getStatusCode())
                .body("message", equalTo("You do not have permission to download this file."));

        // Guest users (not logged in) are also blocked.
        Response fileMetadataDdiGuest = UtilIT.getFileMetadata(fileId, "ddi");
        fileMetadataDdiGuest.prettyPrint();
        fileMetadataDdiGuest.then().assertThat()
                .statusCode(BAD_REQUEST.getStatusCode())
                .body("message", equalTo("You do not have permission to download this file."));
    }

    @Test
    public void testSemanticMetadataAPIs() {
        Response createUser = UtilIT.createRandomUser();
        createUser.prettyPrint();
        String username = UtilIT.getUsernameFromResponse(createUser);
        String apiToken = UtilIT.getApiTokenFromResponse(createUser);

        Response createDataverseResponse = UtilIT.createRandomDataverse(apiToken);
        createDataverseResponse.prettyPrint();
        String dataverseAlias = UtilIT.getAliasFromResponse(createDataverseResponse);

        // Create a dataset using native api
        // (this test requires that we create a dataset without the license set; note the extra boolean arg.:)
        Response createDatasetResponse = UtilIT.createRandomDatasetViaNativeApi(dataverseAlias, apiToken, true);
        createDatasetResponse.prettyPrint();
        Integer datasetId = UtilIT.getDatasetIdFromResponse(createDatasetResponse);

        // Get the metadata with the semantic api
        Response response = UtilIT.getDatasetJsonLDMetadata(datasetId, apiToken);
        response.then().assertThat().statusCode(OK.getStatusCode());
        // Compare the metadata with an expected value - the metadatablock entries
        // should be the same but there will be additional fields with values related to
        // the dataset's creation (e.g. new id)
        String jsonLDString = getData(response.getBody().asString());
        JsonObject jo = null;
        try {
            jo = JSONLDUtil.decontextualizeJsonLD(jsonLDString);
        } catch (NoSuchMethodError e) {
            logger.info(ExceptionUtils.getStackTrace(e));
        }
        

        String expectedJsonLD = UtilIT.getDatasetJson("scripts/search/tests/data/dataset-finch1.jsonld");
        jo = Json.createObjectBuilder(jo).remove("@id").remove("http://schema.org/dateModified").build();
        String jsonLD = jo.toString();

        // ToDo: Are the static pars as expected
        JSONAssert.assertEquals(expectedJsonLD, jsonLD, false);
        // Now change the title
        response = UtilIT.updateDatasetJsonLDMetadata(datasetId, apiToken,
                "{\"title\": \"New Title\", \"@context\":{\"title\": \"http://purl.org/dc/terms/title\"}}", true);
        response.then().assertThat().statusCode(OK.getStatusCode());

        response = UtilIT.getDatasetJsonLDMetadata(datasetId, apiToken);
        response.then().assertThat().statusCode(OK.getStatusCode());

        // Check that the semantic api returns the new title
        jsonLDString = getData(response.getBody().asString());
        JsonObject jsonLDObject = JSONLDUtil.decontextualizeJsonLD(jsonLDString);
        assertEquals("New Title", jsonLDObject.getString("http://purl.org/dc/terms/title"));

        // Add an additional description (which is multi-valued and compound)
        // Also add new terms of use (single value so would fail with replace false if a
        // value existed)
        String newDescription = "{\"citation:dsDescription\": {\"citation:dsDescriptionValue\": \"New description\"}, \"https://dataverse.org/schema/core#termsOfUse\": \"New terms\", \"@context\":{\"citation\": \"https://dataverse.org/schema/citation/\"}}";
        response = UtilIT.updateDatasetJsonLDMetadata(datasetId, apiToken, newDescription, false);
        response.then().assertThat().statusCode(OK.getStatusCode());

        response = UtilIT.getDatasetJsonLDMetadata(datasetId, apiToken);
        response.then().assertThat().statusCode(OK.getStatusCode());

        // Look for a second description
        jsonLDString = getData(response.getBody().asString());
        jsonLDObject = JSONLDUtil.decontextualizeJsonLD(jsonLDString);
        assertEquals("New description",
                ((JsonObject) jsonLDObject.getJsonArray("https://dataverse.org/schema/citation/dsDescription").get(1))
                        .getString("https://dataverse.org/schema/citation/dsDescriptionValue"));

        // Can't add terms of use with replace=false and a value already set (single
        // valued field)
        String badTerms = "{\"https://dataverse.org/schema/core#termsOfUse\": \"Bad terms\"}}";
        response = UtilIT.updateDatasetJsonLDMetadata(datasetId, apiToken, badTerms, false);
        response.then().assertThat().statusCode(BAD_REQUEST.getStatusCode());

        // Delete the terms of use
        response = UtilIT.deleteDatasetJsonLDMetadata(datasetId, apiToken,
                "{\"https://dataverse.org/schema/core#termsOfUse\": \"New terms\"}");
        response.then().assertThat().statusCode(OK.getStatusCode());

        response = UtilIT.getDatasetJsonLDMetadata(datasetId, apiToken);
        response.then().assertThat().statusCode(OK.getStatusCode());

        // Verify that they're gone
        jsonLDString = getData(response.getBody().asString());
        jsonLDObject = JSONLDUtil.decontextualizeJsonLD(jsonLDString);
        assertTrue(!jsonLDObject.containsKey("https://dataverse.org/schema/core#termsOfUse"));

        // Cleanup - delete dataset, dataverse, user...
        Response deleteDatasetResponse = UtilIT.deleteDatasetViaNativeApi(datasetId, apiToken);
        deleteDatasetResponse.prettyPrint();
        assertEquals(200, deleteDatasetResponse.getStatusCode());

        Response deleteDataverseResponse = UtilIT.deleteDataverse(dataverseAlias, apiToken);
        deleteDataverseResponse.prettyPrint();
        assertEquals(200, deleteDataverseResponse.getStatusCode());

        Response deleteUserResponse = UtilIT.deleteUser(username);
        deleteUserResponse.prettyPrint();
        assertEquals(200, deleteUserResponse.getStatusCode());

    }
    
    @Test
    public void testReCreateDataset() {

        Response createUser = UtilIT.createRandomUser();
        createUser.prettyPrint();
        String username = UtilIT.getUsernameFromResponse(createUser);
        String apiToken = UtilIT.getApiTokenFromResponse(createUser);
        Response makeSuperUser = UtilIT.makeSuperUser(username);
        assertEquals(200, makeSuperUser.getStatusCode());

        Response createDataverseResponse = UtilIT.createRandomDataverse(apiToken);
        createDataverseResponse.prettyPrint();
        String dataverseAlias = UtilIT.getAliasFromResponse(createDataverseResponse);

        // Create a dataset using native API
        Response createDatasetResponse = UtilIT.createRandomDatasetViaNativeApi(dataverseAlias, apiToken);
        createDatasetResponse.prettyPrint();
        Integer datasetId = UtilIT.getDatasetIdFromResponse(createDatasetResponse);

        // Get the semantic metadata
        Response response = UtilIT.getDatasetJsonLDMetadata(datasetId, apiToken);
        response.then().assertThat().statusCode(OK.getStatusCode());
        response.prettyPeek();
        String expectedString = getData(response.getBody().asString());
        
        // Delete the dataset via native API
        Response deleteDatasetResponse = UtilIT.deleteDatasetViaNativeApi(datasetId, apiToken);
        deleteDatasetResponse.prettyPrint();
        assertEquals(200, deleteDatasetResponse.getStatusCode());

        
        logger.info("SENDING to reCreate Dataset: " + expectedString);
        // Now use the migrate API to recreate the dataset
        // Now use the migrate API to recreate the dataset
        response = UtilIT.recreateDatasetJsonLD(apiToken, dataverseAlias, expectedString);
        response.prettyPeek();
        String body = response.getBody().asString();
        response.then().assertThat().statusCode(CREATED.getStatusCode());

        try (StringReader rdr = new StringReader(body)) {
            datasetId = Json.createReader(rdr).readObject().getJsonObject("data").getInt("id");
        }
        // Get the jsonLD metadata for what we recreated
        response = UtilIT.getDatasetJsonLDMetadata(datasetId, apiToken);
        response.then().assertThat().statusCode(OK.getStatusCode());

        String jsonLDString = getData(response.getBody().asString());
        JsonObject jsonLD = JSONLDUtil.decontextualizeJsonLD(jsonLDString);

        JsonObject expectedJsonLD = JSONLDUtil.decontextualizeJsonLD(expectedString);
        expectedJsonLD = Json.createObjectBuilder(expectedJsonLD).remove("@id").remove("http://schema.org/dateModified")
                .build();
        // ToDo: Assert that the semantic api response is the same (everything in the
        // expected version is in the new one - deleting the @id and dateModified means
        // those won't be compared (with last param = false)
        JSONAssert.assertEquals(expectedJsonLD.toString(), jsonLD.toString(), false);

        // Now cleanup
        deleteDatasetResponse = UtilIT.deleteDatasetViaNativeApi(datasetId, apiToken);
        deleteDatasetResponse.prettyPrint();
        assertEquals(200, deleteDatasetResponse.getStatusCode());

        Response deleteDataverseResponse = UtilIT.deleteDataverse(dataverseAlias, apiToken);
        deleteDataverseResponse.prettyPrint();
        assertEquals(200, deleteDataverseResponse.getStatusCode());

        Response deleteUserResponse = UtilIT.deleteUser(username);
        deleteUserResponse.prettyPrint();
        assertEquals(200, deleteUserResponse.getStatusCode());
    }

    @Test
    public void testCurationLabelAPIs() {
        Response createUser = UtilIT.createRandomUser();
        createUser.prettyPrint();
        String username = UtilIT.getUsernameFromResponse(createUser);
        String apiToken = UtilIT.getApiTokenFromResponse(createUser);

        Response createDataverseResponse = UtilIT.createRandomDataverse(apiToken);
        createDataverseResponse.prettyPrint();
        String dataverseAlias = UtilIT.getAliasFromResponse(createDataverseResponse);

        Response setCurationLabelSets = UtilIT.setSetting(SettingsServiceBean.Key.AllowedCurationLabels, "{\"StandardProcess\":[\"Author contacted\", \"Privacy Review\", \"Awaiting paper publication\", \"Final Approval\"],\"AlternateProcess\":[\"State 1\",\"State 2\",\"State 3\"]}");
        setCurationLabelSets.then().assertThat()
                .statusCode(OK.getStatusCode());
        
        
        //Set curation label set on dataverse
        //Valid option, bad user
        Response setDataverseCurationLabelSetResponse = UtilIT.setDataverseCurationLabelSet(dataverseAlias, apiToken, "AlternateProcess");
        setDataverseCurationLabelSetResponse.then().assertThat().statusCode(FORBIDDEN.getStatusCode());
        
        Response makeSuperUser = UtilIT.makeSuperUser(username);
        assertEquals(200, makeSuperUser.getStatusCode());

        //Non-existent option
        Response setDataverseCurationLabelSetResponse2 = UtilIT.setDataverseCurationLabelSet(dataverseAlias, apiToken, "OddProcess");
        setDataverseCurationLabelSetResponse2.then().assertThat().statusCode(BAD_REQUEST.getStatusCode());
        //Valid option, superuser
        Response setDataverseCurationLabelSetResponse3 = UtilIT.setDataverseCurationLabelSet(dataverseAlias, apiToken, "AlternateProcess");
        setDataverseCurationLabelSetResponse3.then().assertThat().statusCode(OK.getStatusCode());

        
        // Create a dataset using native api
        Response createDatasetResponse = UtilIT.createRandomDatasetViaNativeApi(dataverseAlias, apiToken);
        createDatasetResponse.prettyPrint();
        Integer datasetId = UtilIT.getDatasetIdFromResponse(createDatasetResponse);
        // Get the curation label set in use
        Response response = UtilIT.getDatasetCurationLabelSet(datasetId, apiToken);
        response.then().assertThat().statusCode(OK.getStatusCode());
        //Verify that the set name is what was set on the dataverse
        String labelSetName = getData(response.getBody().asString());
        // full should be {"message":"AlternateProcess"}
        assertTrue(labelSetName.contains("AlternateProcess"));
        
        // Now set a label
        //Option from the wrong set
        Response response2 = UtilIT.setDatasetCurationLabel(datasetId, apiToken, "Author contacted");
        response2.then().assertThat().statusCode(BAD_REQUEST.getStatusCode());
        // Valid option
        Response response3 = UtilIT.setDatasetCurationLabel(datasetId, apiToken, "State 1");
        response3.then().assertThat().statusCode(OK.getStatusCode());
    }

    private String getData(String body) {
        try (StringReader rdr = new StringReader(body)) {
            return Json.createReader(rdr).readObject().getJsonObject("data").toString();
        }
    }

    @Test
    public void testFilesUnchangedAfterDatasetMetadataUpdate() throws IOException {
        Response createUser = UtilIT.createRandomUser();
        createUser.prettyPrint();
        createUser.then().assertThat()
                .statusCode(OK.getStatusCode());
        String apiToken = UtilIT.getApiTokenFromResponse(createUser);

        Response createDataverse = UtilIT.createRandomDataverse(apiToken);
        createDataverse.prettyPrint();
        createDataverse.then().assertThat()
                .statusCode(CREATED.getStatusCode());

        String dataverseAlias = UtilIT.getAliasFromResponse(createDataverse);

        Response createDataset = UtilIT.createRandomDatasetViaNativeApi(dataverseAlias, apiToken);
        createDataset.prettyPrint();
        createDataset.then().assertThat()
                .statusCode(CREATED.getStatusCode());

        String datasetPid = JsonPath.from(createDataset.asString()).getString("data.persistentId");
        Integer datasetId = JsonPath.from(createDataset.asString()).getInt("data.id");

        Path pathtoScript = Paths.get(java.nio.file.Files.createTempDirectory(null) + File.separator + "run.sh");
        java.nio.file.Files.write(pathtoScript, "#!/bin/bash\necho hello".getBytes());

        JsonObjectBuilder json1 = Json.createObjectBuilder()
                .add("description", "A script to reproduce results.")
                .add("directoryLabel", "code");

        Response uploadReadme1 = UtilIT.uploadFileViaNative(datasetId.toString(), pathtoScript.toString(), json1.build(), apiToken);
        uploadReadme1.prettyPrint();
        uploadReadme1.then().assertThat()
                .statusCode(OK.getStatusCode())
                .body("data.files[0].label", equalTo("run.sh"))
                .body("data.files[0].directoryLabel", equalTo("code"));

        UtilIT.publishDataverseViaNativeApi(dataverseAlias, apiToken).then().assertThat().statusCode(OK.getStatusCode());
        UtilIT.publishDatasetViaNativeApi(datasetId, "major", apiToken).then().assertThat().statusCode(OK.getStatusCode());

        Response getDatasetJsonBeforeUpdate = UtilIT.nativeGet(datasetId, apiToken);
        getDatasetJsonBeforeUpdate.prettyPrint();
        getDatasetJsonBeforeUpdate.then().assertThat()
                .statusCode(OK.getStatusCode())
                .body("data.latestVersion.files[0].label", equalTo("run.sh"))
                .body("data.latestVersion.files[0].directoryLabel", equalTo("code"));
        
        String pathToJsonFile = "doc/sphinx-guides/source/_static/api/dataset-update-metadata.json";
        Response updateTitle = UtilIT.updateDatasetMetadataViaNative(datasetPid, pathToJsonFile, apiToken);
        updateTitle.prettyPrint();
        updateTitle.then().assertThat()
                .statusCode(OK.getStatusCode());
        
        Response getDatasetJsonAfterUpdate = UtilIT.nativeGet(datasetId, apiToken);
        getDatasetJsonAfterUpdate.prettyPrint();
        getDatasetJsonAfterUpdate.then().assertThat()
                .statusCode(OK.getStatusCode())
                .body("data.latestVersion.files[0].label", equalTo("run.sh"))
                .body("data.latestVersion.files[0].directoryLabel", equalTo("code"));
        
    }


    
    @Test
    public void testCuratePublishedDatasetVersionCommand() throws IOException {
        Response createUser = UtilIT.createRandomUser();
        createUser.prettyPrint();
        createUser.then().assertThat()
                .statusCode(OK.getStatusCode());
        String apiToken = UtilIT.getApiTokenFromResponse(createUser);
        String username = UtilIT.getUsernameFromResponse(createUser);
        
        
        Response createDataverse = UtilIT.createRandomDataverse(apiToken);
        createDataverse.prettyPrint();
        createDataverse.then().assertThat()
                .statusCode(CREATED.getStatusCode());

        String dataverseAlias = UtilIT.getAliasFromResponse(createDataverse);

        Response createDataset = UtilIT.createRandomDatasetViaNativeApi(dataverseAlias, apiToken);
        createDataset.prettyPrint();
        createDataset.then().assertThat()
                .statusCode(CREATED.getStatusCode());

        String datasetPid = JsonPath.from(createDataset.asString()).getString("data.persistentId");
        Integer datasetId = JsonPath.from(createDataset.asString()).getInt("data.id");

        Path pathtoScript = Paths.get(java.nio.file.Files.createTempDirectory(null) + File.separator + "run.sh");
        java.nio.file.Files.write(pathtoScript, "#!/bin/bash\necho hello".getBytes());

        JsonObjectBuilder json1 = Json.createObjectBuilder()
                .add("description", "A script to reproduce results.")
                .add("directoryLabel", "code");

        
        

        String pathToFileThatGoesThroughIngest = "src/test/resources/sav/dct.sav";
        Response uploadIngestableFile = UtilIT.uploadFileViaNative(datasetId.toString(), pathToFileThatGoesThroughIngest, apiToken);
        uploadIngestableFile.then().assertThat()
                .statusCode(OK.getStatusCode());
        uploadIngestableFile.prettyPrint();

        String origFileId = JsonPath.from(uploadIngestableFile.body().asString()).getString("data.files[0].dataFile.id");

        System.out.println("Orig file id " + origFileId);

        logger.fine("Orig file id: " + origFileId);
        assertNotNull(origFileId);
        assertNotEquals("",origFileId);

        // Give file time to ingest
        
        assertTrue(UtilIT.sleepForLock(datasetId.longValue(), "Ingest", apiToken, UtilIT.MAXIMUM_INGEST_LOCK_DURATION), "Failed test if Ingest Lock exceeds max duration " + pathToFileThatGoesThroughIngest);
        
        Response origXml = UtilIT.getFileMetadata(origFileId, null, apiToken);
        assertEquals(200, origXml.getStatusCode());


        String stringOrigXml = origXml.getBody().prettyPrint();

        InputStream variableData = origXml.body().asInputStream();

        Map<Long, VariableMetadata> mapVarToVarMet = new HashMap<Long, VariableMetadata>();
        Map<Long,VarGroup> varGroupMap = new HashMap<Long, VarGroup>();
        try {
            XMLInputFactory factory = XMLInputFactory.newInstance();
            XMLStreamReader xmlr = factory.createXMLStreamReader(variableData);
            VariableMetadataDDIParser vmdp = new VariableMetadataDDIParser();

            vmdp.processDataDscr(xmlr, mapVarToVarMet, varGroupMap);

        } catch (XMLStreamException e) {
            logger.warning(e.getMessage());
            assertEquals(0,1);
        }


        //Test here
        String updatedContent = "";
        try {
            updatedContent = new String(Files.readAllBytes(Paths.get("src/test/resources/xml/dct.xml")));
        } catch (IOException e) {
            logger.warning(e.getMessage());
            assertEquals(0,1);
        }
        Long replV1168 = 0L;
        Long replV1169 = 0L;
        Long replV1170 = 0L;
        int numberVariables = 0;
        for (VariableMetadata var : mapVarToVarMet.values()) {
            if (var.getLabel().equals("gender")) {
                replV1170 = var.getDataVariable().getId();
                numberVariables = numberVariables +1;
            } else if (var.getLabel().equals("weight")) {
                replV1168 = var.getDataVariable().getId();
                numberVariables = numberVariables +1;
            } else if (var.getLabel().equals("age_rollup")) {
                replV1169 = var.getDataVariable().getId();
                numberVariables = numberVariables +1;
            }
        }
        assertEquals(3, numberVariables);

        updatedContent = updatedContent.replaceAll("v1168", "v" + replV1168 );
        updatedContent = updatedContent.replaceAll("v1169", "v" + replV1169 );
        updatedContent = updatedContent.replaceAll("v1170", "v" + replV1170 );

        //edit draft vesrsion
        Response editDDIResponse = UtilIT.editDDI(updatedContent, origFileId, apiToken);

        editDDIResponse.prettyPrint();
        assertEquals(200, editDDIResponse.getStatusCode());



        UtilIT.publishDataverseViaNativeApi(dataverseAlias, apiToken).then().assertThat().statusCode(OK.getStatusCode());
        UtilIT.publishDatasetViaNativeApi(datasetId, "major", apiToken).then().assertThat().statusCode(OK.getStatusCode());

        Response getDatasetJsonBeforeUpdate = UtilIT.nativeGet(datasetId, apiToken);
        getDatasetJsonBeforeUpdate.prettyPrint();
        getDatasetJsonBeforeUpdate.then().assertThat()
                .statusCode(OK.getStatusCode())
                .body("data.latestVersion.files[0].label", equalTo("dct.tab"));
        
        String pathToJsonFile = "doc/sphinx-guides/source/_static/api/dataset-update-metadata.json";
        Response updateTitle = UtilIT.updateDatasetMetadataViaNative(datasetPid, pathToJsonFile, apiToken);
        updateTitle.prettyPrint();
        updateTitle.then().assertThat()
                .statusCode(OK.getStatusCode());
        
        // shouldn't be able to update current unless you're a super user

        UtilIT.publishDatasetViaNativeApi(datasetId, "updatecurrent", apiToken).then().assertThat().statusCode(FORBIDDEN.getStatusCode());
        
        Response makeSuperUser = UtilIT.makeSuperUser(username);
                
        //should work after making super user
        
        UtilIT.publishDatasetViaNativeApi(datasetId, "updatecurrent", apiToken).then().assertThat().statusCode(OK.getStatusCode());
        
        Response getDatasetJsonAfterUpdate = UtilIT.nativeGet(datasetId, apiToken);
        getDatasetJsonAfterUpdate.prettyPrint();
        getDatasetJsonAfterUpdate.then().assertThat()
                .statusCode(OK.getStatusCode());
        
    }
    
    /**
     * In this test we are restricting a file and testing that terms of accees
     * or request access is required
     *
     * Export at the dataset level is always the public version.
     *
     */
    @Test
    public void testRestrictFileTermsOfUseAndAccess() throws IOException {

        Response createUser = UtilIT.createRandomUser();
        createUser.prettyPrint();
        String authorUsername = UtilIT.getUsernameFromResponse(createUser);
        String authorApiToken = UtilIT.getApiTokenFromResponse(createUser);

        Response createDataverse = UtilIT.createRandomDataverse(authorApiToken);
        createDataverse.prettyPrint();
        createDataverse.then().assertThat()
                .statusCode(CREATED.getStatusCode());
        String dataverseAlias = UtilIT.getAliasFromResponse(createDataverse);

        Response createDataset = UtilIT.createRandomDatasetViaNativeApi(dataverseAlias, authorApiToken);
        createDataset.prettyPrint();
        createDataset.then().assertThat()
                .statusCode(CREATED.getStatusCode());

        Integer datasetId = UtilIT.getDatasetIdFromResponse(createDataset);
        String datasetPid = JsonPath.from(createDataset.asString()).getString("data.persistentId");

        Path pathToFile = Paths.get(java.nio.file.Files.createTempDirectory(null) + File.separator + "data.csv");
        String contentOfCsv = ""
                + "name,pounds,species\n"
                + "Marshall,40,dog\n"
                + "Tiger,17,cat\n"
                + "Panther,21,cat\n";
        java.nio.file.Files.write(pathToFile, contentOfCsv.getBytes());

        Response uploadFile = UtilIT.uploadFileViaNative(datasetId.toString(), pathToFile.toString(), authorApiToken);
        uploadFile.prettyPrint();
        uploadFile.then().assertThat()
                .statusCode(OK.getStatusCode())
                .body("data.files[0].label", equalTo("data.csv"));

        String fileId = JsonPath.from(uploadFile.body().asString()).getString("data.files[0].dataFile.id");

        assertTrue(UtilIT.sleepForLock(datasetId.longValue(), "Ingest", authorApiToken, UtilIT.MAXIMUM_INGEST_LOCK_DURATION), "Failed test if Ingest Lock exceeds max duration " + pathToFile);

        Response restrictFile = UtilIT.restrictFile(fileId, true, authorApiToken);
        restrictFile.prettyPrint();
        restrictFile.then().assertThat().statusCode(OK.getStatusCode());

        Response publishDataverse = UtilIT.publishDataverseViaNativeApi(dataverseAlias, authorApiToken);
        publishDataverse.then().assertThat().statusCode(OK.getStatusCode());
        Response publishDataset = UtilIT.publishDatasetViaNativeApi(datasetPid, "major", authorApiToken);
        publishDataset.then().assertThat().statusCode(OK.getStatusCode());
        
        
        //not allowed to remove request access if there are retricted files
        
        Response disallowRequestAccess = UtilIT.allowAccessRequests(datasetPid, false, authorApiToken);
        disallowRequestAccess.prettyPrint();
        disallowRequestAccess.then().assertThat().statusCode(BAD_REQUEST.getStatusCode());
        
    }
    
    /**
     * In this test we are removing request access and showing that
     * files cannot be restricted
     * Not testing legacy datasets that are out of compliance 
     * cannot be published or upload files 
     * or have metadata updated -
     */
    @Test
    public void testRestrictFilesWORequestAccess() throws IOException {

        Response createUser = UtilIT.createRandomUser();
        createUser.prettyPrint();
        String authorUsername = UtilIT.getUsernameFromResponse(createUser);
        String authorApiToken = UtilIT.getApiTokenFromResponse(createUser);

        Response createDataverse = UtilIT.createRandomDataverse(authorApiToken);
        createDataverse.prettyPrint();
        createDataverse.then().assertThat()
                .statusCode(CREATED.getStatusCode());
        String dataverseAlias = UtilIT.getAliasFromResponse(createDataverse);

        Response createDataset = UtilIT.createRandomDatasetViaNativeApi(dataverseAlias, authorApiToken);
        createDataset.prettyPrint();
        createDataset.then().assertThat()
                .statusCode(CREATED.getStatusCode());

        Integer datasetId = UtilIT.getDatasetIdFromResponse(createDataset);
        String datasetPid = JsonPath.from(createDataset.asString()).getString("data.persistentId");
        
        //should be allowed to remove Request access before restricting file
        Response disallowRequestAccess = UtilIT.allowAccessRequests(datasetPid, false, authorApiToken);
        disallowRequestAccess.prettyPrint();
        disallowRequestAccess.then().assertThat().statusCode(OK.getStatusCode());

        Path pathToFile = Paths.get(java.nio.file.Files.createTempDirectory(null) + File.separator + "data.csv");
        String contentOfCsv = ""
                + "name,pounds,species\n"
                + "Marshall,40,dog\n"
                + "Tiger,17,cat\n"
                + "Panther,21,cat\n";
        java.nio.file.Files.write(pathToFile, contentOfCsv.getBytes());

        Response uploadFile = UtilIT.uploadFileViaNative(datasetId.toString(), pathToFile.toString(), authorApiToken);
        uploadFile.prettyPrint();
        uploadFile.then().assertThat()
                .statusCode(OK.getStatusCode())
                .body("data.files[0].label", equalTo("data.csv"));

        String fileId = JsonPath.from(uploadFile.body().asString()).getString("data.files[0].dataFile.id");

        assertTrue(UtilIT.sleepForLock(datasetId.longValue(), "Ingest", authorApiToken, UtilIT.MAXIMUM_INGEST_LOCK_DURATION), "Failed test if Ingest Lock exceeds max duration " + pathToFile);

        Response restrictFile = UtilIT.restrictFile(fileId, true, authorApiToken);
        restrictFile.prettyPrint();
        //shouldn't be able to restrict a file
        restrictFile.then().assertThat().statusCode(CONFLICT.getStatusCode());
        
        // OK, let's delete this dataset as well, and then delete the dataverse...
        
        Response deleteDatasetResponse = UtilIT.deleteDatasetViaNativeApi(datasetId, authorApiToken);
        deleteDatasetResponse.prettyPrint();
        assertEquals(200, deleteDatasetResponse.getStatusCode());
        
        Response deleteDataverseResponse = UtilIT.deleteDataverse(dataverseAlias, authorApiToken);
        deleteDataverseResponse.prettyPrint();
        assertEquals(200, deleteDataverseResponse.getStatusCode());

        Response deleteUserResponse = UtilIT.deleteUser(authorUsername);
        deleteUserResponse.prettyPrint();
        assertEquals(200, deleteUserResponse.getStatusCode());

    }

    /**
     * In this test we do CRUD of archivalStatus (Note this and other archiving
     * related tests are part of
     * https://github.com/harvard-lts/hdc-integration-tests)
     *
     * This test requires the root dataverse to be published to pass.
     */
    @Test
    public void testArchivalStatusAPI() throws IOException {

        Response createUser = UtilIT.createRandomUser();
        createUser.prettyPrint();
        assertEquals(200, createUser.getStatusCode());
        String username = UtilIT.getUsernameFromResponse(createUser);
        String apiToken = UtilIT.getApiTokenFromResponse(createUser);
        Response makeSuperUser = UtilIT.makeSuperUser(username);
        assertEquals(200, makeSuperUser.getStatusCode());

        Response createNoAccessUser = UtilIT.createRandomUser();
        createNoAccessUser.prettyPrint();
        String apiTokenNoAccess = UtilIT.getApiTokenFromResponse(createNoAccessUser);

        Response createDataverseResponse = UtilIT.createRandomDataverse(apiToken);
        createDataverseResponse.prettyPrint();
        String dataverseAlias = UtilIT.getAliasFromResponse(createDataverseResponse);

        Response createDatasetResponse = UtilIT.createRandomDatasetViaNativeApi(dataverseAlias, apiToken);
        createDatasetResponse.prettyPrint();
        Integer datasetId = JsonPath.from(createDatasetResponse.body().asString()).getInt("data.id");

        Response getDatasetJsonBeforePublishing = UtilIT.nativeGet(datasetId, apiToken);
        getDatasetJsonBeforePublishing.prettyPrint();
        String protocol = JsonPath.from(getDatasetJsonBeforePublishing.getBody().asString()).getString("data.protocol");
        String authority = JsonPath.from(getDatasetJsonBeforePublishing.getBody().asString())
                .getString("data.authority");
        String identifier = JsonPath.from(getDatasetJsonBeforePublishing.getBody().asString())
                .getString("data.identifier");
        String datasetPersistentId = protocol + ":" + authority + "/" + identifier;

        Response publishDataverse = UtilIT.publishDataverseViaSword(dataverseAlias, apiToken);
        assertEquals(200, publishDataverse.getStatusCode());

        logger.info("Attempting to publish a major version");
        // Return random sleep 9/13/2019
        // Without it we've seen some DB deadlocks
        // 3 second sleep, to allow the indexing to finish:

        try {
            Thread.sleep(3000l);
        } catch (InterruptedException iex) {
        }

        Response publishDataset = UtilIT.publishDatasetViaNativeApi(datasetPersistentId, "major", apiToken);
        assertEquals(200, publishDataset.getStatusCode());

        String pathToJsonFileSingle = "doc/sphinx-guides/source/_static/api/dataset-simple-update-metadata.json";
        Response addSubjectSingleViaNative = UtilIT.updateFieldLevelDatasetMetadataViaNative(datasetPersistentId, pathToJsonFileSingle, apiToken);
        addSubjectSingleViaNative.prettyPrint();
        addSubjectSingleViaNative.then().assertThat()
                .statusCode(OK.getStatusCode());

        
        // Now change the title
//        Response response = UtilIT.updateDatasetJsonLDMetadata(datasetId, apiToken,
//                "{\"title\": \"New Title\", \"@context\":{\"title\": \"http://purl.org/dc/terms/title\"}}", true);
//        response.then().assertThat().statusCode(OK.getStatusCode());

        int status = Status.CONFLICT.getStatusCode();
        while (status == Status.CONFLICT.getStatusCode()) {

            Response publishV2 = UtilIT.publishDatasetViaNativeApi(datasetPersistentId, "major", apiToken);
            status = publishV2.thenReturn().statusCode();
        }
        assertEquals(OK.getStatusCode(), status);

        if (!UtilIT.sleepForReindex(datasetPersistentId, apiToken, 3)) {
            logger.info("Still indexing after 3 seconds");
        }

        //Verify the status is empty
        Response nullStatus = UtilIT.getDatasetVersionArchivalStatus(datasetId, "1.0", apiToken);
        nullStatus.then().assertThat().statusCode(NO_CONTENT.getStatusCode());

        //Set it
        Response setStatus = UtilIT.setDatasetVersionArchivalStatus(datasetId, "1.0", apiToken, "pending",
                "almost there");
        setStatus.then().assertThat().statusCode(OK.getStatusCode());

        //Get it
        Response getStatus = UtilIT.getDatasetVersionArchivalStatus(datasetId, "1.0", apiToken);
        getStatus.then().assertThat().body("data.status", equalTo("pending")).body("data.message",
                equalTo("almost there"));

        //Delete it
        Response deleteStatus = UtilIT.deleteDatasetVersionArchivalStatus(datasetId, "1.0", apiToken);
        deleteStatus.then().assertThat().statusCode(OK.getStatusCode());

        //Make sure it's gone
        Response nullStatus2 = UtilIT.getDatasetVersionArchivalStatus(datasetId, "1.0", apiToken);
        nullStatus2.then().assertThat().statusCode(NO_CONTENT.getStatusCode());

    }

    @Test
    public void testGetDatasetSummaryFieldNames() {
        Response summaryFieldNamesResponse = UtilIT.getDatasetSummaryFieldNames();
        summaryFieldNamesResponse.then().assertThat()
                .statusCode(OK.getStatusCode())
                // check for any order
                .body("data", hasItems("dsDescription", "subject", "keyword", "publication", "notesText"))
                // check for exact order
                .body("data", contains("dsDescription", "subject", "keyword", "publication", "notesText"));
    }

    @Test
    public void getPrivateUrlDatasetVersion() {
        Response createUser = UtilIT.createRandomUser();
        createUser.then().assertThat().statusCode(OK.getStatusCode());
        String apiToken = UtilIT.getApiTokenFromResponse(createUser);

        Response createDataverseResponse = UtilIT.createRandomDataverse(apiToken);
        createDataverseResponse.then().assertThat().statusCode(CREATED.getStatusCode());
        String dataverseAlias = UtilIT.getAliasFromResponse(createDataverseResponse);

        // Non-anonymized test
        Response createDatasetResponse = UtilIT.createRandomDatasetViaNativeApi(dataverseAlias, apiToken);
        createDatasetResponse.then().assertThat().statusCode(CREATED.getStatusCode());
        Integer datasetId = JsonPath.from(createDatasetResponse.body().asString()).getInt("data.id");

        UtilIT.privateUrlCreate(datasetId, apiToken, false).then().assertThat().statusCode(OK.getStatusCode());
        Response privateUrlGet = UtilIT.privateUrlGet(datasetId, apiToken);
        privateUrlGet.then().assertThat().statusCode(OK.getStatusCode());
        String tokenForPrivateUrlUser = JsonPath.from(privateUrlGet.body().asString()).getString("data.token");

        // We verify that the response contains the dataset associated to the private URL token
        Response getPrivateUrlDatasetVersionResponse = UtilIT.getPrivateUrlDatasetVersion(tokenForPrivateUrlUser);
        getPrivateUrlDatasetVersionResponse.then().assertThat()
                .statusCode(OK.getStatusCode())
                .body("data.datasetId", equalTo(datasetId));

        // Test anonymized
        Response setAnonymizedFieldsSettingResponse = UtilIT.setSetting(SettingsServiceBean.Key.AnonymizedFieldTypeNames, "author");
        setAnonymizedFieldsSettingResponse.then().assertThat().statusCode(OK.getStatusCode());

        createDatasetResponse = UtilIT.createRandomDatasetViaNativeApi(dataverseAlias, apiToken);
        createDatasetResponse.then().assertThat().statusCode(CREATED.getStatusCode());
        datasetId = JsonPath.from(createDatasetResponse.body().asString()).getInt("data.id");

        UtilIT.privateUrlCreate(datasetId, apiToken, true).then().assertThat().statusCode(OK.getStatusCode());
        privateUrlGet = UtilIT.privateUrlGet(datasetId, apiToken);
        privateUrlGet.then().assertThat().statusCode(OK.getStatusCode());
        tokenForPrivateUrlUser = JsonPath.from(privateUrlGet.body().asString()).getString("data.token");

        Response getPrivateUrlDatasetVersionAnonymizedResponse = UtilIT.getPrivateUrlDatasetVersion(tokenForPrivateUrlUser);
        getPrivateUrlDatasetVersionAnonymizedResponse.prettyPrint();

        // We verify that the response is anonymized for the author field
        getPrivateUrlDatasetVersionAnonymizedResponse.then().assertThat()
                .statusCode(OK.getStatusCode())
                .body("data.datasetId", equalTo(datasetId))
                .body("data.metadataBlocks.citation.fields[1].value", equalTo(BundleUtil.getStringFromBundle("dataset.anonymized.withheld")))
                .body("data.metadataBlocks.citation.fields[1].typeClass", equalTo("primitive"))
                .body("data.metadataBlocks.citation.fields[1].multiple", equalTo(false));

        // Similar to the check above but doesn't rely on fields[1]
        List<JsonObject> authors = with(getPrivateUrlDatasetVersionAnonymizedResponse.body().asString()).param("fieldToFind", "author")
                .getJsonObject("data.metadataBlocks.citation.fields.findAll { fields -> fields.typeName == fieldToFind }");
        Map firstAuthor = authors.get(0);
        String value = (String) firstAuthor.get("value");
        assertEquals(BundleUtil.getStringFromBundle("dataset.anonymized.withheld"), value);

        UtilIT.deleteSetting(SettingsServiceBean.Key.AnonymizedFieldTypeNames);

        // Test invalid token
        getPrivateUrlDatasetVersionAnonymizedResponse = UtilIT.getPrivateUrlDatasetVersion("invalidToken");
        getPrivateUrlDatasetVersionAnonymizedResponse.then().assertThat().statusCode(NOT_FOUND.getStatusCode());
    }

    @Test
    public void getPrivateUrlDatasetVersionCitation() {
        Response createUser = UtilIT.createRandomUser();
        createUser.then().assertThat().statusCode(OK.getStatusCode());
        String apiToken = UtilIT.getApiTokenFromResponse(createUser);

        Response createDataverseResponse = UtilIT.createRandomDataverse(apiToken);
        createDataverseResponse.then().assertThat().statusCode(CREATED.getStatusCode());
        String dataverseAlias = UtilIT.getAliasFromResponse(createDataverseResponse);

        Response createDatasetResponse = UtilIT.createRandomDatasetViaNativeApi(dataverseAlias, apiToken);
        createDatasetResponse.then().assertThat().statusCode(CREATED.getStatusCode());
        int datasetId = JsonPath.from(createDatasetResponse.body().asString()).getInt("data.id");

        UtilIT.privateUrlCreate(datasetId, apiToken, false).then().assertThat().statusCode(OK.getStatusCode());
        Response privateUrlGet = UtilIT.privateUrlGet(datasetId, apiToken);
        String tokenForPrivateUrlUser = JsonPath.from(privateUrlGet.body().asString()).getString("data.token");

        Response getPrivateUrlDatasetVersionCitation = UtilIT.getPrivateUrlDatasetVersionCitation(tokenForPrivateUrlUser);
        getPrivateUrlDatasetVersionCitation.prettyPrint();

        getPrivateUrlDatasetVersionCitation.then().assertThat()
                .statusCode(OK.getStatusCode())
                // We check that the returned message contains information expected for the citation string
                .body("data.message", containsString("DRAFT VERSION"));
    }

    @Test
    public void getDatasetVersionCitation() {
        Response createUser = UtilIT.createRandomUser();
        createUser.then().assertThat().statusCode(OK.getStatusCode());
        String apiToken = UtilIT.getApiTokenFromResponse(createUser);

        Response createDataverseResponse = UtilIT.createRandomDataverse(apiToken);
        createDataverseResponse.then().assertThat().statusCode(CREATED.getStatusCode());
        String dataverseAlias = UtilIT.getAliasFromResponse(createDataverseResponse);

        Response createDatasetResponse = UtilIT.createRandomDatasetViaNativeApi(dataverseAlias, apiToken);
        createDatasetResponse.then().assertThat().statusCode(CREATED.getStatusCode());
        int datasetId = JsonPath.from(createDatasetResponse.body().asString()).getInt("data.id");

        Response getDatasetVersionCitationResponse = UtilIT.getDatasetVersionCitation(datasetId, DS_VERSION_DRAFT, apiToken);
        getDatasetVersionCitationResponse.prettyPrint();

        getDatasetVersionCitationResponse.then().assertThat()
                .statusCode(OK.getStatusCode())
                // We check that the returned message contains information expected for the citation string
                .body("data.message", containsString("DRAFT VERSION"));
    }

    @Test
    public void getVersionFiles() throws IOException, InterruptedException {
        Response createUser = UtilIT.createRandomUser();
        createUser.then().assertThat().statusCode(OK.getStatusCode());
        String apiToken = UtilIT.getApiTokenFromResponse(createUser);

        Response createDataverseResponse = UtilIT.createRandomDataverse(apiToken);
        createDataverseResponse.then().assertThat().statusCode(CREATED.getStatusCode());
        String dataverseAlias = UtilIT.getAliasFromResponse(createDataverseResponse);

        Response createDatasetResponse = UtilIT.createRandomDatasetViaNativeApi(dataverseAlias, apiToken);
        createDatasetResponse.then().assertThat().statusCode(CREATED.getStatusCode());
        String datasetPersistentId = JsonPath.from(createDatasetResponse.body().asString()).getString("data.persistentId");
        Integer datasetId = JsonPath.from(createDatasetResponse.body().asString()).getInt("data.id");

        String testFileName1 = "test_1.txt";
        String testFileName2 = "test_2.txt";
        String testFileName3 = "test_3.txt";
        String testFileName4 = "test_4.txt";
        String testFileName5 = "test_5.png";

        UtilIT.createAndUploadTestFile(datasetPersistentId, testFileName1, new byte[50], apiToken);
        UtilIT.createAndUploadTestFile(datasetPersistentId, testFileName2, new byte[200], apiToken);
        UtilIT.createAndUploadTestFile(datasetPersistentId, testFileName3, new byte[100], apiToken);
        UtilIT.createAndUploadTestFile(datasetPersistentId, testFileName5, new byte[300], apiToken);
        UtilIT.createAndUploadTestFile(datasetPersistentId, testFileName4, new byte[400], apiToken);

        // Test pagination and NameAZ order criteria (the default criteria)
        int testPageSize = 2;

        // Test page 1
<<<<<<< HEAD
        Response getVersionFilesResponsePaginated = UtilIT.getVersionFiles(datasetId, DS_VERSION_LATEST, testPageSize, null, null, null, null, null, null, false, apiToken);
=======
        Response getVersionFilesResponsePaginated = UtilIT.getVersionFiles(datasetId, testDatasetVersion, testPageSize, null, null, null, null, null, null, null, apiToken);
>>>>>>> 64d6b70b

        getVersionFilesResponsePaginated.then().assertThat()
                .statusCode(OK.getStatusCode())
                .body("data[0].label", equalTo(testFileName1))
                .body("data[1].label", equalTo(testFileName2));

        int fileMetadatasCount = getVersionFilesResponsePaginated.jsonPath().getList("data").size();
        assertEquals(testPageSize, fileMetadatasCount);

        String testFileId1 = JsonPath.from(getVersionFilesResponsePaginated.body().asString()).getString("data[0].dataFile.id");
        String testFileId2 = JsonPath.from(getVersionFilesResponsePaginated.body().asString()).getString("data[1].dataFile.id");

        // Test page 2
<<<<<<< HEAD
        getVersionFilesResponsePaginated = UtilIT.getVersionFiles(datasetId, DS_VERSION_LATEST, testPageSize, testPageSize, null, null, null, null, null, false, apiToken);
=======
        getVersionFilesResponsePaginated = UtilIT.getVersionFiles(datasetId, testDatasetVersion, testPageSize, testPageSize, null, null, null, null, null, null, apiToken);
>>>>>>> 64d6b70b

        getVersionFilesResponsePaginated.then().assertThat()
                .statusCode(OK.getStatusCode())
                .body("data[0].label", equalTo(testFileName3))
                .body("data[1].label", equalTo(testFileName4));

        fileMetadatasCount = getVersionFilesResponsePaginated.jsonPath().getList("data").size();
        assertEquals(testPageSize, fileMetadatasCount);

        // Test page 3 (last)
<<<<<<< HEAD
        getVersionFilesResponsePaginated = UtilIT.getVersionFiles(datasetId, DS_VERSION_LATEST, testPageSize, testPageSize * 2, null, null, null, null, null, false, apiToken);
=======
        getVersionFilesResponsePaginated = UtilIT.getVersionFiles(datasetId, testDatasetVersion, testPageSize, testPageSize * 2, null, null, null, null, null, null, apiToken);
>>>>>>> 64d6b70b

        getVersionFilesResponsePaginated.then().assertThat()
                .statusCode(OK.getStatusCode())
                .body("data[0].label", equalTo(testFileName5));

        fileMetadatasCount = getVersionFilesResponsePaginated.jsonPath().getList("data").size();
        assertEquals(1, fileMetadatasCount);

        // Test NameZA order criteria
<<<<<<< HEAD
        Response getVersionFilesResponseNameZACriteria = UtilIT.getVersionFiles(datasetId, DS_VERSION_LATEST, null, null, null, null, null, null, DatasetVersionFilesServiceBean.FileMetadatasOrderCriteria.NameZA.toString(), false, apiToken);
=======
        Response getVersionFilesResponseNameZACriteria = UtilIT.getVersionFiles(datasetId, testDatasetVersion, null, null, null, null, null, null, null, DatasetVersionFilesServiceBean.FileMetadatasOrderCriteria.NameZA.toString(), apiToken);
>>>>>>> 64d6b70b

        getVersionFilesResponseNameZACriteria.then().assertThat()
                .statusCode(OK.getStatusCode())
                .body("data[0].label", equalTo(testFileName5))
                .body("data[1].label", equalTo(testFileName4))
                .body("data[2].label", equalTo(testFileName3))
                .body("data[3].label", equalTo(testFileName2))
                .body("data[4].label", equalTo(testFileName1));

        // Test Newest order criteria
<<<<<<< HEAD
        Response getVersionFilesResponseNewestCriteria = UtilIT.getVersionFiles(datasetId, DS_VERSION_LATEST, null, null, null, null, null, null, DatasetVersionFilesServiceBean.FileMetadatasOrderCriteria.Newest.toString(), false, apiToken);
=======
        Response getVersionFilesResponseNewestCriteria = UtilIT.getVersionFiles(datasetId, testDatasetVersion, null, null, null, null, null, null, null, DatasetVersionFilesServiceBean.FileMetadatasOrderCriteria.Newest.toString(), apiToken);
>>>>>>> 64d6b70b

        getVersionFilesResponseNewestCriteria.then().assertThat()
                .statusCode(OK.getStatusCode())
                .body("data[0].label", equalTo(testFileName4))
                .body("data[1].label", equalTo(testFileName5))
                .body("data[2].label", equalTo(testFileName3))
                .body("data[3].label", equalTo(testFileName2))
                .body("data[4].label", equalTo(testFileName1));

        // Test Oldest order criteria
<<<<<<< HEAD
        Response getVersionFilesResponseOldestCriteria = UtilIT.getVersionFiles(datasetId, DS_VERSION_LATEST, null, null, null, null, null, null, DatasetVersionFilesServiceBean.FileMetadatasOrderCriteria.Oldest.toString(), false, apiToken);
=======
        Response getVersionFilesResponseOldestCriteria = UtilIT.getVersionFiles(datasetId, testDatasetVersion, null, null, null, null, null, null, null, DatasetVersionFilesServiceBean.FileMetadatasOrderCriteria.Oldest.toString(), apiToken);
>>>>>>> 64d6b70b

        getVersionFilesResponseOldestCriteria.then().assertThat()
                .statusCode(OK.getStatusCode())
                .body("data[0].label", equalTo(testFileName1))
                .body("data[1].label", equalTo(testFileName2))
                .body("data[2].label", equalTo(testFileName3))
                .body("data[3].label", equalTo(testFileName5))
                .body("data[4].label", equalTo(testFileName4));

        // Test Size order criteria
<<<<<<< HEAD
        Response getVersionFilesResponseSizeCriteria = UtilIT.getVersionFiles(datasetId, DS_VERSION_LATEST, null, null, null, null, null, null, DatasetVersionFilesServiceBean.FileMetadatasOrderCriteria.Size.toString(), false, apiToken);
=======
        Response getVersionFilesResponseSizeCriteria = UtilIT.getVersionFiles(datasetId, testDatasetVersion, null, null, null, null, null, null, null, DatasetVersionFilesServiceBean.FileMetadatasOrderCriteria.Size.toString(), apiToken);
>>>>>>> 64d6b70b

        getVersionFilesResponseSizeCriteria.then().assertThat()
                .statusCode(OK.getStatusCode())
                .body("data[0].label", equalTo(testFileName1))
                .body("data[1].label", equalTo(testFileName3))
                .body("data[2].label", equalTo(testFileName2))
                .body("data[3].label", equalTo(testFileName5))
                .body("data[4].label", equalTo(testFileName4));

        // Test Type order criteria
<<<<<<< HEAD
        Response getVersionFilesResponseTypeCriteria = UtilIT.getVersionFiles(datasetId, DS_VERSION_LATEST, null, null, null, null, null, null, DatasetVersionFilesServiceBean.FileMetadatasOrderCriteria.Type.toString(), false, apiToken);
=======
        Response getVersionFilesResponseTypeCriteria = UtilIT.getVersionFiles(datasetId, testDatasetVersion, null, null, null, null, null, null, null, DatasetVersionFilesServiceBean.FileMetadatasOrderCriteria.Type.toString(), apiToken);
>>>>>>> 64d6b70b

        getVersionFilesResponseTypeCriteria.then().assertThat()
                .statusCode(OK.getStatusCode())
                .body("data[0].label", equalTo(testFileName5))
                .body("data[1].label", equalTo(testFileName1))
                .body("data[2].label", equalTo(testFileName2))
                .body("data[3].label", equalTo(testFileName3))
                .body("data[4].label", equalTo(testFileName4));

        // Test invalid order criteria
        String invalidOrderCriteria = "invalidOrderCriteria";
<<<<<<< HEAD
        Response getVersionFilesResponseInvalidOrderCriteria = UtilIT.getVersionFiles(datasetId, DS_VERSION_LATEST, null, null, null, null, null, null, invalidOrderCriteria, false, apiToken);
=======
        Response getVersionFilesResponseInvalidOrderCriteria = UtilIT.getVersionFiles(datasetId, testDatasetVersion, null, null, null, null, null, null, null, invalidOrderCriteria, apiToken);
>>>>>>> 64d6b70b
        getVersionFilesResponseInvalidOrderCriteria.then().assertThat()
                .statusCode(BAD_REQUEST.getStatusCode())
                .body("message", equalTo("Invalid order criteria: " + invalidOrderCriteria));

        // Test Content Type
<<<<<<< HEAD
        Response getVersionFilesResponseContentType = UtilIT.getVersionFiles(datasetId, DS_VERSION_LATEST, null, null, "image/png", null, null, null, null, false, apiToken);
=======
        Response getVersionFilesResponseContentType = UtilIT.getVersionFiles(datasetId, testDatasetVersion, null, null, "image/png", null, null, null, null, null, apiToken);
>>>>>>> 64d6b70b

        getVersionFilesResponseContentType.then().assertThat()
                .statusCode(OK.getStatusCode())
                .body("data[0].label", equalTo(testFileName5));

        fileMetadatasCount = getVersionFilesResponseContentType.jsonPath().getList("data").size();
        assertEquals(1, fileMetadatasCount);

        // Test Category Name
        String testCategory = "testCategory";
        Response setFileCategoriesResponse = UtilIT.setFileCategories(testFileId1, apiToken, List.of(testCategory));
        setFileCategoriesResponse.then().assertThat().statusCode(OK.getStatusCode());
        setFileCategoriesResponse = UtilIT.setFileCategories(testFileId2, apiToken, List.of(testCategory));
        setFileCategoriesResponse.then().assertThat().statusCode(OK.getStatusCode());

<<<<<<< HEAD
        Response getVersionFilesResponseCategoryName = UtilIT.getVersionFiles(datasetId, DS_VERSION_LATEST, null, null, null, null, testCategory, null, null, false, apiToken);
=======
        Response getVersionFilesResponseCategoryName = UtilIT.getVersionFiles(datasetId, testDatasetVersion, null, null, null, null, testCategory, null, null, null, apiToken);
>>>>>>> 64d6b70b

        getVersionFilesResponseCategoryName.then().assertThat()
                .statusCode(OK.getStatusCode())
                .body("data[0].label", equalTo(testFileName1))
                .body("data[1].label", equalTo(testFileName2));

        fileMetadatasCount = getVersionFilesResponseCategoryName.jsonPath().getList("data").size();
        assertEquals(2, fileMetadatasCount);

        // Test Access Status Restricted
        Response restrictFileResponse = UtilIT.restrictFile(String.valueOf(testFileId1), true, apiToken);
        restrictFileResponse.then().assertThat()
                .statusCode(OK.getStatusCode());

<<<<<<< HEAD
        Response getVersionFilesResponseRestricted = UtilIT.getVersionFiles(datasetId, DS_VERSION_LATEST, null, null, null, DatasetVersionFilesServiceBean.DataFileAccessStatus.Restricted.toString(), null, null, null, false, apiToken);
=======
        Response getVersionFilesResponseRestricted = UtilIT.getVersionFiles(datasetId, testDatasetVersion, null, null, null, DatasetVersionFilesServiceBean.DataFileAccessStatus.Restricted.toString(), null, null, null, null, apiToken);
>>>>>>> 64d6b70b

        getVersionFilesResponseRestricted.then().assertThat()
                .statusCode(OK.getStatusCode())
                .body("data[0].label", equalTo(testFileName1));

        fileMetadatasCount = getVersionFilesResponseRestricted.jsonPath().getList("data").size();
        assertEquals(1, fileMetadatasCount);

        // Test Access Status Embargoed
        UtilIT.setSetting(SettingsServiceBean.Key.MaxEmbargoDurationInMonths, "12");
        String activeEmbargoDate = LocalDate.now().plusMonths(6).format(DateTimeFormatter.ofPattern("yyyy-MM-dd"));

        // Create embargo for test file 1 (Embargoed and Restricted)
        Response createActiveFileEmbargoResponse = UtilIT.createFileEmbargo(datasetId, Integer.parseInt(testFileId1), activeEmbargoDate, apiToken);

        createActiveFileEmbargoResponse.then().assertThat()
                .statusCode(OK.getStatusCode());

        // Create embargo for test file 2 (Embargoed and Public)
        createActiveFileEmbargoResponse = UtilIT.createFileEmbargo(datasetId, Integer.parseInt(testFileId2), activeEmbargoDate, apiToken);

        createActiveFileEmbargoResponse.then().assertThat()
                .statusCode(OK.getStatusCode());

<<<<<<< HEAD
        Response getVersionFilesResponseEmbargoedThenPublic = UtilIT.getVersionFiles(datasetId, DS_VERSION_LATEST, null, null, null, DatasetVersionFilesServiceBean.DataFileAccessStatus.EmbargoedThenPublic.toString(), null, null, null, false, apiToken);
=======
        Response getVersionFilesResponseEmbargoedThenPublic = UtilIT.getVersionFiles(datasetId, testDatasetVersion, null, null, null, DatasetVersionFilesServiceBean.DataFileAccessStatus.EmbargoedThenPublic.toString(), null, null, null, null, apiToken);
>>>>>>> 64d6b70b

        getVersionFilesResponseEmbargoedThenPublic.then().assertThat()
                .statusCode(OK.getStatusCode())
                .body("data[0].label", equalTo(testFileName2));

        fileMetadatasCount = getVersionFilesResponseEmbargoedThenPublic.jsonPath().getList("data").size();
        assertEquals(1, fileMetadatasCount);

<<<<<<< HEAD
        Response getVersionFilesResponseEmbargoedThenRestricted = UtilIT.getVersionFiles(datasetId, DS_VERSION_LATEST, null, null, null, DatasetVersionFilesServiceBean.DataFileAccessStatus.EmbargoedThenRestricted.toString(), null, null, null, false, apiToken);
=======
        Response getVersionFilesResponseEmbargoedThenRestricted = UtilIT.getVersionFiles(datasetId, testDatasetVersion, null, null, null, DatasetVersionFilesServiceBean.DataFileAccessStatus.EmbargoedThenRestricted.toString(), null, null, null, null, apiToken);
>>>>>>> 64d6b70b

        getVersionFilesResponseEmbargoedThenRestricted.then().assertThat()
                .statusCode(OK.getStatusCode())
                .body("data[0].label", equalTo(testFileName1));

        fileMetadatasCount = getVersionFilesResponseEmbargoedThenRestricted.jsonPath().getList("data").size();
        assertEquals(1, fileMetadatasCount);

        // Test Access Status Public
<<<<<<< HEAD
        Response getVersionFilesResponsePublic = UtilIT.getVersionFiles(datasetId, DS_VERSION_LATEST, null, null, null, DatasetVersionFilesServiceBean.DataFileAccessStatus.Public.toString(), null, null, null, false, apiToken);
=======
        Response getVersionFilesResponsePublic = UtilIT.getVersionFiles(datasetId, testDatasetVersion, null, null, null, DatasetVersionFilesServiceBean.DataFileAccessStatus.Public.toString(), null, null, null, null, apiToken);
>>>>>>> 64d6b70b

        getVersionFilesResponsePublic.then().assertThat()
                .statusCode(OK.getStatusCode())
                .body("data[0].label", equalTo(testFileName3))
                .body("data[1].label", equalTo(testFileName4))
                .body("data[2].label", equalTo(testFileName5));

        fileMetadatasCount = getVersionFilesResponsePublic.jsonPath().getList("data").size();
        assertEquals(3, fileMetadatasCount);

        // Test Search Text
<<<<<<< HEAD
        Response getVersionFilesResponseSearchText = UtilIT.getVersionFiles(datasetId, DS_VERSION_LATEST, null, null, null, null, null, "test_1", null, false, apiToken);
=======
        Response getVersionFilesResponseSearchText = UtilIT.getVersionFiles(datasetId, testDatasetVersion, null, null, null, null, null, null, "test_1", null, apiToken);
>>>>>>> 64d6b70b

        getVersionFilesResponseSearchText.then().assertThat()
                .statusCode(OK.getStatusCode())
                .body("data[0].label", equalTo(testFileName1));

        fileMetadatasCount = getVersionFilesResponseSearchText.jsonPath().getList("data").size();
        assertEquals(1, fileMetadatasCount);

<<<<<<< HEAD
        // Test Deaccessioned
        Response publishDataverseResponse = UtilIT.publishDataverseViaNativeApi(dataverseAlias, apiToken);
        publishDataverseResponse.then().assertThat().statusCode(OK.getStatusCode());
        Response publishDatasetResponse = UtilIT.publishDatasetViaNativeApi(datasetId, "major", apiToken);
        publishDatasetResponse.then().assertThat().statusCode(OK.getStatusCode());

        Response deaccessionDatasetResponse = UtilIT.deaccessionDataset(datasetId, DS_VERSION_LATEST_PUBLISHED, "Test deaccession reason.", null, apiToken);
        deaccessionDatasetResponse.then().assertThat().statusCode(OK.getStatusCode());

        // includeDeaccessioned false
        Response getVersionFilesResponseNoDeaccessioned = UtilIT.getVersionFiles(datasetId, DS_VERSION_LATEST_PUBLISHED, null, null, null, null, null, null, null, false, apiToken);
        getVersionFilesResponseNoDeaccessioned.then().assertThat().statusCode(NOT_FOUND.getStatusCode());

        // includeDeaccessioned true
        Response getVersionFilesResponseDeaccessioned = UtilIT.getVersionFiles(datasetId, DS_VERSION_LATEST_PUBLISHED, null, null, null, null, null, null, null, true, apiToken);
        getVersionFilesResponseDeaccessioned.then().assertThat().statusCode(OK.getStatusCode());

        getVersionFilesResponseDeaccessioned.then().assertThat()
                .statusCode(OK.getStatusCode())
                .body("data[0].label", equalTo(testFileName1))
                .body("data[1].label", equalTo(testFileName2))
                .body("data[2].label", equalTo(testFileName3))
                .body("data[3].label", equalTo(testFileName4))
                .body("data[4].label", equalTo(testFileName5));
=======
        // Test Tabular Tag Name
        String pathToTabularTestFile = "src/test/resources/tab/test.tab";
        Response uploadTabularFileResponse = UtilIT.uploadFileViaNative(Integer.toString(datasetId), pathToTabularTestFile, Json.createObjectBuilder().build(), apiToken);
        uploadTabularFileResponse.then().assertThat().statusCode(OK.getStatusCode());

        String tabularFileId = uploadTabularFileResponse.getBody().jsonPath().getString("data.files[0].dataFile.id");

        // Ensure tabular file is ingested
        sleep(2000);

        String tabularTagName = "Survey";
        Response setFileTabularTagsResponse = UtilIT.setFileTabularTags(tabularFileId, apiToken, List.of(tabularTagName));
        setFileTabularTagsResponse.then().assertThat().statusCode(OK.getStatusCode());

        Response getVersionFilesResponseTabularTagName = UtilIT.getVersionFiles(datasetId, testDatasetVersion, null, null, null, null, null, tabularTagName, null, null, apiToken);

        getVersionFilesResponseTabularTagName.then().assertThat()
                .statusCode(OK.getStatusCode())
                .body("data[0].label", equalTo("test.tab"));

        fileMetadatasCount = getVersionFilesResponseTabularTagName.jsonPath().getList("data").size();
        assertEquals(1, fileMetadatasCount);
>>>>>>> 64d6b70b
    }

    @Test
    public void getVersionFileCounts() throws IOException {
        Response createUser = UtilIT.createRandomUser();
        createUser.then().assertThat().statusCode(OK.getStatusCode());
        String apiToken = UtilIT.getApiTokenFromResponse(createUser);

        Response createDataverseResponse = UtilIT.createRandomDataverse(apiToken);
        createDataverseResponse.then().assertThat().statusCode(CREATED.getStatusCode());
        String dataverseAlias = UtilIT.getAliasFromResponse(createDataverseResponse);

        Response createDatasetResponse = UtilIT.createRandomDatasetViaNativeApi(dataverseAlias, apiToken);
        createDatasetResponse.then().assertThat().statusCode(CREATED.getStatusCode());
        String datasetPersistentId = JsonPath.from(createDatasetResponse.body().asString()).getString("data.persistentId");
        int datasetId = JsonPath.from(createDatasetResponse.body().asString()).getInt("data.id");

        // Creating test files
        String testFileName1 = "test_1.txt";
        String testFileName2 = "test_2.txt";
        String testFileName3 = "test_3.png";

        UtilIT.createAndUploadTestFile(datasetPersistentId, testFileName1, new byte[50], apiToken);
        UtilIT.createAndUploadTestFile(datasetPersistentId, testFileName2, new byte[200], apiToken);
        UtilIT.createAndUploadTestFile(datasetPersistentId, testFileName3, new byte[100], apiToken);

        // Creating a categorized test file
        String pathToTestFile = "src/test/resources/images/coffeeshop.png";
        Response uploadResponse = UtilIT.uploadFileViaNative(Integer.toString(datasetId), pathToTestFile, Json.createObjectBuilder().build(), apiToken);
        uploadResponse.then().assertThat().statusCode(OK.getStatusCode());
        String dataFileId = uploadResponse.getBody().jsonPath().getString("data.files[0].dataFile.id");
        String testCategory = "testCategory";
        Response setFileCategoriesResponse = UtilIT.setFileCategories(dataFileId, apiToken, List.of(testCategory));
        setFileCategoriesResponse.then().assertThat().statusCode(OK.getStatusCode());

        // Setting embargo for file (Embargo and Public)
        UtilIT.setSetting(SettingsServiceBean.Key.MaxEmbargoDurationInMonths, "12");
        String activeEmbargoDate = LocalDate.now().plusMonths(6).format(DateTimeFormatter.ofPattern("yyyy-MM-dd"));
        Response createFileEmbargoResponse = UtilIT.createFileEmbargo(datasetId, Integer.parseInt(dataFileId), activeEmbargoDate, apiToken);
        createFileEmbargoResponse.then().assertThat().statusCode(OK.getStatusCode());

        // Getting the file counts and assert each count
        Response getVersionFileCountsResponse = UtilIT.getVersionFileCounts(datasetId, DS_VERSION_LATEST, false, apiToken);

        getVersionFileCountsResponse.then().assertThat().statusCode(OK.getStatusCode());

        JsonPath responseJsonPath = getVersionFileCountsResponse.jsonPath();
        LinkedHashMap<String, Integer> responseCountPerContentTypeMap = responseJsonPath.get("data.perContentType");
        LinkedHashMap<String, Integer> responseCountPerCategoryNameMap = responseJsonPath.get("data.perCategoryName");
        LinkedHashMap<String, Integer> responseCountPerAccessStatusMap = responseJsonPath.get("data.perAccessStatus");

        assertEquals(4, (Integer) responseJsonPath.get("data.total"));
        assertEquals(2, responseCountPerContentTypeMap.get("image/png"));
        assertEquals(2, responseCountPerContentTypeMap.get("text/plain"));
        assertEquals(1, responseCountPerCategoryNameMap.get(testCategory));
        assertEquals(3, responseCountPerAccessStatusMap.get(DatasetVersionFilesServiceBean.DataFileAccessStatus.Public.toString()));
        assertEquals(1, responseCountPerAccessStatusMap.get(DatasetVersionFilesServiceBean.DataFileAccessStatus.EmbargoedThenPublic.toString()));

        // Test Deaccessioned
        Response publishDataverseResponse = UtilIT.publishDataverseViaNativeApi(dataverseAlias, apiToken);
        publishDataverseResponse.then().assertThat().statusCode(OK.getStatusCode());
        Response publishDatasetResponse = UtilIT.publishDatasetViaNativeApi(datasetId, "major", apiToken);
        publishDatasetResponse.then().assertThat().statusCode(OK.getStatusCode());

        Response deaccessionDatasetResponse = UtilIT.deaccessionDataset(datasetId, DS_VERSION_LATEST_PUBLISHED, "Test deaccession reason.", null, apiToken);
        deaccessionDatasetResponse.then().assertThat().statusCode(OK.getStatusCode());

        // includeDeaccessioned false
        Response getVersionFileCountsResponseNoDeaccessioned = UtilIT.getVersionFileCounts(datasetId, DS_VERSION_LATEST_PUBLISHED, false, apiToken);
        getVersionFileCountsResponseNoDeaccessioned.then().assertThat().statusCode(NOT_FOUND.getStatusCode());

        // includeDeaccessioned true
        Response getVersionFileCountsResponseDeaccessioned = UtilIT.getVersionFileCounts(datasetId, DS_VERSION_LATEST_PUBLISHED, true, apiToken);
        getVersionFileCountsResponseDeaccessioned.then().assertThat().statusCode(OK.getStatusCode());

        responseJsonPath = getVersionFileCountsResponseDeaccessioned.jsonPath();
        assertEquals(4, (Integer) responseJsonPath.get("data.total"));
    }

    @Test
    public void deaccessionDataset() {
        Response createUser = UtilIT.createRandomUser();
        createUser.then().assertThat().statusCode(OK.getStatusCode());
        String apiToken = UtilIT.getApiTokenFromResponse(createUser);

        Response createDataverseResponse = UtilIT.createRandomDataverse(apiToken);
        createDataverseResponse.then().assertThat().statusCode(CREATED.getStatusCode());
        String dataverseAlias = UtilIT.getAliasFromResponse(createDataverseResponse);

        Response createDatasetResponse = UtilIT.createRandomDatasetViaNativeApi(dataverseAlias, apiToken);
        createDatasetResponse.then().assertThat().statusCode(CREATED.getStatusCode());
        int datasetId = JsonPath.from(createDatasetResponse.body().asString()).getInt("data.id");

        String testDeaccessionReason = "Test deaccession reason.";
        String testDeaccessionForwardURL = "http://demo.dataverse.org";

        // Test that draft and latest version constants are not allowed and a bad request error is received
        String expectedInvalidVersionIdentifierError = BundleUtil.getStringFromBundle("datasets.api.deaccessionDataset.invalid.version.identifier.error", List.of(DS_VERSION_LATEST_PUBLISHED));

        Response deaccessionDatasetResponse = UtilIT.deaccessionDataset(datasetId, DS_VERSION_DRAFT, testDeaccessionReason, testDeaccessionForwardURL, apiToken);
        deaccessionDatasetResponse.then().assertThat().statusCode(BAD_REQUEST.getStatusCode())
                .body("message", equalTo(expectedInvalidVersionIdentifierError));

        deaccessionDatasetResponse = UtilIT.deaccessionDataset(datasetId, DS_VERSION_LATEST, testDeaccessionReason, testDeaccessionForwardURL, apiToken);
        deaccessionDatasetResponse.then().assertThat().statusCode(BAD_REQUEST.getStatusCode())
                .body("message", equalTo(expectedInvalidVersionIdentifierError));

        // Test that a not found error occurs when there is no published version available
        deaccessionDatasetResponse = UtilIT.deaccessionDataset(datasetId, DS_VERSION_LATEST_PUBLISHED, testDeaccessionReason, testDeaccessionForwardURL, apiToken);
        deaccessionDatasetResponse.then().assertThat().statusCode(NOT_FOUND.getStatusCode());

        // Publish test dataset
        Response publishDataverseResponse = UtilIT.publishDataverseViaNativeApi(dataverseAlias, apiToken);
        publishDataverseResponse.then().assertThat().statusCode(OK.getStatusCode());
        Response publishDatasetResponse = UtilIT.publishDatasetViaNativeApi(datasetId, "major", apiToken);
        publishDatasetResponse.then().assertThat().statusCode(OK.getStatusCode());

        // Test that a bad request error is received when the forward URL exceeds ARCHIVE_NOTE_MAX_LENGTH
        String testInvalidDeaccessionForwardURL = RandomStringUtils.randomAlphabetic(ARCHIVE_NOTE_MAX_LENGTH + 1);

        deaccessionDatasetResponse = UtilIT.deaccessionDataset(datasetId, DS_VERSION_LATEST_PUBLISHED, testDeaccessionReason, testInvalidDeaccessionForwardURL, apiToken);
        deaccessionDatasetResponse.then().assertThat().statusCode(BAD_REQUEST.getStatusCode())
                .body("message", containsString(testInvalidDeaccessionForwardURL));

        // Test that the dataset is successfully deaccessioned when published and valid deaccession params are sent
        deaccessionDatasetResponse = UtilIT.deaccessionDataset(datasetId, DS_VERSION_LATEST_PUBLISHED, testDeaccessionReason, testDeaccessionForwardURL, apiToken);
        deaccessionDatasetResponse.then().assertThat().statusCode(OK.getStatusCode());

        // Test that a not found error occurs when the only published version has already been deaccessioned
        deaccessionDatasetResponse = UtilIT.deaccessionDataset(datasetId, DS_VERSION_LATEST_PUBLISHED, testDeaccessionReason, testDeaccessionForwardURL, apiToken);
        deaccessionDatasetResponse.then().assertThat().statusCode(NOT_FOUND.getStatusCode());

        // Test that a dataset can be deaccessioned without forward URL
        createDatasetResponse = UtilIT.createRandomDatasetViaNativeApi(dataverseAlias, apiToken);
        createDatasetResponse.then().assertThat().statusCode(CREATED.getStatusCode());
        datasetId = JsonPath.from(createDatasetResponse.body().asString()).getInt("data.id");

        publishDatasetResponse = UtilIT.publishDatasetViaNativeApi(datasetId, "major", apiToken);
        publishDatasetResponse.then().assertThat().statusCode(OK.getStatusCode());

        deaccessionDatasetResponse = UtilIT.deaccessionDataset(datasetId, DS_VERSION_LATEST_PUBLISHED, testDeaccessionReason, null, apiToken);
        deaccessionDatasetResponse.then().assertThat().statusCode(OK.getStatusCode());
    }

    @Test
    public void getDownloadSize() throws IOException, InterruptedException {
        Response createUser = UtilIT.createRandomUser();
        createUser.then().assertThat().statusCode(OK.getStatusCode());
        String apiToken = UtilIT.getApiTokenFromResponse(createUser);

        Response createDataverseResponse = UtilIT.createRandomDataverse(apiToken);
        createDataverseResponse.then().assertThat().statusCode(CREATED.getStatusCode());
        String dataverseAlias = UtilIT.getAliasFromResponse(createDataverseResponse);

        Response createDatasetResponse = UtilIT.createRandomDatasetViaNativeApi(dataverseAlias, apiToken);
        createDatasetResponse.then().assertThat().statusCode(CREATED.getStatusCode());
        String datasetPersistentId = JsonPath.from(createDatasetResponse.body().asString()).getString("data.persistentId");
        int datasetId = JsonPath.from(createDatasetResponse.body().asString()).getInt("data.id");

        // Creating test text files
        String testFileName1 = "test_1.txt";
        String testFileName2 = "test_2.txt";

        int testFileSize1 = 50;
        int testFileSize2 = 200;

        UtilIT.createAndUploadTestFile(datasetPersistentId, testFileName1, new byte[testFileSize1], apiToken);
        UtilIT.createAndUploadTestFile(datasetPersistentId, testFileName2, new byte[testFileSize2], apiToken);

        int expectedTextFilesStorageSize = testFileSize1 + testFileSize2;

        // Get the total size when there are no tabular files
        Response getDownloadSizeResponse = UtilIT.getDownloadSize(datasetId, DS_VERSION_LATEST, DatasetVersionFilesServiceBean.FileDownloadSizeMode.All.toString(), apiToken);
        getDownloadSizeResponse.then().assertThat().statusCode(OK.getStatusCode())
                .body("data.storageSize", equalTo(expectedTextFilesStorageSize));

        // Upload test tabular file
        String pathToTabularTestFile = "src/test/resources/tab/test.tab";
        Response uploadTabularFileResponse = UtilIT.uploadFileViaNative(Integer.toString(datasetId), pathToTabularTestFile, Json.createObjectBuilder().build(), apiToken);
        uploadTabularFileResponse.then().assertThat().statusCode(OK.getStatusCode());

        int tabularOriginalSize = 157;

        // Ensure tabular file is ingested
        Thread.sleep(2000);

        // Get the total size ignoring the original tabular file sizes
        getDownloadSizeResponse = UtilIT.getDownloadSize(datasetId, DS_VERSION_LATEST, DatasetVersionFilesServiceBean.FileDownloadSizeMode.Archival.toString(), apiToken);
        getDownloadSizeResponse.then().assertThat().statusCode(OK.getStatusCode());

        int actualSizeIgnoringOriginalTabularSizes = Integer.parseInt(getDownloadSizeResponse.getBody().jsonPath().getString("data.storageSize"));

        // Assert that the size has been incremented with the last uploaded file
        assertTrue(actualSizeIgnoringOriginalTabularSizes > expectedTextFilesStorageSize);

        // Get the total size including only original sizes and ignoring archival sizes for tabular files
        int expectedSizeIncludingOnlyOriginalForTabular = tabularOriginalSize + expectedTextFilesStorageSize;

        getDownloadSizeResponse = UtilIT.getDownloadSize(datasetId, DS_VERSION_LATEST, DatasetVersionFilesServiceBean.FileDownloadSizeMode.Original.toString(), apiToken);
        getDownloadSizeResponse.then().assertThat().statusCode(OK.getStatusCode())
                .body("data.storageSize", equalTo(expectedSizeIncludingOnlyOriginalForTabular));

        // Get the total size including both the original and archival tabular file sizes
        int tabularArchivalSize = actualSizeIgnoringOriginalTabularSizes - expectedTextFilesStorageSize;
        int expectedSizeIncludingAllSizes = tabularArchivalSize + tabularOriginalSize + expectedTextFilesStorageSize;

        getDownloadSizeResponse = UtilIT.getDownloadSize(datasetId, DS_VERSION_LATEST, DatasetVersionFilesServiceBean.FileDownloadSizeMode.All.toString(), apiToken);
        getDownloadSizeResponse.then().assertThat().statusCode(OK.getStatusCode())
                .body("data.storageSize", equalTo(expectedSizeIncludingAllSizes));

        // Get the total size sending invalid file download size mode
        String invalidMode = "invalidMode";
        getDownloadSizeResponse = UtilIT.getDownloadSize(datasetId, DS_VERSION_LATEST, invalidMode, apiToken);
        getDownloadSizeResponse.then().assertThat().statusCode(BAD_REQUEST.getStatusCode())
                .body("message", equalTo("Invalid mode: " + invalidMode));

        // Upload second test tabular file (same source as before)
        uploadTabularFileResponse = UtilIT.uploadFileViaNative(Integer.toString(datasetId), pathToTabularTestFile, Json.createObjectBuilder().build(), apiToken);
        uploadTabularFileResponse.then().assertThat().statusCode(OK.getStatusCode());

        // Ensure tabular file is ingested
        Thread.sleep(2000);

        // Get the total size including only original sizes and ignoring archival sizes for tabular files
        expectedSizeIncludingOnlyOriginalForTabular = tabularOriginalSize + expectedSizeIncludingOnlyOriginalForTabular;

        getDownloadSizeResponse = UtilIT.getDownloadSize(datasetId, DS_VERSION_LATEST, DatasetVersionFilesServiceBean.FileDownloadSizeMode.Original.toString(), apiToken);
        getDownloadSizeResponse.then().assertThat().statusCode(OK.getStatusCode())
                .body("data.storageSize", equalTo(expectedSizeIncludingOnlyOriginalForTabular));

        // Get the total size including both the original and archival tabular file sizes
        expectedSizeIncludingAllSizes = tabularArchivalSize + tabularOriginalSize + expectedSizeIncludingAllSizes;

        getDownloadSizeResponse = UtilIT.getDownloadSize(datasetId, DS_VERSION_LATEST, DatasetVersionFilesServiceBean.FileDownloadSizeMode.All.toString(), apiToken);
        getDownloadSizeResponse.then().assertThat().statusCode(OK.getStatusCode())
                .body("data.storageSize", equalTo(expectedSizeIncludingAllSizes));
    }
}<|MERGE_RESOLUTION|>--- conflicted
+++ resolved
@@ -3297,15 +3297,13 @@
         UtilIT.createAndUploadTestFile(datasetPersistentId, testFileName5, new byte[300], apiToken);
         UtilIT.createAndUploadTestFile(datasetPersistentId, testFileName4, new byte[400], apiToken);
 
+        String testDatasetVersion = ":latest";
+
         // Test pagination and NameAZ order criteria (the default criteria)
         int testPageSize = 2;
 
         // Test page 1
-<<<<<<< HEAD
-        Response getVersionFilesResponsePaginated = UtilIT.getVersionFiles(datasetId, DS_VERSION_LATEST, testPageSize, null, null, null, null, null, null, false, apiToken);
-=======
-        Response getVersionFilesResponsePaginated = UtilIT.getVersionFiles(datasetId, testDatasetVersion, testPageSize, null, null, null, null, null, null, null, apiToken);
->>>>>>> 64d6b70b
+        Response getVersionFilesResponsePaginated = UtilIT.getVersionFiles(datasetId, DS_VERSION_LATEST, testPageSize, null, null, null, null, null, null, null, false, apiToken);
 
         getVersionFilesResponsePaginated.then().assertThat()
                 .statusCode(OK.getStatusCode())
@@ -3319,11 +3317,7 @@
         String testFileId2 = JsonPath.from(getVersionFilesResponsePaginated.body().asString()).getString("data[1].dataFile.id");
 
         // Test page 2
-<<<<<<< HEAD
-        getVersionFilesResponsePaginated = UtilIT.getVersionFiles(datasetId, DS_VERSION_LATEST, testPageSize, testPageSize, null, null, null, null, null, false, apiToken);
-=======
-        getVersionFilesResponsePaginated = UtilIT.getVersionFiles(datasetId, testDatasetVersion, testPageSize, testPageSize, null, null, null, null, null, null, apiToken);
->>>>>>> 64d6b70b
+        getVersionFilesResponsePaginated = UtilIT.getVersionFiles(datasetId, DS_VERSION_LATEST, testPageSize, testPageSize, null, null, null, null, null, null, false, apiToken);
 
         getVersionFilesResponsePaginated.then().assertThat()
                 .statusCode(OK.getStatusCode())
@@ -3334,11 +3328,7 @@
         assertEquals(testPageSize, fileMetadatasCount);
 
         // Test page 3 (last)
-<<<<<<< HEAD
-        getVersionFilesResponsePaginated = UtilIT.getVersionFiles(datasetId, DS_VERSION_LATEST, testPageSize, testPageSize * 2, null, null, null, null, null, false, apiToken);
-=======
-        getVersionFilesResponsePaginated = UtilIT.getVersionFiles(datasetId, testDatasetVersion, testPageSize, testPageSize * 2, null, null, null, null, null, null, apiToken);
->>>>>>> 64d6b70b
+        getVersionFilesResponsePaginated = UtilIT.getVersionFiles(datasetId, DS_VERSION_LATEST, testPageSize, testPageSize * 2, null, null, null, null, null, null, false, apiToken);
 
         getVersionFilesResponsePaginated.then().assertThat()
                 .statusCode(OK.getStatusCode())
@@ -3348,11 +3338,7 @@
         assertEquals(1, fileMetadatasCount);
 
         // Test NameZA order criteria
-<<<<<<< HEAD
-        Response getVersionFilesResponseNameZACriteria = UtilIT.getVersionFiles(datasetId, DS_VERSION_LATEST, null, null, null, null, null, null, DatasetVersionFilesServiceBean.FileMetadatasOrderCriteria.NameZA.toString(), false, apiToken);
-=======
-        Response getVersionFilesResponseNameZACriteria = UtilIT.getVersionFiles(datasetId, testDatasetVersion, null, null, null, null, null, null, null, DatasetVersionFilesServiceBean.FileMetadatasOrderCriteria.NameZA.toString(), apiToken);
->>>>>>> 64d6b70b
+        Response getVersionFilesResponseNameZACriteria = UtilIT.getVersionFiles(datasetId, DS_VERSION_LATEST, null, null, null, null, null, null, null, DatasetVersionFilesServiceBean.FileMetadatasOrderCriteria.NameZA.toString(), false, apiToken);
 
         getVersionFilesResponseNameZACriteria.then().assertThat()
                 .statusCode(OK.getStatusCode())
@@ -3363,11 +3349,7 @@
                 .body("data[4].label", equalTo(testFileName1));
 
         // Test Newest order criteria
-<<<<<<< HEAD
-        Response getVersionFilesResponseNewestCriteria = UtilIT.getVersionFiles(datasetId, DS_VERSION_LATEST, null, null, null, null, null, null, DatasetVersionFilesServiceBean.FileMetadatasOrderCriteria.Newest.toString(), false, apiToken);
-=======
-        Response getVersionFilesResponseNewestCriteria = UtilIT.getVersionFiles(datasetId, testDatasetVersion, null, null, null, null, null, null, null, DatasetVersionFilesServiceBean.FileMetadatasOrderCriteria.Newest.toString(), apiToken);
->>>>>>> 64d6b70b
+        Response getVersionFilesResponseNewestCriteria = UtilIT.getVersionFiles(datasetId, DS_VERSION_LATEST, null, null, null, null, null, null, null, DatasetVersionFilesServiceBean.FileMetadatasOrderCriteria.Newest.toString(), false, apiToken);
 
         getVersionFilesResponseNewestCriteria.then().assertThat()
                 .statusCode(OK.getStatusCode())
@@ -3378,11 +3360,7 @@
                 .body("data[4].label", equalTo(testFileName1));
 
         // Test Oldest order criteria
-<<<<<<< HEAD
-        Response getVersionFilesResponseOldestCriteria = UtilIT.getVersionFiles(datasetId, DS_VERSION_LATEST, null, null, null, null, null, null, DatasetVersionFilesServiceBean.FileMetadatasOrderCriteria.Oldest.toString(), false, apiToken);
-=======
-        Response getVersionFilesResponseOldestCriteria = UtilIT.getVersionFiles(datasetId, testDatasetVersion, null, null, null, null, null, null, null, DatasetVersionFilesServiceBean.FileMetadatasOrderCriteria.Oldest.toString(), apiToken);
->>>>>>> 64d6b70b
+        Response getVersionFilesResponseOldestCriteria = UtilIT.getVersionFiles(datasetId, DS_VERSION_LATEST, null, null, null, null, null, null, null, DatasetVersionFilesServiceBean.FileMetadatasOrderCriteria.Oldest.toString(), false, apiToken);
 
         getVersionFilesResponseOldestCriteria.then().assertThat()
                 .statusCode(OK.getStatusCode())
@@ -3393,11 +3371,7 @@
                 .body("data[4].label", equalTo(testFileName4));
 
         // Test Size order criteria
-<<<<<<< HEAD
-        Response getVersionFilesResponseSizeCriteria = UtilIT.getVersionFiles(datasetId, DS_VERSION_LATEST, null, null, null, null, null, null, DatasetVersionFilesServiceBean.FileMetadatasOrderCriteria.Size.toString(), false, apiToken);
-=======
-        Response getVersionFilesResponseSizeCriteria = UtilIT.getVersionFiles(datasetId, testDatasetVersion, null, null, null, null, null, null, null, DatasetVersionFilesServiceBean.FileMetadatasOrderCriteria.Size.toString(), apiToken);
->>>>>>> 64d6b70b
+        Response getVersionFilesResponseSizeCriteria = UtilIT.getVersionFiles(datasetId, DS_VERSION_LATEST, null, null, null, null, null, null, null, DatasetVersionFilesServiceBean.FileMetadatasOrderCriteria.Size.toString(), false, apiToken);
 
         getVersionFilesResponseSizeCriteria.then().assertThat()
                 .statusCode(OK.getStatusCode())
@@ -3408,11 +3382,7 @@
                 .body("data[4].label", equalTo(testFileName4));
 
         // Test Type order criteria
-<<<<<<< HEAD
-        Response getVersionFilesResponseTypeCriteria = UtilIT.getVersionFiles(datasetId, DS_VERSION_LATEST, null, null, null, null, null, null, DatasetVersionFilesServiceBean.FileMetadatasOrderCriteria.Type.toString(), false, apiToken);
-=======
-        Response getVersionFilesResponseTypeCriteria = UtilIT.getVersionFiles(datasetId, testDatasetVersion, null, null, null, null, null, null, null, DatasetVersionFilesServiceBean.FileMetadatasOrderCriteria.Type.toString(), apiToken);
->>>>>>> 64d6b70b
+        Response getVersionFilesResponseTypeCriteria = UtilIT.getVersionFiles(datasetId, DS_VERSION_LATEST, null, null, null, null, null, null, null, DatasetVersionFilesServiceBean.FileMetadatasOrderCriteria.Type.toString(), false, apiToken);
 
         getVersionFilesResponseTypeCriteria.then().assertThat()
                 .statusCode(OK.getStatusCode())
@@ -3424,21 +3394,13 @@
 
         // Test invalid order criteria
         String invalidOrderCriteria = "invalidOrderCriteria";
-<<<<<<< HEAD
-        Response getVersionFilesResponseInvalidOrderCriteria = UtilIT.getVersionFiles(datasetId, DS_VERSION_LATEST, null, null, null, null, null, null, invalidOrderCriteria, false, apiToken);
-=======
-        Response getVersionFilesResponseInvalidOrderCriteria = UtilIT.getVersionFiles(datasetId, testDatasetVersion, null, null, null, null, null, null, null, invalidOrderCriteria, apiToken);
->>>>>>> 64d6b70b
+        Response getVersionFilesResponseInvalidOrderCriteria = UtilIT.getVersionFiles(datasetId, DS_VERSION_LATEST, null, null, null, null, null, null, null, invalidOrderCriteria, false, apiToken);
         getVersionFilesResponseInvalidOrderCriteria.then().assertThat()
                 .statusCode(BAD_REQUEST.getStatusCode())
                 .body("message", equalTo("Invalid order criteria: " + invalidOrderCriteria));
 
         // Test Content Type
-<<<<<<< HEAD
-        Response getVersionFilesResponseContentType = UtilIT.getVersionFiles(datasetId, DS_VERSION_LATEST, null, null, "image/png", null, null, null, null, false, apiToken);
-=======
-        Response getVersionFilesResponseContentType = UtilIT.getVersionFiles(datasetId, testDatasetVersion, null, null, "image/png", null, null, null, null, null, apiToken);
->>>>>>> 64d6b70b
+        Response getVersionFilesResponseContentType = UtilIT.getVersionFiles(datasetId, DS_VERSION_LATEST, null, null, "image/png", null, null, null, null, null, false, apiToken);
 
         getVersionFilesResponseContentType.then().assertThat()
                 .statusCode(OK.getStatusCode())
@@ -3454,11 +3416,7 @@
         setFileCategoriesResponse = UtilIT.setFileCategories(testFileId2, apiToken, List.of(testCategory));
         setFileCategoriesResponse.then().assertThat().statusCode(OK.getStatusCode());
 
-<<<<<<< HEAD
-        Response getVersionFilesResponseCategoryName = UtilIT.getVersionFiles(datasetId, DS_VERSION_LATEST, null, null, null, null, testCategory, null, null, false, apiToken);
-=======
-        Response getVersionFilesResponseCategoryName = UtilIT.getVersionFiles(datasetId, testDatasetVersion, null, null, null, null, testCategory, null, null, null, apiToken);
->>>>>>> 64d6b70b
+        Response getVersionFilesResponseCategoryName = UtilIT.getVersionFiles(datasetId, DS_VERSION_LATEST, null, null, null, null, testCategory, null, null, null, false, apiToken);
 
         getVersionFilesResponseCategoryName.then().assertThat()
                 .statusCode(OK.getStatusCode())
@@ -3473,11 +3431,7 @@
         restrictFileResponse.then().assertThat()
                 .statusCode(OK.getStatusCode());
 
-<<<<<<< HEAD
-        Response getVersionFilesResponseRestricted = UtilIT.getVersionFiles(datasetId, DS_VERSION_LATEST, null, null, null, DatasetVersionFilesServiceBean.DataFileAccessStatus.Restricted.toString(), null, null, null, false, apiToken);
-=======
-        Response getVersionFilesResponseRestricted = UtilIT.getVersionFiles(datasetId, testDatasetVersion, null, null, null, DatasetVersionFilesServiceBean.DataFileAccessStatus.Restricted.toString(), null, null, null, null, apiToken);
->>>>>>> 64d6b70b
+        Response getVersionFilesResponseRestricted = UtilIT.getVersionFiles(datasetId, DS_VERSION_LATEST, null, null, null, DatasetVersionFilesServiceBean.DataFileAccessStatus.Restricted.toString(), null, null, null, null, false, apiToken);
 
         getVersionFilesResponseRestricted.then().assertThat()
                 .statusCode(OK.getStatusCode())
@@ -3502,11 +3456,7 @@
         createActiveFileEmbargoResponse.then().assertThat()
                 .statusCode(OK.getStatusCode());
 
-<<<<<<< HEAD
-        Response getVersionFilesResponseEmbargoedThenPublic = UtilIT.getVersionFiles(datasetId, DS_VERSION_LATEST, null, null, null, DatasetVersionFilesServiceBean.DataFileAccessStatus.EmbargoedThenPublic.toString(), null, null, null, false, apiToken);
-=======
-        Response getVersionFilesResponseEmbargoedThenPublic = UtilIT.getVersionFiles(datasetId, testDatasetVersion, null, null, null, DatasetVersionFilesServiceBean.DataFileAccessStatus.EmbargoedThenPublic.toString(), null, null, null, null, apiToken);
->>>>>>> 64d6b70b
+        Response getVersionFilesResponseEmbargoedThenPublic = UtilIT.getVersionFiles(datasetId, DS_VERSION_LATEST, null, null, null, DatasetVersionFilesServiceBean.DataFileAccessStatus.EmbargoedThenPublic.toString(), null, null, null, null, false, apiToken);
 
         getVersionFilesResponseEmbargoedThenPublic.then().assertThat()
                 .statusCode(OK.getStatusCode())
@@ -3515,11 +3465,7 @@
         fileMetadatasCount = getVersionFilesResponseEmbargoedThenPublic.jsonPath().getList("data").size();
         assertEquals(1, fileMetadatasCount);
 
-<<<<<<< HEAD
-        Response getVersionFilesResponseEmbargoedThenRestricted = UtilIT.getVersionFiles(datasetId, DS_VERSION_LATEST, null, null, null, DatasetVersionFilesServiceBean.DataFileAccessStatus.EmbargoedThenRestricted.toString(), null, null, null, false, apiToken);
-=======
-        Response getVersionFilesResponseEmbargoedThenRestricted = UtilIT.getVersionFiles(datasetId, testDatasetVersion, null, null, null, DatasetVersionFilesServiceBean.DataFileAccessStatus.EmbargoedThenRestricted.toString(), null, null, null, null, apiToken);
->>>>>>> 64d6b70b
+        Response getVersionFilesResponseEmbargoedThenRestricted = UtilIT.getVersionFiles(datasetId, DS_VERSION_LATEST, null, null, null, DatasetVersionFilesServiceBean.DataFileAccessStatus.EmbargoedThenRestricted.toString(), null, null, null, null, false, apiToken);
 
         getVersionFilesResponseEmbargoedThenRestricted.then().assertThat()
                 .statusCode(OK.getStatusCode())
@@ -3529,11 +3475,7 @@
         assertEquals(1, fileMetadatasCount);
 
         // Test Access Status Public
-<<<<<<< HEAD
-        Response getVersionFilesResponsePublic = UtilIT.getVersionFiles(datasetId, DS_VERSION_LATEST, null, null, null, DatasetVersionFilesServiceBean.DataFileAccessStatus.Public.toString(), null, null, null, false, apiToken);
-=======
-        Response getVersionFilesResponsePublic = UtilIT.getVersionFiles(datasetId, testDatasetVersion, null, null, null, DatasetVersionFilesServiceBean.DataFileAccessStatus.Public.toString(), null, null, null, null, apiToken);
->>>>>>> 64d6b70b
+        Response getVersionFilesResponsePublic = UtilIT.getVersionFiles(datasetId, DS_VERSION_LATEST, null, null, null, DatasetVersionFilesServiceBean.DataFileAccessStatus.Public.toString(), null, null, null, null, false, apiToken);
 
         getVersionFilesResponsePublic.then().assertThat()
                 .statusCode(OK.getStatusCode())
@@ -3545,11 +3487,7 @@
         assertEquals(3, fileMetadatasCount);
 
         // Test Search Text
-<<<<<<< HEAD
-        Response getVersionFilesResponseSearchText = UtilIT.getVersionFiles(datasetId, DS_VERSION_LATEST, null, null, null, null, null, "test_1", null, false, apiToken);
-=======
-        Response getVersionFilesResponseSearchText = UtilIT.getVersionFiles(datasetId, testDatasetVersion, null, null, null, null, null, null, "test_1", null, apiToken);
->>>>>>> 64d6b70b
+        Response getVersionFilesResponseSearchText = UtilIT.getVersionFiles(datasetId, DS_VERSION_LATEST, null, null, null, null, null, null, "test_1", null, false, apiToken);
 
         getVersionFilesResponseSearchText.then().assertThat()
                 .statusCode(OK.getStatusCode())
@@ -3558,7 +3496,6 @@
         fileMetadatasCount = getVersionFilesResponseSearchText.jsonPath().getList("data").size();
         assertEquals(1, fileMetadatasCount);
 
-<<<<<<< HEAD
         // Test Deaccessioned
         Response publishDataverseResponse = UtilIT.publishDataverseViaNativeApi(dataverseAlias, apiToken);
         publishDataverseResponse.then().assertThat().statusCode(OK.getStatusCode());
@@ -3569,11 +3506,11 @@
         deaccessionDatasetResponse.then().assertThat().statusCode(OK.getStatusCode());
 
         // includeDeaccessioned false
-        Response getVersionFilesResponseNoDeaccessioned = UtilIT.getVersionFiles(datasetId, DS_VERSION_LATEST_PUBLISHED, null, null, null, null, null, null, null, false, apiToken);
+        Response getVersionFilesResponseNoDeaccessioned = UtilIT.getVersionFiles(datasetId, DS_VERSION_LATEST_PUBLISHED, null, null, null, null, null, null, null, null, false, apiToken);
         getVersionFilesResponseNoDeaccessioned.then().assertThat().statusCode(NOT_FOUND.getStatusCode());
 
         // includeDeaccessioned true
-        Response getVersionFilesResponseDeaccessioned = UtilIT.getVersionFiles(datasetId, DS_VERSION_LATEST_PUBLISHED, null, null, null, null, null, null, null, true, apiToken);
+        Response getVersionFilesResponseDeaccessioned = UtilIT.getVersionFiles(datasetId, DS_VERSION_LATEST_PUBLISHED, null, null, null, null, null, null, null, null, true, apiToken);
         getVersionFilesResponseDeaccessioned.then().assertThat().statusCode(OK.getStatusCode());
 
         getVersionFilesResponseDeaccessioned.then().assertThat()
@@ -3583,7 +3520,7 @@
                 .body("data[2].label", equalTo(testFileName3))
                 .body("data[3].label", equalTo(testFileName4))
                 .body("data[4].label", equalTo(testFileName5));
-=======
+
         // Test Tabular Tag Name
         String pathToTabularTestFile = "src/test/resources/tab/test.tab";
         Response uploadTabularFileResponse = UtilIT.uploadFileViaNative(Integer.toString(datasetId), pathToTabularTestFile, Json.createObjectBuilder().build(), apiToken);
@@ -3598,7 +3535,7 @@
         Response setFileTabularTagsResponse = UtilIT.setFileTabularTags(tabularFileId, apiToken, List.of(tabularTagName));
         setFileTabularTagsResponse.then().assertThat().statusCode(OK.getStatusCode());
 
-        Response getVersionFilesResponseTabularTagName = UtilIT.getVersionFiles(datasetId, testDatasetVersion, null, null, null, null, null, tabularTagName, null, null, apiToken);
+        Response getVersionFilesResponseTabularTagName = UtilIT.getVersionFiles(datasetId, testDatasetVersion, null, null, null, null, null, tabularTagName, null, null, false, apiToken);
 
         getVersionFilesResponseTabularTagName.then().assertThat()
                 .statusCode(OK.getStatusCode())
@@ -3606,7 +3543,6 @@
 
         fileMetadatasCount = getVersionFilesResponseTabularTagName.jsonPath().getList("data").size();
         assertEquals(1, fileMetadatasCount);
->>>>>>> 64d6b70b
     }
 
     @Test
