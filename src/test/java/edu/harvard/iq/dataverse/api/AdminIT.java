package edu.harvard.iq.dataverse.api;

import com.jayway.restassured.RestAssured;
import com.jayway.restassured.path.json.JsonPath;
import com.jayway.restassured.response.Response;
import edu.harvard.iq.dataverse.DataFile;
import edu.harvard.iq.dataverse.authorization.providers.builtin.BuiltinAuthenticationProvider;
import edu.harvard.iq.dataverse.authorization.providers.oauth2.impl.GitHubOAuth2AP;
import edu.harvard.iq.dataverse.authorization.providers.oauth2.impl.OrcidOAuth2AP;
import edu.harvard.iq.dataverse.settings.SettingsServiceBean;

import java.io.IOException;
import java.nio.file.Files;
import java.nio.file.Paths;
import java.util.ArrayList;
import java.util.HashMap;
import java.util.List;
import static javax.ws.rs.core.Response.Status.FORBIDDEN;
import static javax.ws.rs.core.Response.Status.BAD_REQUEST;
import org.junit.Test;
import org.junit.BeforeClass;

import java.util.Map;
import java.util.UUID;
import java.util.logging.Logger;

import static javax.ws.rs.core.Response.Status.CREATED;
import static javax.ws.rs.core.Response.Status.INTERNAL_SERVER_ERROR;
import static javax.ws.rs.core.Response.Status.OK;
import static javax.ws.rs.core.Response.Status.UNAUTHORIZED;
import static junit.framework.Assert.assertEquals;
import static org.hamcrest.CoreMatchers.equalTo;
import static org.hamcrest.CoreMatchers.notNullValue;
import static org.junit.Assert.assertTrue;
import org.junit.Ignore;

public class AdminIT {

    private static final Logger logger = Logger.getLogger(AdminIT.class.getCanonicalName());

    @BeforeClass
    public static void setUp() {
        RestAssured.baseURI = UtilIT.getRestAssuredBaseUri();
    }

    @Test
    public void testListAuthenticatedUsers() throws Exception {
        Response anon = UtilIT.listAuthenticatedUsers("");
        anon.prettyPrint();
        anon.then().assertThat().statusCode(FORBIDDEN.getStatusCode());

        Response createNonSuperuser = UtilIT.createRandomUser();
        
        String nonSuperuserUsername = UtilIT.getUsernameFromResponse(createNonSuperuser);
        String nonSuperuserApiToken = UtilIT.getApiTokenFromResponse(createNonSuperuser);

        Response nonSuperuser = UtilIT.listAuthenticatedUsers(nonSuperuserApiToken);
        nonSuperuser.prettyPrint();
        nonSuperuser.then().assertThat().statusCode(FORBIDDEN.getStatusCode());
        
        Response createSuperuser = UtilIT.createRandomUser();
        String superuserUsername = UtilIT.getUsernameFromResponse(createSuperuser);
        String superuserApiToken = UtilIT.getApiTokenFromResponse(createSuperuser);
        Response toggleSuperuser = UtilIT.makeSuperUser(superuserUsername);
        toggleSuperuser.then().assertThat()
                .statusCode(OK.getStatusCode());

        Response superuser = UtilIT.listAuthenticatedUsers(superuserApiToken);
        superuser.prettyPrint();
        superuser.then().assertThat().statusCode(OK.getStatusCode());

        Response deleteNonSuperuser = UtilIT.deleteUser(nonSuperuserUsername);
        assertEquals(200, deleteNonSuperuser.getStatusCode());

        Response deleteSuperuser = UtilIT.deleteUser(superuserUsername);
        assertEquals(200, deleteSuperuser.getStatusCode());
    }
    
    @Test
    public void testFilterAuthenticatedUsersForbidden() throws Exception {
        
        // --------------------------------------------
        // Forbidden: Try *without* an API token
        // --------------------------------------------
        Response anon = UtilIT.filterAuthenticatedUsers("", null, null, null, null);
        anon.prettyPrint();
        anon.then().assertThat().statusCode(FORBIDDEN.getStatusCode());

        // --------------------------------------------
        // Forbidden: Try with a regular user--*not a superuser*
        // --------------------------------------------
        Response createUserResponse = UtilIT.createRandomUser();
        createUserResponse.then().assertThat().statusCode(OK.getStatusCode());
        
        String nonSuperuserApiToken = UtilIT.getApiTokenFromResponse(createUserResponse);
        String nonSuperUsername = UtilIT.getUsernameFromResponse(createUserResponse);
        
        Response filterResponseBadToken = UtilIT.filterAuthenticatedUsers(nonSuperuserApiToken, null, null, null, null);
        filterResponseBadToken.then().assertThat().statusCode(FORBIDDEN.getStatusCode());
         
        // delete user
        Response deleteNonSuperuser = UtilIT.deleteUser(nonSuperUsername);
        assertEquals(200, deleteNonSuperuser.getStatusCode());
    }
    
    /**
     * Run multiple test against API endpoint to search authenticated users
     * @throws Exception 
     */
    @Test
    public void testFilterAuthenticatedUsers() throws Exception {

        Response createUserResponse;
        
        // --------------------------------------------
        // Make 11 random users
        // --------------------------------------------
        String randUserNamePrefix = "r" + UtilIT.getRandomString(4) + "_";

        List<String> randomUsernames = new ArrayList<String>();
        for (int i = 0; i < 11; i++){
            
            createUserResponse = UtilIT.createRandomUser(randUserNamePrefix);
            createUserResponse.then().assertThat().statusCode(OK.getStatusCode());
            String newUserName = UtilIT.getUsernameFromResponse(createUserResponse);
            randomUsernames.add(newUserName);
            
        }
        
        // --------------------------------------------
        // Create superuser
        // --------------------------------------------
        Response createSuperuser = UtilIT.createRandomUser();
        String superuserUsername = UtilIT.getUsernameFromResponse(createSuperuser);
        String superuserApiToken = UtilIT.getApiTokenFromResponse(createSuperuser);
        Response toggleSuperuser = UtilIT.makeSuperUser(superuserUsername);
        toggleSuperuser.then().assertThat()
                .statusCode(OK.getStatusCode());
        
        
        // --------------------------------------------
        // Search for the 11 new users and verify results
        // --------------------------------------------        
        Response filterReponse01 = UtilIT.filterAuthenticatedUsers(superuserApiToken, randUserNamePrefix, null, 100, null);
        filterReponse01.then().assertThat().statusCode(OK.getStatusCode());
        filterReponse01.prettyPrint();

        int numResults = 11;
        filterReponse01.then().assertThat()
                .body("data.userCount", equalTo(numResults))
                .body("data.selectedPage", equalTo(1))
                .body("data.pagination.pageCount", equalTo(1))
                .body("data.pagination.numResults", equalTo(numResults));
        
        String userIdentifer;
        for (int i=0; i < numResults; i++){
            userIdentifer = JsonPath.from(filterReponse01.getBody().asString()).getString("data.users[" + i + "].userIdentifier");
            assertEquals(randomUsernames.contains(userIdentifer), true);
        }

        List<Object> userList1 = JsonPath.from(filterReponse01.body().asString()).getList("data.users");
        assertEquals(userList1.size(), numResults);
        
        // --------------------------------------------
        // Search for the 11 new users, but only return 5 per page
        // --------------------------------------------        
        int numUsersReturned = 5;
        Response filterReponse02 = UtilIT.filterAuthenticatedUsers(superuserApiToken, randUserNamePrefix, 1, numUsersReturned, null);
        filterReponse02.then().assertThat().statusCode(OK.getStatusCode());
        filterReponse02.prettyPrint();

        filterReponse02.then().assertThat()
                .body("data.userCount", equalTo(numResults))
                .body("data.selectedPage", equalTo(1))
                .body("data.pagination.docsPerPage", equalTo(numUsersReturned))
                .body("data.pagination.pageCount", equalTo(3))
                .body("data.pagination.numResults", equalTo(numResults));
        
        String userIdentifer2;
        for (int i=0; i < numUsersReturned; i++){
            userIdentifer2 = JsonPath.from(filterReponse02.getBody().asString()).getString("data.users[" + i + "].userIdentifier");
            assertEquals(randomUsernames.contains(userIdentifer2), true);
        }
        
        List<Object> userList2 = JsonPath.from(filterReponse02.body().asString()).getList("data.users");
        assertEquals(userList2.size(), numUsersReturned);

        
        // --------------------------------------------
        // Search for the 11 new users, return 5 per page, and start on NON-EXISTENT 4th page -- should revert to 1st page
        // --------------------------------------------        
        Response filterReponse02a = UtilIT.filterAuthenticatedUsers(superuserApiToken, randUserNamePrefix, 4, numUsersReturned, null);
        filterReponse02a.then().assertThat().statusCode(OK.getStatusCode());
        filterReponse02a.prettyPrint();

        filterReponse02a.then().assertThat()
                .body("data.userCount", equalTo(numResults))
                .body("data.selectedPage", equalTo(1))
                .body("data.pagination.docsPerPage", equalTo(numUsersReturned))
                .body("data.pagination.pageCount", equalTo(3))
                .body("data.pagination.numResults", equalTo(numResults));

        List<Object> userList2a = JsonPath.from(filterReponse02a.body().asString()).getList("data.users");
        assertEquals(userList2a.size(), numUsersReturned);
        
        // --------------------------------------------
        // Search for the 11 new users, return 5 per page, start on 3rd page
        // --------------------------------------------     
        Response filterReponse03 = UtilIT.filterAuthenticatedUsers(superuserApiToken, randUserNamePrefix, 3, 5, null);
        filterReponse03.then().assertThat().statusCode(OK.getStatusCode());
        filterReponse03.prettyPrint();
        
        filterReponse03.then().assertThat()
                .body("data.userCount", equalTo(numResults))
                .body("data.selectedPage", equalTo(3))
                .body("data.pagination.docsPerPage", equalTo(5))
                .body("data.pagination.hasNextPageNumber", equalTo(false))
                .body("data.pagination.pageCount", equalTo(3))
                .body("data.pagination.numResults", equalTo(numResults));
       
        List<Object> userList3 = JsonPath.from(filterReponse03.body().asString()).getList("data.users");
        assertEquals(userList3.size(), 1);

        // --------------------------------------------
        // Run search that returns no users
        // --------------------------------------------     
        Response filterReponse04 = UtilIT.filterAuthenticatedUsers(superuserApiToken, "zzz" + randUserNamePrefix, 1, 50, null);
        filterReponse04.then().assertThat().statusCode(OK.getStatusCode());
        filterReponse04.prettyPrint();
        
        filterReponse04.then().assertThat()
                .body("data.userCount", equalTo(0))
                .body("data.selectedPage", equalTo(1));

        List<Object> userList4 = JsonPath.from(filterReponse04.body().asString()).getList("data.users");
        assertEquals(userList4.size(), 0);

        
        // --------------------------------------------
        // Run search that returns 1 user
        // --------------------------------------------     
        String singleUsername = randomUsernames.get(0);
        Response filterReponse05 = UtilIT.filterAuthenticatedUsers(superuserApiToken, singleUsername, 1, 50, null);
        filterReponse05.then().assertThat().statusCode(OK.getStatusCode());
        filterReponse05.prettyPrint();
        
        filterReponse05.then().assertThat()
                .body("data.userCount", equalTo(1))
                .body("data.selectedPage", equalTo(1));

        List<Object> userList5 = JsonPath.from(filterReponse05.body().asString()).getList("data.users");
        assertEquals(userList5.size(), 1);

        // --------------------------------------------
        // Delete  random users
        // --------------------------------------------
        Response deleteUserResponse;
        for (String aUsername : randomUsernames){
            
            deleteUserResponse = UtilIT.deleteUser(aUsername);
            assertEquals(200, deleteUserResponse.getStatusCode());
        
        }
        
        // --------------------------------------------
        // Delete superuser
        // --------------------------------------------
        deleteUserResponse = UtilIT.deleteUser(superuserUsername);
        assertEquals(200, deleteUserResponse.getStatusCode());
               
        
    }
    
    @Test
    public void testConvertShibUserToBuiltin() throws Exception {

        Response createUserToConvert = UtilIT.createRandomUser();
        createUserToConvert.prettyPrint();

        long idOfUserToConvert = createUserToConvert.body().jsonPath().getLong("data.authenticatedUser.id");
        String emailOfUserToConvert = createUserToConvert.body().jsonPath().getString("data.authenticatedUser.email");
        String usernameOfUserToConvert = UtilIT.getUsernameFromResponse(createUserToConvert);

        String password = usernameOfUserToConvert;
        String newEmailAddressToUse = "builtin2shib." + UUID.randomUUID().toString().substring(0, 8) + "@mailinator.com";
        String data = emailOfUserToConvert + ":" + password + ":" + newEmailAddressToUse;

        Response builtinToShibAnon = UtilIT.migrateBuiltinToShib(data, "");
        builtinToShibAnon.prettyPrint();
        builtinToShibAnon.then().assertThat().statusCode(FORBIDDEN.getStatusCode());

        Response createSuperuser = UtilIT.createRandomUser();
        String superuserUsername = UtilIT.getUsernameFromResponse(createSuperuser);
        String superuserApiToken = UtilIT.getApiTokenFromResponse(createSuperuser);
        Response toggleSuperuser = UtilIT.makeSuperUser(superuserUsername);
        toggleSuperuser.then().assertThat()
                .statusCode(OK.getStatusCode());

        Response getAuthProviders = UtilIT.getAuthProviders(superuserApiToken);
        getAuthProviders.prettyPrint();
        if (!getAuthProviders.body().asString().contains(BuiltinAuthenticationProvider.PROVIDER_ID)) {
            System.out.println("Can't proceed with test without builtin provider.");
            return;
        }

        Response makeShibUser = UtilIT.migrateBuiltinToShib(data, superuserApiToken);
        makeShibUser.prettyPrint();
        makeShibUser.then().assertThat()
                .statusCode(OK.getStatusCode())
                .body("data.affiliation", equalTo("TestShib Test IdP")
                );

        /**
         * @todo Write more failing tests such as expecting a non-OK response if
         * the Shib user has an invalid email address:
         * https://github.com/IQSS/dataverse/issues/2998
         */
        Response shibToBuiltinAnon = UtilIT.migrateShibToBuiltin(Long.MAX_VALUE, "", "");
        shibToBuiltinAnon.prettyPrint();
        shibToBuiltinAnon.then().assertThat().statusCode(FORBIDDEN.getStatusCode());

        Response nonSuperuser = UtilIT.migrateShibToBuiltin(Long.MAX_VALUE, "", "");
        nonSuperuser.prettyPrint();
        nonSuperuser.then().assertThat().statusCode(FORBIDDEN.getStatusCode());

        Response infoOfUserToConvert = UtilIT.getAuthenticatedUser(usernameOfUserToConvert, superuserApiToken);
        infoOfUserToConvert.prettyPrint();

        String invalidEmailAddress = "invalidEmailAddress";
        Response invalidEmailFail = UtilIT.migrateShibToBuiltin(idOfUserToConvert, invalidEmailAddress, superuserApiToken);
        invalidEmailFail.prettyPrint();
        invalidEmailFail.then().assertThat().statusCode(BAD_REQUEST.getStatusCode());

        String existingEmailAddress = "dataverse@mailinator.com";
        Response existingEmailFail = UtilIT.migrateShibToBuiltin(idOfUserToConvert, existingEmailAddress, superuserApiToken);
        existingEmailFail.prettyPrint();
        existingEmailFail.then().assertThat()
                .body("status", equalTo("ERROR"))
                .body("message", equalTo("User id " + idOfUserToConvert
                        + " could not be converted from Shibboleth to BuiltIn. Details from Exception: java.lang.Exception: User id "
                        + idOfUserToConvert + " (@"
                        + usernameOfUserToConvert
                        + ") cannot be converted from remote to BuiltIn because the email address dataverse@mailinator.com is already in use by user id 1 (@dataverseAdmin). "))
                .statusCode(BAD_REQUEST.getStatusCode());

        String newEmailAddress = UUID.randomUUID().toString().substring(0, 8) + "@mailinator.com";
        Response shouldWork = UtilIT.migrateShibToBuiltin(idOfUserToConvert, newEmailAddress, superuserApiToken);
        shouldWork.prettyPrint();
        shouldWork.then().assertThat().statusCode(OK.getStatusCode());

        Response deleteUserToConvert = UtilIT.deleteUser(usernameOfUserToConvert);
        assertEquals(200, deleteUserToConvert.getStatusCode());

        Response deleteSuperuser = UtilIT.deleteUser(superuserUsername);
        assertEquals(200, deleteSuperuser.getStatusCode());

    }

    /**
     * Here we are asserting that deactivated users cannot be converted into
     * shib users.
     */
    @Test
    public void testConvertDeactivateUserToShib() {

        Response createUserToConvert = UtilIT.createRandomUser();
        createUserToConvert.then().assertThat().statusCode(OK.getStatusCode());
        createUserToConvert.prettyPrint();

        long idOfUserToConvert = createUserToConvert.body().jsonPath().getLong("data.authenticatedUser.id");
        String emailOfUserToConvert = createUserToConvert.body().jsonPath().getString("data.authenticatedUser.email");
        String usernameOfUserToConvert = UtilIT.getUsernameFromResponse(createUserToConvert);

        Response deactivateUser = UtilIT.deactivateUser(usernameOfUserToConvert);
        deactivateUser.prettyPrint();
        deactivateUser.then().assertThat().statusCode(OK.getStatusCode());

        String password = usernameOfUserToConvert;
        String newEmailAddressToUse = "builtin2shib." + UUID.randomUUID().toString().substring(0, 8) + "@mailinator.com";
        String data = emailOfUserToConvert + ":" + password + ":" + newEmailAddressToUse;

        Response builtinToShibAnon = UtilIT.migrateBuiltinToShib(data, "");
        builtinToShibAnon.prettyPrint();
        builtinToShibAnon.then().assertThat().statusCode(FORBIDDEN.getStatusCode());

        Response createSuperuser = UtilIT.createRandomUser();
        String superuserUsername = UtilIT.getUsernameFromResponse(createSuperuser);
        String superuserApiToken = UtilIT.getApiTokenFromResponse(createSuperuser);
        Response toggleSuperuser = UtilIT.makeSuperUser(superuserUsername);
        toggleSuperuser.then().assertThat()
                .statusCode(OK.getStatusCode());

        Response getAuthProviders = UtilIT.getAuthProviders(superuserApiToken);
        getAuthProviders.prettyPrint();
        if (!getAuthProviders.body().asString().contains(BuiltinAuthenticationProvider.PROVIDER_ID)) {
            System.out.println("Can't proceed with test without builtin provider.");
            return;
        }

        Response makeShibUser = UtilIT.migrateBuiltinToShib(data, superuserApiToken);
        makeShibUser.prettyPrint();
        makeShibUser.then().assertThat()
                .statusCode(BAD_REQUEST.getStatusCode())
                .body("message", equalTo("[\"builtin account has been deactivated\"]"));

        Response userIsStillBuiltin = UtilIT.getAuthenticatedUser(usernameOfUserToConvert, superuserApiToken);
        userIsStillBuiltin.prettyPrint();
        userIsStillBuiltin.then().assertThat()
                .statusCode(OK.getStatusCode())
                .body("data.id", equalTo(Long.valueOf(idOfUserToConvert).intValue()))
                .body("data.identifier", equalTo("@" + usernameOfUserToConvert))
                .body("data.authenticationProviderId", equalTo("builtin"));

    }

    @Test
    public void testConvertOAuthUserToBuiltin() throws Exception {

        System.out.println("BEGIN testConvertOAuthUserToBuiltin");

        Response createUserToConvert = UtilIT.createRandomUser();
        createUserToConvert.prettyPrint();

        long idOfUserToConvert = createUserToConvert.body().jsonPath().getLong("data.authenticatedUser.id");
        String emailOfUserToConvert = createUserToConvert.body().jsonPath().getString("data.authenticatedUser.email");
        String usernameOfUserToConvert = UtilIT.getUsernameFromResponse(createUserToConvert);

        String password = usernameOfUserToConvert;
        String newEmailAddressToUse = "builtin2shib." + UUID.randomUUID().toString().substring(0, 8) + "@mailinator.com";

        GitHubOAuth2AP github = new GitHubOAuth2AP(null, null);
        String providerIdToConvertTo = github.getId();
        String newPersistentUserIdInLookupTable = UUID.randomUUID().toString().substring(0, 8);
        String data = emailOfUserToConvert + ":" + password + ":" + newEmailAddressToUse + ":" + providerIdToConvertTo + ":" + newPersistentUserIdInLookupTable;

        System.out.println("data: " + data);
        Response builtinToOAuthAnon = UtilIT.migrateBuiltinToOAuth(data, "");
        builtinToOAuthAnon.prettyPrint();
        builtinToOAuthAnon.then().assertThat().statusCode(FORBIDDEN.getStatusCode());

        Response createSuperuser = UtilIT.createRandomUser();
        String superuserUsername = UtilIT.getUsernameFromResponse(createSuperuser);
        String superuserApiToken = UtilIT.getApiTokenFromResponse(createSuperuser);
        Response toggleSuperuser = UtilIT.makeSuperUser(superuserUsername);
        toggleSuperuser.then().assertThat()
                .statusCode(OK.getStatusCode());

        Response getAuthProviders = UtilIT.getAuthProviders(superuserApiToken);
        getAuthProviders.prettyPrint();
        if (!getAuthProviders.body().asString().contains(BuiltinAuthenticationProvider.PROVIDER_ID)) {
            System.out.println("Can't proceed with test without builtin provider.");
            return;
        }

        Response makeOAuthUser = UtilIT.migrateBuiltinToOAuth(data, superuserApiToken);
        makeOAuthUser.prettyPrint();
        makeOAuthUser.then().assertThat()
                .statusCode(OK.getStatusCode())
                //                .body("data.affiliation", equalTo("TestShib Test IdP"))
                .body("data.'changing to this provider'", equalTo("github"))
                .body("data.'password supplied'", equalTo(password));

        /**
         * @todo Write more failing tests such as expecting a non-OK response if
         * the OAuth user has an invalid email address:
         * https://github.com/IQSS/dataverse/issues/2998
         */
        Response oauthToBuiltinAnon = UtilIT.migrateOAuthToBuiltin(Long.MAX_VALUE, "", "");
        oauthToBuiltinAnon.prettyPrint();
        oauthToBuiltinAnon.then().assertThat().statusCode(FORBIDDEN.getStatusCode());

        Response nonSuperuser = UtilIT.migrateOAuthToBuiltin(Long.MAX_VALUE, "", "");
        nonSuperuser.prettyPrint();
        nonSuperuser.then().assertThat().statusCode(FORBIDDEN.getStatusCode());

        Response infoOfUserToConvert = UtilIT.getAuthenticatedUser(usernameOfUserToConvert, superuserApiToken);
        infoOfUserToConvert.prettyPrint();
        infoOfUserToConvert.then().assertThat()
                .body("data.id", equalTo(Long.valueOf(idOfUserToConvert).intValue()))
                .body("data.identifier", equalTo("@" + usernameOfUserToConvert))
                .body("data.persistentUserId", equalTo(newPersistentUserIdInLookupTable))
                .body("data.authenticationProviderId", equalTo("github"))
                .statusCode(OK.getStatusCode());

        String invalidEmailAddress = "invalidEmailAddress";
        Response invalidEmailFail = UtilIT.migrateOAuthToBuiltin(idOfUserToConvert, invalidEmailAddress, superuserApiToken);
        invalidEmailFail.prettyPrint();
        invalidEmailFail.then().assertThat()
                .body("status", equalTo("ERROR"))
                .statusCode(BAD_REQUEST.getStatusCode());

        String existingEmailAddress = "dataverse@mailinator.com";
        Response existingEmailFail = UtilIT.migrateOAuthToBuiltin(idOfUserToConvert, existingEmailAddress, superuserApiToken);
        existingEmailFail.prettyPrint();
        existingEmailFail.then().assertThat()
                .body("status", equalTo("ERROR"))
                .body("message", equalTo("User id " + idOfUserToConvert
                        + " could not be converted from remote to BuiltIn. Details from Exception: java.lang.Exception: User id "
                        + idOfUserToConvert + " (@"
                        + usernameOfUserToConvert
                        + ") cannot be converted from remote to BuiltIn because the email address dataverse@mailinator.com is already in use by user id 1 (@dataverseAdmin). "))
                .statusCode(BAD_REQUEST.getStatusCode());

        String newEmailAddress = UUID.randomUUID().toString().substring(0, 8) + "@mailinator.com";
        Response shouldWork = UtilIT.migrateOAuthToBuiltin(idOfUserToConvert, newEmailAddress, superuserApiToken);
        shouldWork.prettyPrint();
        shouldWork.then().assertThat()
                .body("data.username", notNullValue())
                .body("data.email", equalTo(newEmailAddress))
                .statusCode(OK.getStatusCode());

        Response infoForUserConvertedToBuiltin = UtilIT.getAuthenticatedUser(usernameOfUserToConvert, superuserApiToken);
        infoForUserConvertedToBuiltin.prettyPrint();
        infoForUserConvertedToBuiltin.then().assertThat()
                .body("data.id", equalTo(Long.valueOf(idOfUserToConvert).intValue()))
                .body("data.identifier", equalTo("@" + usernameOfUserToConvert))
                .body("data.persistentUserId", equalTo(usernameOfUserToConvert))
                .body("data.authenticationProviderId", equalTo("builtin"))
                .body("data.email", equalTo(newEmailAddress))
                .statusCode(OK.getStatusCode());

        Response deleteUserToConvert = UtilIT.deleteUser(usernameOfUserToConvert);
        assertEquals(200, deleteUserToConvert.getStatusCode());

        Response deleteSuperuser = UtilIT.deleteUser(superuserUsername);
        assertEquals(200, deleteSuperuser.getStatusCode());

    }
    

    @Test
    public void testCreateNonBuiltinUserViaApi() {
        Response createUser = UtilIT.createRandomAuthenticatedUser(OrcidOAuth2AP.PROVIDER_ID_PRODUCTION);
        createUser.prettyPrint();
        assertEquals(200, createUser.getStatusCode());

        String persistentUserId = createUser.body().jsonPath().getString("data.persistentUserId");

        Response deleteUserToConvert = UtilIT.deleteUser(persistentUserId);
        assertEquals(200, deleteUserToConvert.getStatusCode());
    }
    


    @Test
    public void testFindPermissonsOn() {
        Response createUser = UtilIT.createRandomUser();
        createUser.prettyPrint();
        String username = UtilIT.getUsernameFromResponse(createUser);
        String apiToken = UtilIT.getApiTokenFromResponse(createUser);

        Response createDataverse = UtilIT.createRandomDataverse(apiToken);
        createDataverse.prettyPrint();
        createDataverse.then().assertThat()
                .statusCode(CREATED.getStatusCode());

        String dataverseAlias = JsonPath.from(createDataverse.body().asString()).getString("data.alias");

        Response findPerms = UtilIT.findPermissionsOn(dataverseAlias, apiToken);
        findPerms.prettyPrint();
        findPerms.then().assertThat()
                .body("data.user", equalTo("@" + username))
                .statusCode(OK.getStatusCode());

        Response findRoleAssignee = UtilIT.findRoleAssignee("@" + username, apiToken);
        findRoleAssignee.prettyPrint();
        findRoleAssignee.then().assertThat()
                .body("data.title", equalTo(username + " " + username))
                .statusCode(OK.getStatusCode());

        UtilIT.deleteDataverse(dataverseAlias, apiToken).then().assertThat()
                .statusCode(OK.getStatusCode());

        Response deleteSuperuser = UtilIT.deleteUser(username);
        assertEquals(200, deleteSuperuser.getStatusCode());
    }

    @Test
    public void testRecalculateDataFileHash() {

        Response createUser = UtilIT.createRandomUser();
        createUser.prettyPrint();

        String username = UtilIT.getUsernameFromResponse(createUser);
        String apiToken = UtilIT.getApiTokenFromResponse(createUser);

        Response createDataverse = UtilIT.createRandomDataverse(apiToken);
        createDataverse.prettyPrint();
        createDataverse.then().assertThat()
                .statusCode(CREATED.getStatusCode());

        String dataverseAlias = JsonPath.from(createDataverse.body().asString()).getString("data.alias");

        Response createDatasetResponse = UtilIT.createRandomDatasetViaNativeApi(dataverseAlias, apiToken);
        createDatasetResponse.prettyPrint();
        Integer datasetId = JsonPath.from(createDatasetResponse.body().asString()).getInt("data.id");
        Response datasetAsJson = UtilIT.nativeGet(datasetId, apiToken);
        datasetAsJson.then().assertThat()
                .statusCode(OK.getStatusCode());

        String pathToFile = "scripts/search/data/tabular/50by1000.dta";
        Response addResponse = UtilIT.uploadFileViaNative(datasetId.toString(), pathToFile, apiToken);

        Long origFileId = JsonPath.from(addResponse.body().asString()).getLong("data.files[0].dataFile.id");

        Response createSuperuser = UtilIT.createRandomUser();
        String superuserApiToken = UtilIT.getApiTokenFromResponse(createSuperuser);
        String superuserUsername = UtilIT.getUsernameFromResponse(createSuperuser);
        UtilIT.makeSuperUser(superuserUsername);

        assertTrue("Failed test if Ingest Lock exceeds max duration " + origFileId, UtilIT.sleepForLock(datasetId.longValue(), "Ingest", superuserApiToken, UtilIT.MAXIMUM_INGEST_LOCK_DURATION));

        //Bad file id         
        Response computeDataFileHashResponse = UtilIT.computeDataFileHashValue("BadFileId", DataFile.ChecksumType.MD5.toString(), superuserApiToken);

        computeDataFileHashResponse.then().assertThat()
                .body("status", equalTo("ERROR"))
                .body("message", equalTo("Could not find file with the id: BadFileId"))
                .statusCode(BAD_REQUEST.getStatusCode());

        //Bad Algorithm
        computeDataFileHashResponse = UtilIT.computeDataFileHashValue(origFileId.toString(), "Blank", superuserApiToken);

        computeDataFileHashResponse.then().assertThat()
                .body("status", equalTo("ERROR"))
                .body("message", equalTo("Unknown algorithm: Blank"))
                .statusCode(BAD_REQUEST.getStatusCode());
        
        //Not a Super user
        computeDataFileHashResponse = UtilIT.computeDataFileHashValue(origFileId.toString(), DataFile.ChecksumType.MD5.toString(), apiToken);

        computeDataFileHashResponse.then().assertThat()
                .body("status", equalTo("ERROR"))
                .body("message", equalTo("must be superuser"))
                .statusCode(UNAUTHORIZED.getStatusCode());


        computeDataFileHashResponse = UtilIT.computeDataFileHashValue(origFileId.toString(), DataFile.ChecksumType.MD5.toString(), superuserApiToken);
        computeDataFileHashResponse.prettyPrint();

        computeDataFileHashResponse.then().assertThat()
                .body("data.message", equalTo("Datafile rehashing complete. " + origFileId.toString() + "  successfully rehashed. New hash value is: 003b8c67fbdfa6df31c0e43e65b93f0e"))
                .statusCode(OK.getStatusCode());
        
        //Not a Super user
        Response validationResponse = UtilIT.validateDataFileHashValue(origFileId.toString(), apiToken);

        validationResponse.then().assertThat()
                .body("status", equalTo("ERROR"))
                .body("message", equalTo("must be superuser"))
                .statusCode(UNAUTHORIZED.getStatusCode());
        
        //Bad File Id
        validationResponse = UtilIT.validateDataFileHashValue("BadFileId", superuserApiToken);

        validationResponse.then().assertThat()
                .body("status", equalTo("ERROR"))
                .body("message", equalTo("Could not find file with the id: BadFileId"))
                .statusCode(BAD_REQUEST.getStatusCode());

        validationResponse = UtilIT.validateDataFileHashValue(origFileId.toString(), superuserApiToken);
        validationResponse.prettyPrint();
        validationResponse.then().assertThat()
                .body("data.message", equalTo("Datafile validation complete for " + origFileId.toString() + ". The hash value is: 003b8c67fbdfa6df31c0e43e65b93f0e"))
                .statusCode(OK.getStatusCode());

        //  String checkSumVal = 
        Response pubdv = UtilIT.publishDataverseViaNativeApi(dataverseAlias, apiToken);
        Response publishDSViaNative = UtilIT.publishDatasetViaNativeApi(datasetId, "major", apiToken);
        publishDSViaNative.then().assertThat()
                .statusCode(OK.getStatusCode());

    }
    
    @Test
    @Ignore
    public void testMigrateHDLToDOI() {
        /*
        This test is set to ignore because it requires a setup that will
        mint both handles and doi identifiers        
        Can re-enable when if test environments are running handle servers.        
        SEK 09/27/2018
        */
        Response createUser = UtilIT.createRandomUser();
        createUser.prettyPrint();

        // change this to register new dataset witha handle
        UtilIT.setSetting(SettingsServiceBean.Key.Protocol, "hdl");
        UtilIT.setSetting(SettingsServiceBean.Key.Authority, "20.500.12050");
        UtilIT.setSetting(SettingsServiceBean.Key.Shoulder, "");
        String username = UtilIT.getUsernameFromResponse(createUser);
        String apiToken = UtilIT.getApiTokenFromResponse(createUser);

        Response createDataverse = UtilIT.createRandomDataverse(apiToken);
        createDataverse.prettyPrint();
        createDataverse.then().assertThat()
                .statusCode(CREATED.getStatusCode());

        String dataverseAlias = JsonPath.from(createDataverse.body().asString()).getString("data.alias");

        String pathToJsonFile = "src/test/java/edu/harvard/iq/dataverse/export/ddi/dataset-hdl.json";
        Response createDatasetResponse = UtilIT.createDatasetViaNativeApi(dataverseAlias, pathToJsonFile, apiToken);
        createDatasetResponse.prettyPrint();
        Integer datasetId = JsonPath.from(createDatasetResponse.body().asString()).getInt("data.id");
        Response datasetAsJson = UtilIT.nativeGet(datasetId, apiToken);
        datasetAsJson.then().assertThat()
                .statusCode(OK.getStatusCode());

        Response pubdv = UtilIT.publishDataverseViaNativeApi(dataverseAlias, apiToken);
        Response publishDSViaNative = UtilIT.publishDatasetViaNativeApi(datasetId, "major", apiToken);
        publishDSViaNative.then().assertThat()
                .statusCode(OK.getStatusCode());

        Response migrateIdentifierResponseStillHDL = UtilIT.migrateDatasetIdentifierFromHDLToPId(datasetId.toString(), apiToken);
        migrateIdentifierResponseStillHDL.then().assertThat()
                .body("status", equalTo("ERROR"))
                .body("message", equalTo("May not migrate while installation protocol set to \"hdl\". Protocol must be \"doi\""))
                .statusCode(BAD_REQUEST.getStatusCode());

        UtilIT.setSetting(SettingsServiceBean.Key.Protocol, "doi");
        UtilIT.setSetting(SettingsServiceBean.Key.Authority, "10.5072");
        UtilIT.setSetting(SettingsServiceBean.Key.Shoulder, "FK2/");
        Response migrateIdentifierResponseMustBeSuperUser = UtilIT.migrateDatasetIdentifierFromHDLToPId(datasetId.toString(), apiToken);
        migrateIdentifierResponseMustBeSuperUser.then().assertThat()
                .body("status", equalTo("ERROR"))
                .body("message", equalTo("Forbidden. You must be a superuser."))
                .statusCode(UNAUTHORIZED.getStatusCode());
        
        Response createSuperuser = UtilIT.createRandomUser();
        String superuserApiToken = UtilIT.getApiTokenFromResponse(createSuperuser);
        String superuserUsername = UtilIT.getUsernameFromResponse(createSuperuser);
        UtilIT.makeSuperUser(superuserUsername);
        
        Response migrateIdentifierResponse = UtilIT.migrateDatasetIdentifierFromHDLToPId(datasetId.toString(), superuserApiToken);
        migrateIdentifierResponse.prettyPrint();
        migrateIdentifierResponse.then().assertThat()
                .statusCode(OK.getStatusCode());
    }

    @Test
    public void testLoadMetadataBlock_NoErrorPath() {
        Response createUser = UtilIT.createRandomUser();
        String apiToken = UtilIT.getApiTokenFromResponse(createUser);

        byte[] updatedContent = null;
        try {
            updatedContent = Files.readAllBytes(Paths.get("scripts/api/data/metadatablocks/citation.tsv"));
        } catch (IOException e) {
            logger.warning(e.getMessage());
            assertEquals(0,1);
        }

        Response response = UtilIT.loadMetadataBlock(apiToken, updatedContent);
        assertEquals(200, response.getStatusCode());
        response.then().assertThat().statusCode(OK.getStatusCode());

        String body = response.getBody().asString();
        String status = JsonPath.from(body).getString("status");
        assertEquals("OK", status);

        Map<String, List<Map<String, String>>> data = JsonPath.from(body).getMap("data");
        assertEquals(1, data.size());
        List<Map<String, String>> addedElements = data.get("added");
        assertEquals(321, addedElements.size());

        Map<String, Integer> statistics = new HashMap<>();
        for (Map<String, String> unit : addedElements) {
            assertEquals(2, unit.size());
            assertTrue(unit.containsKey("name"));
            assertTrue(unit.containsKey("type"));
            String type = unit.get("type");
            if (!statistics.containsKey(type))
                statistics.put(type, 0);
            statistics.put(type, statistics.get(type) + 1);
        }

        assertEquals(3, statistics.size());
        assertEquals(1, (int) statistics.get("MetadataBlock"));
        assertEquals(78, (int) statistics.get("DatasetField"));
        assertEquals(242, (int) statistics.get("Controlled Vocabulary"));
    }

    @Test
    public void testLoadMetadataBlock_ErrorHandling() {
        Response createUser = UtilIT.createRandomUser();
        String apiToken = UtilIT.getApiTokenFromResponse(createUser);

        byte[] updatedContent = null;
        try {
            updatedContent = Files.readAllBytes(Paths.get("src/test/resources/tsv/test.tsv"));
        } catch (IOException e) {
            logger.warning(e.getMessage());
            assertEquals(0,1);
        }
        Response response = UtilIT.loadMetadataBlock(apiToken, updatedContent);
        assertEquals(500, response.getStatusCode());
        response.then().assertThat().statusCode(INTERNAL_SERVER_ERROR.getStatusCode());

        String body = response.getBody().asString();
        String status = JsonPath.from(body).getString("status");
        assertEquals("ERROR", status);

        String message = JsonPath.from(body).getString("message");
        assertEquals(
          "Error parsing metadata block in DATASETFIELD part, line #5: missing 'watermark' column (#5)",
          message
        );
    }
    
    @Test
    public void testBannerMessages(){
        
        String pathToJsonFile = "scripts/api/data/bannerMessageError.json";
        Response addBannerMessageErrorResponse = UtilIT.addBannerMessage(pathToJsonFile);
        addBannerMessageErrorResponse.prettyPrint();
        String body = addBannerMessageErrorResponse.getBody().asString();
        String status = JsonPath.from(body).getString("status");
        assertEquals("ERROR", status);
        
        pathToJsonFile = "scripts/api/data/bannerMessageTest.json";
        
        Response addBannerMessageResponse = UtilIT.addBannerMessage(pathToJsonFile);
        addBannerMessageResponse.prettyPrint();
        body = addBannerMessageResponse.getBody().asString();
        status = JsonPath.from(body).getString("status");
        assertEquals("OK", status);
        
        Response getBannerMessageResponse = UtilIT.getBannerMessages();
        getBannerMessageResponse.prettyPrint();
        body = getBannerMessageResponse.getBody().asString();
        status = JsonPath.from(body).getString("status");
        assertEquals("OK", status);
        String deleteId = UtilIT.getBannerMessageIdFromResponse(getBannerMessageResponse.getBody().asString());
         
        System.out.print("delete id: " + deleteId);
        
        Response deleteBannerMessageResponse = UtilIT.deleteBannerMessage(new Long (deleteId));
        deleteBannerMessageResponse.prettyPrint();
        body = deleteBannerMessageResponse.getBody().asString();
        status = JsonPath.from(body).getString("status");
        assertEquals("OK", status);
        
    }
    
    @Test
    public void testLicenses(){
        
        String pathToJsonFile = "src/test/resources/json/license.json";
        Response addLicenseResponse = UtilIT.addLicense(pathToJsonFile);
        addLicenseResponse.prettyPrint();
        String body = addLicenseResponse.getBody().asString();
        String status = JsonPath.from(body).getString("status");
        assertEquals("OK", status);
        
        pathToJsonFile = "src/test/resources/json/licenseError.json";
        Response addLicenseErrorResponse = UtilIT.addLicense(pathToJsonFile);
        addLicenseErrorResponse.prettyPrint();
        body = addLicenseErrorResponse.getBody().asString();
        status = JsonPath.from(body).getString("status");
        assertEquals("ERROR", status);
        
        Response getLicensesResponse = UtilIT.getLicenses();
        getLicensesResponse.prettyPrint();
        body = getLicensesResponse.getBody().asString();
        status = JsonPath.from(body).getString("status");
        long licenseId = JsonPath.from(body).getLong("data[-1].id");
        assertEquals("OK", status);
        
        Response getLicenseByIdResponse = UtilIT.getLicenseById(licenseId);
        getLicenseByIdResponse.prettyPrint();
        body = getLicenseByIdResponse.getBody().asString();
        status = JsonPath.from(body).getString("status");
        assertEquals("OK", status);
        
        Response getLicenseErrorResponse = UtilIT.getLicenseById(licenseId + 1L);
        getLicenseErrorResponse.prettyPrint();
        body = getLicenseErrorResponse.getBody().asString();
        status = JsonPath.from(body).getString("status");
        assertEquals("ERROR", status);
        
<<<<<<< HEAD
        pathToJsonFile = "src/test/resources/json/licenseUpdate.json";
        Response updateLicenseByIdResponse = UtilIT.updateLicenseById(pathToJsonFile, licenseId);
        updateLicenseByIdResponse.prettyPrint();
        body = updateLicenseByIdResponse.getBody().asString();
        status = JsonPath.from(body).getString("status");
        assertEquals("OK", status);
        
        Response updateLicenseErrorResponse = UtilIT.updateLicenseById(pathToJsonFile, licenseId + 1L);
        updateLicenseErrorResponse.prettyPrint();
        body = updateLicenseErrorResponse.getBody().asString();
        status = JsonPath.from(body).getString("status");
        assertEquals("ERROR", status);
        
=======
>>>>>>> 842f0a8c
        Response deleteLicenseByIdResponse = UtilIT.deleteLicenseById(licenseId);
        deleteLicenseByIdResponse.prettyPrint();
        body = deleteLicenseByIdResponse.getBody().asString();
        status = JsonPath.from(body).getString("status");
        assertEquals("OK", status);
        
        Response deleteLicenseErrorResponse = UtilIT.deleteLicenseById(licenseId + 1L);
        deleteLicenseErrorResponse.prettyPrint();
        body = deleteLicenseErrorResponse.getBody().asString();
        status = JsonPath.from(body).getString("status");
        assertEquals("ERROR", status);
        
    }
}<|MERGE_RESOLUTION|>--- conflicted
+++ resolved
@@ -878,22 +878,6 @@
         status = JsonPath.from(body).getString("status");
         assertEquals("ERROR", status);
         
-<<<<<<< HEAD
-        pathToJsonFile = "src/test/resources/json/licenseUpdate.json";
-        Response updateLicenseByIdResponse = UtilIT.updateLicenseById(pathToJsonFile, licenseId);
-        updateLicenseByIdResponse.prettyPrint();
-        body = updateLicenseByIdResponse.getBody().asString();
-        status = JsonPath.from(body).getString("status");
-        assertEquals("OK", status);
-        
-        Response updateLicenseErrorResponse = UtilIT.updateLicenseById(pathToJsonFile, licenseId + 1L);
-        updateLicenseErrorResponse.prettyPrint();
-        body = updateLicenseErrorResponse.getBody().asString();
-        status = JsonPath.from(body).getString("status");
-        assertEquals("ERROR", status);
-        
-=======
->>>>>>> 842f0a8c
         Response deleteLicenseByIdResponse = UtilIT.deleteLicenseById(licenseId);
         deleteLicenseByIdResponse.prettyPrint();
         body = deleteLicenseByIdResponse.getBody().asString();
