--- conflicted
+++ resolved
@@ -43,9 +43,6 @@
 # the OAI repository name, as shown by the Identify verb,
 # can be customized via the setting below:
 #dataverse.oai.server.repositoryname=
-<<<<<<< HEAD
-dataverse.exporters.directory=/tmp/exporters
-=======
 
 # PERSISTENT IDENTIFIER PROVIDERS
 # EZID
@@ -57,4 +54,6 @@
 
 # Handle.Net
 dataverse.pid.handlenet.index=300
->>>>>>> 55c74419
+
+# Directory to load external exporters from
+dataverse.exporters.directory=/tmp/exporters