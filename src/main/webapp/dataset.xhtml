<!DOCTYPE html>
<html xmlns="http://www.w3.org/1999/xhtml"
      xmlns:h="http://java.sun.com/jsf/html"
      xmlns:f="http://java.sun.com/jsf/core"
      xmlns:ui="http://java.sun.com/jsf/facelets"
      xmlns:p="http://primefaces.org/ui"
      xmlns:c="http://xmlns.jcp.org/jsp/jstl/core"
      xmlns:jsf="http://xmlns.jcp.org/jsf"
      xmlns:pt="http://java.sun.com/jsf/passthrough"
      xmlns:cc="http://java.sun.com/jsf/composite"
      xmlns:o="http://omnifaces.org/ui"
      xmlns:iqbs="http://xmlns.jcp.org/jsf/composite/iqbs">
    <h:head>
    </h:head>
    <h:body>
        <ui:composition template="/dataverse_template.xhtml">
            <ui:param name="pageTitle" value="#{DatasetPage.editMode == 'CREATE' ? bundle['dataset.pageTitle'] : DatasetPage.workingVersion.title} - #{DatasetPage.dataset.owner.name} #{bundle.dataverse}"/>
            <ui:param name="dataverse" value="#{DatasetPage.dataset.owner}"/>
            <ui:param name="dataset" value="#{DatasetPage.dataset}"/>
            <ui:param name="version" value="#{DatasetPage.workingVersion}"/>
            <ui:param name="locked" value="#{DatasetPage.locked}"/>
            <ui:param name="showMessagePanel" value="#{true}"/>
            <ui:define name="body">
                <o:importFunctions type="edu.harvard.iq.dataverse.util.MarkupChecker" />
                <f:metadata>
                    <f:viewParam name="id" value="#{DatasetPage.dataset.id}"/>
                    <f:viewParam name="ownerId" value="#{DatasetPage.ownerId}"/>
                    <f:viewParam name="version" value="#{DatasetPage.version}"/>
                    <f:viewParam name="versionId" value="#{DatasetPage.versionId}"/>
                    <f:viewParam name="persistentId" value="#{DatasetPage.persistentId}"/>
                    <f:viewParam name="fileSortField" value="#{DatasetPage.fileSortField}"/>
                    <f:viewParam name="fileSortOrder" value="#{DatasetPage.fileSortOrder}"/>
                    <f:viewAction action="#{DatasetPage.init}" rendered="true"/>
                    <f:viewAction action="#{dataverseHeaderFragment.initBreadcrumbs(DatasetPage.dataset)}"/>
                    <f:viewAction action="#{EditDatafilesPage.initCreateMode(DatasetPage.editMode, DatasetPage.workingVersion, DatasetPage.newFiles, DatasetPage.selectedFiles)}"/>
                </f:metadata>
                <h:form id="datasetForm">
                    
                    
                    
                    <!-- Header / Button Panel -->
                    <!-- View editMode -->
                    <div id="topDatasetBlock" jsf:rendered="#{empty DatasetPage.editMode}">
                        
                        <div id="actionButtonBlock" class="button-block clearfix" jsf:rendered="#{!widgetWrapper.widgetView}">
                            
                            <div class="btn-group pull-right" role="group">
                                <!-- Edit/Publish Button Group -->
                                
                                <!-- Publish/Submit for Review/Return to Author Button Group -->
                                <ui:fragment rendered="#{DatasetPage.workingVersion == DatasetPage.dataset.latestVersion
                                                                                               and permissionsWrapper.canIssuePublishDatasetCommand(DatasetPage.dataset)
                                                                                               or (DatasetPage.dataset.latestVersion.versionState=='DRAFT'
                                                                                               and DatasetPage.canUpdateDataset()
                                                                                               and !permissionsWrapper.canIssuePublishDatasetCommand(DatasetPage.dataset))}">
                                    <!-- Publish Buttons -->
                                    <p:commandLink type="button" styleClass="btn btn-default btn-access #{DatasetPage.locked ? 'disabled' : ''}" onclick="PF('publishConfirm').show()"
                                                   rendered="#{!DatasetPage.dataset.released
                                                               and DatasetPage.dataset.owner.released
                                                               and permissionsWrapper.canIssuePublishDatasetCommand(DatasetPage.dataset)}">
                                        <span class="glyphicon glyphicon-globe"/> #{bundle['dataset.publish.btn']}
                                    </p:commandLink>

                                    <p:commandLink type="button" styleClass="btn btn-default btn-access #{DatasetPage.locked ? 'disabled' : ''}" onclick="PF('releaseDraft').show()"
                                                   rendered="#{DatasetPage.dataset.released and DatasetPage.dataset.owner.released
                                                               and permissionsWrapper.canIssuePublishDatasetCommand(DatasetPage.dataset)}">
                                        <span class="glyphicon glyphicon-globe"/> #{bundle['dataset.publish.btn']}
                                    </p:commandLink>

                                    <!-- 4.2.1:  replaced permissionServiceBean.on(DatasetPage.dataset.owner).has('PublishDataverse') with DatasetPage.canPublishDataverse() -->
                                    <p:commandLink type="button" styleClass="btn btn-default btn-access #{DatasetPage.locked ? 'disabled' : ''}" onclick="PF('mayNotRelease').show()"
                                                   rendered="#{!DatasetPage.dataset.owner.released
                                                               and permissionsWrapper.canIssuePublishDatasetCommand(DatasetPage.dataset)
                                                               and !DatasetPage.canPublishDataverse()}">
                                        <span class="glyphicon glyphicon-globe"/> #{bundle['dataset.publish.btn']}
                                    </p:commandLink>

                                    <p:commandLink type="button" styleClass="btn btn-default btn-access #{DatasetPage.locked ? 'disabled' : ''}" onclick="PF('publishParent').show()"
                                                   rendered="#{!DatasetPage.dataset.owner.released
                                                               and DatasetPage.canPublishDataverse()
                                                               and (DatasetPage.dataset.owner.owner == null or (DatasetPage.dataset.owner.owner != null and DatasetPage.dataset.owner.owner.released))
                                                               and permissionsWrapper.canIssuePublishDatasetCommand(DatasetPage.dataset)}">
                                        <span class="glyphicon glyphicon-globe"/> #{bundle['dataset.publish.btn']}
                                    </p:commandLink>

                                    <p:commandLink type="button" styleClass="btn btn-default btn-access #{DatasetPage.locked ? 'disabled' : ''}"
                                                   rendered="#{!DatasetPage.dataset.owner.released
                                                               and DatasetPage.canPublishDataverse()
                                                               and (DatasetPage.dataset.owner.owner != null and !DatasetPage.dataset.owner.owner.released)
                                                               and permissionsWrapper.canIssuePublishDatasetCommand(DatasetPage.dataset)}"
                                                   onclick="PF('maynotPublishParent').show()">
                                        <span class="glyphicon glyphicon-globe"/> #{bundle['dataset.publish.btn']}
                                    </p:commandLink>
                                    <!-- END: Publish Buttons -->

                                    <!-- Return to Author Button -->
                                    <p:commandLink type="button" styleClass="btn btn-default btn-access #{DatasetPage.locked ? 'disabled' : ''}" onclick="PF('sendBackToContributor').show()"
                                                   rendered="#{DatasetPage.dataset.latestVersion.inReview
                                                               and permissionsWrapper.canIssuePublishDatasetCommand(DatasetPage.dataset)}">
                                                   <span class="glyphicon glyphicon-repeat"/> #{bundle['dataset.rejectBtn']}
                                    </p:commandLink>
                                    <!-- END: Return to Author Button -->

                                    <!-- Submit for Review Button -->
                                    <button type="button" class="btn btn-default btn-access #{DatasetPage.dataset.latestVersion.inReview ? 'disabled' : ''}" onclick="PF('inreview').show()"
                                            jsf:rendered="#{DatasetPage.workingVersion == DatasetPage.dataset.latestVersion
                                                            and DatasetPage.canUpdateDataset()
                                                            and !permissionsWrapper.canIssuePublishDatasetCommand(DatasetPage.dataset)}">
                                        <span class="glyphicon glyphicon-globe"/> #{DatasetPage.dataset.latestVersion.inReview ? bundle['dataset.disabledSubmittedBtn'] : bundle['dataset.submitBtn']}
                                    </button>
                                    <!-- End: Submit for Review Button -->
                                </ui:fragment>
                                <!-- END: Publish/Submit for Review/Return to Author Button Group -->
                                <!-- END: Edit/Publish Button Group -->
                                
                                <p:commandLink rendered="#{dataverseSession.user.superuser and !DatasetPage.workingVersion.deaccessioned}"
                                               type="button" styleClass="btn btn-default btn-access"
                                               action="#{DatasetPage.updateLinkableDataverses()}"
                                               oncomplete="PF('linkDatasetForm').show();bind_bsui_components();"
                                               update="linkDatasetForm">
                                    <span class="glyphicon glyphicon-link"/> #{bundle['link']}
                                </p:commandLink>
                                
                                <!-- Edit Button -->
                                <ui:fragment rendered="#{DatasetPage.sessionUserAuthenticated
                                                                                  and DatasetPage.canUpdateDataset()
                                                                                  and !DatasetPage.dataset.deaccessioned}">
                                    <button type="button" id="editDataSet" class="btn btn-default btn-access dropdown-toggle #{DatasetPage.locked ? 'disabled' : ''}" data-toggle="dropdown">
                                        <span class="glyphicon glyphicon-pencil"/> #{bundle['dataset.editBtn']} <span class="caret"></span>
                                    </button>
                                    <ul class="dropdown-menu pull-right text-left" role="menu">
                                        <li>
                                            <h:outputLink value="/editdatafiles.xhtml?datasetId=#{DatasetPage.dataset.id}&#38;mode=UPLOAD">
                                                <h:outputText value="#{bundle['dataset.editBtn.itemLabel.upload']}"/>
                                            </h:outputLink>
                                        </li>
                                        <li>
                                            <p:commandLink id="editMetadata" actionListener="#{DatasetPage.edit('METADATA')}" update="@form,:datasetForm,:messagePanel" oncomplete="javascript:post_edit_metadata()">
                                                <f:setPropertyActionListener target="#{DatasetPage.selectedTabIndex}" value="0" />
                                                <h:outputText value="#{bundle['dataset.editBtn.itemLabel.metadata']}" />
                                            </p:commandLink>
                                        </li>
                                        <li>
                                            <p:commandLink id="editTerms" actionListener="#{DatasetPage.edit('LICENSE')}" update="@form,:datasetForm,:messagePanel" oncomplete="javascript:post_edit_terms()">
                                                <f:setPropertyActionListener target="#{DatasetPage.selectedTabIndex}" value="0" />
                                                <h:outputText value="#{bundle['dataset.editBtn.itemLabel.terms']}" />
                                            </p:commandLink>
                                        </li>
                                        <ui:fragment rendered="#{permissionsWrapper.canManagePermissions(DatasetPage.dataset)}">
                                            <li class="dropdown-submenu pull-left">
                                                <a tabindex="-1" href="#">#{bundle['dataset.editBtn.itemLabel.permissions']}</a>
                                                <ul class="dropdown-menu">
                                                    <li>
                                                        <h:link id="managePermissions" styleClass="ui-commandlink ui-widget" outcome="permissions-manage">
                                                            <h:outputText value="Dataset" />
                                                            <f:param name="id" value="#{DatasetPage.dataset.id}" />
                                                        </h:link>
                                                    </li>
                                                    <li>
                                                        <h:link id="manageFilePermissions" styleClass="ui-commandlink ui-widget" outcome="permissions-manage-files">
                                                            <h:outputText value="File" />
                                                            <f:param name="id" value="#{DatasetPage.dataset.id}" />
                                                        </h:link>
                                                    </li>
                                                </ul>
                                            </li>
                                            <li>
                                                <p:commandLink id="privateUrl" oncomplete="PF('privateUrlConfirmation').show()" action="#{DatasetPage.initPrivateUrlPopUp()}" update="privateUrlPanel">
                                                    <h:outputText value="#{bundle['dataset.editBtn.itemLabel.privateUrl']}" />
                                                </p:commandLink>
                                            </li>
                                        </ui:fragment>
                                        <li>
                                            <h:outputLink value="/dataset-widgets.xhtml?datasetId=#{DatasetPage.dataset.id}">
                                                <h:outputText value="#{bundle['dataset.editBtn.itemLabel.thumbnailsAndWidgets']}"/>
                                            </h:outputLink>
                                        </li>
<<<<<<< HEAD
                                    </ui:fragment>
                                </ul>
                            </div>
                            <!-- END: Edit Button -->

                            <!-- Publish/Submit for Review/Return to Author Button Group -->
                            <div class="btn-group pull-right" role="group" jsf:rendered="#{DatasetPage.workingVersion == DatasetPage.dataset.latestVersion
                                                                                           and permissionsWrapper.canIssuePublishDatasetCommand(DatasetPage.dataset)
                                                                                           or (DatasetPage.dataset.latestVersion.versionState=='DRAFT'
                                                                                           and DatasetPage.canUpdateDataset()
                                                                                           and !permissionsWrapper.canIssuePublishDatasetCommand(DatasetPage.dataset))}">
                                <!-- Publish Buttons -->
                                <!--Publish Version 1.0 -->
                                <p:commandLink type="button" styleClass="btn btn-default #{DatasetPage.locked ? 'disabled' : ''}" onclick="PF('publishConfirm').show()"
                                               rendered="#{!DatasetPage.dataset.released
                                                           and DatasetPage.dataset.latestVersion.versionState=='DRAFT' and DatasetPage.dataset.owner.released
                                                           and permissionsWrapper.canIssuePublishDatasetCommand(DatasetPage.dataset)}">
                                    <span class="glyphicon glyphicon-globe"/> #{bundle['dataset.publish.btn']}
                                </p:commandLink>
                                <!--Re-Publish Dataset -->
                                <p:commandLink type="button" styleClass="btn btn-default #{DatasetPage.locked ? 'disabled' : ''}" onclick="PF('releaseDraft').show()"
                                               rendered="#{DatasetPage.dataset.released and DatasetPage.dataset.latestVersion.versionState=='DRAFT' and DatasetPage.dataset.owner.released
                                                           and permissionsWrapper.canIssuePublishDatasetCommand(DatasetPage.dataset)}">
                                    <span class="glyphicon glyphicon-globe"/> #{bundle['dataset.publish.btn']}
                                </p:commandLink>

                                <!-- 4.2.1:  replaced permissionServiceBean.on(DatasetPage.dataset.owner).has('PublishDataverse') with DatasetPage.canPublishDataverse() -->
                                <p:commandLink type="button" styleClass="btn btn-default #{DatasetPage.locked ? 'disabled' : ''}" onclick="PF('mayNotRelease').show()"
                                               rendered="#{DatasetPage.dataset.latestVersion.versionState=='DRAFT' and !DatasetPage.dataset.owner.released
                                                           and permissionsWrapper.canIssuePublishDatasetCommand(DatasetPage.dataset)
                                                           and !DatasetPage.canPublishDataverse()}">
                                    <span class="glyphicon glyphicon-globe"/> #{bundle['dataset.publish.btn']}
                                </p:commandLink>

                                <p:commandLink type="button" styleClass="btn btn-default #{DatasetPage.locked ? 'disabled' : ''}" onclick="PF('publishParent').show()"
                                               rendered="#{DatasetPage.dataset.latestVersion.versionState=='DRAFT' and !DatasetPage.dataset.owner.released
                                                           and DatasetPage.canPublishDataverse()
                                                           and (DatasetPage.dataset.owner.owner == null or (DatasetPage.dataset.owner.owner != null and DatasetPage.dataset.owner.owner.released))
                                                           and permissionsWrapper.canIssuePublishDatasetCommand(DatasetPage.dataset)}">
                                    <span class="glyphicon glyphicon-globe"/> #{bundle['dataset.publish.btn']}
                                </p:commandLink>

                                <p:commandLink type="button" styleClass="btn btn-default #{DatasetPage.locked ? 'disabled' : ''}"
                                               rendered="#{DatasetPage.dataset.latestVersion.versionState=='DRAFT' and !DatasetPage.dataset.owner.released
                                                           and DatasetPage.canPublishDataverse()
                                                           and (DatasetPage.dataset.owner.owner != null and !DatasetPage.dataset.owner.owner.released)
                                                           and permissionsWrapper.canIssuePublishDatasetCommand(DatasetPage.dataset)}"
                                               onclick="PF('maynotPublishParent').show()">
                                    <span class="glyphicon glyphicon-globe"/> #{bundle['dataset.publish.btn']}
                                </p:commandLink>
                                <!-- END: Publish Buttons -->

                                <!-- Return to Author Button -->
                                <p:commandLink type="button" styleClass="btn btn-default #{DatasetPage.locked ? 'disabled' : ''}" onclick="PF('sendBackToContributor').show()"
                                               rendered="#{DatasetPage.dataset.latestVersion.versionState=='DRAFT' and DatasetPage.dataset.latestVersion.inReview
                                                           and permissionsWrapper.canIssuePublishDatasetCommand(DatasetPage.dataset)}">
                                               #{bundle['dataset.rejectBtn']}
                                </p:commandLink>
                                <!-- END: Return to Author Button -->

                                <!-- Submit for Review Button -->
                                <button type="button" class="btn btn-default #{DatasetPage.dataset.latestVersion.inReview ? 'disabled' : ''}" onclick="PF('inreview').show()"
                                        jsf:rendered="#{DatasetPage.workingVersion == DatasetPage.dataset.latestVersion
                                                        and DatasetPage.dataset.latestVersion.versionState=='DRAFT'
                                                        and DatasetPage.canUpdateDataset()
                                                        and !permissionsWrapper.canIssuePublishDatasetCommand(DatasetPage.dataset)}">
                                    <span class="glyphicon glyphicon-globe"/> #{DatasetPage.dataset.latestVersion.inReview ? bundle['dataset.disabledSubmittedBtn'] : bundle['dataset.submitBtn']}
                                </button>
                                <!-- End: Submit for Review Button -->
=======
                                        <ui:fragment rendered="#{!DatasetPage.dataset.released and DatasetPage.dataset.latestVersion.versionState=='DRAFT' and permissionsWrapper.canIssueDeleteDatasetCommand(DatasetPage.dataset)}">
                                            <li class="divider"></li>
                                            <li>
                                                <p:commandLink id="deleteDataset" onclick="PF('deleteConfirmation').show()">
                                                    <h:outputText value="#{bundle['dataset.editBtn.itemLabel.deleteDataset']}" />
                                                </p:commandLink>
                                            </li>
                                        </ui:fragment>
                                        <ui:fragment rendered="#{DatasetPage.dataset.released and DatasetPage.dataset.latestVersion.versionState=='DRAFT' and permissionsWrapper.canIssueDeleteDatasetCommand(DatasetPage.dataset)}">
                                            <li class="divider"></li>
                                            <li>
                                                <p:commandLink id="deleteVersion" onclick="PF('deleteVersionConfirmation').show()">
                                                    <h:outputText value="#{bundle['dataset.editBtn.itemLabel.deleteDraft']}" />
                                                </p:commandLink>
                                            </li>
                                        </ui:fragment>
                                        <ui:fragment rendered="#{DatasetPage.dataset.released and DatasetPage.existReleasedVersion and permissionsWrapper.canIssuePublishDatasetCommand(DatasetPage.dataset)}">
                                            <li class="divider"></li>
                                            <li>
                                                <p:commandLink id="deaccessionDatasetLink" onclick="PF('deaccessionBlock').show()"
                                                               action="#{DatasetPage.updateReleasedVersions()}"
                                                               oncomplete="PF('deaccessionBlock').show();bind_bsui_components();"
                                                               update="deaccessionBlock">
                                                    <h:outputText value="#{bundle['dataset.editBtn.itemLabel.deaccession']}" />
                                                </p:commandLink>
                                            </li>
                                        </ui:fragment>
                                    </ul>
                                </ui:fragment>
                                <!-- END: Edit Button -->
                                
                                <!-- END: Edit/Publish Button Group -->
>>>>>>> 6a611cbb
                            </div>
                            
                            <!-- Email/Link/Share Button Group -->
                            <div class="btn-group pull-right" id="datasetButtonBar" role="group">
                                <p:commandLink class="text-button bootstrap-button-tooltip" title="#{bundle['dataset.email.datasetContactBtn']}"
                                               update=":contactDialog" oncomplete="PF('contactForm').show()" actionListener="#{sendFeedbackDialog.initUserInput}">
                                    <f:setPropertyActionListener target="#{sendFeedbackDialog.userMessage}" value=""/>
                                    <f:setPropertyActionListener target="#{sendFeedbackDialog.userEmail}" value=""/>
                                    <f:setPropertyActionListener target="#{sendFeedbackDialog.messageSubject}" value=""/>
                                    <f:setPropertyActionListener target="#{sendFeedbackDialog.recipient}" value="#{DatasetPage.dataset}"/>
                                    <span class="glyphicon glyphicon-envelope"/> #{bundle['contact.contact']}
                                </p:commandLink>
                                <p:commandLink styleClass="text-button bootstrap-button-tooltip" rendered="#{!DatasetPage.workingVersion.deaccessioned}"
                                               title="#{bundle['dataset.share.datasetShare']}"
                                               oncomplete="PF('shareDialog').show();sharrre();">
                                    <span class="glyphicon glyphicon-share"/> #{bundle['share']}
                                </p:commandLink>
                            </div>
                            <p:dialog id="shareDialog" header="#{bundle['dataset.share.datasetShare']}" widgetVar="shareDialog" modal="true" rendered="#{!DatasetPage.workingVersion.deaccessioned}">
                                <p class="help-block"><span class="glyphicon glyphicon-info-sign"/> #{bundle['dataset.share.datasetShare.tip']}</p>

                                <div id="sharrre-widget" data-url="#{DatasetPage.dataverseSiteUrl}/dataset.xhtml?persistentId=#{dataset.globalId}" data-text="#{bundle['dataset.share.datasetShare.shareText']}"></div>

                                <div class="button-block">
                                    <button type="button" onclick="PF('shareDialog').hide()" class="btn btn-default" value="#{bundle.close}">
                                        #{bundle.close}
                                    </button>
                                </div>
                            </p:dialog>
                            <!-- END: Email/Link/Share Button Group -->
                            
                            <!-- View Dataset Versions Button -->
                            <!-- 4.2.1: replaced permissionServiceBean.on(DatasetPage.dataset).has('ViewUnpublishedDataset') with DatasetPage.canViewUnpublishedDataset() -->
                            <div class="btn-group pull-left" jsf:rendered="#{DatasetPage.releasedVersionTabList.size() > 1 or (DatasetPage.releasedVersionTabList.size() == 1 and DatasetPage.dataset.latestVersion.draft and DatasetPage.canViewUnpublishedDataset())}">
                                <button type="button" id="editDataSet" class="btn btn-default dropdown-toggle" data-toggle="dropdown">
                                    View Dataset Versions <span class="caret"></span>
                                </button>
                                <ul class="dropdown-menu" role="menu">
                                    <ui:repeat value="#{DatasetPage.versionTabList}" var="versionLinks">
                                        <li class="#{DatasetPage.workingVersion == versionLinks ? 'disabled' : ''}">
                                            <h:outputLink styleClass="ui-commandlink ui-widget" value="/dataset.xhtml?persistentId=#{versionLinks.dataset.globalId}&#38;version=#{versionLinks.versionState}"
                                                          rendered="#{!(DatasetPage.workingVersion == versionLinks) and !(versionLinks.released or versionLinks.deaccessioned)}">
                                                <h:outputText value="#{versionLinks.versionState}" styleClass="#{DatasetPage.workingVersion == versionLinks ? 'highlightBold' : ''}" /></h:outputLink>
                                            <h:outputText styleClass="ui-commandlink ui-widget ui-state-disabled #{DatasetPage.workingVersion == versionLinks ? 'highlightBold' : ''}" value="#{versionLinks.versionState}"
                                                          rendered="#{(DatasetPage.workingVersion == versionLinks) and !(versionLinks.released or versionLinks.deaccessioned)}"/>
                                            <h:outputLink styleClass="ui-commandlink ui-widget" value="/dataset.xhtml?persistentId=#{versionLinks.dataset.globalId}&#38;version=#{versionLinks.versionNumber}.#{versionLinks.minorVersionNumber}"
                                                          rendered="#{!(DatasetPage.workingVersion == versionLinks) and (versionLinks.released or versionLinks.deaccessioned)}">
                                                <h:outputText value="#{versionLinks.versionNumber}.#{versionLinks.minorVersionNumber}" styleClass="#{DatasetPage.workingVersion == versionLinks ? 'highlightBold' : ''}" /></h:outputLink>
                                            <h:outputText styleClass="ui-commandlink ui-widget ui-state-disabled #{DatasetPage.workingVersion == versionLinks ? 'highlightBold' : ''}" value="#{versionLinks.versionNumber}.#{versionLinks.minorVersionNumber}"
                                                          rendered="#{(DatasetPage.workingVersion == versionLinks) and !(versionLinks.draft)}"/>
                                        </li>
                                    </ui:repeat>
                                </ul>
                            </div>
                            <!-- END: Dataset Versions Button -->

                            <!-- Metrics -->
                            <div id="metrics-block" class="col-xs-3" jsf:rendered="#{!DatasetPage.workingVersion.deaccessioned}">
                                <div id="metrics-label" class="col-xs-4 small text-center">
                                    <span class="glyphicon glyphicon-stats"/> #{bundle['metrics.title']}
                                </div>
                                <div id="metrics-content" class="col-xs-8 small text-center">
                                    <h:outputFormat styleClass="metrics-downloads" value="{0} #{bundle['metrics.downloads']}">
                                        <f:param value="#{guestbookResponseServiceBean.getCountGuestbookResponsesByDatasetId(DatasetPage.dataset.id)}"/>
                                    </h:outputFormat>
                                </div>
                            </div>
                            <!-- END: Metrics -->
                        </div>
                        
                        <div id="datasetVersionBlock" class="container-fluid">
                            <div id="title-block" class="row" jsf:rendered="#{!empty DatasetPage.datasetVersionUI.title.value}">
                                <div class="col-xs-1 vcenter title-preview-icon-block">
                                    <h:graphicImage value="#{DatasetPage.thumbnailString}" rendered="#{!empty DatasetPage.thumbnailString}"/>                               
                                    <span class="icon-dataset" jsf:rendered="#{empty DatasetPage.thumbnailString}"/>
                                </div>
                                <div class="col-xs-11 vcenter">
                                    <span id="title">#{DatasetPage.datasetVersionUI.title.value}</span>
                                    <h:outputText value="#{bundle['dataset.versionUI.draft']}" styleClass="label label-primary" rendered="#{DatasetPage.workingVersion.draft}"/>
                                    <h:outputText value="#{bundle['dataset.versionUI.inReview']}" styleClass="label label-success" rendered="#{DatasetPage.workingVersion.inReview}"/>
                                    <h:outputText value="#{bundle['dataset.versionUI.unpublished']}" styleClass="label label-warning" rendered="#{!DatasetPage.dataset.released}"/>
                                    <h:outputText value="#{bundle['dataset.versionUI.deaccessioned']}" styleClass="label label-danger" rendered="#{DatasetPage.workingVersion.deaccessioned}"/>
                                    <!-- DATASET VERSION NUMBER -->
                                    <h:outputText styleClass="label label-default" rendered="#{DatasetPage.workingVersion.released and !(DatasetPage.workingVersion.draft or DatasetPage.workingVersion.inReview or DatasetPage.workingVersion.deaccessioned)}"
                                                  value="#{bundle['file.DatasetVersion']} #{DatasetPage.workingVersion.versionNumber}.#{DatasetPage.workingVersion.minorVersionNumber}" /> 
                                    <h:outputText styleClass="label label-default" rendered="#{!DatasetPage.workingVersion.released and !(DatasetPage.workingVersion.draft or DatasetPage.workingVersion.inReview or DatasetPage.workingVersion.deaccessioned)}"
                                                  value="#{bundle['file.DatasetVersion']} #{DatasetPage.workingVersion.versionState}"/>
                                </div>
                            </div>
                            <!-- CITATION BLOCK -->
                            <ui:fragment rendered="#{!empty DatasetPage.displayCitation}">
                                <ui:include src="dataset-citation.xhtml">
                                    <ui:param name="datasetPage" value="true"/>
                                </ui:include>
                            </ui:fragment>
                            <!-- END: CITATION BLOCK -->
                            <div id="deaccession-reason-block" class="row bg-danger" jsf:rendered="#{DatasetPage.workingVersion.deaccessioned}">
                                <h5 class="margin-top-half">#{bundle['dataset.deaccession.reason']}</h5>
                                <p>#{DatasetPage.workingVersion.versionNote}</p>
                                <ui:fragment rendered="#{!empty DatasetPage.workingVersion.archiveNote}">
                                    <p>#{bundle['dataset.beAccessedAt']} <a href="#{DatasetPage.workingVersion.archiveNote}" target="_blank">#{DatasetPage.workingVersion.archiveNote}</a></p>
                                </ui:fragment>
                            </div>
                            <div id="metadata-panel" class="row panel panel-default"
                                 jsf:rendered="#{!widgetWrapper.widgetView and !DatasetPage.workingVersion.deaccessioned and
                                                 (!empty DatasetPage.datasetVersionUI.descriptionDisplay
                                                 or !empty DatasetPage.datasetVersionUI.keywordDisplay
                                                 or !empty DatasetPage.datasetVersionUI.subject.value
                                                 or !empty DatasetPage.datasetVersionUI.relPublicationCitation
                                                 or !empty DatasetPage.datasetVersionUI.notes.value)}">
                                <div class="panel-body metadata-panel-body">
                                    <div id="description" class="form-group" jsf:rendered="#{!empty DatasetPage.datasetVersionUI.descriptionDisplay}">
                                        <label class="col-sm-3 control-label">
                                            <span data-toggle="tooltip" data-placement="auto right" class="tooltiplabel text-info" data-original-title="#{DatasetPage.datasetVersionUI.description.datasetFieldType.description}">#{bundle['dataset.descriptionDisplay.title']}</span>
                                        </label>
                                        <div class="col-sm-9"><h:outputText value="#{DatasetPage.datasetVersionUI.descriptionDisplay}" escape="false"/></div>
                                    </div>
                                    <div id="subject" class="form-group" jsf:rendered="#{!empty DatasetPage.datasetVersionUI.subject.value}">
                                        <label class="col-sm-3 control-label">
                                            <span data-toggle="tooltip" data-placement="auto right" class="tooltiplabel text-info" data-original-title="#{DatasetPage.datasetVersionUI.subject.datasetFieldType.description}">#{DatasetPage.datasetVersionUI.subject.datasetFieldType.title}</span>
                                        </label>
                                        <div class="col-sm-9">#{DatasetPage.datasetVersionUI.subject.displayValue}</div>
                                    </div>
                                    <div id="keywords" class="form-group" jsf:rendered="#{!empty DatasetPage.datasetVersionUI.keywordDisplay}">
                                        <label class="col-sm-3 control-label">
                                            <span data-toggle="tooltip" data-placement="auto right" class="tooltiplabel text-info" data-original-title="#{DatasetPage.datasetVersionUI.keyword.datasetFieldType.description}">#{bundle['dataset.keywordDisplay.title']}</span>
                                        </label>
                                        <div class="col-sm-9">#{DatasetPage.datasetVersionUI.keywordDisplay}</div>
                                    </div>
                                    <div id="publication" class="form-group" jsf:rendered="#{!empty DatasetPage.datasetVersionUI.relPublicationCitation}">
                                        <label class="col-sm-3 control-label">
                                            <span data-toggle="tooltip" data-placement="auto right" class="tooltiplabel text-info" data-original-title="#{DatasetPage.datasetVersionUI.datasetRelPublications.get(0).description}">#{DatasetPage.datasetVersionUI.datasetRelPublications.get(0).title}</span>
                                        </label>
                                        <div class="col-sm-9">
                                            <h:outputText value="#{MarkupChecker:sanitizeBasicHTML(DatasetPage.datasetVersionUI.relPublicationCitation)}" escape="false"/>
                                            <a href="#{DatasetPage.datasetVersionUI.relPublicationUrl}" title="#{DatasetPage.datasetVersionUI.relPublicationUrl}" target="_blank">#{DatasetPage.datasetVersionUI.relPublicationId}</a>
                                        </div>
                                    </div>
                                    <div id="note" class="form-group" jsf:rendered="#{!empty DatasetPage.datasetVersionUI.notes.value}">
                                        <label class="col-sm-3 control-label">
                                            <span data-toggle="tooltip" data-placement="auto right" class="tooltiplabel text-info" data-original-title="#{DatasetPage.datasetVersionUI.notes.datasetFieldType.description}">#{DatasetPage.datasetVersionUI.notes.datasetFieldType.title}</span>
                                        </label>
                                        <div class="col-sm-9">
                                            <h:outputText value="#{MarkupChecker:sanitizeBasicHTML(DatasetPage.datasetVersionUI.notes.value)}" escape="false"/>
                                        </div>
                                    </div>
                                </div>
                            </div>
                        </div>
                        
                        
                        
                        
                        
                    </div>
                    <!-- END View editMode -->
                    
                    

                    <!-- Create/Edit editMode -->
                    <ui:fragment rendered="#{DatasetPage.editMode == 'METADATA' or DatasetPage.editMode == 'CREATE'}">
                        <div class="form-group">
                            <label for="select_HostDataverse" class="col-sm-2 control-label">
                                <span data-toggle="tooltip" data-placement="auto right" class="tooltiplabel text-info" data-original-title="#{bundle['dataverse.host.title']}">
                                    #{bundle.hostDataverse}
                                </span>
                            </label>
                            <div class="col-sm-10">
                                <h:outputText styleClass="highlightBold" value="#{DatasetPage.dataset.owner.name} #{bundle.dataverse}"/>
                                <h:inputHidden value="#{DatasetPage.ownerId}" id="select_HostDataverse" />
                                <ui:remove><!-- removed for beta -->
                                    <p:selectOneMenu id="select_HostDataverse" value="#{DatasetPage.ownerId}" filter="true" filterMatchMode="startsWith" effect="none">
                                        <f:selectItems value="#{dataverseServiceBean.findAll()}" var="dv" itemLabel="#{dv.name}" itemValue="#{dv.id}"/>
                                    </p:selectOneMenu>
                                </ui:remove>
                            </div>
                        </div>
                        <div class="form-group" jsf:rendered="#{!empty DatasetPage.dataverseTemplates and DatasetPage.editMode == 'CREATE'}">
                            <label for="select_DatasetTemplate" class="col-sm-2 control-label">
                                <span data-toggle="tooltip" data-placement="auto right" class="tooltiplabel text-info" data-original-title="#{bundle['dataset.manageTemplates.tab.action.btn.view.dialog.datasetTemplate.title']}">
                                    #{bundle['dataset.manageTemplates.tab.action.btn.view.dialog.datasetTemplate']}
                                </span>
                            </label>
                            <div class="col-sm-6">
                                <p class="help-block">
                                    <span class="glyphicon glyphicon-info-sign"/> #{bundle['dataset.template.tip']}
                                </p>
                                <p:selectOneMenu value="#{DatasetPage.selectedTemplate}" onchange="updateTemplate()"
                                                 converter="templateConverter" id="select_DatasetTemplate" styleClass="form-control"
                                                 valueChangeListener="#{DatasetPage.updateSelectedTemplate}"
                                                 style="width:auto !important; max-width:100%; min-width:200px;">
                                    <f:selectItem itemLabel="#{bundle['dataset.noTemplate.label']}" itemValue="#{null}" />
                                    <f:selectItems value="#{DatasetPage.dataverseTemplates}"
                                                   var="template" itemLabel="#{template.name}" itemValue="#{template}"/>
                                </p:selectOneMenu>
                                <p:commandButton value="Direct" id="updateTemplate"
                                                 style="display:none"
                                                 update=":datasetForm,accessPopup"
                                                 action="#{DatasetPage.handleChangeButton}">
                                </p:commandButton>
                            </div>
                        </div>
                        <div class="form-group">
                            <div class="col-sm-12">
                                <span class="glyphicon glyphicon-asterisk text-danger"/> <h:outputText value="#{bundle['dataset.asterisk.tip']}"/>
                            </div>
                        </div>
                    </ui:fragment>
                    <ui:fragment rendered="#{DatasetPage.editMode == 'CREATE'}">
                        <ui:include src="metadataFragment.xhtml">
                            <ui:param name="datasetPage" value="true"/>
                            <ui:param name="editMode" value="#{!empty DatasetPage.editMode ? DatasetPage.editMode : ''}"/>
                            <ui:param name="metadataBlocks" value="#{!empty DatasetPage.editMode ? DatasetPage.datasetVersionUI.metadataBlocksForEdit.entrySet().toArray(): DatasetPage.datasetVersionUI.metadataBlocksForView.entrySet().toArray()}"/>
                            <ui:param name="publicationDate" value="#{DatasetPage.dataset.publicationDateFormattedYYYYMMDD}"/>
                            <ui:param name="globalId" value="#{DatasetPage.dataset.globalId}"/>
                        </ui:include>
                    </ui:fragment>
                    <!-- END Create/Edit editMode -->

                    <!-- Edit editMode -->
                    <div class="button-block form-top" jsf:rendered="#{DatasetPage.editMode == 'METADATA' or DatasetPage.editMode == 'LICENSE'}">
                        <p:commandButton id="saveTop" value="#{bundle.saveChanges}" onclick="checkNewlyRestricted();PF('blockDatasetForm').show();" />
                        <p:commandButton id="cancelTop" value="#{bundle.cancel}" action="#{DatasetPage.cancel}" process="@this" update="@form" oncomplete="javascript:post_cancel_edit_files_or_metadata()">
                            <f:setPropertyActionListener target="#{DatasetPage.selectedTabIndex}" value="#{DatasetPage.editMode == 'METADATA' ? 1 : DatasetPage.selectedTabIndex}"/>
                        </p:commandButton>
                    </div>
                    <!-- END Header / Button Panel -->
                    <!-- View/Tabs infoMode -->
                    <!-- Tabs -->
                    <div id="contentTabs" jsf:rendered="#{DatasetPage.editMode != 'INFO'}">

                        <p:fragment id="pageRefreshFragment"> <!-- rendered="_{empty DatasetPage.editMode}" -->
                            <h:inputHidden value="#{DatasetPage.locked}" id="datasetLockedVariable" />
                            <h:inputHidden value="#{DatasetPage.stateChanged}" id="datasetStateChangedVariable" />

                            <p:remoteCommand name="refreshLockCommand" process="@this" update=":#{p:component('pageRefreshFragment')}" actionListener="#{DatasetPage.refreshLock}"/>
                            <p:remoteCommand name="refreshAllCommand" process="@this" update="@all" actionListener="#{DatasetPage.refresh}"/>

                            <!-- see the comment in the javascript below that explains what this button is for -->
                            <p:commandButton id="refreshButton" process="@this" widgetVar="refreshButton" update="@all" style="display:none"/>

                            <script type="text/javascript">

                                $(this).ready(function () {
                                    refreshIfStillLocked();
                                });

                                function refreshIfStillLocked() {
                                    if ($('input[id$="datasetLockedVariable"]').val() === 'true') {
                                        // if dataset is locked, instruct the page to
                                        // wait and check again:
                                        waitAndCheckLockAgain();
                                    } else {
                                        // if not locked, has it just been unlocked?
                                        if ($('input[id$="datasetStateChangedVariable"]').val() === 'true') {
                                            // For whatever unknown PrimeFaces reason
                                            // the page needs to be refreshed twice, for all
                                            // the pull down menus to update properly:
                                            refreshAllCommand();
                                            // You can't just run 2 refreshAllCommand()s in a row
                                            // either; because the command has an "update=@all" on it,
                                            // so I guess if you try to execute the 2nd one right after
                                            // the first one, this fragment is still going to be loading -
                                            // so there would not yet be a command to run! (it needs to
                                            // be rendered, before you can execute it, that is)
                                            setTimeout(function () {
                                                // this button doesn't do anything, but it has an update="@all"
                                                // attribute:
                                                $('button[id$="refreshButton"]').trigger('click');
                                                //refreshAllCommand();
                                            }, 1500);
                                        }
                                    }
                                }

                                function waitAndCheckLockAgain() {
                                    setTimeout(function () {
                                        // refresh the lock in the
                                        // backing bean; i.e., check, if the ingest has
                                        // already completed in the background:
                                        //$('button[id$="refreshButton"]').trigger('click');
                                        refreshLockCommand();
                                    }, 10000);
                                }

                            </script>


                        </p:fragment>

                        <ui:fragment id="uploadFilesOnCreateTab" rendered="#{!DatasetPage.workingVersion.deaccessioned and
                                                                             (DatasetPage.editMode == 'CREATE')}">
                            <ui:include src="editFilesFragment.xhtml">
                                <ui:param name="datasetPage" value="true"/>
                                <ui:param name="dataverse" value="#{DatasetPage.dataset.owner}"/>
                                <ui:param name="dataset" value="#{DatasetPage.dataset}"/>
                                <ui:param name="version" value="#{DatasetPage.workingVersion}"/>
                            </ui:include>

                        </ui:fragment>

                        <p:tabView id="tabView" widgetVar="content" activeIndex="#{DatasetPage.selectedTabIndex}"
                                   rendered="#{empty DatasetPage.editMode or (DatasetPage.editMode == 'METADATA' or DatasetPage.editMode == 'LICENSE')}">
                            <p:ajax event="tabChange" listener="#{DatasetPage.tabChanged}" oncomplete="bind_bsui_components();" update="@this" />
                            <p:tab id="dataFilesTab" title="#{bundle.files}" rendered="#{(!DatasetPage.workingVersion.deaccessioned or 
                                                              (DatasetPage.workingVersion.deaccessioned and DatasetPage.canUpdateDataset()))  and
                                                              (empty DatasetPage.editMode)}">
                                <ui:include src="filesFragment.xhtml">
                                    <ui:param name="fileDownloadHelper" value="#{DatasetPage.fileDownloadHelper}"/>
                                </ui:include>
                            </p:tab>

                            <!-- 4.2.1: the 3 tabs below - metadata, terms and versions: these account for ~100 queries total -->
                            <!-- a lot of these however, are repeated queries on AuthenticatedUser and RoleAssignment; once these are optimized, the tabs will become very cheap. -->
                            <p:tab id="metadataMapTab" title="#{bundle['file.dataFilesTab.metadata.header']}"
                                        rendered="#{(!DatasetPage.workingVersion.deaccessioned or (DatasetPage.workingVersion.deaccessioned and DatasetPage.canUpdateDataset())) 
                                             and (empty DatasetPage.editMode or DatasetPage.editMode == 'METADATA')}">

                                <div class="button-block tab-header margin-bottom text-right" jsf:rendered="#{empty DatasetPage.editMode and !widgetWrapper.widgetView}">
                                    <p:commandLink type="button" styleClass="btn btn-default btn-access" actionListener="#{DatasetPage.edit('METADATA')}" update="@form,:messagePanel" oncomplete="javascript:post_edit_metadata()" 
                                                   disabled="#{DatasetPage.locked}" rendered="#{DatasetPage.sessionUserAuthenticated and empty DatasetPage.editMode and !widgetWrapper.widgetView
                                                               and DatasetPage.canUpdateDataset() and !DatasetPage.dataset.deaccessioned }">
                                        <f:setPropertyActionListener target="#{DatasetPage.selectedTabIndex}" value="0" />
                                        <span class="glyphicon glyphicon-pencil"/> #{bundle['file.dataFilesTab.metadata.addBtn']}
                                    </p:commandLink>                                   
                                    <div class="btn-group" jsf:rendered="#{DatasetPage.dataset.released and !DatasetPage.dataset.deaccessioned}" >
                                        <button class="btn btn-default dropdown-toggle" type="button" styleClass="btn btn-default" data-toggle="dropdown">
                                            <span class="glyphicon glyphicon-export"/> #{bundle['dataset.exportBtn']} <span class="caret"/></button>
                                        <ul class="dropdown-menu" role="menu">
                                            <ui:repeat var="exporter" value="#{DatasetPage.exporters}">
                                                <li>
                                                    <h:outputLink value="#{exporter[1]}" target="_blank">
                                                        <h:outputText value="#{exporter[0]}"/>
                                                    </h:outputLink>
                                                </li>  
                                            </ui:repeat>
                                        </ul>
                                    </div>
                                </div>
                                <ui:include src="metadataFragment.xhtml">
                                    <ui:param name="datasetPage" value="true"/>
                                    <ui:param name="editMode" value="#{!empty DatasetPage.editMode ? DatasetPage.editMode : ''}"/>
                                    <ui:param name="metadataBlocks" value="#{!empty DatasetPage.editMode ? DatasetPage.datasetVersionUI.metadataBlocksForEdit.entrySet().toArray(): DatasetPage.datasetVersionUI.metadataBlocksForView.entrySet().toArray()}"/>
                                    <ui:param name="publicationDate" value="#{DatasetPage.dataset.publicationDate != null ? DatasetPage.dataset.publicationDateFormattedYYYYMMDD : ''}"/>
                                    <ui:param name="globalId" value="#{DatasetPage.dataset.globalId}"/>
                                </ui:include>
                            </p:tab>

                            <!-- 4.2.1: see comment above -->
                            <p:tab id="termsTab" title="#{bundle['file.dataFilesTab.terms.header']}"
                                   rendered="#{!DatasetPage.workingVersion.deaccessioned and (empty DatasetPage.editMode or DatasetPage.editMode == 'LICENSE')}">
                                <ui:include src="dataset-license-terms.xhtml">
                                    <ui:param name="editMode" value="#{!empty DatasetPage.editMode ? 'LICENSE': ''}"/>
                                    <ui:param name="termsOfUseAndAccess" value="#{DatasetPage.workingVersion.termsOfUseAndAccess}"/>
                                    <ui:param name="datasetPage" value="true"/>
                                </ui:include>
                            </p:tab>
                            <!-- 4.2.1: see above -->
                            <p:tab id="versionsTab" title="#{bundle['file.dataFilesTab.versions']}" rendered="#{empty DatasetPage.editMode}">
                                <ui:include src="dataset-versions.xhtml"></ui:include>
                            </p:tab>
                        </p:tabView>
                    </div>
                    <!-- END View/Tabs infoMode -->

                    <!-- Create Metadata Tip -->
                    <div class="alert alert-info margin-top" jsf:rendered="#{DatasetPage.editMode == 'CREATE'}">
                        #{bundle['file.metadataTip']}
                    </div>

                    <!-- Create/Save Dataset Button Panel -->
                    <div class="button-block" jsf:rendered="#{!empty DatasetPage.editMode}">
                        <p:commandButton tabindex="1000" id="save" value="#{DatasetPage.editMode == 'CREATE' ? bundle['file.addBtn'] : bundle.saveChanges}" onclick="checkNewlyRestricted();PF('blockDatasetForm').show();" />
                        <p:commandButton tabindex="1000" id="cancel" value="#{bundle.cancel}" action="#{DatasetPage.cancel}" process="@this" update="@form" rendered="#{DatasetPage.editMode != 'CREATE'}" oncomplete="javascript:post_cancel_edit_files_or_metadata()">
                            <f:setPropertyActionListener target="#{DatasetPage.selectedTabIndex}" value="#{DatasetPage.editMode == 'METADATA' ? 1 : DatasetPage.selectedTabIndex}"/>
                        </p:commandButton>
                        <p:button id="cancelCreate" value="#{bundle.cancel}" outcome="/dataverse.xhtml?alias=#{DatasetPage.dataset.owner.alias}" rendered="#{DatasetPage.editMode == 'CREATE'}" />
                        <p:commandButton value="Direct" id="datasetSave"
                                         style="display:none"
                                         update=":datasetForm,:messagePanel"
                                         oncomplete="javascript:bind_bsui_components();$(document).scrollTop(0);"
                                         action="#{DatasetPage.save}" />
                    </div>
                    <!-- END: Create/Save Dataset Button Panel -->

                    <p:blockUI block="datasetForm" widgetVar="blockDatasetForm"/>

                    <!-- Popups -->
                    <p:dialog styleClass="smallPopUp" header="#{bundle['dataset.inValidSelectedFilesForDownload']}" widgetVar="downloadInvalid" modal="true">
                        <p class="text-danger"><span class="glyphicon glyphicon-warning-sign"/> #{bundle['dataset.noValidSelectedFilesForDownload']}</p>
                        <ui:fragment   rendered="#{DatasetPage.dataset.fileAccessRequest}"  >
                            <p class="help-block"><span class="glyphicon glyphicon-info-sign"/> #{bundle['dataset.requestAccessToRestrictedFiles']}</p>
                        </ui:fragment>
                        <div class="button-block">
                            <p:commandButton value="#{bundle.cancel}" onclick="PF('downloadInvalid').hide();" type="button" />
                        </div>
                    </p:dialog>
                    <p:dialog styleClass="smallPopUp" header="#{bundle['dataset.inValidSelectedFilesForDownload']}" widgetVar="downloadMixed" modal="true">
                        <p class="text-danger"><span class="glyphicon glyphicon-warning-sign"/> #{bundle['dataset.mixedSelectedFilesForDownload']}</p>
                        <table>
                            <ui:repeat var="resFile" value="#{DatasetPage.selectedNonDownloadableFiles}" >
                                <tr>
                                    <td>#{resFile.label}</td>
                                </tr>
                            </ui:repeat>
                        </table>
                        <div class="button-block">
                            <p class="help-block"><span class="glyphicon glyphicon-info-sign"/> #{bundle['dataset.downloadUnrestricted']}</p>
                            <ui:fragment rendered="#{!DatasetPage.downloadPopupRequired}">
                                <p:commandButton value="#{bundle.continue}" onclick="PF('downloadMixed').hide()" action="#{DatasetPage.startMultipleFileDownload(false)}" />
                            </ui:fragment>
                            <ui:fragment rendered="#{DatasetPage.downloadPopupRequired}">
                                <p:commandButton value="#{bundle.continue}" onclick="PF('downloadMixed').hide()"
                                                 action="#{DatasetPage.modifyGuestbookMultipleResponse()}" update="@form" />
                            </ui:fragment>
                            <p:commandButton value="#{bundle.cancel}" onclick="PF('downloadMixed').hide();" type="button" />
                        </div>
                    </p:dialog>
                    <p:dialog styleClass="smallPopUp" header="#{bundle['file.deleteDialog.header']}" widgetVar="deleteConfirmation" modal="true">
                        <p class="text-danger"><span class="glyphicon glyphicon-warning-sign"/> #{bundle['file.deleteDialog.tip']}</p>
                        <div class="button-block">
                            <p:commandButton value="#{bundle.continue}" onclick="PF('deleteConfirmation').hide()" action="#{DatasetPage.deleteDataset()}" />
                            <p:commandButton value="#{bundle.cancel}" onclick="PF('deleteConfirmation').hide();PF('blockDatasetForm').hide();" type="button" />
                        </div>
                    </p:dialog>
                    <p:dialog styleClass="smallPopUp" header="#{bundle['file.deleteDraftDialog.header']}" widgetVar="deleteVersionConfirmation" modal="true">
                        <p class="text-danger"><span class="glyphicon glyphicon-warning-sign"/> #{bundle['file.deleteDraftDialog.tip']}</p>
                        <div class="button-block">
                            <p:commandButton value="#{bundle.continue}" onclick="PF('deleteVersionConfirmation').hide()" action="#{DatasetPage.deleteDatasetVersion()}" />
                            <p:commandButton value="#{bundle.cancel}" onclick="PF('deleteVersionConfirmation').hide();PF('blockDatasetForm').hide();" type="button" />
                        </div>
                    </p:dialog>
                    <p:dialog id="privateUrlId" styleClass="smallPopUp" header="#{bundle['dataset.privateurl.header']}" widgetVar="privateUrlConfirmation" modal="true">
                        <p:fragment id="privateUrlPanel" rendered="#{DatasetPage.userCanCreatePrivateURL}">
                            <p class="help-block"><span class="glyphicon glyphicon-info-sign"/>&#160;
                                <h:outputFormat value="#{bundle['dataset.privateurl.tip']}" escape="false">
                                    <f:param value="#{systemConfig.guidesBaseUrl}"/>
                                    <f:param value="#{systemConfig.guidesVersion}"/>
                                </h:outputFormat>
                            </p>
                            <div>
                                <div class="highlight" jsf:rendered="#{empty(DatasetPage.privateUrl)}">
                                    <p class="no-margin-bottom">#{bundle['dataset.privateurl.absent']}</p>
                                </div>
                                <div class="highlight" jsf:rendered="#{!empty(DatasetPage.privateUrl)}" onclick="if (event.target) {
                                            selectText(event.target);
                                        } else {
                                            selectText(this);
                                        }">
                                    <p class="text-success highlightBold" jsf:rendered="#{DatasetPage.privateUrlWasJustCreated}"><span class="glyphicon glyphicon glyphicon-ok"/> #{bundle['dataset.privateurl.createdSuccess']}</p>
                                    <ui:param name="privateUrlLink" value="#{DatasetPage.getPrivateUrlLink(DatasetPage.privateUrl)}" />
                                    <p class="no-margin-bottom">
                                        <span>#{privateUrlLink}</span>
                                    </p>
                                </div>
                            </div>
                            <div class="button-block">
                                <p:commandButton styleClass="btn btn-default" value="#{bundle['dataset.privateurl.createPrivateUrl']}" action="#{DatasetPage.createPrivateUrl()}" update="privateUrlPanel,:messagePanel" rendered="#{empty(DatasetPage.privateUrl)}" />
                                <p:commandButton styleClass="btn btn-default" value="#{bundle['dataset.privateurl.disablePrivateUrl']}" action="#{DatasetPage.setPrivateUrlJustCreatedToFalse()}" onclick="PF('privateUrlConfirmation').hide();PF('disablePrivateUrlConfirmation').show()" rendered="#{!empty(DatasetPage.privateUrl)}" update="privateUrlPanel"/>
                                <p:commandButton styleClass="btn btn-default" value="#{bundle.close}" onclick="PF('privateUrlConfirmation').hide();PF('blockDatasetForm').hide();" update="privateUrlPanel"/>
                            </div>
                        </p:fragment>
                        <p:fragment id="privateUrlPanelCannotCreate" rendered="#{!DatasetPage.userCanCreatePrivateURL}">
                            <p class="text-danger"><span class="glyphicon glyphicon-warning-sign"/> #{bundle['dataset.privateurl.cannotCreate']}</p>
                            <div class="button-block">
                                <p:commandButton styleClass="btn btn-default" value="#{bundle.cancel}" onclick="PF('privateUrlConfirmation').hide();PF('blockDatasetForm').hide();" type="button" />
                            </div>
                        </p:fragment>
                    </p:dialog>
                    <p:dialog styleClass="smallPopUp" header="#{bundle['dataset.privateurl.header']}" widgetVar="disablePrivateUrlConfirmation" modal="true" closable="false">
                        <p class="text-danger"><span class="glyphicon glyphicon-warning-sign"/> #{bundle['dataset.privateurl.disableConfirmationText']}</p>
                        <div class="button-block">
                            <p:commandButton styleClass="btn btn-default" value="#{bundle['dataset.privateurl.disablePrivateUrlConfirm']}" action="#{DatasetPage.disablePrivateUrl()}" update="privateUrlPanel,:messagePanel" onclick="PF('disablePrivateUrlConfirmation').hide();"/>
                            <p:commandButton styleClass="btn btn-default" value="#{bundle.cancel}" onclick="PF('disablePrivateUrlConfirmation').hide();PF('privateUrlConfirmation').show();" type="button" />
                        </div>
                    </p:dialog>
                    <p:dialog styleClass="smallPopUp" header="#{bundle['file.deleteFileDialog.header']}" widgetVar="deleteFileConfirmation" modal="true">
                        <p class="text-danger"><span class="glyphicon glyphicon-warning-sign"/> #{bundle['file.deleteFileDialog.tip']}</p>
                        <ui:fragment rendered="#{DatasetPage.dataset.released}">
                            <p class="text-danger"><span class="glyphicon glyphicon-warning-sign"/> #{bundle['file.deleteFileDialog.failed.tip']}</p>
                        </ui:fragment>
                        <div class="button-block">
                            <p:commandButton value="#{bundle.continue}" onclick="PF('deleteFileConfirmation').hide()" oncomplete="window.scrollTo(0, 0);"
                                             update=":#{p:component('filesTable')},:messagePanel" action="#{DatasetPage.deleteFiles()}" />
                            <p:commandButton value="#{bundle.cancel}" onclick="PF('deleteFileConfirmation').hide();
                                    PF('blockDatasetForm').hide();" type="button" />
                        </div>
                    </p:dialog>
                    <p:dialog styleClass="smallPopUp" header="#{bundle['file.deleteFileDialog.header']}" widgetVar="deleteSelectedFileConfirmation" modal="true">
                        <p class="text-danger"><span class="glyphicon glyphicon-warning-sign"/> #{bundle['file.deleteFileDialog.multiple.immediate']}</p>
                        <ui:fragment rendered="#{DatasetPage.dataset.released}">
                            <p class="text-danger"><span class="glyphicon glyphicon-warning-sign"/> #{bundle['file.deleteFileDialog.failed.tip']}</p>
                        </ui:fragment>
                        <div class="button-block">
                            <p:commandButton value="#{bundle['file.delete']}" onclick="PF('deleteSelectedFileConfirmation').hide()"
                                             action="#{DatasetPage.deleteFilesAndSave()}" />
                            <p:commandButton value="#{bundle.cancel}" onclick="PF('deleteSelectedFileConfirmation').hide();
                                    PF('blockDatasetForm').hide();" type="button" />
                        </div>
                    </p:dialog>
                    <p:dialog id="deaccessionBlock" header="#{bundle['dataset.editBtn.itemLabel.deaccession']}" widgetVar="deaccessionBlock" modal="true">
                        <p class="text-danger"><span class="glyphicon glyphicon-warning-sign"/> #{bundle['file.deaccessionDialog.tip']}</p>
                        <div class="form-group" jsf:rendered="#{DatasetPage.releasedVersionTabList.size() > 1}">
                            <label for="versionDeaccessionTable">#{bundle['file.deaccessionDialog.reason.question1']} <span class="glyphicon glyphicon-asterisk text-danger" title="#{bundle.requiredField}"/></label>
                            <p:dataTable id="versionDeaccessionTable" value="#{DatasetPage.releasedVersionTabList}" var="versionTab" widgetVar="versionDeaccessionTable"
                                         rowIndexVar="rowNum" selection="#{DatasetPage.selectedDeaccessionVersions}" rowKey="#{versionTab}">
                                <p:column selectionMode="multiple" class="col-select-width text-center"/>
                                <p:column>
                                    <h:outputText value="#{bundle['file.deaccessionDialog.version']} #{versionTab.versionNumber}.#{versionTab.minorVersionNumber}, #{versionTab.versionDate}" />
                                </p:column>
                            </p:dataTable>
                        </div>
                        <div class="form-group">
                            <label for="reasonOptions">#{bundle['file.deaccessionDialog.reason.question2']} <span class="glyphicon glyphicon-asterisk text-danger" title="#{bundle.requiredField}"/></label>
                            <h:selectOneMenu id="reasonOptions" styleClass="form-control" value="#{DatasetPage.deaccessionReasonRadio}">
                                <f:selectItem itemLabel="#{bundle.select}" itemValue="0" noSelectionOption="true" />
                                <f:selectItem itemLabel="#{bundle['file.deaccessionDialog.reason.selectItem.identifiable']}" itemValue="1" />
                                <f:selectItem itemLabel="#{bundle['file.deaccessionDialog.reason.selectItem.beRetracted']}" itemValue="2" />
                                <f:selectItem itemLabel="#{bundle['file.deaccessionDialog.reason.selectItem.beTransferred']}" itemValue="3" />
                                <f:selectItem itemLabel="#{bundle['file.deaccessionDialog.reason.selectItem.IRB']}" itemValue="4" />
                                <f:selectItem itemLabel="#{bundle['file.deaccessionDialog.reason.selectItem.legalIssue']}" itemValue="5" />
                                <f:selectItem itemLabel="#{bundle['file.deaccessionDialog.reason.selectItem.notValid']}" itemValue="6" />
                                <f:selectItem itemLabel="#{bundle['file.deaccessionDialog.reason.selectItem.other']}" itemValue="7" />
                            </h:selectOneMenu>
                        </div>
                        <div class="form-group">
                            <label for="reasonForDeaccession">
                                #{bundle['file.deaccessionDialog.enterInfo']}
                            </label>
                            <p:inputTextarea id="reasonForDeaccession" styleClass="form-control" immediate="true" autoResize="false" rows="2" cols="40"
                                             onkeyup="updateHiddenReason(this);" value="#{DatasetPage.deaccessionReasonText}" widgetVar="reasonForDeaccession"/>
                            <p:message for="reasonForDeaccession"/>
                        </div>
                        <div class="form-group">
                            <label for="forwardURLForDeaccession">
                                #{bundle['file.deaccessionDialog.leaveURL']}
                            </label>
                            <p:inputText id="forwardURLForDeaccession" styleClass="form-control" value="#{DatasetPage.deaccessionForwardURLFor}" widgetVar="forwardURLForDeaccession"/>
                            <p:watermark for="forwardURLForDeaccession" value="#{bundle['file.deaccessionDialog.leaveURL.watermark']}" id="watermark" />
                        </div>
                        <div class="button-block">
                            <p:commandLink type="button" styleClass="btn btn-default" value="#{bundle.deaccession}" rendered="#{DatasetPage.releasedVersionTabList.size() > 1}"
                                           onclick="testDeaccessionVersionSelection(true);"/>
                            <p:commandLink type="button" styleClass="btn btn-default" value="#{bundle.deaccession}" rendered="#{DatasetPage.releasedVersionTabList.size() == 1}"
                                           onclick="testDeaccessionVersionSelection(false);"/>
                            <p:commandLink type="button" styleClass="btn btn-default" value="#{bundle.cancel}" onclick="PF('deaccessionBlock').hide();PF('blockDatasetForm').hide();"/>
                        </div>
                    </p:dialog>
                    <p:dialog id="deaccessionConfirmation" header="Deaccession Dataset" widgetVar="deaccessionConfirmation" modal="true">
                        <p class="text-danger"><span class="glyphicon glyphicon-warning-sign"/> #{bundle['file.deaccessionDialog.deaccession.tip']}</p>
                        <div class="button-block">
                            <h:commandButton styleClass="btn btn-default" value="#{bundle.yes}" onclick="PF('deaccessionConfirmation').hide();
                                    PF('deaccessionBlock').hide()" action="#{DatasetPage.deaccessionVersions}" />
                            <button type="button" class="btn btn-default" value="No" onclick="PF('deaccessionConfirmation').hide()">#{bundle.no}</button>
                        </div>
                    </p:dialog>
                    <p:dialog id="deaccessionAllConfirmation" header="#{bundle['dataset.editBtn.itemLabel.deaccession']}" widgetVar="deaccessionAllConfirmation" modal="true">
                        <p class="text-danger"><span class="glyphicon glyphicon-warning-sign"/> #{bundle['file.deaccessionDialog.deaccessionDataset.tip']}</p>
                        <div class="button-block">
                            <h:commandButton styleClass="btn btn-default" value="Yes" onclick="PF('deaccessionAllConfirmation').hide();
                                    PF('deaccessionBlock').hide();
                                    PF('blockDatasetForm').hide();" action="#{DatasetPage.deaccessionVersions}" />
                            <button type="button" class="btn btn-default" value="No" onclick="PF('deaccessionAllConfirmation').hide();
                                    PF('blockDatasetForm').hide();">#{bundle.no}</button>
                        </div>
                    </p:dialog>
                    <p:confirmDialog id="selectDeaccessionVersion" message="#{bundle['file.deaccessionDialog.dialog.selectVersion.tip']}" header="#{bundle['file.deaccessionDialog.dialog.selectVersion.header']}" widgetVar="selectDeaccessionVersion"> </p:confirmDialog>
                    <p:confirmDialog id="selectDeaccessionReason" message="#{bundle['file.deaccessionDialog.dialog.reason.tip']}" header="#{bundle['file.deaccessionDialog.dialog.reason.header']}" widgetVar="selectDeaccessionReason"> </p:confirmDialog>
                    <p:confirmDialog id="enterForwardUrl" message="#{bundle['file.deaccessionDialog.dialog.url.tip']}" header="#{bundle['file.deaccessionDialog.dialog.url.header']}" widgetVar="enterForwardUrl"> </p:confirmDialog>
                    <p:confirmDialog id="enterOtherReason" message="#{bundle['file.deaccessionDialog.dialog.textForReason.tip']}" header="#{bundle['file.deaccessionDialog.dialog.textForReason.header']}" widgetVar="enterOtherReason"> </p:confirmDialog>
                    <p:confirmDialog id="reasonTooManyCharacters" message="#{bundle['file.deaccessionDialog.dialog.limitChar.tip']}" header="#{bundle['file.deaccessionDialog.dialog.limitChar.header']}" widgetVar="reasonTooManyCharacters"> </p:confirmDialog>
                    <p:inputText id="hiddenReasonInput" style="display:none" widgetVar="hiddenReasonInput"/>
                    <p:dialog id="compareTwo" header="#{bundle['file.viewDiffDialog.header']}" widgetVar="compareTwo" modal="true">
                        <p class="help-block"><span class="glyphicon glyphicon-warning-sign text-danger"/> <span class="text-danger">#{bundle['file.viewDiffDialog.dialog.warning']}</span></p>
                        <div class="button-block">
                            <p:commandButton value="#{bundle.close}" onclick="PF('compareTwo').hide();PF('blockDatasetForm').hide();" type="button" />
                        </div>
                    </p:dialog>
                    <p:dialog id="detailsBlocks" styleClass="largePopUp" header="#{bundle['file.viewDiffDialog.header']}" widgetVar="detailsBlocks" modal="true">
                        <div id="version-title" class="margin-bottom-half">#{DatasetPage.datasetVersionDifference.newVersion.title}</div>
                        <div id="version-details-block" class=" clearfix margin-bottom-half">
                            <div class="pull-left">
                                &#160;
                            </div>
                            <div class="pull-left">
                                #{bundle['file.viewDiffDialog.version']}: #{DatasetPage.datasetVersionDifference.originalVersion.semanticVersion}<br/>
                                #{bundle['file.viewDiffDialog.lastUpdated']}: #{DatasetPage.datasetVersionDifference.originalVersion.lastUpdateTime}
                            </div>
                            <div class="pull-left">
                                #{bundle['file.viewDiffDialog.version']}: #{DatasetPage.datasetVersionDifference.newVersion.semanticVersion}<br/>
                                #{bundle['file.viewDiffDialog.lastUpdated']}: #{DatasetPage.datasetVersionDifference.newVersion.lastUpdateTime}
                            </div>
                        </div>
                        <ui:fragment rendered="#{!empty(DatasetPage.datasetVersionDifference.detailDataByBlock)}">
                            <ui:repeat value="#{DatasetPage.datasetVersionDifference.detailDataByBlock}" var="block">
                                <div class="panel panel-default">
                                    <div class="panel-heading text-info">
                                        <h:outputText value="#{block.get(0)[0].datasetFieldType.metadataBlock.displayName}" />
                                    </div>
                                    <p:dataTable id="byBlockInner" styleClass="dvnDifferanceTable" var="dsfArray" value="#{block}">
                                        <p:column styleClass="versionValue">
                                            <h:outputText value="#{dsfArray[0].datasetFieldType.title}" />
                                        </p:column>
                                        <p:column styleClass="versionDetails">
                                            <h:outputText rendered="#{dsfArray[0].datasetFieldType.primitive and !(dsfArray[0].isEmpty())}" value="#{dsfArray[0].displayValue}" />
                                            <h:outputText rendered="#{!dsfArray[0].datasetFieldType.primitive and !(dsfArray[0].isEmpty())}" value="#{dsfArray[0].compoundDisplayValue}" />
                                        </p:column>
                                        <p:column styleClass="versionDetails" >
                                            <h:outputText rendered="#{dsfArray[1].datasetFieldType.primitive and !(dsfArray[1].isEmpty())}" value="#{dsfArray[1].displayValue}" />
                                            <h:outputText rendered="#{!dsfArray[1].datasetFieldType.primitive and !(dsfArray[1].isEmpty())}" value="#{dsfArray[1].compoundDisplayValue}" />
                                        </p:column>
                                    </p:dataTable>
                                </div>
                            </ui:repeat>
                        </ui:fragment>
                        <div class="panel panel-default" jsf:rendered="#{!empty(DatasetPage.datasetVersionDifference.fileNote)}">
                            <ui:fragment rendered="#{!empty(DatasetPage.datasetVersionDifference.datasetFilesDiffList)}">
                            <div class="panel-heading text-info">
                                <h:outputText id="outputTextAddedRemoved" value="#{bundle['file.viewDiffDialog.files.header']}"/>
                            </div>
                            </ui:fragment>
                            <p:dataTable id="diffFilesDataTable" styleClass="dvnDifferanceTable"  value="#{DatasetPage.datasetVersionDifference.datasetFilesDiffList}" var="fileDiff"
                                         rendered="#{!empty(DatasetPage.datasetVersionDifference.datasetFilesDiffList)}">
                                <p:column styleClass="versionValue">
                                    <h:outputText value="#{bundle['file.viewDiffDialog.fileID']} #{fileDiff.fileId}"/>
                                    <br></br>
                                    <h:outputText value="#{fileDiff.fileChecksumType} #{fileDiff.fileChecksumValue}"/>
                                </p:column>
                                <p:column styleClass="versionDetails" rendered="#{! fileDiff.file1Empty}">
                                    <h:outputText value="#{bundle['file.viewDiffDialog.fileName']}: #{fileDiff.fileName1}" styleClass="diffDetailBlock" rendered="#{fileDiff.fileName1 != null}"/>
                                    <h:outputText value="#{bundle['file.viewDiffDialog.fileType']}: #{fileDiff.fileType1}" styleClass="diffDetailBlock" rendered="#{fileDiff.fileType1 != null}"/>
                                    <h:outputText value="#{bundle['file.viewDiffDialog.fileSize']}: #{fileDiff.fileSize1}" styleClass="diffDetailBlock" rendered="#{fileDiff.fileSize1 != null}"/>
                                    <h:outputText value="#{bundle['file.viewDiffDialog.category']}: #{fileDiff.fileCat1}" styleClass="diffDetailBlock" rendered="#{fileDiff.fileCat1 != null}"/>
                                    <h:outputText value="#{bundle['file.viewDiffDialog.description']}: #{fileDiff.fileDesc1}" styleClass="diffDetailBlock" rendered="#{fileDiff.fileDesc1 != null}"/>
                                    <h:outputText value="#{bundle['file.viewDiffDialog.restricted']}: #{fileDiff.fileRest1}" styleClass="diffDetailBlock" rendered="#{fileDiff.fileRest1 != null}"/>
                                </p:column>
                                <p:column styleClass="versionDetails" rendered="#{fileDiff.file1Empty}">
                                    &#160;
                                </p:column>
                                <p:column styleClass="versionDetails" rendered="#{! fileDiff.file2Empty}">
                                    <h:outputText value="#{bundle['file.viewDiffDialog.fileName']}: #{fileDiff.fileName2}" styleClass="diffDetailBlock" rendered="#{fileDiff.fileName2 != null}"/>
                                    <h:outputText value="#{bundle['file.viewDiffDialog.fileType']}: #{fileDiff.fileType2}" styleClass="diffDetailBlock" rendered="#{fileDiff.fileType2 != null}"/>
                                    <h:outputText value="#{bundle['file.viewDiffDialog.fileSize']}: #{fileDiff.fileSize2}" styleClass="diffDetailBlock" rendered="#{fileDiff.fileSize2 != null}"/>
                                    <h:outputText value="#{bundle['file.viewDiffDialog.category']}: #{fileDiff.fileCat2}" styleClass="diffDetailBlock" rendered="#{fileDiff.fileCat2 != null}"/>
                                    <h:outputText value="#{bundle['file.viewDiffDialog.description']}: #{fileDiff.fileDesc2}" styleClass="diffDetailBlock" rendered="#{fileDiff.fileDesc2 != null}"/>
                                    <h:outputText value="#{bundle['file.viewDiffDialog.restricted']}: #{fileDiff.fileRest2}" styleClass="diffDetailBlock" rendered="#{fileDiff.fileRest2 != null}"/>
                                </p:column>
                                <p:column styleClass="versionDetails" rendered="#{fileDiff.file2Empty}">
                                    &#160;
                                </p:column>
                            </p:dataTable>
                            <ui:remove>
                            <!-- To:DO REMOVED SECOND FILES TABLE HEADER, UI CLEAN UP NEEDED IN FILE VERSIONS BRANCH -->
                            <ui:fragment rendered="#{!empty(DatasetPage.datasetVersionDifference.datasetFilesReplacementList)}">
                            <div class="panel-heading text-info" >
                                <h:outputText id="outputTextReplaced" value="#{bundle['file.viewDiffDialog.files.header']}"/>
                            </div>
                            </ui:fragment>
                            </ui:remove>
                            <p:dataTable id="replacemetFilesDataTable" style="border-top:1px solid #ddd;" styleClass="dvnDifferanceTable" value="#{DatasetPage.datasetVersionDifference.datasetFilesReplacementList}" var="fileReplace"
                                         rendered="#{!empty(DatasetPage.datasetVersionDifference.datasetFilesReplacementList)}">
                                <p:column styleClass="versionValue">
                                    <h:outputText value="#{bundle['file.viewDiffDialog.fileReplaced']}"/>
                                </p:column>
                                <p:column styleClass="versionDetails" rendered="#{! fileReplace.fdi.file1Empty}">
                                    <h:outputText value="#{bundle['file.viewDiffDialog.fileID']}: #{fileReplace.file1Id}" styleClass="diffDetailBlock" rendered="#{fileReplace.file1Id != null}"/>
                                    <h:outputText value="#{fileReplace.file1ChecksumType}: #{fileReplace.file1ChecksumValue}" styleClass="diffDetailBlock" rendered="#{fileReplace.file1Id != null}"/>
                                    <h:outputText value="#{bundle['file.viewDiffDialog.fileName']}: #{fileReplace.fdi.fileName1}" styleClass="diffDetailBlock" rendered="#{fileReplace.fdi.fileName1 != null}"/>
                                    <h:outputText value="#{bundle['file.viewDiffDialog.fileType']}: #{fileReplace.fdi.fileType1}" styleClass="diffDetailBlock" rendered="#{fileReplace.fdi.fileType1 != null}"/>
                                    <h:outputText value="#{bundle['file.viewDiffDialog.fileSize']}: #{fileReplace.fdi.fileSize1}" styleClass="diffDetailBlock" rendered="#{fileReplace.fdi.fileSize1 != null}"/>
                                    <h:outputText value="#{bundle['file.viewDiffDialog.category']}: #{fileReplace.fdi.fileCat1}" styleClass="diffDetailBlock" rendered="#{fileReplace.fdi.fileCat1 != null}"/>
                                    <h:outputText value="#{bundle['file.viewDiffDialog.description']}: #{fileReplace.fdi.fileDesc1}" styleClass="diffDetailBlock" rendered="#{fileReplace.fdi.fileDesc1 != null}"/>
                                    <h:outputText value="#{bundle['file.viewDiffDialog.restricted']}: #{fileReplace.fdi.fileRest1}" styleClass="diffDetailBlock" rendered="#{fileReplace.fdi.fileRest1 != null}"/>
                                </p:column>
                                <p:column styleClass="versionDetails" rendered="#{fileReplace.fdi.file1Empty}">
                                    &#160;
                                </p:column>
                                <p:column styleClass="versionDetails" rendered="#{! fileReplace.fdi.file2Empty}">
                                    <h:outputText value="#{bundle['file.viewDiffDialog.fileID']}: #{fileReplace.file2Id}" styleClass="diffDetailBlock" rendered="#{fileReplace.file2Id != null}"/>
                                    <h:outputText value="#{fileReplace.file2ChecksumType}: #{fileReplace.file2ChecksumValue}" styleClass="diffDetailBlock" rendered="#{fileReplace.file2Id != null}"/>
                                    <h:outputText value="#{bundle['file.viewDiffDialog.fileName']}: #{fileReplace.fdi.fileName2}" styleClass="diffDetailBlock" rendered="#{fileReplace.fdi.fileName2 != null}"/>
                                    <h:outputText value="#{bundle['file.viewDiffDialog.fileType']}: #{fileReplace.fdi.fileType2}" styleClass="diffDetailBlock" rendered="#{fileReplace.fdi.fileType2 != null}"/>
                                    <h:outputText value="#{bundle['file.viewDiffDialog.fileSize']}: #{fileReplace.fdi.fileSize2}" styleClass="diffDetailBlock" rendered="#{fileReplace.fdi.fileSize2 != null}"/>
                                    <h:outputText value="#{bundle['file.viewDiffDialog.category']}: #{fileReplace.fdi.fileCat2}" styleClass="diffDetailBlock" rendered="#{fileReplace.fdi.fileCat2 != null}"/>
                                    <h:outputText value="#{bundle['file.viewDiffDialog.description']}: #{fileReplace.fdi.fileDesc2}" styleClass="diffDetailBlock" rendered="#{fileReplace.fdi.fileDesc2 != null}"/>
                                    <h:outputText value="#{bundle['file.viewDiffDialog.restricted']}: #{fileReplace.fdi.fileRest2}" styleClass="diffDetailBlock" rendered="#{fileReplace.fdi.fileRest2 != null}"/>
                                </p:column>
                                <p:column styleClass="versionDetails" rendered="#{fileReplace.fdi.file2Empty}">
                                    &#160;
                                </p:column>
                            </p:dataTable>
                        </div>
                        <div class="panel panel-default" jsf:rendered="#{!empty(DatasetPage.datasetVersionDifference.changedTermsAccess)}">
                            <div class="panel-heading text-info" >
                                <h:outputText id="outputTextTOU" value="#{bundle['dataset.versionDifferences.termsOfUseAccess']}"/>
                            </div>
                            <p:dataTable id="changedTermsAccessTable" styleClass="dvnDifferanceTable" var="diffArray" value="#{DatasetPage.datasetVersionDifference.changedTermsAccess}">
                                <p:column styleClass="versionValue">
                                    <h:outputText value="#{diffArray[0]}" />
                                </p:column>
                                <p:column styleClass="versionDetails">
                                    <h:outputText value="#{diffArray[1]}" />
                                </p:column>
                                <p:column styleClass="versionDetails" >
                                    <h:outputText value="#{diffArray[2]}"/>
                                </p:column>
                            </p:dataTable>
                        </div>
                        <div class="button-block margin-bottom">
                            <p:commandButton value="#{bundle.done}" onclick="PF('detailsBlocks').hide();PF('blockDatasetForm').hide();" type="button" />
                        </div>
                    </p:dialog>

                    <p:dialog id="selectFilesForDownload" styleClass="smallPopUp"
                              header="#{bundle['dataset.noSelectedFiles.header']}" widgetVar="selectFilesForDownload" modal ="true">
                        <p class="text-danger"><span class="glyphicon glyphicon-warning-sign"/> #{bundle['dataset.noSelectedFilesForDownload']}</p>
                        <div class="button-block">
                            <p:commandButton value="#{bundle.close}" onclick="PF('selectFilesForDownload').hide();PF('blockDatasetForm').hide();"/>
                        </div>
                    </p:dialog>

                    <p:dialog id="selectFilesForRequestAccess" styleClass="smallPopUp"
                              header="#{bundle['dataset.noSelectedFiles.header']}" widgetVar="selectFilesForRequestAccess" modal ="true">
                        <p class="text-danger"><span class="glyphicon glyphicon-warning-sign"/> #{bundle['dataset.noSelectedFilesForRequestAccess']}</p>
                        <div class="button-block">
                            <p:commandButton value="#{bundle.close}" onclick="PF('selectFilesForRequestAccess').hide();
                                    PF('blockDatasetForm').hide();"/>
                        </div>
                    </p:dialog>

                    <p:dialog id="selectFilesForDelete" styleClass="smallPopUp"
                              header="#{bundle['dataset.noSelectedFiles.header']}" widgetVar="selectFilesForDelete" modal ="true">
                        <p class="text-danger"><span class="glyphicon glyphicon-warning-sign"/> #{bundle['dataset.noSelectedFilesForDelete']}</p>
                        <div class="button-block">
                            <p:commandButton value="#{bundle.close}" onclick="PF('selectFilesForDelete').hide();PF('blockDatasetForm').hide();"/>
                        </div>
                    </p:dialog>

                    <p:dialog id="selectFilesForRestrict" styleClass="smallPopUp"
                              header="#{bundle['dataset.noSelectedFiles.header']}" widgetVar="selectFilesForRestrict" modal ="true">
                        <p class="text-danger"><span class="glyphicon glyphicon-warning-sign"/> #{bundle['dataset.noSelectedFilesForRestrict']}</p>
                        <div class="button-block">
                            <p:commandButton value="#{bundle.close}" onclick="PF('selectFilesForRestrict').hide();PF('blockDatasetForm').hide();"/>
                        </div>
                    </p:dialog>

                    <p:dialog id="selectFilesForUnRestrict" styleClass="smallPopUp"
                              header="#{bundle['dataset.noSelectedFiles.header']}" widgetVar="selectFilesForUnRestrict" modal ="true">
                        <p class="text-danger"><span class="glyphicon glyphicon-warning-sign"/> #{bundle['dataset.noSelectedFilesForUnRestrict']}</p>
                        <div class="button-block">
                            <p:commandButton value="#{bundle.close}" onclick="PF('selectFilesForUnRestrict').hide();PF('blockDatasetForm').hide();"/>
                        </div>
                    </p:dialog>

                    <p:dialog id="selectFilesForEditMetadata" styleClass="smallPopUp"
                              header="#{bundle['dataset.noSelectedFiles.header']}" widgetVar="selectFilesForEditMetadata" modal ="true">
                        <p class="text-danger"><span class="glyphicon glyphicon-warning-sign"/> #{bundle['dataset.noSelectedFilesForMetadataEdit']}</p>
                        <div class="button-block">
                            <p:commandButton value="#{bundle.close}" onclick="PF('selectFilesForEditMetadata').hide();PF('blockDatasetForm').hide();"/>
                        </div>
                    </p:dialog>

                    <p:dialog id="selectFilesForEditTags" styleClass="smallPopUp"
                              header="#{bundle['dataset.noSelectedFiles.header']}" widgetVar="selectFilesForEditTags" modal ="true">
                        <p class="text-danger"><span class="glyphicon glyphicon-warning-sign"/> #{bundle['dataset.noSelectedFilesForMetadataEdit']}</p>
                        <div class="button-block">
                            <p:commandButton value="#{bundle.close}" onclick="PF('selectFilesForEditTags').hide();PF('blockDatasetForm').hide();"/>
                        </div>
                    </p:dialog>

                    <p:remoteCommand  name="refreshTagsCommand" action="#{DatasetPage.refreshTagsPopUp()}" update=":datasetForm:fileTagsPopup"
                                      oncomplete="PF('fileTagsPopup').show();"/>

                    <!-- We no longer need this remoteCommand; see my comments in the javascript method testFilesSelectedForEditMetadata() -->
                    <!-- for more info. - L.A. 4.2.1 -->
                    <!-- p:remoteCommand  name="openEditFilesPageCommand" action=" {DatasetPage.editFileMetadata()}"  / -->

                    <p:dialog id="fileTagsPopup" styleClass="smallPopUp" header="#{bundle['file.editTags']}" widgetVar="fileTagsPopup" modal="true">
                        <p class="help-block"><span class="glyphicon glyphicon-info-sign"/> #{bundle['file.editTagsDialog.tip']}</p>
                        <div class="form-horizontal" jsf:rendered="#{!(empty DatasetPage.selectedFiles)}">
                            <div class="form-group text-left">
                                <label for="selectedTagsList" class="col-sm-4 control-label">
                                    #{bundle['file.editTagsDialog.selectedTags']}
                                </label>
                                <div class="col-sm-8">
                                    <p:outputPanel id="selectedTagsList" style="padding-top:.5em;">
                                        <h:outputText value="#{bundle['file.editTagsDialog.selectedTags.none']}" rendered="#{(empty DatasetPage.selectedTags) and (empty DatasetPage.selectedTabFileTags)}" />

                                        <ui:repeat value="#{DatasetPage.selectedTags}" var="tags" rendered="#{!empty DatasetPage.selectedTags}">
                                            <h:outputText value="#{tags}" styleClass="label label-default" style="margin-right:.5em;display:inline-block;"/>
                                        </ui:repeat>
                                        <ui:repeat value="#{DatasetPage.selectedTabFileTags}" var="tags" rendered="#{!empty DatasetPage.selectedTabFileTags}">
                                            <h:outputText value="#{tags}" styleClass="label label-info" style="margin-right:.5em;display:inline-block;"/>
                                        </ui:repeat>
                                    </p:outputPanel>
                                </div>
                            </div>
                            <div class="form-group text-left">
                                <label for="fileTagsMenuDS" class="col-sm-4 control-label">
                                    #{bundle['file.editTagsDialog.select']}
                                </label>
                                <div class="col-sm-8">
                                    <p:selectCheckboxMenu id="fileTagsMenuDS" styleClass="form-control"
                                                          value="#{DatasetPage.selectedTags}" label="#{bundle.select}">

                                        <p:ajax event="toggleSelect" listener="#{DatasetPage.handleSelection}" update="selectedTagsList" />
                                        <p:ajax event="change" listener="#{DatasetPage.handleSelection}" update="selectedTagsList" />

                                        <f:selectItems value="#{DatasetPage.categoriesByName}"/>
                                    </p:selectCheckboxMenu>
                                    <p:message for="fileTagsMenuDS" display="text" />
                                </div>
                            </div>
                            <div class="form-group text-left">
                                <label for="fileTagAddNewDS" class="col-sm-4 control-label">
                                    #{bundle['file.editTagsDialog.add']}
                                </label>
                                <div class="col-sm-8">
                                    <div class="row form-inline">
                                        <div class="col-sm-12">
                                            <p class="help-block">#{bundle['file.editTagsDialog.add.tip']}</p>
                                            <p:inputText id="fileTagAddNewDS" styleClass="form-control"
                                                         type="text" value="#{DatasetPage.newCategoryName}"
                                                         placeholder="#{bundle['file.editTagsDialog.newName']}"
                                                         onkeypress="if (event.keyCode == 13) {
                                                                     return false;
                                                                 }" />
                                            <p:commandLink styleClass="btn btn-default" style="margin-left:.5em;" value="#{bundle.apply}" action="#{DatasetPage.saveNewCategory}" update="selectedTagsList, fileTagAddNewDS, fileTagsMenuDS"/>
                                        </div>
                                    </div>
                                    <p:message for="fileTagAddNewDS" display="text" />
                                </div>
                            </div>
                            <div class="form-group text-left" jsf:rendered="#{DatasetPage.tabularDataSelected}">
                                <label for="tabularDataTagsDSPage" class="col-sm-4 control-label">
                                    #{bundle['file.tabularDataTags']}
                                </label>
                                <div class="col-sm-8">
                                    <p class="help-block">#{bundle['file.tabularDataTags.tip']}</p>
                                    <p:selectCheckboxMenu id="tabularDataTagsDSPage" styleClass="form-control"
                                                          value="#{DatasetPage.selectedTabFileTags}" label="#{bundle.select}"
                                                          filter="false">

                                        <p:ajax event="toggleSelect" listener="#{DatasetPage.handleSelection}" update="selectedTagsList" />
                                        <p:ajax event="change" listener="#{DatasetPage.handleSelection}" update="selectedTagsList" />

                                        <f:selectItems value="#{DatasetPage.tabFileTags}" />
                                    </p:selectCheckboxMenu>
                                    <p:message for="tabularDataTagsDSPage" display="text" />
                                </div>
                            </div>
                            <div class="form-group text-left">
                                <label class="col-sm-4 control-label">
                                    #{bundle['dataset.removeUnusedFileTags.label']}
                                </label>
                                <div class="col-sm-8">
                                    <p class="help-block">#{bundle['dataset.removeUnusedFileTags.tip']}</p>
                                    <p:selectBooleanCheckbox id="removeUnused" itemLabel="#{bundle['dataset.removeUnusedFileTags.check']}" value="#{DatasetPage.removeUnusedTags}" widgetVar="removeUnused"/>
                                </div>
                            </div>
                        </div>
                        <div class="button-block">
                            <p:commandButton styleClass="btn btn-default" id="fileTagsPopupSaveButton" value="#{bundle.saveChanges}" oncomplete="PF('fileTagsPopup').hide()" update=":datasetForm:tabView:filesTable, :datasetForm" action="#{DatasetPage.saveFileTagsAndCategories()}"/>
                            <p:commandButton styleClass="btn btn-default" id="fileTagsPopupCancelButton" value="#{bundle.cancel}" onclick="PF('fileTagsPopup').hide();PF('blockDatasetForm').hide();" actionListener="#{DatasetPage.clearFileMetadataSelectedForTagsPopup()}"/>
                        </div>
                    </p:dialog>

                    <!-- Request Access Sign Up/Log In Button -->
                    <p:dialog header="#{bundle['file.requestAccess']}" widgetVar="accessSignUpLogIn_popup" modal="true">
                        <p class="help-block">
                            <span class="glyphicon glyphicon-warning-sign text-danger"/>&#160;
                            <h:outputFormat styleClass="text-danger" value="#{dataverseHeaderFragment.signupAllowed ? bundle['file.requestAccess.dialog.msg.signup'] : bundle['file.requestAccess.dialog.msg']}" escape="false">
                                <f:param value="#{navigationWrapper.redirectPage}"/>
                                <f:param value="#{widgetWrapper.widgetView ? '_blank' : '_self'}"/>
                            </h:outputFormat>
                        </p>
                        <div class="button-block">
                            <p:commandButton value="#{bundle.close}" onclick="PF('accessSignUpLogIn_popup').hide();
                                    PF('blockDatasetForm').hide();"/>
                        </div>
                    </p:dialog>
                    <!-- END: Request Access Sign Up/Log In Button -->

                    <p:dialog id="downloadPopup" styleClass="largePopUp" header="#{bundle['file.downloadDialog.header']}" widgetVar="downloadPopup" modal="true">
                        <o:importFunctions type="edu.harvard.iq.dataverse.util.MarkupChecker" />

                        <ui:include src="file-download-popup-fragment.xhtml">
                            <ui:param name="workingVersion" value="#{DatasetPage.workingVersion}"/>
                            <ui:param name="downloadPopupRequired" value="#{DatasetPage.downloadPopupRequired}"/>
                            <ui:param name="guestbookResponse" value="#{DatasetPage.guestbookResponse}"/>
                            <ui:param name="guestbookResponseService" value="#{DatasetPage.guestbookResponseService}"/>
                            <ui:param name="fileDownloadHelper" value="#{DatasetPage.fileDownloadHelper}"/>
                            <ui:param name="fileDownloadService" value="#{DatasetPage.fileDownloadService}"/>
                            <ui:param name="twoRavensHelper" value="#{DatasetPage.twoRavensHelper}"/>
                        </ui:include>

                    </p:dialog>

                    <p:dialog id="downloadDataSubsetPopup" styleClass="smallPopUp" header="Download Data Subset" widgetVar="downloadDataSubsetPopup"
                              rendered="#{empty DatasetPage.editMode}" modal="true">
                        <div class="form-inline clearfix" jsf:rendered="#{!(empty DatasetPage.guestbookResponse.dataFile) and DatasetPage.guestbookResponse.dataFile.tabularData}">
                            <ui:include src="/subset/gui_subset.xhtml">
                                <ui:param name="dataFile" value="#{DatasetPage.guestbookResponse.dataFile}"/>
                            </ui:include>
                        </div>
                    </p:dialog>

                    <p:dialog header="#{bundle['file.mapData.unpublished.header']}" widgetVar="mapData_popup" modal="true">
                        <p class="help-block">
                            <span class="text-danger"><span class="glyphicon glyphicon-warning-sign"/> #{bundle['file.mapData.unpublished.message']}</span>
                        </p>
                        <div class="button-block">
                            <button type="button" class="btn btn-default" onclick="PF('mapData_popup').hide();PF('blockDatasetForm').hide();">
                                #{bundle.close}
                            </button>
                        </div>
                    </p:dialog>

                    <p:dialog id="linkDatasetForm" header="#{bundle['dataset.link']}" widgetVar="linkDatasetForm" modal="true">
                        <ui:fragment rendered="#{DatasetPage.dataversesForLinking.size() > 0}">
                            <ui:fragment rendered="#{DatasetPage.dataversesForLinking.size() == 1}">
                                <p class="help-block">#{bundle['dataverse.link.no.choice']}</p>
                            </ui:fragment>
                            <ui:fragment rendered="#{DatasetPage.dataversesForLinking.size() > 1}">
                                <p class="help-block">#{bundle['dataverse.link.dataset.choose']}</p>
                            </ui:fragment>
                            <div class="form-horizontal">
                                <div class="form-group">
                                    <label class="col-sm-4 control-label">
                                        <h:outputFormat value="#{bundle['dataverse.link.yourDataverses']}">
                                            <f:param value="#{DatasetPage.dataversesForLinking.size()}"/>
                                        </h:outputFormat>
                                    </label>
                                    <div class="col-sm-7">
                                        <h:selectOneMenu styleClass="form-control" value="#{DatasetPage.linkingDataverseId}"
                                                         rendered="#{DatasetPage.dataversesForLinking.size() > 1}">
                                            <f:selectItems value="#{DatasetPage.linkingDVSelectItems}" />
                                        </h:selectOneMenu>
                                        <ui:fragment rendered="#{DatasetPage.dataversesForLinking.size() == 1}">
                                            <p class="form-control-static">#{DatasetPage.linkingDataverse.displayName}</p>
                                        </ui:fragment>
                                    </div>
                                </div>
                            </div>
                        </ui:fragment>
                        <ui:fragment rendered="#{DatasetPage.dataversesForLinking.size() == 0}">
                            <ui:fragment rendered="#{DatasetPage.noDVsAtAll }">
                                <p>#{bundle['dataverse.link.no.linkable']}</p>
                            </ui:fragment>
                            <ui:fragment rendered="#{ DatasetPage.noDVsRemaining }">
                                <p>#{bundle['dataverse.link.no.linkable.remaining']}</p>
                            </ui:fragment>
                        </ui:fragment>
                        <div class="button-block">
                            <p:commandLink type="button" styleClass="btn btn-default" value="#{bundle['dataset.link.save']}"
                                           action="#{DatasetPage.saveLinkedDataset}"
                                           rendered="#{DatasetPage.dataversesForLinking.size() > 1}" />
                            <p:commandLink type="button" styleClass="btn btn-default" onclick="PF('linkDatasetForm').hide()"
                                           value="#{bundle['dataset.link.save']}" actionListener="#{DatasetPage.saveLinkedDataset()}"
                                           rendered="#{DatasetPage.dataversesForLinking.size() == 1}" />
                            <button type="button" class="btn btn-default" onclick="PF('linkDatasetForm').hide();PF('blockDatasetForm').hide();">
                                #{bundle.cancel}
                            </button>
                        </div>
                    </p:dialog>

                    <p:dialog id="accessPopup" header="#{bundle['file.restrictions']}" widgetVar="accessPopup" modal="true">
                        <ui:fragment rendered="#{DatasetPage.editMode == 'CREATE' or empty DatasetPage.editMode }">
                            <p class="help-block">
                                #{bundle['file.restrictions.description']}
                            </p>
                            <ui:fragment rendered="#{DatasetPage.selectedFilesHasMapLayer}">
                            <p class="help-block">
                                <span class="text-danger"><span class="glyphicon glyphicon-exclamation-sign"></span> #{bundle['file.restrictions.worldmap.warning']}</span>
                            </p>
                            </ui:fragment>
                            <div class="form-horizontal">
                                <div class="form-group">
                                    <label for="metadata_TermsAccess" class="col-sm-3 control-label">
                                        <span data-toggle="tooltip" data-placement="auto right" class="tooltiplabel text-info" data-original-title="#{bundle['file.dataFilesTab.terms.list.termsOfAccess.termsOfsAccess.title']}">
                                            #{bundle['file.dataFilesTab.terms.list.termsOfAccess.termsOfsAccess']}
                                        </span>
                                    </label>
                                    <div class="col-sm-9">
                                        <p:inputTextarea value="#{DatasetPage.workingVersion.termsOfUseAndAccess.termsOfAccess}" autoResize="false" rows="5" styleClass="form-control" widgetVar="inputtoa" />
                                    </div>
                                </div>
                                <div class="form-group">
                                    <label for="metadata_RequestAccess" class="col-sm-3 control-label">
                                        <span data-toggle="tooltip" data-placement="auto right" class="tooltiplabel text-info" data-original-title="#{bundle['file.dataFilesTab.terms.list.termsOfAccess.requestAccess.title']}">
                                            #{bundle['file.dataFilesTab.terms.list.termsOfAccess.requestAccess']}
                                        </span>
                                    </label>
                                    <div class="col-sm-9">
                                        <p:selectBooleanCheckbox id="requestAccess" itemLabel="#{bundle['file.dataFilesTab.terms.list.termsOfAccess.requestAccess.enableBtn']}"
                                                                 value="#{DatasetPage.workingVersion.termsOfUseAndAccess.fileAccessRequest}" widgetVar="inputfar"/>
                                    </div>
                                </div>
                            </div>
                            <div class="button-block">
                                <ui:fragment rendered="#{DatasetPage.editMode != 'CREATE'}">
                                    <p:commandButton value="#{bundle.continue}" onclick="PF('accessPopup').hide()" update=":datasetForm,:messagePanel" action="#{DatasetPage.restrictSelectedFiles(true)}" />
                                </ui:fragment>
                                <ui:fragment rendered="#{DatasetPage.editMode == 'CREATE'}">
                                    <p:commandButton value="#{bundle.continue}" onclick="PF('accessPopup').hide()" update=":datasetForm,:messagePanel" action="#{DatasetPage.save()}" />
                                </ui:fragment>
                                <p:commandButton value="#{bundle.cancel}" onclick="PF('accessPopup').hide();PF('blockDatasetForm').hide();" type="button" />
                            </div>
                        </ui:fragment>
                    </p:dialog>

                    <p:dialog id="inreview" header="#{bundle['dataset.submitBtn']}" widgetVar="inreview" modal="true">
                        <p class="text-danger">
                            <span class="glyphicon glyphicon-warning-sign"/> #{bundle['dataset.submitMessage']}
                        </p>
                        <div class="button-block">
                            <p:commandButton value="#{bundle.continue}" onclick="PF('inreview').hide();
                                    PF('blockDatasetForm').hide();" action="#{DatasetPage.submitDataset}" />
                            <p:commandButton value="#{bundle.cancel}" onclick="PF('inreview').hide();PF('blockDatasetForm').hide();" type="button" />
                        </div>
                    </p:dialog>

                    <!-- Publish/Submit for Review Dialogs -->
                    <p:dialog width="70%" header="#{bundle['dataset.publish.header']}" widgetVar="publishConfirm" modal="true">
                        <p class="text-danger">
                            <span class="glyphicon glyphicon-warning-sign"/> #{bundle['dataset.publish.tip']}
                        </p>
                        <div id="terms-agreement-block" class="well" jsf:rendered="#{DatasetPage.datasetPublishCustomText.length() > 0}">
                            <h:outputText value="#{DatasetPage.datasetPublishCustomText}" escape="false"/>
                        </div>
                        <div class="button-block">
                            <p:commandButton value="#{bundle.continue}" onclick="PF('publishConfirm').hide();  
                                    PF('blockDatasetForm').hide();" action="#{DatasetPage.releaseDataset}" />
                            <p:commandButton value="#{bundle.cancel}" onclick="PF('publishConfirm').hide();PF('blockDatasetForm').hide();" type="button" />
                        </div>
                    </p:dialog>

                    <p:dialog width="70%" header="#{bundle['dataset.publish.header']}" widgetVar="publishParent" modal="true">
                        <p class="text-danger">
                            <span class="glyphicon glyphicon-warning-sign"/>
                            <h:outputFormat value="#{bundle['dataset.mayNotPublish.both']}" escape="false">
                                <o:param>
                                    <a href="/dataverse.xhtml?alias=#{DatasetPage.dataset.owner.alias}" title="#{DatasetPage.dataset.owner.displayName}">
                                        <h:outputText value="#{DatasetPage.dataset.owner.displayName}"/>
                                    </a>
                                </o:param>
                            </h:outputFormat>
                        </p>
                        <div id="terms-agreement-block" class="well" jsf:rendered="#{DatasetPage.datasetPublishCustomText.length() > 0}">
                            <h:outputText value="#{MarkupChecker:sanitizeBasicHTML(DatasetPage.datasetPublishCustomText)}" escape="false"/>
                        </div>
                        <p class="help-block">
                            <span class="glyphicon glyphicon-info-sign"/> #{bundle['dataset.publishBoth.tip']}
                        </p>
                        <div class="button-block">
                            <p:commandButton value="#{bundle['dataset.mayNotBePublished.both.button']}" onclick="PF('publishParent').hide();
                                    PF('blockDatasetForm').hide();" action="#{DatasetPage.releaseParentDVAndDataset}" />
                            <p:commandButton value="#{bundle.cancel}" onclick="PF('publishParent').hide();PF('blockDatasetForm').hide();" type="button" />
                        </div>
                    </p:dialog>

                    <p:dialog width="70%" header="#{bundle['dataset.publish.header']}" widgetVar="releaseDraft" modal="true">
                        <p class="text-danger">
                            <span class="glyphicon glyphicon-warning-sign"/> #{bundle['dataset.republish.tip']}
                        </p>
                        <div id="terms-agreement-block" class="well" jsf:rendered="#{DatasetPage.datasetPublishCustomText.length() > 0 and DatasetPage.isDatasetPublishPopupCustomTextOnAllVersions()}">
                            <h:outputText value="#{MarkupChecker:sanitizeBasicHTML(DatasetPage.datasetPublishCustomText)}" escape="false"/>
                        </div>
                        <ui:fragment rendered="#{DatasetPage.dataset.latestVersion.minorUpdate}">
                            <p class="help-block">
                                <span class="glyphicon glyphicon-info-sign"/> #{bundle['dataset.selectVersionNumber']}
                            </p>
                            <p:selectOneRadio id="options" value="#{DatasetPage.releaseRadio}">
                                <f:selectItem itemLabel="#{bundle['dataset.minorRelease']} (#{DatasetPage.datasetNextMinorVersion})" itemValue="1" />
                                <f:selectItem itemLabel="#{bundle['dataset.majorRelease']} (#{DatasetPage.datasetNextMajorVersion})" itemValue="2" />
                            </p:selectOneRadio>
                        </ui:fragment>
                        <p>
                            <h:outputFormat value="#{bundle['dataset.majorRelease.tip']}" rendered="#{!DatasetPage.dataset.latestVersion.minorUpdate}">
                                <f:param value="#{DatasetPage.datasetNextMajorVersion}"/>
                            </h:outputFormat>
                        </p>
                        <div class="button-block">
                            <!-- buttons for when there's no map layer to be deleted-->
                            <p:commandButton value="#{bundle.continue}" onclick="PF('releaseDraft').hide();PF('blockDatasetForm').hide();" 
                                             rendered="#{DatasetPage.dataset.latestVersion.minorUpdate and !DatasetPage.mapLayerToBeDeletedOnPublish}" action="#{DatasetPage.releaseDraft}" />
                            <p:commandButton value="#{bundle.continue}" onclick="PF('releaseDraft').hide();
                                    PF('blockDatasetForm').hide();" rendered="#{!DatasetPage.dataset.latestVersion.minorUpdate and !DatasetPage.mapLayerToBeDeletedOnPublish}" action="#{DatasetPage.releaseMajor}" />
                            <!-- buttons for when there's IS map layer to be deleted-->
                            <p:commandButton value="#{bundle.continue}" onclick="PF('releaseDraft').hide();PF('blockDatasetForm').hide();PF('confirmWorldMapDelete').show();" 
                                             rendered="#{DatasetPage.dataset.latestVersion.minorUpdate and DatasetPage.mapLayerToBeDeletedOnPublish}" 
                                             />
                            <p:commandButton value="#{bundle.continue}" onclick="PF('releaseDraft').hide();PF('confirmWorldMapDelete').show();
                                    PF('blockDatasetForm').hide();" rendered="#{!DatasetPage.dataset.latestVersion.minorUpdate and DatasetPage.mapLayerToBeDeletedOnPublish}"  />
                            <p:commandButton value="#{bundle.cancel}" onclick="PF('releaseDraft').hide();PF('blockDatasetForm').hide();" type="button" />
                        </div>
                    </p:dialog>
                    
                    <!-- Additional Dialog for when a map layer will be deleted upon publish -->
                    <p:dialog width="70%" header="#{bundle['dataset.publish.header']}" widgetVar="confirmWorldMapDelete" modal="true">
                        <!-- Confirm WorldMap Delete Dialog -->
                        <p class="text-danger">
                            <span class="glyphicon glyphicon-warning-sign"/> #{bundle['dataset.publish.worldMap.deleteConfirm']}
                        </p>
                        <div class="button-block">
                            
                            <p:commandButton value="#{bundle.continue}" onclick="PF('confirmWorldMapDelete').hide(); PF('blockDatasetForm').hide();"  
                                             rendered="#{DatasetPage.dataset.latestVersion.minorUpdate}" action="#{DatasetPage.releaseDraft}" />
                            <p:commandButton value="#{bundle.continue}" onclick="PF('confirmWorldMapDelete').hide(); PF('blockDatasetForm').hide();" 
                                             rendered="#{!DatasetPage.dataset.latestVersion.minorUpdate}" action="#{DatasetPage.releaseMajor}" />        
                            
                            <p:commandButton value="#{bundle.cancel}" onclick="PF('confirmWorldMapDelete').hide();PF('blockDatasetForm').hide();" type="button" />
                        </div>
                    </p:dialog>

                    <p:dialog header="#{bundle['dataset.mayNotBePublished']}" widgetVar="mayNotRelease" modal="true">
                        <p class="text-danger">
                            <span class="glyphicon glyphicon-warning-sign"/>
                            <h:outputFormat value="#{bundle['dataset.mayNotPublish.administrator']}" escape="false">
                                <o:param>
                                    <a href="/dataverse.xhtml?alias=#{DatasetPage.dataset.owner.alias}" title="#{DatasetPage.dataset.owner.displayName}">
                                        <h:outputText value="#{DatasetPage.dataset.owner.displayName}"/>
                                    </a>
                                </o:param>
                            </h:outputFormat>
                        </p>
                        <div class="button-block">
                            <p:commandButton value="#{bundle.close}" onclick="PF('mayNotRelease').hide();
                                    PF('blockDatasetForm').hide();" type="button" />
                        </div>
                    </p:dialog>

                    <p:dialog header="#{bundle['dataset.mayNotBePublished']}" widgetVar="maynotPublishParent" modal="true">
                        <p class="text-danger">
                            <span class="glyphicon glyphicon-warning-sign"/>
                            <h:outputFormat value="#{bundle['dataset.mayNotPublish.twoGenerations']}" escape="false">
                                <o:param>
                                    <a href="/dataverse.xhtml?alias=#{DatasetPage.dataset.owner.alias}" title="#{DatasetPage.dataset.owner.displayName}">
                                        <h:outputText value="#{DatasetPage.dataset.owner.displayName}"/>
                                    </a>
                                </o:param>
                                <o:param>
                                    <a href="/dataverse.xhtml?alias=#{DatasetPage.dataset.owner.owner.alias}" title="#{DatasetPage.dataset.owner.owner.displayName}">
                                        <h:outputText value="#{DatasetPage.dataset.owner.owner.displayName}"/>
                                    </a>
                                </o:param>
                            </h:outputFormat>
                        </p>
                        <div class="button-block">
                            <p:commandButton value="#{bundle.close}" onclick="PF('maynotPublishParent').hide();
                                    PF('blockDatasetForm').hide();" type="button" />
                        </div>
                    </p:dialog>

                    <p:dialog header="#{bundle['dataset.rejectBtn']}" widgetVar="sendBackToContributor" modal="true">
                        <p class="text-danger">
                            <span class="glyphicon glyphicon-warning-sign"/> #{bundle['dataset.rejectMessage']}
                        </p>
                        <div class="button-block">
                            <p:commandButton value="#{bundle.continue}" onclick="PF('sendBackToContributor').hide()" action="#{DatasetPage.sendBackToContributor}" />
                            <p:commandButton value="#{bundle.cancel}" onclick="PF('sendBackToContributor').hide();PF('blockDatasetForm').hide();" type="button" />
                        </div>
                    </p:dialog>
                    <!-- END: Publish/Submit for Review Dialogs -->
                </h:form>
                <script type="text/javascript" src="/resources/js/dropins.js" id="dropboxjs" data-app-key="#{DatasetPage.dropBoxKey}"/>
                <script type="text/javascript">
                                function openDialog() {
                                    PF('details').show();
                                }
                                function openCompareTwo() {
                                    PF('compareTwo').show();
                                }
                                function testCheckBoxes() {
                                    var count = PF('versionsTable').getSelectedRowsCount();
                                    if (count !== 2) {
                                        PF('compareTwo').show();
                                    } else {
                                        $('button[id$="compareVersions"]').trigger('click');
                                    }
                                }
                                function testFilesSelectedForRestriction() {
                                    var count = PF('filesTable').getSelectedRowsCount();
                                    if (count === 0) {
                                        PF('selectFilesForRestrict').show();
                                    } else {
                                        testSelectedFilesForMapData();
                                    }
                                
                                }

                                function testFilesSelectedForTags() {
                                    var count = PF('filesTable').getSelectedRowsCount();
                                    if (count === 0) {
                                        PF('selectFilesForEditTags').show();
                                    } else {
                                        refreshTagsCommand();
                                    }
                                }

                                function testFilesSelectedForDelete() {
                                    var count = PF('filesTable').getSelectedRowsCount();
                                    if (count === 0) {
                                        PF('selectFilesForDelete').show();
                                    } else {
                                        PF('deleteSelectedFileConfirmation').show();
                                    }
                                }
                                function testFilesSelectedForEditMetadata() {
                                    var count = PF('filesTable').getSelectedRowsCount();
                                    if (count === 0) {
                                        PF('selectFilesForEditMetadata').show();
                                    } //else {
                                    // I commented out the code below; if there's
                                    // 1 or more file selected, I don't want this
                                    // method to activate the p:remoteCommand that
                                    // issues the redirect to the edit page (or
                                    // do anything else for that matter). Doing
                                    // it this way was, for some reason, causing
                                    // this page to still try to render (??), in
                                    // some partial, half-baked state - with no
                                    // workingVersion present, etc. - that resulted
                                    // in some NULL pointers in the logs... So,
                                    // instead, the redirect will be done by the
                                    // direct action= attribute in the original
                                    // commandButton. -- L.A. 4.2.1
                                    //openEditFilesPageCommand();
                                    //}
                                }
                                function updateTemplate() {
                                    $('button[id$="updateTemplate"]').trigger('click');
                                }
                                function registerDataset() {
                                    $('button[id$="registerDataset"]').trigger('click');
                                }
                                function checkFilesSelected() {
                                    var count = PF('filesTable').getSelectedRowsCount();
                                    if (count > 0) {
                                        PF('deleteFileConfirmation').show();
                                    }
                                }
                                function checkNewlyRestricted() {
                                    if ($('input[id$="showAccessPopup"]').val() === 'true') {
                                        PF('accessPopup').show();
                                    } else {
                                        $('button[id$="datasetSave"]').trigger('click');
                                    }
                                }
                                function updateHiddenReason(textArea) {
                                    $('input[id$="hiddenReasonInput"]').val(textArea.value);
                                }
                                function testDeaccessionVersionSelection(testVersion) {
                                    var deaccessionText = $('input[id$="hiddenReasonInput"]').val();
                                    var urlEntry = $('input[id$="forwardURLForDeaccession"]').val();
                                    ;
                                    var valid = true;
                                    if (testVersion === true) {
                                        var count = PF('versionDeaccessionTable').getSelectedRowsCount();
                                    }
                                    if (validateURL(urlEntry) === false) {
                                        valid = false;
                                        PF('enterForwardUrl').show();
                                    }
                                    if (valid === true) {
                                        if ($("select[id$='reasonOptions'] option:selected").val() === '7') {
                                            if (deaccessionText === '') {
                                                valid = false;
                                                PF('enterOtherReason').show();
                                            }
                                        }
                                    }
                                    if (deaccessionText.length >= 1001) {
                                        valid = false;
                                        PF('reasonTooManyCharacters').show();
                                    }
                                    if (valid === true) {
                                        if ($("select[id$='reasonOptions'] option:selected").val() === '0') {
                                            valid = false;
                                            PF('selectDeaccessionReason').show();
                                        }
                                    }
                                    if (valid === true) {
                                        if (testVersion === false) {
                                            PF('deaccessionAllConfirmation').show();
                                        } else {
                                            if (count === 0) {
                                                PF('selectDeaccessionVersion').show();
                                            } else {
                                                PF('deaccessionConfirmation').show();
                                            }
                                        }
                                    }
                                }
                                function validateURL(textval) {
                                    if (textval === '') {
                                        return true;
                                    }
                                    var urlregex = new RegExp("^(http|https|ftp)\://([a-zA-Z0-9\.\-]+(\:[a-zA-Z0-9\.&amp;%\$\-]+)*@)*((25[0-5]|2[0-4][0-9]|[0-1]{1}[0-9]{2}|[1-9]{1}[0-9]{1}|[1-9])\.(25[0-5]|2[0-4][0-9]|[0-1]{1}[0-9]{2}|[1-9]{1}[0-9]{1}|[1-9]|0)\.(25[0-5]|2[0-4][0-9]|[0-1]{1}[0-9]{2}|[1-9]{1}[0-9]{1}|[1-9]|0)\.(25[0-5]|2[0-4][0-9]|[0-1]{1}[0-9]{2}|[1-9]{1}[0-9]{1}|[0-9])|([a-zA-Z0-9\-]+\.)*[a-zA-Z0-9\-]+\.(com|edu|gov|int|mil|net|org|biz|arpa|info|name|pro|aero|coop|museum|[a-zA-Z]{2}))(\:[0-9]+)*(/($|[a-zA-Z0-9\.\,\?\'\\\+&amp;%\$#\=~_\-]+))*$");
                                    return urlregex.test(textval);
                                }
                                function openDropboxChooser() {
                                    options = {
                                        // Required. Called when a user selects an item in the Chooser.
                                        success: function (files) {
                                            // Pass the JSON-ized output of the Chooser to the backing bean,
                                            // via a hidden input field:
                                            $('input[id$="dropBoxSelectionInput"]').val(JSON.stringify(files));
                                            //alert(JSON.stringify(files));
                                            // Trigger the upload processing method in the backing
                                            // bean, via an invisible commandButton:
                                            $('button[id$="dropBoxButton"]').trigger('click');
                                        },
                                        linkType: "direct",
                                        multiselect: true,
                                    };
                                    Dropbox.choose(options);
                                }


                </script>
            </ui:define>
        </ui:composition>
    </h:body>
</html><|MERGE_RESOLUTION|>--- conflicted
+++ resolved
@@ -175,77 +175,6 @@
                                                 <h:outputText value="#{bundle['dataset.editBtn.itemLabel.thumbnailsAndWidgets']}"/>
                                             </h:outputLink>
                                         </li>
-<<<<<<< HEAD
-                                    </ui:fragment>
-                                </ul>
-                            </div>
-                            <!-- END: Edit Button -->
-
-                            <!-- Publish/Submit for Review/Return to Author Button Group -->
-                            <div class="btn-group pull-right" role="group" jsf:rendered="#{DatasetPage.workingVersion == DatasetPage.dataset.latestVersion
-                                                                                           and permissionsWrapper.canIssuePublishDatasetCommand(DatasetPage.dataset)
-                                                                                           or (DatasetPage.dataset.latestVersion.versionState=='DRAFT'
-                                                                                           and DatasetPage.canUpdateDataset()
-                                                                                           and !permissionsWrapper.canIssuePublishDatasetCommand(DatasetPage.dataset))}">
-                                <!-- Publish Buttons -->
-                                <!--Publish Version 1.0 -->
-                                <p:commandLink type="button" styleClass="btn btn-default #{DatasetPage.locked ? 'disabled' : ''}" onclick="PF('publishConfirm').show()"
-                                               rendered="#{!DatasetPage.dataset.released
-                                                           and DatasetPage.dataset.latestVersion.versionState=='DRAFT' and DatasetPage.dataset.owner.released
-                                                           and permissionsWrapper.canIssuePublishDatasetCommand(DatasetPage.dataset)}">
-                                    <span class="glyphicon glyphicon-globe"/> #{bundle['dataset.publish.btn']}
-                                </p:commandLink>
-                                <!--Re-Publish Dataset -->
-                                <p:commandLink type="button" styleClass="btn btn-default #{DatasetPage.locked ? 'disabled' : ''}" onclick="PF('releaseDraft').show()"
-                                               rendered="#{DatasetPage.dataset.released and DatasetPage.dataset.latestVersion.versionState=='DRAFT' and DatasetPage.dataset.owner.released
-                                                           and permissionsWrapper.canIssuePublishDatasetCommand(DatasetPage.dataset)}">
-                                    <span class="glyphicon glyphicon-globe"/> #{bundle['dataset.publish.btn']}
-                                </p:commandLink>
-
-                                <!-- 4.2.1:  replaced permissionServiceBean.on(DatasetPage.dataset.owner).has('PublishDataverse') with DatasetPage.canPublishDataverse() -->
-                                <p:commandLink type="button" styleClass="btn btn-default #{DatasetPage.locked ? 'disabled' : ''}" onclick="PF('mayNotRelease').show()"
-                                               rendered="#{DatasetPage.dataset.latestVersion.versionState=='DRAFT' and !DatasetPage.dataset.owner.released
-                                                           and permissionsWrapper.canIssuePublishDatasetCommand(DatasetPage.dataset)
-                                                           and !DatasetPage.canPublishDataverse()}">
-                                    <span class="glyphicon glyphicon-globe"/> #{bundle['dataset.publish.btn']}
-                                </p:commandLink>
-
-                                <p:commandLink type="button" styleClass="btn btn-default #{DatasetPage.locked ? 'disabled' : ''}" onclick="PF('publishParent').show()"
-                                               rendered="#{DatasetPage.dataset.latestVersion.versionState=='DRAFT' and !DatasetPage.dataset.owner.released
-                                                           and DatasetPage.canPublishDataverse()
-                                                           and (DatasetPage.dataset.owner.owner == null or (DatasetPage.dataset.owner.owner != null and DatasetPage.dataset.owner.owner.released))
-                                                           and permissionsWrapper.canIssuePublishDatasetCommand(DatasetPage.dataset)}">
-                                    <span class="glyphicon glyphicon-globe"/> #{bundle['dataset.publish.btn']}
-                                </p:commandLink>
-
-                                <p:commandLink type="button" styleClass="btn btn-default #{DatasetPage.locked ? 'disabled' : ''}"
-                                               rendered="#{DatasetPage.dataset.latestVersion.versionState=='DRAFT' and !DatasetPage.dataset.owner.released
-                                                           and DatasetPage.canPublishDataverse()
-                                                           and (DatasetPage.dataset.owner.owner != null and !DatasetPage.dataset.owner.owner.released)
-                                                           and permissionsWrapper.canIssuePublishDatasetCommand(DatasetPage.dataset)}"
-                                               onclick="PF('maynotPublishParent').show()">
-                                    <span class="glyphicon glyphicon-globe"/> #{bundle['dataset.publish.btn']}
-                                </p:commandLink>
-                                <!-- END: Publish Buttons -->
-
-                                <!-- Return to Author Button -->
-                                <p:commandLink type="button" styleClass="btn btn-default #{DatasetPage.locked ? 'disabled' : ''}" onclick="PF('sendBackToContributor').show()"
-                                               rendered="#{DatasetPage.dataset.latestVersion.versionState=='DRAFT' and DatasetPage.dataset.latestVersion.inReview
-                                                           and permissionsWrapper.canIssuePublishDatasetCommand(DatasetPage.dataset)}">
-                                               #{bundle['dataset.rejectBtn']}
-                                </p:commandLink>
-                                <!-- END: Return to Author Button -->
-
-                                <!-- Submit for Review Button -->
-                                <button type="button" class="btn btn-default #{DatasetPage.dataset.latestVersion.inReview ? 'disabled' : ''}" onclick="PF('inreview').show()"
-                                        jsf:rendered="#{DatasetPage.workingVersion == DatasetPage.dataset.latestVersion
-                                                        and DatasetPage.dataset.latestVersion.versionState=='DRAFT'
-                                                        and DatasetPage.canUpdateDataset()
-                                                        and !permissionsWrapper.canIssuePublishDatasetCommand(DatasetPage.dataset)}">
-                                    <span class="glyphicon glyphicon-globe"/> #{DatasetPage.dataset.latestVersion.inReview ? bundle['dataset.disabledSubmittedBtn'] : bundle['dataset.submitBtn']}
-                                </button>
-                                <!-- End: Submit for Review Button -->
-=======
                                         <ui:fragment rendered="#{!DatasetPage.dataset.released and DatasetPage.dataset.latestVersion.versionState=='DRAFT' and permissionsWrapper.canIssueDeleteDatasetCommand(DatasetPage.dataset)}">
                                             <li class="divider"></li>
                                             <li>
@@ -278,7 +207,6 @@
                                 <!-- END: Edit Button -->
                                 
                                 <!-- END: Edit/Publish Button Group -->
->>>>>>> 6a611cbb
                             </div>
                             
                             <!-- Email/Link/Share Button Group -->
@@ -1245,16 +1173,8 @@
                         </div>
                     </p:dialog>
 
-                    <p:dialog id="accessPopup" header="#{bundle['file.restrictions']}" widgetVar="accessPopup" modal="true">
+                    <p:dialog id="accessPopup" header="File Restrictions" widgetVar="accessPopup" modal="true">
                         <ui:fragment rendered="#{DatasetPage.editMode == 'CREATE' or empty DatasetPage.editMode }">
-                            <p class="help-block">
-                                #{bundle['file.restrictions.description']}
-                            </p>
-                            <ui:fragment rendered="#{DatasetPage.selectedFilesHasMapLayer}">
-                            <p class="help-block">
-                                <span class="text-danger"><span class="glyphicon glyphicon-exclamation-sign"></span> #{bundle['file.restrictions.worldmap.warning']}</span>
-                            </p>
-                            </ui:fragment>
                             <div class="form-horizontal">
                                 <div class="form-group">
                                     <label for="metadata_TermsAccess" class="col-sm-3 control-label">
@@ -1310,7 +1230,7 @@
                             <h:outputText value="#{DatasetPage.datasetPublishCustomText}" escape="false"/>
                         </div>
                         <div class="button-block">
-                            <p:commandButton value="#{bundle.continue}" onclick="PF('publishConfirm').hide();  
+                            <p:commandButton value="#{bundle.continue}" onclick="PF('publishConfirm').hide();
                                     PF('blockDatasetForm').hide();" action="#{DatasetPage.releaseDataset}" />
                             <p:commandButton value="#{bundle.cancel}" onclick="PF('publishConfirm').hide();PF('blockDatasetForm').hide();" type="button" />
                         </div>
@@ -1362,35 +1282,10 @@
                             </h:outputFormat>
                         </p>
                         <div class="button-block">
-                            <!-- buttons for when there's no map layer to be deleted-->
-                            <p:commandButton value="#{bundle.continue}" onclick="PF('releaseDraft').hide();PF('blockDatasetForm').hide();" 
-                                             rendered="#{DatasetPage.dataset.latestVersion.minorUpdate and !DatasetPage.mapLayerToBeDeletedOnPublish}" action="#{DatasetPage.releaseDraft}" />
+                            <p:commandButton value="#{bundle.continue}" onclick="PF('releaseDraft').hide();PF('blockDatasetForm').hide();" rendered="#{DatasetPage.dataset.latestVersion.minorUpdate}" action="#{DatasetPage.releaseDraft}" />
                             <p:commandButton value="#{bundle.continue}" onclick="PF('releaseDraft').hide();
-                                    PF('blockDatasetForm').hide();" rendered="#{!DatasetPage.dataset.latestVersion.minorUpdate and !DatasetPage.mapLayerToBeDeletedOnPublish}" action="#{DatasetPage.releaseMajor}" />
-                            <!-- buttons for when there's IS map layer to be deleted-->
-                            <p:commandButton value="#{bundle.continue}" onclick="PF('releaseDraft').hide();PF('blockDatasetForm').hide();PF('confirmWorldMapDelete').show();" 
-                                             rendered="#{DatasetPage.dataset.latestVersion.minorUpdate and DatasetPage.mapLayerToBeDeletedOnPublish}" 
-                                             />
-                            <p:commandButton value="#{bundle.continue}" onclick="PF('releaseDraft').hide();PF('confirmWorldMapDelete').show();
-                                    PF('blockDatasetForm').hide();" rendered="#{!DatasetPage.dataset.latestVersion.minorUpdate and DatasetPage.mapLayerToBeDeletedOnPublish}"  />
+                                    PF('blockDatasetForm').hide();" rendered="#{!DatasetPage.dataset.latestVersion.minorUpdate}" action="#{DatasetPage.releaseMajor}" />
                             <p:commandButton value="#{bundle.cancel}" onclick="PF('releaseDraft').hide();PF('blockDatasetForm').hide();" type="button" />
-                        </div>
-                    </p:dialog>
-                    
-                    <!-- Additional Dialog for when a map layer will be deleted upon publish -->
-                    <p:dialog width="70%" header="#{bundle['dataset.publish.header']}" widgetVar="confirmWorldMapDelete" modal="true">
-                        <!-- Confirm WorldMap Delete Dialog -->
-                        <p class="text-danger">
-                            <span class="glyphicon glyphicon-warning-sign"/> #{bundle['dataset.publish.worldMap.deleteConfirm']}
-                        </p>
-                        <div class="button-block">
-                            
-                            <p:commandButton value="#{bundle.continue}" onclick="PF('confirmWorldMapDelete').hide(); PF('blockDatasetForm').hide();"  
-                                             rendered="#{DatasetPage.dataset.latestVersion.minorUpdate}" action="#{DatasetPage.releaseDraft}" />
-                            <p:commandButton value="#{bundle.continue}" onclick="PF('confirmWorldMapDelete').hide(); PF('blockDatasetForm').hide();" 
-                                             rendered="#{!DatasetPage.dataset.latestVersion.minorUpdate}" action="#{DatasetPage.releaseMajor}" />        
-                            
-                            <p:commandButton value="#{bundle.cancel}" onclick="PF('confirmWorldMapDelete').hide();PF('blockDatasetForm').hide();" type="button" />
                         </div>
                     </p:dialog>
 
@@ -1465,9 +1360,9 @@
                                     if (count === 0) {
                                         PF('selectFilesForRestrict').show();
                                     } else {
-                                        testSelectedFilesForMapData();
+                                        PF('accessPopup').show();
                                     }
-                                
+
                                 }
 
                                 function testFilesSelectedForTags() {
