<!DOCTYPE html>
<html xmlns="http://www.w3.org/1999/xhtml"
      xmlns:h="http://java.sun.com/jsf/html"
      xmlns:f="http://java.sun.com/jsf/core"
      xmlns:ui="http://java.sun.com/jsf/facelets"
      xmlns:p="http://primefaces.org/ui"
      xmlns:c="http://xmlns.jcp.org/jsp/jstl/core">

    <h:head>
    </h:head>

    <h:body>
        <ui:composition template="/dataverse_template.xhtml">
            <ui:param name="pageTitle" value="#{empty DatasetPage.dataset.latestVersion.title ? 'Add New Dataset' : DatasetPage.dataset.latestVersion.title} - #{DatasetPage.dataset.owner.name}"/>
            <ui:param name="dataverse" value="#{DatasetPage.dataset.owner}"/>
            <ui:param name="dataset" value="#{DatasetPage.dataset}"/>
            <ui:param name="showBreadcrumbs" value="#{empty DatasetPage.editMode}"/>
            <ui:define name="body">

                <f:metadata>
                    <f:viewParam name="id" value="#{DatasetPage.dataset.id}"/>
                    <f:viewParam name="ownerId" value="#{DatasetPage.ownerId}"/>
                    <f:viewAction action="#{DatasetPage.init}" />
                </f:metadata>

                <h:form id="datasetForm">

                    <!-- Header / Button Panel -->
                    <ui:fragment>
                        <div style="float:right; padding-bottom:1em;">
                            <ui:fragment rendered="#{permissionServiceBean.on(DatasetPage.dataset.owner).canIssueCommand('DatasetCreateCommand') and empty DatasetPage.editMode}">
                                <div style="float:right; margin-left:1em;">
                                    <div class="btn-group">
                                        <button type="button" id="editDataSet" class="btn btn-default dropdown-toggle" data-toggle="dropdown">
                                            <span class="glyphicon glyphicon-pencil" style="margin-right:.3em;"/> Edit Dataset <span class="caret"></span>
                                        </button>
                                        <ul class="dropdown-menu pull-right" role="menu" style="text-align:left;">
                                            <li>
                                                <p:commandLink id="editFiles" actionListener="#{DatasetPage.edit('FILE')}" update="@all">
                                                    <f:setPropertyActionListener target="#{DatasetPage.selectedTabIndex}" value="0" />
                                                    <h:outputText value="Files (Upload + Edit)" />
                                                </p:commandLink>   
                                            </li>
                                            <li>
                                                <p:commandLink id="editMetadata" actionListener="#{DatasetPage.edit('METADATA')}" update="@all">
                                                    <f:setPropertyActionListener target="#{DatasetPage.selectedTabIndex}" value="0" />
                                                    <h:outputText value="Metadata" />
                                                </p:commandLink>   
                                            </li>
                                            <li><a href="#" class="ui-commandlink ui-widget" style="pointer-events: none; color: grey;">Permissions</a></li>
                                        </ul>
                                    </div>
                                </div>
                            </ui:fragment>
                            <ui:fragment rendered="#{empty DatasetPage.editMode}">
                                <div style="float:right;">
                                    <button type="button" class="btn btn-default">
                                        <span class="glyphicon glyphicon-envelope" style="margin-right:.3em;"/> Contact Dataset Curator
                                    </button>
                                </div>
                            </ui:fragment>
                        </div>

                        <!-- View mode -->
                        <ui:fragment rendered="#{empty DatasetPage.editMode}">
                            <div>
                                <ui:fragment rendered="#{!empty DatasetPage.datasetVersionUI.title.strValue}">
                                    <span id="title">#{DatasetPage.datasetVersionUI.title.strValue}</span>
                                </ui:fragment>
                                <ui:fragment rendered="#{!empty DatasetPage.datasetVersionUI.citation}">
                                    <div id="citation">
                                        <span>#{DatasetPage.datasetVersionUI.citation}</span>
                                    </div>
                                </ui:fragment>
                                <ui:fragment rendered="#{!empty DatasetPage.datasetVersionUI.description.strValue}">
                                    <span id="description">#{DatasetPage.datasetVersionUI.description.strValue}</span>
                                </ui:fragment>
                                <ui:fragment rendered="#{!empty DatasetPage.datasetVersionUI.keywordsStr}">
                                    <span id="keywords">Keyword(s): #{DatasetPage.datasetVersionUI.keywordsStr}</span>
                                </ui:fragment>
                                <ui:fragment rendered="#{!empty DatasetPage.datasetVersionUI.subjectStr}">
                                    <span id="subject">Subject(s): #{DatasetPage.datasetVersionUI.subjectStr}</span>
                                </ui:fragment>
                                <ui:fragment rendered="#{!empty DatasetPage.datasetVersionUI.relPublicationCitation}">
                                    <span id="publication">Related Publication: #{DatasetPage.datasetVersionUI.relPublicationCitation}  <a href="##{DatasetPage.datasetVersionUI.relPublicationUrl}" onclick="return false;">relPublicationUrl</a></span>
                                </ui:fragment>
                                <ui:fragment rendered="#{!empty DatasetPage.datasetVersionUI.notesText}">
                                    <span id="note">Notes: #{DatasetPage.datasetVersionUI.notesText}</span>
                                </ui:fragment>
                            </div>
<<<<<<< HEAD
=======
                            
                            <ui:repeat value="#{DatasetPage.datasetVersionUI.displaysAboveTabs}" var="fieldValues">
                                <ui:fragment rendered="#{(!empty fieldValues.strValue and !fieldValues.datasetField.hasChildren and !fieldValues.datasetField.hasParent)
                                                     or (fieldValues.datasetField.hasChildren and !fieldValues.childEmpty)}">
                                    <div class="form-group" style="margin-bottom: 0.5em;">
                                        <ui:fragment rendered="#{!fieldValues.datasetField.hasParent}">
                                            <label for="metadata_#{fieldValues.datasetField.name}" class="col-sm-4 control-label">
                                                <a href="#" data-toggle="tooltip" data-placement="auto right" class="tooltiplabel right" data-original-title="#{fieldValues.datasetField.description}" title="">
                                                    #{fieldValues.datasetField.title}
                                                </a>
                                            </label>                  
                                        </ui:fragment>
                                        <ui:fragment rendered="#{!fieldValues.datasetField.hasChildren and !fieldValues.datasetField.hasParent}">
                                            <div class="col-sm-6">
                                                <h:outputText value="#{fieldValues.strValue}" rendered="#{!empty fieldValues.strValue}"/>                                                                                                              
                                            </div>
                                        </ui:fragment>
                                        <ui:fragment rendered="#{fieldValues.datasetField.hasChildren and !fieldValues.childEmpty}">
                                            <div class="form-group col-sm-6" style="margin-bottom:0;">
                                                <!-- CHILDS -->
                                                <ui:repeat value="#{fieldValues.childDatasetFieldValues}" var="childVal" rendered="#{fieldValues.datasetField.hasChildren}">                                                              
                                                    <ui:fragment rendered="#{!empty childVal.strValue and childVal.parentDatasetFieldValue == fieldValues}">
                                                        <div class="col-sm-6">
                                                            <label class="control-label" for="metadata_BLANK">
                                                                <a href="#" data-toggle="tooltip" data-placement="auto right" class="tooltiplabel right" data-original-title="#{childVal.datasetField.description}" title="">
                                                                    #{childVal.datasetField.title}
                                                                </a>
                                                            </label>
                                                            <div><h:outputText value="#{childVal.strValue}" rendered="#{childVal.parentDatasetFieldValue == fieldValues}"/> </div>
                                                        </div>
                                                    </ui:fragment>
                                                </ui:repeat>                                                                                                                                  
                                            </div>
                                        </ui:fragment>
                                    </div>
                                </ui:fragment>
                            </ui:repeat>
>>>>>>> e930e6de
                        </ui:fragment>

                        <!-- Create mode -->
                        <ui:fragment rendered="#{DatasetPage.editMode == 'METADATA' or DatasetPage.editMode == 'CREATE'}">
                            <div class="form-group">
                                <label for="select_HostDataverse" class="col-sm-2 control-label">
                                    <a href="#" data-toggle="tooltip" data-placement="auto right" class="tooltiplabel right" data-original-title="The Dataverse which contains this data.">Host Dataverse</a>
                                </label>
                                <div class="col-sm-10">
                                    <p:selectOneMenu id="select_HostDataverse" value="#{DatasetPage.ownerId}" filter="true" filterMatchMode="startsWith" effect="none">
                                        <f:selectItems value="#{dataverseServiceBean.findAll()}" var="dv" itemLabel="#{dv.name}" itemValue="#{dv.id}"/>
                                    </p:selectOneMenu>
                                </div>
                            </div>
                        </ui:fragment>
                        <ui:fragment rendered="#{DatasetPage.editMode == 'CREATE'}">
                            <ui:include src="metadataFragment.xhtml"/>
                        </ui:fragment>
                    </ui:fragment>

                    <!-- Tabs -->
                    <ui:fragment rendered="#{DatasetPage.editMode != 'INFO'}">
                        <div id="contentTabs">
                        <p:tabView id="tabView" widgetVar="content" activeIndex="#{DatasetPage.selectedTabIndex}">
                            <p:tab id="dataFilesTab" title="Files" rendered="#{(empty DatasetPage.editMode or DatasetPage.editMode == 'FILE' or DatasetPage.editMode == 'CREATE')}" >
                                <p:message for="fileUpload" showDetail="true"/>
                                <p:fileUpload id="fileUpload" dragDropSupport="true" auto="true" multiple="true" rendered="#{DatasetPage.editMode == 'FILE' or DatasetPage.editMode == 'CREATE'}"
                                              fileUploadListener="#{DatasetPage.handleFileUpload}" update="filesTable" label="Select Files to Add"/> <!-- style="margin-top:.5em;"/ -->
                                <style type="text/css">
                                    div[id$="filesTable"] .ui-datatable-tablewrapper thead {display:none;}
                                </style>
                                <p:dataTable id="filesTable" value="#{DatasetPage.dataset.files}" var="file">
                                    <p:column>
                                        <h:outputText id="fileNameOutput" value="#{file.name}" rendered="#{!(DatasetPage.editMode == 'FILE' or DatasetPage.editMode == 'CREATE')}"/>
                                        <p:inputText id="fileName" value="#{file.name}" rendered="#{DatasetPage.editMode == 'FILE' or DatasetPage.editMode == 'CREATE'}"/>
                                        <p:message for="fileName"/>
                                        <p:graphicImage value="/api/access/datafile/#{file.id}?imageThumb=true" rendered="#{!empty file.id and file.image}"/>
                                        <h:outputText id="imgPreview" value="preview: " rendered="#{empty file.id and !empty file.fileSystemName and file.image}"/>
                                        <p:graphicImage value="/api/access/imagethumb/#{file.fileSystemName}" rendered="#{empty file.id and !empty file.fileSystemName and file.image}"/>
                                    </p:column>
                                    <p:column>
                                        <h:outputText id="fileDescNonEmpty" value="#{file.description}" rendered="#{!(DatasetPage.editMode == 'FILE' or DatasetPage.editMode == 'CREATE') and !(empty file.description)}"/>
                                        <h:outputText id="fileDescEmpty" value="NO DESCRIPTION AVAILABLE" rendered="#{!(DatasetPage.editMode == 'FILE' or DatasetPage.editMode == 'CREATE') and (empty file.description)}"/>
                                        <p:inputText id="fileDescription" value="#{file.description}" rendered="#{DatasetPage.editMode == 'FILE' or DatasetPage.editMode == 'CREATE'}"/>
                                        <p:watermark for="fileDescription" value="add description" rendered="#{DatasetPage.editMode == 'FILE' or DatasetPage.editMode == 'CREATE'}"/>
                                        <p:message for="fileDescription"/>
                                        <p>
                                            <h:outputText id="fileMD5" value="MD5: #{file.md5}"/>
                                        </p>
                                    </p:column>
                                    <p:column>
                                        <ui:fragment rendered="#{!(file.tabularData)}">
                                            <a class="btn btn-default" href="/api/access/datafile/#{file.id}" role="button" style="color:#333333;">
                                                <span class="glyphicon glyphicon-download-alt" style="margin-right:.3em;"/> Download
                                            </a>
                                        </ui:fragment>

                                        <p:menuButton id="downloadTabular" value="Download" iconPos="right" rendered="#{file.tabularData}">
                                            <p:menuitem value="">
                                                <h:outputLink value="/api/access/datafile/#{file.id}"  disabled="#{empty file.id}">
                                                    <h:outputText value="As Tab-Delimited"/>
                                                </h:outputLink>
                                            </p:menuitem>
                                            <p:menuitem value="">
                                                <h:outputLink value="/api/access/datafile/#{file.id}?fileFormat=original"  disabled="#{empty file.id}">
                                                    <h:outputText value="Saved Original (#{file.originalFormatLabel})"/>
                                                </h:outputLink>
                                            </p:menuitem>
                                            <p:menuitem value="">
                                                <h:outputLink value="/api/access/datafile/#{file.id}?fileFormat=RData"  disabled="#{empty file.id}">
                                                    <h:outputText value="As RData"/>
                                                </h:outputLink>
                                            </p:menuitem>
                                            <p:menuitem value="">
                                                <h:outputLink value="/api/meta/datafile/#{file.id}"  disabled="#{empty file.id}">
                                                    <h:outputText value="Variable Metadata"/>
                                                </h:outputLink>
                                            </p:menuitem>
                                        </p:menuButton>

                                    </p:column>
                                    <p:column>
                                        <h:outputText id="fileTypeOutputTabular" value="Tabular Data " rendered="#{file.tabularData}"/>
                                        <p:button value="Explore" href="/dataexplore/gui.html?dfId=#{file.id}" target="_new" rendered="#{file.tabularData}"/>

                                        <h:outputText id="fileTypeOutputRegular" value="#{file.contentType}" rendered="#{!(file.tabularData)}"/>
                                    </p:column>
                                </p:dataTable>
                            </p:tab>

                            <p:tab id="metadataMapTab" title="Metadata" rendered="#{empty DatasetPage.editMode or DatasetPage.editMode == 'METADATA'}">

                                <ui:fragment rendered="#{permissionServiceBean.on(DatasetPage.dataset.owner).canIssueCommand('DatasetCreateCommand') and empty DatasetPage.editMode}">
                                    
                                    <div style="float:right;">
                                        <p:commandButton style="margin-left:1em;" title="Edit Metadata" value="Edit Metadata" escape="false" actionListener="#{DatasetPage.edit('METADATA')}" update="@all">
                                            <f:setPropertyActionListener target="#{DatasetPage.selectedTabIndex}" value="0" />
                                        </p:commandButton>
                                    </div>
                                    
                                    <p class="bg-info" style="padding:1em; margin-right:200px;">
                                        <h:outputText value="Use the Edit Dataverse button to edit or add metadata to this dataset." />
                                    </p>
                                    
                                </ui:fragment>
                                <div style="clear:left;">
                                    <ui:include src="metadataFragment.xhtml"/>
                                </div>
                                
                            </p:tab>

                            <p:tab id="versionsTab" title="Versions" rendered="#{empty DatasetPage.editMode}">
                                <p:dataTable id="versionsTable" value="#{DatasetPage.dataset.versions}" var="version">
                                    <p:column>
                                        <h:outputText id="versionTitleOutput" value="#{version.title}" />
                                    </p:column>
                                    <p:column>
                                        <h:outputText id="versionDateOutput" value="#{version.lastUpdateTime}" />
                                    </p:column>
                                    <p:column>
                                        <h:outputText id="versionStatusOutput" value="#{version.versionState}" />
                                    </p:column>
                                </p:dataTable>
                            </p:tab>
                        </p:tabView>
                        </div>
                    </ui:fragment>

                    <!-- Create/Save Dataset Button Panel -->
                    <p:panel styleClass="panelLayoutButtonBlock" rendered="#{!empty DatasetPage.editMode}">
                        <p:commandButton id="save"  value="#{DatasetPage.editMode == 'CREATE' ? 'Create Dataset' : 'Save Changes'}" action="#{DatasetPage.save}" update="@all">
                        </p:commandButton>
                        <p:commandButton id="cancel" value="Cancel" action="#{DatasetPage.cancel}" process="@this" update="@all"  rendered="#{DatasetPage.editMode != 'CREATE'}">
                            <f:setPropertyActionListener target="#{DatasetPage.selectedTabIndex}" value="#{DatasetPage.editMode == 'METADATA' ? 1 : DatasetPage.selectedTabIndex}"/>
                        </p:commandButton>
                        <p:button id="cancelCreate" value="Cancel" outcome="/dataverse.xhtml?id=#{DatasetPage.ownerId}"  rendered="#{DatasetPage.editMode == 'CREATE'}" />
                    </p:panel>

                </h:form>

            </ui:define>
        </ui:composition>
    </h:body>
</html><|MERGE_RESOLUTION|>--- conflicted
+++ resolved
@@ -88,8 +88,6 @@
                                     <span id="note">Notes: #{DatasetPage.datasetVersionUI.notesText}</span>
                                 </ui:fragment>
                             </div>
-<<<<<<< HEAD
-=======
                             
                             <ui:repeat value="#{DatasetPage.datasetVersionUI.displaysAboveTabs}" var="fieldValues">
                                 <ui:fragment rendered="#{(!empty fieldValues.strValue and !fieldValues.datasetField.hasChildren and !fieldValues.datasetField.hasParent)
@@ -127,7 +125,6 @@
                                     </div>
                                 </ui:fragment>
                             </ui:repeat>
->>>>>>> e930e6de
                         </ui:fragment>
 
                         <!-- Create mode -->
