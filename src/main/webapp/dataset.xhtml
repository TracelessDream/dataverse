<!DOCTYPE html>
<html xmlns="http://www.w3.org/1999/xhtml"
      xmlns:h="http://java.sun.com/jsf/html"
      xmlns:f="http://java.sun.com/jsf/core"
      xmlns:ui="http://java.sun.com/jsf/facelets"
      xmlns:p="http://primefaces.org/ui"
      xmlns:c="http://xmlns.jcp.org/jsp/jstl/core"
      xmlns:jsf="http://xmlns.jcp.org/jsf"
      xmlns:pt="http://java.sun.com/jsf/passthrough"
      xmlns:cc="http://java.sun.com/jsf/composite"
      xmlns:o="http://omnifaces.org/ui"
      xmlns:iqbs="http://xmlns.jcp.org/jsf/composite/iqbs">
<<<<<<< HEAD
<f:view locale="#{dataverseLocaleBean.localeCode}">
=======

>>>>>>> 881694bb
    <h:head>
    </h:head>
    <h:body>
        <ui:composition template="/dataverse_template.xhtml">
            <ui:param name="pageTitle" value="#{DatasetPage.editMode == 'CREATE' ? bundle['dataset.pageTitle'] : DatasetPage.workingVersion.title} - #{DatasetPage.dataset.owner.name}"/>
            <ui:param name="dataverse" value="#{DatasetPage.dataset.owner}"/>
            <ui:param name="dataset" value="#{DatasetPage.dataset}"/>
            <ui:param name="version" value="#{DatasetPage.workingVersion}"/>
            <ui:param name="locked" value="#{DatasetPage.locked}"/>
	    <ui:param name="showMessagePanel" value="#{true}"/>
	    <ui:define name="dc_meta_header">
	    <meta name="DC.identifier" content="#{DatasetPage.persistentId}"/>
	    <meta name="DC.type" content="Dataset"/>
	    <meta name="DC.title" content="#{DatasetPage.title}"/>
            <meta name="DC.date" content="#{DatasetPage.workingVersion.publicationDateAsString}"/>
	    <meta name="DC.publisher" content="#{DatasetPage.publisher}" />
            <meta name="DC.description" content="#{DatasetPage.description}" />
	    <ui:repeat var="author" value="#{DatasetPage.datasetAuthors}">
            <meta name="DC.creator" content="#{author}"/>
	    </ui:repeat>
            <ui:repeat var="subject" value="#{DatasetPage.workingVersion.datasetSubjects}">
            <meta name="DC.subject" content="#{subject}"/>
	    </ui:repeat>
	    </ui:define>
	    <ui:define name="jsonld_header">
                <script type="application/ld+json">
                    <h:outputText value="#{DatasetPage.jsonLd}"/>
                </script>
	    </ui:define>
            <ui:define name="body">
                <o:importFunctions type="edu.harvard.iq.dataverse.util.MarkupChecker" />
                <f:metadata>
                    <f:viewParam name="id" value="#{DatasetPage.dataset.id}"/>
                    <f:viewParam name="ownerId" value="#{DatasetPage.ownerId}"/>
                    <f:viewParam name="version" value="#{DatasetPage.version}"/>
                    <f:viewParam name="versionId" value="#{DatasetPage.versionId}"/>
                    <f:viewParam name="persistentId" value="#{DatasetPage.persistentId}"/>
                    <f:viewParam name="fileSortField" value="#{DatasetPage.fileSortField}"/>
                    <f:viewParam name="fileSortOrder" value="#{DatasetPage.fileSortOrder}"/>
                    <f:viewAction action="#{DatasetPage.init}" rendered="true"/>
                    <f:viewAction action="#{dataverseHeaderFragment.initBreadcrumbs(DatasetPage.dataset)}"/>
                    <f:viewAction action="#{EditDatafilesPage.initCreateMode(DatasetPage.editMode, DatasetPage.workingVersion, DatasetPage.newFiles, DatasetPage.selectedFiles)}"/>
                </f:metadata>
                <h:form id="datasetForm">
                    <!-- Header / Button Panel -->
                    <!-- View editMode -->
                    <p:fragment id="topDatasetBlockFragment">
                    <div id="topDatasetBlock" jsf:rendered="#{empty DatasetPage.editMode}">
                        <div id="actionButtonBlock" class="button-block clearfix" jsf:rendered="#{!widgetWrapper.widgetView}">
                            <div class="btn-group pull-right" jsf:rendered="#{DatasetPage.sessionUserAuthenticated
                                                                              and !DatasetPage.dataset.deaccessioned
                                                                              and DatasetPage.showComputeButton()}">
                                <!-- Compute Button Group -->
                                <button type="button" id="computeBatch" class="btn btn-default dropdown-toggle" data-toggle="dropdown">
                                    <span class="glyphicon glyphicon-flash"/> #{bundle['dataset.compute.computeBtn']} <span class="caret"></span>
                                </button>
                                <ul class="dropdown-menu pull-left text-left" role="menu">
                                    <li>
                                        <!-- Compute dataset link -->
                                        <h:commandLink action="#{DatasetPage.canComputeAllFiles(false)}">
                                            <h:outputText value="#{bundle['dataset.compute.computeBatchSingle']}"/>
                                        </h:commandLink>
                                    </li>
                                    <li jsf:rendered="#{!DatasetPage.isCartEmpty()}" class="divider"></li>
                                    <li jsf:rendered="#{!DatasetPage.checkCartForItem(DatasetPage.dataset.getDisplayName(), DatasetPage.getPersistentId())}">
                                        <!-- Add link -->
                                        <p:commandLink action="#{DatasetPage.addItemtoCart(DatasetPage.dataset.getDisplayName(), DatasetPage.getPersistentId())}"
                                            disabled="#{DatasetPage.locked}" value="#{bundle['dataset.compute.computeBatchAdd']}" update=":datasetForm,:messagePanel">
                                            <h:outputText value="#{bundle['dataset.compute.computeBatchAdd']}"/>
                                        </p:commandLink>
                                    </li>
                                    <ui:fragment rendered="#{!DatasetPage.isCartEmpty()}">
                                        <li jsf:rendered="#{DatasetPage.checkCartForItem(DatasetPage.dataset.getDisplayName(), DatasetPage.getPersistentId())}">
                                            <!-- Remove link -->
                                            <p:commandLink value="#{bundle['dataset.compute.computeBatchRemove']}" action="#{DatasetPage.removeCartItem(DatasetPage.dataset.getDisplayName(), DatasetPage.getPersistentId())}" update=":datasetForm,:messagePanel">  
                                                <h:outputText value="#{bundle['dataset.compute.computeBatchRemove']}"/>
                                            </p:commandLink>
                                        </li>
                                        <li>
                                            <!-- List link -->
                                            <p:commandLink title="#{bundle['dataset.compute.computeBatchList']}"
                                                           value="#{bundle['dataset.compute.computeBatchList']}"
                                                           oncomplete="PF('computeBatchListPopup').show();bind_bsui_components();"
                                                           update="computeBatchListPopup">
                                                <h:outputText value="#{bundle['dataset.compute.computeBatchList']}"/>
                                            </p:commandLink>
                                        </li>
                                        <li>
                                            <!-- Clear link -->
                                            <p:commandLink value="#{bundle['dataset.compute.computeBatchClear']}" action="#{DatasetPage.clearCart()}" update=":datasetForm,:messagePanel">  
                                                <h:outputText value="#{bundle['dataset.compute.computeBatchClear']}"/>
                                            </p:commandLink>
                                        </li>
                                        <li>
                                            <!-- Compute batch link -->
                                            <h:outputLink value="#{DatasetPage.cartComputeUrl}" target="_blank">
                                                <h:outputText id="compute-batch-button" value="#{bundle['dataset.compute.computeBatchCompute']}" />
                                            </h:outputLink>
                                        </li>
                                    </ui:fragment>
                                </ul>
                            </div>
                            <div class="btn-group pull-right" role="group">
                                <!-- Edit/Publish Button Group -->
                                <!-- Publish/Submit for Review/Return to Author Button Group -->
                                <ui:fragment rendered="#{DatasetPage.workingVersion == DatasetPage.dataset.latestVersion
                                                            and permissionsWrapper.canIssuePublishDatasetCommand(DatasetPage.dataset)
                                                            or (DatasetPage.dataset.latestVersion.versionState=='DRAFT'
                                                            and DatasetPage.canUpdateDataset()
                                                            and !permissionsWrapper.canIssuePublishDatasetCommand(DatasetPage.dataset))}">
                                    <!-- Publish Buttons -->
                                    <p:commandLink type="button" styleClass="btn btn-default btn-access #{DatasetPage.locked and !DatasetPage.dataset.latestVersion.inReview ? 'disabled' : ''}" onclick="PF('publishConfirm').show()"
                                                   rendered="#{!DatasetPage.dataset.released
                                                               and DatasetPage.dataset.latestVersion.versionState=='DRAFT' and DatasetPage.dataset.owner.released
                                                               and permissionsWrapper.canIssuePublishDatasetCommand(DatasetPage.dataset)}">
                                        <span class="glyphicon glyphicon-globe"/> #{bundle['dataset.publish.btn']}
                                    </p:commandLink>

                                    <p:commandLink type="button" styleClass="btn btn-default btn-access #{DatasetPage.locked and !DatasetPage.dataset.latestVersion.inReview ? 'disabled' : ''}" onclick="PF('releaseDraft').show()"
                                                   rendered="#{DatasetPage.dataset.released and DatasetPage.dataset.latestVersion.versionState=='DRAFT' and DatasetPage.dataset.owner.released
                                                               and permissionsWrapper.canIssuePublishDatasetCommand(DatasetPage.dataset)}">
                                        <span class="glyphicon glyphicon-globe"/> #{bundle['dataset.publish.btn']}
                                    </p:commandLink>

                                    <!-- 4.2.1:  replaced permissionServiceBean.on(DatasetPage.dataset.owner).has('PublishDataverse') with DatasetPage.canPublishDataverse() -->
                                    <p:commandLink type="button" styleClass="btn btn-default btn-access #{DatasetPage.locked and !DatasetPage.dataset.latestVersion.inReview ? 'disabled' : ''}" onclick="PF('mayNotRelease').show()"
                                                   rendered="#{DatasetPage.dataset.latestVersion.versionState=='DRAFT' and !DatasetPage.dataset.owner.released
                                                               and permissionsWrapper.canIssuePublishDatasetCommand(DatasetPage.dataset)
                                                               and !DatasetPage.canPublishDataverse()}">
                                        <span class="glyphicon glyphicon-globe"/> #{bundle['dataset.publish.btn']}
                                    </p:commandLink>

                                    <p:commandLink type="button" styleClass="btn btn-default btn-access #{DatasetPage.locked and !DatasetPage.dataset.latestVersion.inReview ? 'disabled' : ''}" onclick="PF('publishParent').show()"
                                                   rendered="#{DatasetPage.dataset.latestVersion.versionState=='DRAFT' and !DatasetPage.dataset.owner.released
                                                               and DatasetPage.canPublishDataverse()
                                                               and (DatasetPage.dataset.owner.owner == null or (DatasetPage.dataset.owner.owner != null and DatasetPage.dataset.owner.owner.released))
                                                               and permissionsWrapper.canIssuePublishDatasetCommand(DatasetPage.dataset)}">
                                        <span class="glyphicon glyphicon-globe"/> #{bundle['dataset.publish.btn']}
                                    </p:commandLink>

                                    <p:commandLink type="button" styleClass="btn btn-default btn-access #{DatasetPage.locked and !DatasetPage.dataset.latestVersion.inReview ? 'disabled' : ''}"
                                                   rendered="#{DatasetPage.dataset.latestVersion.versionState=='DRAFT' and !DatasetPage.dataset.owner.released
                                                               and DatasetPage.canPublishDataverse()
                                                               and (DatasetPage.dataset.owner.owner != null and !DatasetPage.dataset.owner.owner.released)
                                                               and permissionsWrapper.canIssuePublishDatasetCommand(DatasetPage.dataset)}"
                                                   onclick="PF('maynotPublishParent').show()">
                                        <span class="glyphicon glyphicon-globe"/> #{bundle['dataset.publish.btn']}
                                    </p:commandLink>
                                    <!-- END: Publish Buttons -->

                                    <!-- Return to Author Button -->
                                    <p:commandLink type="button" styleClass="btn btn-default btn-access #{(DatasetPage.locked and !DatasetPage.dataset.latestVersion.inReview)                                                                                                           
                                                                                                          ? 'disabled' : ''}" onclick="PF('sendBackToContributor').show()"
                                                   rendered="#{DatasetPage.dataset.latestVersion.versionState=='DRAFT' and DatasetPage.dataset.latestVersion.inReview
                                                               and permissionsWrapper.canIssuePublishDatasetCommand(DatasetPage.dataset)}">
                                                   <span class="glyphicon glyphicon-repeat"/> #{bundle['dataset.rejectBtn']}
                                    </p:commandLink>
                                    <!-- END: Return to Author Button -->

                                    <!-- Submit for Review Button -->
                                    <ui:fragment rendered="#{DatasetPage.workingVersion == DatasetPage.dataset.latestVersion
                                                                and !DatasetPage.datasetLockedInWorkflow
                                                                and DatasetPage.dataset.latestVersion.versionState=='DRAFT'
                                                                and DatasetPage.canUpdateDataset()
                                                                and !permissionsWrapper.canIssuePublishDatasetCommand(DatasetPage.dataset)}">
                                        <button type="button" class="btn btn-default btn-access #{DatasetPage.dataset.latestVersion.inReview or DatasetPage.dataset.locked ? 'disabled' : ''}" onclick="PF('inreview').show()">
                                            <span class="glyphicon glyphicon-globe"/> #{DatasetPage.dataset.latestVersion.inReview ? bundle['dataset.disabledSubmittedBtn'] : bundle['dataset.submitBtn']}
                                        </button>
                                    </ui:fragment>
                                        
                                    <!-- End: Submit for Review Button -->
                                </ui:fragment>
                                <!-- END: Publish/Submit for Review/Return to Author Button Group -->
                                
                                <p:commandLink rendered="#{dataverseSession.user.authenticated and !DatasetPage.workingVersion.deaccessioned and DatasetPage.dataset.released}"
                                               type="button" styleClass="btn btn-default btn-access"                                              
                                               oncomplete="PF('linkDatasetForm').show();bind_bsui_components();"
                                               update="linkDatasetForm">
                                    <span class="glyphicon glyphicon-link"/> #{bundle['link']}
                                </p:commandLink>
                                
                                <!-- Edit Button -->
                                <ui:fragment rendered="#{DatasetPage.sessionUserAuthenticated
                                                                                  and DatasetPage.canUpdateDataset()
                                                                                  and !DatasetPage.dataset.deaccessioned}">
                                    <button type="button" id="editDataSet" class="btn btn-default btn-access dropdown-toggle #{DatasetPage.lockedFromEdits ? 'disabled' : ''}" data-toggle="dropdown">
                                        <span class="glyphicon glyphicon-pencil"/> #{bundle['dataset.editBtn']} <span class="caret"></span>
                                    </button>
                                    <ul class="dropdown-menu pull-right text-left" role="menu">
                                        <li>                                           
                                            <h:outputLink value="/editdatafiles.xhtml?datasetId=#{DatasetPage.dataset.id}&#38;mode=UPLOAD">
                                                <h:outputText value="#{bundle['dataset.editBtn.itemLabel.upload']}"/>
                                            </h:outputLink>
                                        </li>
                                        <li>
                                            <p:commandLink id="editMetadata" actionListener="#{DatasetPage.edit('METADATA')}" update="@form,:datasetForm,:messagePanel" oncomplete="javascript:post_edit_metadata()">
                                                <f:setPropertyActionListener target="#{DatasetPage.selectedTabIndex}" value="0" />
                                                <h:outputText value="#{bundle['dataset.editBtn.itemLabel.metadata']}" />
                                            </p:commandLink>
                                        </li>
                                        <li>
                                            <p:commandLink id="editTerms" actionListener="#{DatasetPage.edit('LICENSE')}" update="@form,:datasetForm,:messagePanel" oncomplete="javascript:post_edit_terms()">
                                                <f:setPropertyActionListener target="#{DatasetPage.selectedTabIndex}" value="0" />
                                                <h:outputText value="#{bundle['dataset.editBtn.itemLabel.terms']}" />
                                            </p:commandLink>
                                        </li>
                                        <ui:fragment rendered="#{permissionsWrapper.canManagePermissions(DatasetPage.dataset)}">
                                            <li class="#{settingsWrapper.publicInstall ? '' : 'dropdown-submenu pull-left'}">
                                                <ui:fragment rendered="#{!settingsWrapper.publicInstall}">
                                                    <a tabindex="-1" href="#">#{bundle['dataset.editBtn.itemLabel.permissions']}</a>
                                                    <ul class="dropdown-menu">
                                                        <li>
                                                            <h:link id="manageDatasetPermissions" styleClass="ui-commandlink ui-widget" outcome="permissions-manage">
                                                                <h:outputText value="#{bundle['dataset']}" />
                                                                <f:param name="id" value="#{DatasetPage.dataset.id}" />
                                                            </h:link>
                                                        </li>
                                                        <li>
                                                            <h:link id="manageFilePermissions" styleClass="ui-commandlink ui-widget" outcome="permissions-manage-files">
                                                                <h:outputText value="#{bundle['file']}" />
                                                                <f:param name="id" value="#{DatasetPage.dataset.id}" />
                                                            </h:link>
                                                        </li>
                                                    </ul>
                                                </ui:fragment>                                            
                                                <h:link id="managePermissions" rendered="#{settingsWrapper.publicInstall}"
                                                        styleClass="ui-commandlink ui-widget" outcome="permissions-manage">
                                                    <h:outputText value="#{bundle['dataset.editBtn.itemLabel.permissions']}" />
                                                    <f:param name="id" value="#{DatasetPage.dataset.id}" />
                                                </h:link>
                                            </li>
                                            <li>
                                                <p:commandLink id="privateUrl" oncomplete="PF('privateUrlConfirmation').show()" action="#{DatasetPage.initPrivateUrlPopUp()}" update="privateUrlPanel">
                                                    <h:outputText value="#{bundle['dataset.editBtn.itemLabel.privateUrl']}" />
                                                </p:commandLink>
                                            </li>
                                        </ui:fragment>
                                        <li>
                                            <h:outputLink value="/dataset-widgets.xhtml?datasetId=#{DatasetPage.dataset.id}">
                                                <h:outputText value="#{bundle['dataset.editBtn.itemLabel.thumbnailsAndWidgets']}"/>
                                            </h:outputLink>
                                        </li>
                                        <ui:fragment rendered="#{!DatasetPage.dataset.released and DatasetPage.dataset.latestVersion.versionState=='DRAFT' and permissionsWrapper.canIssueDeleteDatasetCommand(DatasetPage.dataset)}">
                                            <li class="divider"></li>
                                            <li>
                                                <p:commandLink id="deleteDataset" onclick="PF('deleteConfirmation').show()">
                                                    <h:outputText value="#{bundle['dataset.editBtn.itemLabel.deleteDataset']}" />
                                                </p:commandLink>
                                            </li>
                                        </ui:fragment>
                                        <ui:fragment rendered="#{DatasetPage.dataset.released and DatasetPage.dataset.latestVersion.versionState=='DRAFT' and permissionsWrapper.canIssueDeleteDatasetCommand(DatasetPage.dataset)}">
                                            <li class="divider"></li>
                                            <li>
                                                <p:commandLink id="deleteVersion" onclick="PF('deleteVersionConfirmation').show()">
                                                    <h:outputText value="#{bundle['dataset.editBtn.itemLabel.deleteDraft']}" />
                                                </p:commandLink>
                                            </li>
                                        </ui:fragment>
                                        <ui:fragment rendered="#{DatasetPage.dataset.released and DatasetPage.existReleasedVersion and permissionsWrapper.canIssuePublishDatasetCommand(DatasetPage.dataset)}">
                                            <li class="divider"></li>
                                            <li>
                                                <p:commandLink id="deaccessionDatasetLink" onclick="PF('deaccessionBlock').show()"
                                                               action="#{DatasetPage.updateReleasedVersions()}"
                                                               oncomplete="PF('deaccessionBlock').show();bind_bsui_components();"
                                                               update="deaccessionBlock">
                                                    <h:outputText value="#{bundle['dataset.editBtn.itemLabel.deaccession']}" />
                                                </p:commandLink>
                                            </li>
                                        </ui:fragment>
                                    </ul>
                                </ui:fragment>
                                <!-- END: Edit Button -->
                                <!-- END: Edit/Link/Publish Button Group -->
                            </div>
                            
                            <!-- Contact/Share Button Group -->
                            <div class="btn-group pull-right" id="datasetButtonBar" role="group">
                                <p:commandLink class="text-button bootstrap-button-tooltip" title="#{bundle['dataset.email.datasetContactBtn']}"
                                               update=":contactDialog" oncomplete="PF('contactForm').show()" actionListener="#{sendFeedbackDialog.initUserInput}">
                                    <f:setPropertyActionListener target="#{sendFeedbackDialog.userMessage}" value=""/>
                                    <f:setPropertyActionListener target="#{sendFeedbackDialog.userEmail}" value=""/>
                                    <f:setPropertyActionListener target="#{sendFeedbackDialog.messageSubject}" value=""/>
                                    <f:setPropertyActionListener target="#{sendFeedbackDialog.recipient}" value="#{DatasetPage.dataset}"/>
                                    <span class="glyphicon glyphicon-envelope"/> #{bundle['contact.contact']}
                                </p:commandLink>
                                <p:commandLink styleClass="text-button bootstrap-button-tooltip" rendered="#{!DatasetPage.workingVersion.deaccessioned}"
                                               title="#{bundle['dataset.share.datasetShare']}"
                                               oncomplete="PF('shareDialog').show();sharrre();">
                                    <span class="glyphicon glyphicon-share"/> #{bundle['share']}
                                </p:commandLink>
                            </div>
                            <p:dialog id="shareDialog" header="#{bundle['dataset.share.datasetShare']}" widgetVar="shareDialog" modal="true" rendered="#{!DatasetPage.workingVersion.deaccessioned}">
                                <p class="help-block"><span class="glyphicon glyphicon-info-sign"/> #{bundle['dataset.share.datasetShare.tip']}</p>

                                <div id="sharrre-widget" data-url="#{DatasetPage.dataverseSiteUrl}/dataset.xhtml?persistentId=#{dataset.globalId}" data-text="#{bundle['dataset.share.datasetShare.shareText']}"></div>

                                <div class="button-block">
                                    <button type="button" onclick="PF('shareDialog').hide()" class="btn btn-default" value="#{bundle.close}">
                                        #{bundle.close}
                                    </button>
                                </div>
                            </p:dialog>
                            <!-- END: Contact/Share Button Group -->

                            <!-- Metrics -->
                            <div id="metrics-block" class="col-xs-3" jsf:rendered="#{!(settingsWrapper.rsyncDownload or DatasetPage.workingVersion.deaccessioned)}">
                                <div id="metrics-label" class="col-xs-4 small text-center">
                                    <span class="glyphicon glyphicon-stats"/> #{bundle['metrics.title']}
                                </div>
                                <div id="metrics-content" class="col-xs-8 small text-center">
                                    <h:outputFormat styleClass="metrics-downloads" value="{0} #{bundle['metrics.downloads']}">
                                        <f:param value="#{guestbookResponseServiceBean.getCountGuestbookResponsesByDatasetId(DatasetPage.dataset.id)}"/>
                                    </h:outputFormat>
                                </div>
                            </div>
                            <!-- END: Metrics -->
                        </div>
                        
                        <div id="datasetVersionBlock" class="container-fluid">
                            <div id="title-block" class="row" jsf:rendered="#{!empty DatasetPage.datasetVersionUI.title.value}">
                                <div class="col-xs-1 vcenter title-preview-icon-block">
                                    <img src="#{DatasetPage.thumbnailString}" jsf:rendered="#{!empty DatasetPage.thumbnailString}"/>                               
                                    <span class="icon-dataset" jsf:rendered="#{empty DatasetPage.thumbnailString}"/>
                                </div>
                                <div class="col-xs-11 vcenter">
                                    <span id="title">#{DatasetPage.datasetVersionUI.title.value}</span>
                                    <h:outputText value="#{bundle['dataset.versionUI.draft']}" styleClass="label label-primary" rendered="#{DatasetPage.workingVersion.draft}"/>
                                    <h:outputText value="#{bundle['dataset.versionUI.inReview']}" styleClass="label label-success" rendered="#{DatasetPage.workingVersion.inReview}"/>
                                    <h:outputText value="#{bundle['dataset.versionUI.unpublished']}" styleClass="label label-warning" rendered="#{!DatasetPage.dataset.released}"/>
                                    <h:outputText value="#{bundle['dataset.versionUI.deaccessioned']}" styleClass="label label-danger" rendered="#{DatasetPage.workingVersion.deaccessioned}"/>
                                    <!-- DATASET VERSION NUMBER -->
                                    <h:outputText styleClass="label label-default" rendered="#{DatasetPage.workingVersion.released and !(DatasetPage.workingVersion.draft or DatasetPage.workingVersion.inReview or DatasetPage.workingVersion.deaccessioned)}"
                                                  value="#{bundle['file.DatasetVersion']} #{DatasetPage.workingVersion.versionNumber}.#{DatasetPage.workingVersion.minorVersionNumber}" /> 
                                    <h:outputText styleClass="label label-default" rendered="#{!DatasetPage.workingVersion.released and !(DatasetPage.workingVersion.draft or DatasetPage.workingVersion.inReview or DatasetPage.workingVersion.deaccessioned)}"
                                                  value="#{bundle['file.DatasetVersion']} #{DatasetPage.workingVersion.versionState}"/>
                                </div>
                            </div>
                            <!-- CITATION BLOCK -->
                            <ui:fragment rendered="#{!empty DatasetPage.displayCitation}">
                                <ui:include src="dataset-citation.xhtml">
                                    <ui:param name="datasetPage" value="true"/>
                                </ui:include>
                            </ui:fragment>
                            <!-- END: CITATION BLOCK -->
                            <div id="deaccession-reason-block" class="row bg-danger" jsf:rendered="#{DatasetPage.workingVersion.deaccessioned}">
                                <h5 class="margin-top-half">#{bundle['dataset.deaccession.reason']}</h5>
                                <p>#{DatasetPage.workingVersion.versionNote}</p>
                                <ui:fragment rendered="#{!empty DatasetPage.workingVersion.archiveNote}">
                                    <p>#{bundle['dataset.beAccessedAt']} <a href="#{DatasetPage.workingVersion.archiveNote}" target="_blank">#{DatasetPage.workingVersion.archiveNote}</a></p>
                                </ui:fragment>
                            </div>
                            <!-- BEGIN: DATASET SUMMARY -->
                            <div id="dataset-summary-metadata" class="row panel panel-default"
                                 jsf:rendered="#{!widgetWrapper.widgetView and !DatasetPage.workingVersion.deaccessioned and 
                                                   ( !empty DatasetPage.datasetVersionUI.descriptionDisplay
                                                 or !empty DatasetPage.datasetVersionUI.keywordDisplay
                                                 or !empty DatasetPage.datasetVersionUI.subject.value
                                                 or !empty DatasetPage.datasetVersionUI.relPublicationCitation
                                                 or !empty DatasetPage.datasetVersionUI.notes.value  ) and !empty DatasetPage.datasetSummaryFields }">
                                <div class="panel-body metadata-panel-body">
                                    <ui:repeat value="#{DatasetPage.datasetSummaryFields}" var="dsf">
                                        
                                        <div id="keywords" class="form-group" jsf:rendered="#{!empty DatasetPage.datasetVersionUI.keywordDisplay and dsf.datasetFieldType.id==DatasetPage.datasetVersionUI.keyword.datasetFieldType.id}">
                                            <label class="col-sm-3 control-label">
                                                <span data-toggle="tooltip" data-placement="auto right" class="tooltiplabel text-info" data-original-title="#{DatasetPage.datasetVersionUI.keyword.datasetFieldType.description}">#{bundle['dataset.keywordDisplay.title']}</span>
                                            </label>
                                            <div class="col-sm-9">#{DatasetPage.datasetVersionUI.keywordDisplay}</div>
                                        </div>
                                        <div id="publication" class="form-group" jsf:rendered="#{!empty DatasetPage.datasetVersionUI.relPublicationCitation and dsf.datasetFieldType.name=='publication'}">
                                            <label class="col-sm-3 control-label">
                                                <span data-toggle="tooltip" data-placement="auto right" class="tooltiplabel text-info" data-original-title="#{DatasetPage.datasetVersionUI.datasetRelPublications.get(0).description}">#{DatasetPage.datasetVersionUI.datasetRelPublications.get(0).title}</span>
                                            </label>
                                            <div class="col-sm-9">
                                                <h:outputText value="#{MarkupChecker:sanitizeBasicHTML(DatasetPage.datasetVersionUI.relPublicationCitation)}" escape="false"/>
                                                <a href="#{DatasetPage.datasetVersionUI.relPublicationUrl}" title="#{DatasetPage.datasetVersionUI.relPublicationUrl}" target="_blank">#{DatasetPage.datasetVersionUI.relPublicationId}</a>
                                            </div>
                                        </div>
                                     
                                        <div class="form-group" jsf:rendered="#{dsf.datasetFieldType.name!='publication' and dsf.datasetFieldType.name!='keyword'  }">
                                            <label for="metadata_#{dsf.datasetFieldType.name}" class="col-sm-3 control-label">
                                                <span data-toggle="tooltip" data-placement="auto right" class="tooltiplabel text-info" data-original-title="#{dsf.datasetFieldType.description}">
                                                        #{dsf.datasetFieldType.title}
                                                </span>
                                            </label>
                                            <!-- Primitive datasetFields -->
                                            <div class="col-sm-9" jsf:rendered="#{dsf.datasetFieldType.primitive}">
                                                <h:outputText value="#{dsf.displayValue}" rendered="#{!dsf.datasetFieldType.allowMultiples}"
                                                              escape="#{dsf.datasetFieldType.isEscapeOutputText()}"/>
                                                <ui:repeat value="#{dsf.values}" var="value" varStatus="loop" rendered="#{dsf.datasetFieldType.allowMultiples}">
                                                    <h:outputText value="#{loop.first?'':'; '}#{ value }"
                                                                  escape="#{dsf.datasetFieldType.isEscapeOutputText()}"/>
                                                </ui:repeat>
                                            </div>
                                            <!-- Compound datasetFields -->
                                            <div class="col-sm-9" jsf:rendered="#{dsf.datasetFieldType.compound}">
                                                <ui:fragment rendered="#{dsf.datasetFieldType.name == 'datasetContact'}">
                                                    <p class="help-block">
                                                        <span class="glyphicon glyphicon-info-sign"/>
                                                        <h:outputText value=" #{bundle['dataset.contact.tip']}"/>
                                                    </p>
                                                </ui:fragment>
                                                <ui:repeat value="#{dsf.datasetFieldCompoundValues}" var="compoundValue">
                                                    <div>
                                                    <ui:repeat value="#{compoundValue.displayValueMap.entrySet().toArray()}" var="cvPart" varStatus="partStatus">
                                                        <h:outputText value="#{dsf.datasetFieldType.displayFormat} " rendered="${!partStatus.first}"/>
                                                        <h:outputText value="#{cvPart.value}"
                                                                      escape="#{cvPart.key.datasetFieldType.isEscapeOutputText()}"/>
                                                    </ui:repeat>
                                                    </div>
                                                </ui:repeat>
                                            </div>
                                        </div>
                                    </ui:repeat>
                                </div>
                            </div>
                            <!-- END: DATASET SUMMARY -->
                        </div>
                    </div>
                    </p:fragment>
                    <!-- END View editMode -->

                    <!-- Create/Edit editMode -->
                    <ui:fragment rendered="#{DatasetPage.editMode == 'METADATA' or DatasetPage.editMode == 'CREATE'}">
                        <div class="form-group">
                            <label for="select_HostDataverse" class="col-sm-2 control-label">
                                <span data-toggle="tooltip" data-placement="auto right" class="tooltiplabel text-info" data-original-title="#{bundle['dataverse.host.title']}">
                                    #{bundle.hostDataverse}
                                </span>
                            </label>
                            <div class="col-sm-10">
                                <h:outputText styleClass="highlightBold" value="#{DatasetPage.dataset.owner.name}"/>
                                <h:inputHidden value="#{DatasetPage.ownerId}" id="select_HostDataverse" />
                                <ui:remove><!-- removed for beta -->
                                    <p:selectOneMenu id="select_HostDataverse" value="#{DatasetPage.ownerId}" filter="true" filterMatchMode="startsWith" effect="none">
                                        <f:selectItems value="#{dataverseServiceBean.findAll()}" var="dv" itemLabel="#{dv.name}" itemValue="#{dv.id}"/>
                                    </p:selectOneMenu>
                                </ui:remove>
                            </div>
                        </div>
                        <div class="form-group" jsf:rendered="#{!empty DatasetPage.dataverseTemplates and DatasetPage.editMode == 'CREATE'}">
                            <label for="select_DatasetTemplate" class="col-sm-2 control-label">
                                <span data-toggle="tooltip" data-placement="auto right" class="tooltiplabel text-info" data-original-title="#{bundle['dataset.manageTemplates.tab.action.btn.view.dialog.datasetTemplate.title']}">
                                    #{bundle['dataset.manageTemplates.tab.action.btn.view.dialog.datasetTemplate']}
                                </span>
                            </label>
                            <div class="col-sm-6">
                                <p class="help-block">
                                    <span class="glyphicon glyphicon-info-sign"/> #{bundle['dataset.template.tip']}
                                </p>
                                <p:selectOneMenu value="#{DatasetPage.selectedTemplate}" onchange="updateTemplate()"
                                                 converter="templateConverter" id="select_DatasetTemplate" styleClass="form-control"
                                                 valueChangeListener="#{DatasetPage.updateSelectedTemplate}"
                                                 style="width:auto !important; max-width:100%; min-width:200px;">
                                    <f:selectItem itemLabel="#{bundle['dataset.noTemplate.label']}" itemValue="#{null}" />
                                    <f:selectItems value="#{DatasetPage.dataverseTemplates}"
                                                   var="template" itemLabel="#{template.name}" itemValue="#{template}"/>
                                </p:selectOneMenu>
                                <p:commandButton value="#{bundle['file.dataFilesTab.button.direct']}" id="updateTemplate"
                                                 style="display:none"
                                                 update=":datasetForm,accessPopup"
                                                 action="#{DatasetPage.handleChangeButton}">
                                </p:commandButton>
                            </div>
                        </div>
                        <div class="form-group">
                            <div class="col-sm-12">
                                <span class="glyphicon glyphicon-asterisk text-danger"/> <h:outputText value="#{bundle['dataset.asterisk.tip']}"/>
                            </div>
                        </div>
                    </ui:fragment>
                    <ui:fragment rendered="#{DatasetPage.editMode == 'CREATE'}">
                        <ui:include src="metadataFragment.xhtml">
                            <ui:param name="datasetPage" value="true"/>
                            <ui:param name="editMode" value="#{!empty DatasetPage.editMode ? DatasetPage.editMode : ''}"/>
                            <ui:param name="metadataBlocks" value="#{!empty DatasetPage.editMode ? DatasetPage.datasetVersionUI.metadataBlocksForEdit.entrySet().toArray(): DatasetPage.datasetVersionUI.metadataBlocksForView.entrySet().toArray()}"/>
                            <ui:param name="publicationDate" value="#{DatasetPage.dataset.publicationDateFormattedYYYYMMDD}"/>
                            <ui:param name="globalId" value="#{DatasetPage.dataset.globalIdString}"/>
                        </ui:include>
                    </ui:fragment>
                    <!-- END Create/Edit editMode -->

                    <!-- Edit editMode -->
                    <div class="button-block form-top" jsf:rendered="#{DatasetPage.editMode == 'METADATA' or DatasetPage.editMode == 'LICENSE'}">
                        <p:commandButton id="saveTop" value="#{bundle.saveChanges}" onclick="checkNewlyRestricted();PF('blockDatasetForm').show();" />
                        <p:commandButton id="cancelTop" value="#{bundle.cancel}" action="#{DatasetPage.cancel}" process="@this" update="@form" oncomplete="javascript:post_cancel_edit_files_or_metadata()">
                            <f:setPropertyActionListener target="#{DatasetPage.selectedTabIndex}" value="#{DatasetPage.editMode == 'METADATA' ? 1 : DatasetPage.selectedTabIndex}"/>
                        </p:commandButton>
                    </div>
                    <!-- END Header / Button Panel -->
                    <!-- View/Tabs infoMode -->
                    <!-- Tabs -->
                    <div id="contentTabs" jsf:rendered="#{DatasetPage.editMode != 'INFO'}">

                        <p:fragment id="pageRefreshFragment"> <!-- rendered="_{empty DatasetPage.editMode}" -->
                            <h:inputHidden value="#{DatasetPage.lockedForAnyReason}" id="datasetLockedForAnyReasonVariable" />
                            <h:inputHidden value="#{DatasetPage.stateChanged}" id="datasetStateChangedVariable" />

                            <p:remoteCommand name="refreshAllLocksCommand" process="@this" update=":#{p:resolveClientId('datasetForm:pageRefreshFragment', view)}" actionListener="#{DatasetPage.refreshAllLocks()}"/>
                            <p:remoteCommand name="refreshAllCommand" process="@this" update=":datasetForm:topDatasetBlockFragment,:datasetForm:tabView:filesTable,:messagePanel" actionListener="#{DatasetPage.refresh}"/>

                            <!-- see the comment in the javascript below that explains what this button is for -->
                            <p:commandButton id="refreshButton" process="@this" widgetVar="refreshButton" update=":datasetForm:topDatasetBlockFragment,:datasetForm:tabView:filesTable,:messagePanel" style="display:none"/>

                            <script type="text/javascript">
                                $(this).ready(function () {
                                    refreshIfStillLocked();
                                });

                                function refreshIfStillLocked() {
                                    if ($('input[id$="datasetLockedForAnyReasonVariable"]').val() === 'true') {
                                        // if dataset is locked, instruct the page to
                                        // wait and check again:
                                        waitAndCheckLockAgain();
                                    } else {
                                        // if not locked, has it just been unlocked?
                                        if ($('input[id$="datasetStateChangedVariable"]').val() === 'true') {
                                            // For whatever unknown PrimeFaces reason
                                            // the page needs to be refreshed twice, for all
                                            // the pull down menus to update properly:
                                            refreshAllCommand();
                                            // You can't just run 2 refreshAllCommand()s in a row
                                            // either; because the command has an "update=@all" on it,
                                            // so I guess if you try to execute the 2nd one right after
                                            // the first one, this fragment is still going to be loading -
                                            // so there would not yet be a command to run! (it needs to
                                            // be rendered, before you can execute it, that is)
                                            setTimeout(function () {
                                                // this button doesn't do anything, but it has an update="@all"
                                                // attribute:
                                                $('button[id$="refreshButton"]').trigger('click');
                                                //refreshAllCommand();
                                            }, 1500);
                                        }
                                    }
                                }

                                function waitAndCheckLockAgain() {
                                    setTimeout(function () {
                                        // refresh the lock in the
                                        // backing bean; i.e., check, if the ingest has
                                        // already completed in the background:
                                        //$('button[id$="refreshButton"]').trigger('click');
                                        //refreshLockCommand();
                                        refreshAllLocksCommand();
                                    }, 10000);
                                }
                            </script>
                        </p:fragment>

                        <ui:fragment id="uploadFilesOnCreateTab" rendered="#{!DatasetPage.workingVersion.deaccessioned and                          
                                                                             (DatasetPage.editMode == 'CREATE')}">

                                <ui:include src="editFilesFragment.xhtml">
                                    <ui:param name="datasetPage" value="true"/>
                                    <ui:param name="editDatafilesPage" value="false"/>                                   
                                    <ui:param name="dataverse" value="#{DatasetPage.dataset.owner}"/>
                                    <ui:param name="dataset" value="#{DatasetPage.dataset}"/>
                                    <ui:param name="version" value="#{DatasetPage.workingVersion}"/>
                                    <ui:param name="createDataset" value="true"/>
                                </ui:include>

                        </ui:fragment>

                        <p:tabView id="tabView" widgetVar="content" activeIndex="#{DatasetPage.selectedTabIndex}"
                                   rendered="#{empty DatasetPage.editMode or (DatasetPage.editMode == 'METADATA' or DatasetPage.editMode == 'LICENSE')}">
                            <p:ajax event="tabChange" listener="#{DatasetPage.tabChanged}" oncomplete="bind_bsui_components();" update="@this" />
                            <p:tab id="dataFilesTab" title="#{bundle.files}" rendered="#{(!DatasetPage.workingVersion.deaccessioned or 
                                                              (DatasetPage.workingVersion.deaccessioned and DatasetPage.canUpdateDataset()))  and
                                                              (empty DatasetPage.editMode)}">
                                <ui:include src="filesFragment.xhtml">
                                    <ui:param name="fileDownloadHelper" value="#{DatasetPage.fileDownloadHelper}"/>
                                </ui:include>
                            </p:tab>

                            <!-- 4.2.1: the 3 tabs below - metadata, terms and versions: these account for ~100 queries total -->
                            <!-- a lot of these however, are repeated queries on AuthenticatedUser and RoleAssignment; once these are optimized, the tabs will become very cheap. -->
                            <p:tab id="metadataMapTab" title="#{bundle['file.dataFilesTab.metadata.header']}"
                                        rendered="#{(!DatasetPage.workingVersion.deaccessioned or (DatasetPage.workingVersion.deaccessioned and DatasetPage.canUpdateDataset())) 
                                             and (empty DatasetPage.editMode or DatasetPage.editMode == 'METADATA')}">

                                <div class="button-block tab-header margin-bottom text-right" jsf:rendered="#{empty DatasetPage.editMode}">
                                    <p:commandLink type="button" styleClass="btn btn-default btn-access" actionListener="#{DatasetPage.edit('METADATA')}" update="@form,:messagePanel" oncomplete="javascript:post_edit_metadata()" 
                                                   disabled="#{DatasetPage.locked}" rendered="#{!widgetWrapper.widgetView and (DatasetPage.sessionUserAuthenticated and empty DatasetPage.editMode and !widgetWrapper.widgetView
                                                               and DatasetPage.canUpdateDataset() and !DatasetPage.dataset.deaccessioned)}">
                                        <f:setPropertyActionListener target="#{DatasetPage.selectedTabIndex}" value="0" />
                                        <span class="glyphicon glyphicon-pencil"/> #{bundle['file.dataFilesTab.metadata.addBtn']}
                                    </p:commandLink>                                   
                                    <div class="btn-group" jsf:rendered="#{DatasetPage.dataset.released and !DatasetPage.dataset.deaccessioned}" >
                                        <button class="btn btn-default dropdown-toggle" type="button" styleClass="btn btn-default" data-toggle="dropdown">
                                            <span class="glyphicon glyphicon-export"/> #{bundle['dataset.exportBtn']} <span class="caret"/></button>
                                        <ul class="dropdown-menu" role="menu">
                                            <ui:repeat var="exporter" value="#{DatasetPage.exporters}">
                                                <li>
                                                    <h:outputLink value="#{exporter[1]}" target="_blank">
                                                        <h:outputText value="#{exporter[0]}"/>
                                                    </h:outputLink>
                                                </li>  
                                            </ui:repeat>
                                        </ul>
                                    </div>
                                </div>
                                <ui:include src="metadataFragment.xhtml">
                                    <ui:param name="datasetPage" value="true"/>
                                    <ui:param name="editMode" value="#{!empty DatasetPage.editMode ? DatasetPage.editMode : ''}"/>
                                    <ui:param name="metadataBlocks" value="#{!empty DatasetPage.editMode ? DatasetPage.datasetVersionUI.metadataBlocksForEdit.entrySet().toArray(): DatasetPage.datasetVersionUI.metadataBlocksForView.entrySet().toArray()}"/>
                                    <ui:param name="publicationDate" value="#{DatasetPage.dataset.publicationDate != null ? DatasetPage.dataset.publicationDateFormattedYYYYMMDD : ''}"/>
                                    <ui:param name="globalId" value="#{DatasetPage.dataset.globalIdString}"/>
                                    <ui:param name="altPID" value="#{DatasetPage.dataset.alternativePersistentIdentifier}"/>
                                </ui:include>
                            </p:tab>

                            <!-- 4.2.1: see comment above -->
                            <p:tab id="termsTab" title="#{bundle['file.dataFilesTab.terms.header']}"
                                   rendered="#{!DatasetPage.workingVersion.deaccessioned and (empty DatasetPage.editMode or DatasetPage.editMode == 'LICENSE')}">
                                <ui:include src="dataset-license-terms.xhtml">
                                    <ui:param name="editMode" value="#{!empty DatasetPage.editMode ? 'LICENSE': ''}"/>
                                    <ui:param name="termsOfUseAndAccess" value="#{DatasetPage.workingVersion.termsOfUseAndAccess}"/>
                                    <ui:param name="datasetPage" value="true"/>
                                </ui:include>
                            </p:tab>
                            <!-- 4.2.1: see above -->
                            <p:tab id="versionsTab" title="#{bundle['file.dataFilesTab.versions']}" rendered="#{empty DatasetPage.editMode}">
                                <ui:include src="dataset-versions.xhtml"></ui:include>
                            </p:tab>
                        </p:tabView>
                    </div>
                    <!-- END View/Tabs infoMode -->

                    <!-- Create Metadata Tip -->
                    <div class="alert alert-info margin-top" jsf:rendered="#{DatasetPage.editMode == 'CREATE'}">
                        #{bundle['file.metadataTip']}
                    </div>

                    <!-- Create/Save Dataset Button Panel -->
                    <div class="button-block" jsf:rendered="#{!empty DatasetPage.editMode}">
                        <p:commandButton tabindex="1000" id="save" value="#{DatasetPage.editMode == 'CREATE' ? bundle['file.addBtn'] : bundle.saveChanges}" onclick="checkNewlyRestricted();PF('blockDatasetForm').show();" />
                        <p:commandButton tabindex="1000" id="cancel" value="#{bundle.cancel}" action="#{DatasetPage.cancel}" process="@this" update="@form" rendered="#{DatasetPage.editMode != 'CREATE'}" oncomplete="javascript:post_cancel_edit_files_or_metadata()">
                            <f:setPropertyActionListener target="#{DatasetPage.selectedTabIndex}" value="#{DatasetPage.editMode == 'METADATA' ? 1 : DatasetPage.selectedTabIndex}"/>
                        </p:commandButton>
                        <p:button id="cancelCreate" value="#{bundle.cancel}" outcome="/dataverse.xhtml?alias=#{DatasetPage.dataset.owner.alias}" rendered="#{DatasetPage.editMode == 'CREATE'}" />
                        <p:commandButton value="Direct" id="datasetSave"
                                         style="display:none"
                                         update=":datasetForm,:messagePanel"
                                         oncomplete="javascript:bind_bsui_components();$(document).scrollTop(0);"
                                         action="#{DatasetPage.save}" />
                    </div>
                    <!-- END: Create/Save Dataset Button Panel -->

                    <p:blockUI block="datasetForm" widgetVar="blockDatasetForm"/>

                    <!-- Popups -->
                    <p:dialog styleClass="smallPopUp" header="#{bundle['dataset.inValidSelectedFilesForDownload']}" widgetVar="downloadInvalid" modal="true">
                        <p class="text-danger"><span class="glyphicon glyphicon-exclamation-sign"/> #{bundle['dataset.noValidSelectedFilesForDownload']}</p>
                        <ui:fragment rendered="#{DatasetPage.dataset.fileAccessRequest}">
                            <p class="help-block"><span class="glyphicon glyphicon-info-sign"/> #{bundle['dataset.requestAccessToRestrictedFiles']}</p>
                        </ui:fragment>
                        <div class="button-block">
                            <p:commandButton value="#{bundle.close}" onclick="PF('downloadInvalid').hide();" type="button" />
                        </div>
                    </p:dialog>
                    <p:dialog styleClass="smallPopUp" header="#{bundle['dataset.inValidSelectedFilesForDownload']}" widgetVar="downloadMixed" modal="true">
                        <p class="text-danger"><span class="glyphicon glyphicon-exclamation-sign"/> #{bundle['dataset.mixedSelectedFilesForDownload']}</p>
                        <table>
                            <ui:repeat var="resFile" value="#{DatasetPage.selectedNonDownloadableFiles}" >
                                <tr>
                                    <td>#{resFile.label}</td>
                                </tr>
                            </ui:repeat>
                        </table>
                        <div class="button-block">
                            <p class="help-block"><span class="glyphicon glyphicon-info-sign"/> #{bundle['dataset.downloadUnrestricted']}</p>
                            <ui:fragment rendered="#{!DatasetPage.downloadPopupRequired}">
                                <p:commandButton value="#{bundle.continue}" onclick="PF('downloadMixed').hide()" action="#{DatasetPage.startMultipleFileDownload()}" />
                            </ui:fragment>
                            <ui:fragment rendered="#{DatasetPage.downloadPopupRequired and !settingsWrapper.rsyncDownload}">
                                <p:commandButton value="#{bundle.continue}" onclick="PF('downloadMixed').hide()"
                                                 action="#{DatasetPage.openDownloadPopupForMultipleFileDownload()}" update="@form" />
                            </ui:fragment>
                            <p:commandButton value="#{bundle.cancel}" onclick="PF('downloadMixed').hide();" type="button" />
                        </div>
                    </p:dialog>
                    <p:dialog styleClass="smallPopUp" header="#{bundle['file.deleteDialog.header']}" widgetVar="deleteConfirmation" modal="true">
                        <p class="text-warning"><span class="glyphicon glyphicon-warning-sign"/> #{bundle['file.deleteDialog.tip']}</p>
                        <div class="button-block">
                            <p:commandButton value="#{bundle.continue}" onclick="PF('deleteConfirmation').hide()" action="#{DatasetPage.deleteDataset()}" />
                            <p:commandButton value="#{bundle.cancel}" onclick="PF('deleteConfirmation').hide();PF('blockDatasetForm').hide();" type="button" />
                        </div>
                    </p:dialog>
                    <p:dialog styleClass="smallPopUp" header="#{bundle['file.deleteDraftDialog.header']}" widgetVar="deleteVersionConfirmation" modal="true">
                        <p class="text-warning"><span class="glyphicon glyphicon-warning-sign"/> #{bundle['file.deleteDraftDialog.tip']}</p>
                        <div class="button-block">
                            <p:commandButton value="#{bundle.continue}" onclick="PF('deleteVersionConfirmation').hide()" action="#{DatasetPage.deleteDatasetVersion()}" />
                            <p:commandButton value="#{bundle.cancel}" onclick="PF('deleteVersionConfirmation').hide();PF('blockDatasetForm').hide();" type="button" />
                        </div>
                    </p:dialog>
                    <p:dialog id="privateUrlId" styleClass="smallPopUp" header="#{bundle['dataset.privateurl.header']}" widgetVar="privateUrlConfirmation" modal="true">
                        <p:fragment id="privateUrlPanel" rendered="#{DatasetPage.userCanCreatePrivateURL}">
                            <p class="help-block"><span class="glyphicon glyphicon-info-sign"/>&#160;
                                <h:outputFormat value="#{bundle['dataset.privateurl.tip']}" escape="false">
                                    <f:param value="#{systemConfig.guidesBaseUrl}"/>
                                    <f:param value="#{systemConfig.guidesVersion}"/>
                                </h:outputFormat>
                            </p>
                            <div>
                                <div class="highlight" jsf:rendered="#{empty(DatasetPage.privateUrl)}">
                                    <p class="no-margin-bottom">#{bundle['dataset.privateurl.absent']}</p>
                                </div>
                                <div class="highlight" jsf:rendered="#{!empty(DatasetPage.privateUrl)}" onclick="if (event.target) {
                                            selectText(event.target);
                                        } else {
                                            selectText(this);
                                        }">
                                    <p class="text-success highlightBold" jsf:rendered="#{DatasetPage.privateUrlWasJustCreated}"><span class="glyphicon glyphicon glyphicon-ok"/> #{bundle['dataset.privateurl.createdSuccess']}</p>
                                    <ui:param name="privateUrlLink" value="#{DatasetPage.getPrivateUrlLink(DatasetPage.privateUrl)}" />
                                    <p class="no-margin-bottom">
                                        <span>#{privateUrlLink}</span>
                                    </p>
                                </div>
                            </div>
                            <div class="button-block">
                                <p:commandButton styleClass="btn btn-default" value="#{bundle['dataset.privateurl.createPrivateUrl']}" action="#{DatasetPage.createPrivateUrl()}" update="privateUrlPanel,:messagePanel" rendered="#{empty(DatasetPage.privateUrl)}" />
                                <p:commandButton styleClass="btn btn-default" value="#{bundle['dataset.privateurl.disablePrivateUrl']}" action="#{DatasetPage.setPrivateUrlJustCreatedToFalse()}" onclick="PF('privateUrlConfirmation').hide();PF('disablePrivateUrlConfirmation').show()" rendered="#{!empty(DatasetPage.privateUrl)}" update="privateUrlPanel"/>
                                <p:commandButton styleClass="btn btn-default" value="#{bundle.close}" onclick="PF('privateUrlConfirmation').hide();PF('blockDatasetForm').hide();" update="privateUrlPanel"/>
                            </div>
                        </p:fragment>
                        <p:fragment id="privateUrlPanelCannotCreate" rendered="#{!DatasetPage.userCanCreatePrivateURL}">
                            <p class="text-danger"><span class="glyphicon glyphicon-exclamation-sign"/> #{bundle['dataset.privateurl.cannotCreate']}</p>
                            <div class="button-block">
                                <p:commandButton styleClass="btn btn-default" value="#{bundle.cancel}" onclick="PF('privateUrlConfirmation').hide();PF('blockDatasetForm').hide();" type="button" />
                            </div>
                        </p:fragment>
                    </p:dialog>
                    <p:dialog styleClass="smallPopUp" header="#{bundle['dataset.privateurl.header']}" widgetVar="disablePrivateUrlConfirmation" modal="true" closable="false">
                        <p class="text-warning"><span class="glyphicon glyphicon-warning-sign"/> #{bundle['dataset.privateurl.disableConfirmationText']}</p>
                        <div class="button-block">
                            <p:commandButton styleClass="btn btn-default" value="#{bundle['dataset.privateurl.disablePrivateUrlConfirm']}" action="#{DatasetPage.disablePrivateUrl()}" update="privateUrlPanel,:messagePanel" onclick="PF('disablePrivateUrlConfirmation').hide();"/>
                            <p:commandButton styleClass="btn btn-default" value="#{bundle.cancel}" onclick="PF('disablePrivateUrlConfirmation').hide();PF('privateUrlConfirmation').show();" type="button" />
                        </div>
                    </p:dialog>
                    <p:dialog styleClass="smallPopUp" header="#{bundle['file.deleteFileDialog.header']}" widgetVar="deleteSelectedFileConfirmation" modal="true">
                        <p class="text-warning"><span class="glyphicon glyphicon-warning-sign"/> #{bundle['file.deleteFileDialog.multiple.immediate']}</p>
                        <ui:fragment rendered="#{DatasetPage.dataset.released}">
                            <p class="text-warning"><span class="glyphicon glyphicon-warning-sign"/> #{bundle['file.deleteFileDialog.failed.tip']}</p>
                        </ui:fragment>
                        <div class="button-block">
                            <p:commandButton value="#{bundle['file.delete']}" onclick="PF('deleteSelectedFileConfirmation').hide()"
                                             action="#{DatasetPage.deleteFilesAndSave()}" />
                            <p:commandButton value="#{bundle.cancel}" onclick="PF('deleteSelectedFileConfirmation').hide();
                                    PF('blockDatasetForm').hide();" type="button" />
                        </div>
                    </p:dialog>
                    <p:dialog styleClass="smallPopUp" header="#{bundle['dataset.compute.computeBtn']}" widgetVar="computeInvalid" modal="true">
                        <p class="text-danger"><span class="glyphicon glyphicon-exclamation-sign"/> #{bundle['dataset.compute.computeBatchRestricted']}</p>
                        <div class="button-block">
                            <p:commandButton value="#{bundle.close}" onclick="PF('computeInvalid').hide();" type="button" />
                        </div>
                    </p:dialog>
                    <p:dialog id="deaccessionBlock" header="#{bundle['dataset.editBtn.itemLabel.deaccession']}" widgetVar="deaccessionBlock" modal="true">
                        <p class="text-warning"><span class="glyphicon glyphicon-warning-sign"/> #{bundle['file.deaccessionDialog.tip']}</p>
                        <div class="form-group" jsf:rendered="#{DatasetPage.releasedVersionTabList.size() > 1}">
                            <label for="versionDeaccessionTable">#{bundle['file.deaccessionDialog.reason.question1']} <span class="glyphicon glyphicon-asterisk text-danger" title="#{bundle.requiredField}"/></label>
                            <p:dataTable id="versionDeaccessionTable" value="#{DatasetPage.releasedVersionTabList}" var="versionTab" widgetVar="versionDeaccessionTable"
                                         rowIndexVar="rowNum" selection="#{DatasetPage.selectedDeaccessionVersions}" rowKey="#{versionTab}">
                                <p:column selectionMode="multiple" class="col-select-width text-center"/>
                                <p:column>
                                    <h:outputText value="#{bundle['file.deaccessionDialog.version']} #{versionTab.versionNumber}.#{versionTab.minorVersionNumber}, #{versionTab.versionDate}" />
                                </p:column>
                            </p:dataTable>
                        </div>
                        <div class="form-group">
                            <label for="reasonOptions">#{bundle['file.deaccessionDialog.reason.question2']} <span class="glyphicon glyphicon-asterisk text-danger" title="#{bundle.requiredField}"/></label>
                            <h:selectOneMenu id="reasonOptions" styleClass="form-control" value="#{DatasetPage.deaccessionReasonRadio}">
                                <f:selectItem itemLabel="#{bundle.select}" itemValue="0" noSelectionOption="true" />
                                <f:selectItem itemLabel="#{bundle['file.deaccessionDialog.reason.selectItem.identifiable']}" itemValue="1" />
                                <f:selectItem itemLabel="#{bundle['file.deaccessionDialog.reason.selectItem.beRetracted']}" itemValue="2" />
                                <f:selectItem itemLabel="#{bundle['file.deaccessionDialog.reason.selectItem.beTransferred']}" itemValue="3" />
                                <f:selectItem itemLabel="#{bundle['file.deaccessionDialog.reason.selectItem.IRB']}" itemValue="4" />
                                <f:selectItem itemLabel="#{bundle['file.deaccessionDialog.reason.selectItem.legalIssue']}" itemValue="5" />
                                <f:selectItem itemLabel="#{bundle['file.deaccessionDialog.reason.selectItem.notValid']}" itemValue="6" />
                                <f:selectItem itemLabel="#{bundle['file.deaccessionDialog.reason.selectItem.other']}" itemValue="7" />
                            </h:selectOneMenu>
                        </div>
                        <div class="form-group">
                            <label for="reasonForDeaccession">
                                #{bundle['file.deaccessionDialog.enterInfo']}
                            </label>
                            <p:inputTextarea id="reasonForDeaccession" styleClass="form-control" immediate="true" autoResize="false" rows="2" cols="40"
                                             onkeyup="updateHiddenReason(this);" value="#{DatasetPage.deaccessionReasonText}" widgetVar="reasonForDeaccession"/>
                            <p:message for="reasonForDeaccession"/>
                        </div>
                        <div class="form-group">
                            <label for="forwardURLForDeaccession">
                                #{bundle['file.deaccessionDialog.leaveURL']}
                            </label>
                            <p:inputText id="forwardURLForDeaccession" styleClass="form-control" value="#{DatasetPage.deaccessionForwardURLFor}" widgetVar="forwardURLForDeaccession"/>
                            <p:watermark for="forwardURLForDeaccession" value="#{bundle['file.deaccessionDialog.leaveURL.watermark']}" id="watermark" />
                        </div>
                        <div class="button-block">
                            <p:commandLink type="button" styleClass="btn btn-default" value="#{bundle.deaccession}" rendered="#{DatasetPage.releasedVersionTabList.size() > 1}"
                                           onclick="testDeaccessionVersionSelection(true);"/>
                            <p:commandLink type="button" styleClass="btn btn-default" value="#{bundle.deaccession}" rendered="#{DatasetPage.releasedVersionTabList.size() == 1}"
                                           onclick="testDeaccessionVersionSelection(false);"/>
                            <p:commandLink type="button" styleClass="btn btn-default" value="#{bundle.cancel}" onclick="PF('deaccessionBlock').hide();PF('blockDatasetForm').hide();"/>
                        </div>
                    </p:dialog>
                    <p:dialog id="deaccessionConfirmation" header="#{bundle['dataset.editBtn.itemLabel.deaccession']}" widgetVar="deaccessionConfirmation" modal="true">
                        <p class="text-warning"><span class="glyphicon glyphicon-warning-sign"/> #{bundle['file.deaccessionDialog.deaccession.tip']}</p>
                        <div class="button-block">
                            <h:commandButton styleClass="btn btn-default" value="#{bundle.yes}" onclick="PF('deaccessionConfirmation').hide();
                                    PF('deaccessionBlock').hide()" action="#{DatasetPage.deaccessionVersions}" />
                            <button type="button" class="btn btn-default" value="No" onclick="PF('deaccessionConfirmation').hide()">#{bundle.no}</button>
                        </div>
                    </p:dialog>
                    <p:dialog id="deaccessionAllConfirmation" header="#{bundle['dataset.editBtn.itemLabel.deaccession']}" widgetVar="deaccessionAllConfirmation" modal="true">
                        <p class="text-warning"><span class="glyphicon glyphicon-warning-sign"/> #{bundle['file.deaccessionDialog.deaccessionDataset.tip']}</p>
                        <div class="button-block">
                            <h:commandButton styleClass="btn btn-default" value="Yes" onclick="PF('deaccessionAllConfirmation').hide();
                                    PF('deaccessionBlock').hide();
                                    PF('blockDatasetForm').hide();" action="#{DatasetPage.deaccessionVersions}" />
                            <button type="button" class="btn btn-default" value="No" onclick="PF('deaccessionAllConfirmation').hide();
                                    PF('blockDatasetForm').hide();">#{bundle.no}</button>
                        </div>
                    </p:dialog>
                    <p:confirmDialog id="selectDeaccessionVersion" message="#{bundle['file.deaccessionDialog.dialog.selectVersion.tip']}" header="#{bundle['file.deaccessionDialog.dialog.selectVersion.header']}" widgetVar="selectDeaccessionVersion"> </p:confirmDialog>
                    <p:confirmDialog id="selectDeaccessionReason" message="#{bundle['file.deaccessionDialog.dialog.reason.tip']}" header="#{bundle['file.deaccessionDialog.dialog.reason.header']}" widgetVar="selectDeaccessionReason"> </p:confirmDialog>
                    <p:confirmDialog id="enterForwardUrl" message="#{bundle['file.deaccessionDialog.dialog.url.tip']}" header="#{bundle['file.deaccessionDialog.dialog.url.header']}" widgetVar="enterForwardUrl"> </p:confirmDialog>
                    <p:confirmDialog id="enterOtherReason" message="#{bundle['file.deaccessionDialog.dialog.textForReason.tip']}" header="#{bundle['file.deaccessionDialog.dialog.textForReason.header']}" widgetVar="enterOtherReason"> </p:confirmDialog>
                    <p:confirmDialog id="reasonTooManyCharacters" message="#{bundle['file.deaccessionDialog.dialog.limitChar.tip']}" header="#{bundle['file.deaccessionDialog.dialog.limitChar.header']}" widgetVar="reasonTooManyCharacters"> </p:confirmDialog>
                    <p:inputText id="hiddenReasonInput" style="display:none" widgetVar="hiddenReasonInput"/>
                    <p:dialog id="compareTwo" header="#{bundle['file.viewDiffDialog.header']}" widgetVar="compareTwo" modal="true">
                        <p class="help-block"><span class="glyphicon glyphicon-warning-sign text-danger"/> <span class="text-danger">#{bundle['file.viewDiffDialog.dialog.warning']}</span></p>
                        <div class="button-block">
                            <p:commandButton value="#{bundle.close}" onclick="PF('compareTwo').hide();PF('blockDatasetForm').hide();" type="button" />
                        </div>
                    </p:dialog>
                    <p:dialog id="detailsBlocks" styleClass="largePopUp" header="#{bundle['file.viewDiffDialog.header']}" widgetVar="detailsBlocks" modal="true">
                        <div id="version-title" class="margin-bottom-half">#{DatasetPage.datasetVersionDifference.newVersion.title}</div>
                        <div id="version-details-block" class=" clearfix margin-bottom-half">
                            <div class="pull-left">
                                &#160;
                            </div>
                            <div class="pull-left">
                                #{bundle['file.viewDiffDialog.version']}: #{DatasetPage.datasetVersionDifference.originalVersion.semanticVersion}<br/>
                                #{bundle['file.viewDiffDialog.lastUpdated']}: #{DatasetPage.datasetVersionDifference.originalVersion.localeLastUpdateTime}
                            </div>
                            <div class="pull-left">
                                #{bundle['file.viewDiffDialog.version']}: #{DatasetPage.datasetVersionDifference.newVersion.semanticVersion}<br/>
                                #{bundle['file.viewDiffDialog.lastUpdated']}: #{DatasetPage.datasetVersionDifference.newVersion.localeLastUpdateTime}
                            </div>
                        </div>
                        <ui:fragment rendered="#{!empty(DatasetPage.datasetVersionDifference.detailDataByBlock)}">
                            <ui:repeat value="#{DatasetPage.datasetVersionDifference.detailDataByBlock}" var="block">
                                <div class="panel panel-default">
                                    <div class="panel-heading text-info">
                                        <h:outputText value="#{block.get(0)[0].datasetFieldType.metadataBlock.displayName}" />
                                    </div>
                                    <p:dataTable id="byBlockInner" styleClass="dvnDifferanceTable" var="dsfArray" value="#{block}">
                                        <p:column styleClass="versionValue">
                                            <h:outputText value="#{dsfArray[0].datasetFieldType.title}" />
                                        </p:column>
                                        <p:column styleClass="versionDetails">
                                            <h:outputText rendered="#{dsfArray[0].datasetFieldType.primitive and !(dsfArray[0].isEmpty())}" value="#{dsfArray[0].displayValue}" />
                                            <h:outputText rendered="#{!dsfArray[0].datasetFieldType.primitive and !(dsfArray[0].isEmpty())}" value="#{dsfArray[0].compoundDisplayValue}" />
                                        </p:column>
                                        <p:column styleClass="versionDetails" >
                                            <h:outputText rendered="#{dsfArray[1].datasetFieldType.primitive and !(dsfArray[1].isEmpty())}" value="#{dsfArray[1].displayValue}" />
                                            <h:outputText rendered="#{!dsfArray[1].datasetFieldType.primitive and !(dsfArray[1].isEmpty())}" value="#{dsfArray[1].compoundDisplayValue}" />
                                        </p:column>
                                    </p:dataTable>
                                </div>
                            </ui:repeat>
                        </ui:fragment>
                        <div class="panel panel-default" jsf:rendered="#{!empty(DatasetPage.datasetVersionDifference.fileNote)}">
                            <ui:fragment rendered="#{!empty(DatasetPage.datasetVersionDifference.datasetFilesDiffList)}">
                            <div class="panel-heading text-info">
                                <h:outputText id="outputTextAddedRemoved" value="#{bundle['file.viewDiffDialog.files.header']}"/>
                            </div>
                            </ui:fragment>
                            <p:dataTable id="diffFilesDataTable" styleClass="dvnDifferanceTable"  value="#{DatasetPage.datasetVersionDifference.datasetFilesDiffList}" var="fileDiff"
                                         rendered="#{!empty(DatasetPage.datasetVersionDifference.datasetFilesDiffList)}">
                                <p:column styleClass="versionValue">
                                    <h:outputText value="#{bundle['file.viewDiffDialog.fileID']} #{fileDiff.fileId}"/>
                                    <br></br>
                                    <h:outputText value="#{fileDiff.fileChecksumType} #{fileDiff.fileChecksumValue}"/>
                                </p:column>
                                <p:column styleClass="versionDetails" rendered="#{! fileDiff.file1Empty}">
                                    <h:outputText value="#{bundle['file.viewDiffDialog.fileName']}: #{fileDiff.fileName1}" styleClass="diffDetailBlock" rendered="#{fileDiff.fileName1 != null}"/>
                                    <h:outputText value="#{bundle['file.viewDiffDialog.fileType']}: #{fileDiff.fileType1}" styleClass="diffDetailBlock" rendered="#{fileDiff.fileType1 != null}"/>
                                    <h:outputText value="#{bundle['file.viewDiffDialog.fileSize']}: #{fileDiff.fileSize1}" styleClass="diffDetailBlock" rendered="#{fileDiff.fileSize1 != null}"/>
                                    <h:outputText value="#{bundle['file.viewDiffDialog.category']}: #{fileDiff.fileCat1}" styleClass="diffDetailBlock" rendered="#{fileDiff.fileCat1 != null}"/>
                                    <h:outputText value="#{bundle['file.viewDiffDialog.description']}: #{fileDiff.fileDesc1}" styleClass="diffDetailBlock" rendered="#{fileDiff.fileDesc1 != null}"/>
                                    <h:outputText value="#{bundle['file.viewDiffDialog.provDescription']}: #{fileDiff.fileProvFree1}" styleClass="diffDetailBlock" rendered="#{fileDiff.fileProvFree1 != null}"/>
                                    <h:outputText value="#{bundle['file.viewDiffDialog.restricted']}: #{fileDiff.fileRest1}" styleClass="diffDetailBlock" rendered="#{fileDiff.fileRest1 != null}"/>
                                </p:column>
                                <p:column styleClass="versionDetails" rendered="#{fileDiff.file1Empty}">
                                    &#160;
                                </p:column>
                                <p:column styleClass="versionDetails" rendered="#{! fileDiff.file2Empty}">
                                    <h:outputText value="#{bundle['file.viewDiffDialog.fileName']}: #{fileDiff.fileName2}" styleClass="diffDetailBlock" rendered="#{fileDiff.fileName2 != null}"/>
                                    <h:outputText value="#{bundle['file.viewDiffDialog.fileType']}: #{fileDiff.fileType2}" styleClass="diffDetailBlock" rendered="#{fileDiff.fileType2 != null}"/>
                                    <h:outputText value="#{bundle['file.viewDiffDialog.fileSize']}: #{fileDiff.fileSize2}" styleClass="diffDetailBlock" rendered="#{fileDiff.fileSize2 != null}"/>
                                    <h:outputText value="#{bundle['file.viewDiffDialog.category']}: #{fileDiff.fileCat2}" styleClass="diffDetailBlock" rendered="#{fileDiff.fileCat2 != null}"/>
                                    <h:outputText value="#{bundle['file.viewDiffDialog.description']}: #{fileDiff.fileDesc2}" styleClass="diffDetailBlock" rendered="#{fileDiff.fileDesc2 != null}"/>
                                    <h:outputText value="#{bundle['file.viewDiffDialog.provDescription']}: #{fileDiff.fileProvFree2}" styleClass="diffDetailBlock" rendered="#{fileDiff.fileProvFree2 != null}"/>
                                    <h:outputText value="#{bundle['file.viewDiffDialog.restricted']}: #{fileDiff.fileRest2}" styleClass="diffDetailBlock" rendered="#{fileDiff.fileRest2 != null}"/>
                                </p:column>
                                <p:column styleClass="versionDetails" rendered="#{fileDiff.file2Empty}">
                                    &#160;
                                </p:column>
                            </p:dataTable>
                            <ui:remove>
                            <!-- To:DO REMOVED SECOND FILES TABLE HEADER, UI CLEAN UP NEEDED IN FILE VERSIONS BRANCH -->
                            <ui:fragment rendered="#{!empty(DatasetPage.datasetVersionDifference.datasetFilesReplacementList)}">
                            <div class="panel-heading text-info" >
                                <h:outputText id="outputTextReplaced" value="#{bundle['file.viewDiffDialog.files.header']}"/>
                            </div>
                            </ui:fragment>
                            </ui:remove>
                            <p:dataTable id="replacemetFilesDataTable" style="border-top:1px solid #ddd;" styleClass="dvnDifferanceTable" value="#{DatasetPage.datasetVersionDifference.datasetFilesReplacementList}" var="fileReplace"
                                         rendered="#{!empty(DatasetPage.datasetVersionDifference.datasetFilesReplacementList)}">
                                <p:column styleClass="versionValue">
                                    <h:outputText value="#{bundle['file.viewDiffDialog.fileReplaced']}"/>
                                </p:column>
                                <p:column styleClass="versionDetails" rendered="#{! fileReplace.fdi.file1Empty}">
                                    <h:outputText value="#{bundle['file.viewDiffDialog.fileID']}: #{fileReplace.file1Id}" styleClass="diffDetailBlock" rendered="#{fileReplace.file1Id != null}"/>
                                    <h:outputText value="#{fileReplace.file1ChecksumType}: #{fileReplace.file1ChecksumValue}" styleClass="diffDetailBlock" rendered="#{fileReplace.file1Id != null}"/>
                                    <h:outputText value="#{bundle['file.viewDiffDialog.fileName']}: #{fileReplace.fdi.fileName1}" styleClass="diffDetailBlock" rendered="#{fileReplace.fdi.fileName1 != null}"/>
                                    <h:outputText value="#{bundle['file.viewDiffDialog.fileType']}: #{fileReplace.fdi.fileType1}" styleClass="diffDetailBlock" rendered="#{fileReplace.fdi.fileType1 != null}"/>
                                    <h:outputText value="#{bundle['file.viewDiffDialog.fileSize']}: #{fileReplace.fdi.fileSize1}" styleClass="diffDetailBlock" rendered="#{fileReplace.fdi.fileSize1 != null}"/>
                                    <h:outputText value="#{bundle['file.viewDiffDialog.category']}: #{fileReplace.fdi.fileCat1}" styleClass="diffDetailBlock" rendered="#{fileReplace.fdi.fileCat1 != null}"/>
                                    <h:outputText value="#{bundle['file.viewDiffDialog.description']}: #{fileReplace.fdi.fileDesc1}" styleClass="diffDetailBlock" rendered="#{fileReplace.fdi.fileDesc1 != null}"/>
                                    <h:outputText value="#{bundle['file.viewDiffDialog.provDescription']}: #{fileReplace.fdi.fileProvFree1}" styleClass="diffDetailBlock" rendered="#{fileReplace.fdi.fileProvFree1 != null}"/>
                                    <h:outputText value="#{bundle['file.viewDiffDialog.restricted']}: #{fileReplace.fdi.fileRest1}" styleClass="diffDetailBlock" rendered="#{fileReplace.fdi.fileRest1 != null}"/>
                                </p:column>
                                <p:column styleClass="versionDetails" rendered="#{fileReplace.fdi.file1Empty}">
                                    &#160;
                                </p:column>
                                <p:column styleClass="versionDetails" rendered="#{! fileReplace.fdi.file2Empty}">
                                    <h:outputText value="#{bundle['file.viewDiffDialog.fileID']}: #{fileReplace.file2Id}" styleClass="diffDetailBlock" rendered="#{fileReplace.file2Id != null}"/>
                                    <h:outputText value="#{fileReplace.file2ChecksumType}: #{fileReplace.file2ChecksumValue}" styleClass="diffDetailBlock" rendered="#{fileReplace.file2Id != null}"/>
                                    <h:outputText value="#{bundle['file.viewDiffDialog.fileName']}: #{fileReplace.fdi.fileName2}" styleClass="diffDetailBlock" rendered="#{fileReplace.fdi.fileName2 != null}"/>
                                    <h:outputText value="#{bundle['file.viewDiffDialog.fileType']}: #{fileReplace.fdi.fileType2}" styleClass="diffDetailBlock" rendered="#{fileReplace.fdi.fileType2 != null}"/>
                                    <h:outputText value="#{bundle['file.viewDiffDialog.fileSize']}: #{fileReplace.fdi.fileSize2}" styleClass="diffDetailBlock" rendered="#{fileReplace.fdi.fileSize2 != null}"/>
                                    <h:outputText value="#{bundle['file.viewDiffDialog.category']}: #{fileReplace.fdi.fileCat2}" styleClass="diffDetailBlock" rendered="#{fileReplace.fdi.fileCat2 != null}"/>
                                    <h:outputText value="#{bundle['file.viewDiffDialog.description']}: #{fileReplace.fdi.fileDesc2}" styleClass="diffDetailBlock" rendered="#{fileReplace.fdi.fileDesc2 != null}"/>
                                    <h:outputText value="#{bundle['file.viewDiffDialog.provDescription']}: #{fileReplace.fdi.fileProvFree2}" styleClass="diffDetailBlock" rendered="#{fileReplace.fdi.fileProvFree2 != null}"/>
                                    <h:outputText value="#{bundle['file.viewDiffDialog.restricted']}: #{fileReplace.fdi.fileRest2}" styleClass="diffDetailBlock" rendered="#{fileReplace.fdi.fileRest2 != null}"/>
                                </p:column>
                                <p:column styleClass="versionDetails" rendered="#{fileReplace.fdi.file2Empty}">
                                    &#160;
                                </p:column>
                            </p:dataTable>
                        </div>
                        <div class="panel panel-default" jsf:rendered="#{!empty(DatasetPage.datasetVersionDifference.changedTermsAccess)}">
                            <div class="panel-heading text-info" >
                                <h:outputText id="outputTextTOU" value="#{bundle['dataset.versionDifferences.termsOfUseAccess']}"/>
                            </div>
                            <p:dataTable id="changedTermsAccessTable" styleClass="dvnDifferanceTable" var="diffArray" value="#{DatasetPage.datasetVersionDifference.changedTermsAccess}">
                                <p:column styleClass="versionValue">
                                    <h:outputText value="#{diffArray[0]}" />
                                </p:column>
                                <p:column styleClass="versionDetails">
                                    <h:outputText value="#{diffArray[1]}" />
                                </p:column>
                                <p:column styleClass="versionDetails" >
                                    <h:outputText value="#{diffArray[2]}"/>
                                </p:column>
                            </p:dataTable>
                        </div>
                        <div class="button-block margin-bottom">
                            <p:commandButton value="#{bundle.done}" onclick="PF('detailsBlocks').hide();PF('blockDatasetForm').hide();" type="button" />
                        </div>
                    </p:dialog>
                    
                    <p:dialog id="selectFilesForDownload" styleClass="smallPopUp"
                              header="#{bundle['dataset.noSelectedFiles.header']}" widgetVar="selectFilesForDownload" modal ="true">
                        <p class="text-danger"><span class="glyphicon glyphicon-exclamation-sign"/> #{bundle['dataset.noSelectedFilesForDownload']}</p>
                        <div class="button-block">
                            <p:commandButton value="#{bundle.close}" onclick="PF('selectFilesForDownload').hide();PF('blockDatasetForm').hide();"/>
                        </div>
                    </p:dialog>

                    <p:dialog id="selectFilesForRequestAccess" styleClass="smallPopUp"
                              header="#{bundle['dataset.noSelectedFiles.header']}" widgetVar="selectFilesForRequestAccess" modal ="true">
                        <p class="text-danger"><span class="glyphicon glyphicon-exclamation-sign"/> #{bundle['dataset.noSelectedFilesForRequestAccess']}</p>
                        <div class="button-block">
                            <p:commandButton value="#{bundle.close}" onclick="PF('selectFilesForRequestAccess').hide();
                                    PF('blockDatasetForm').hide();"/>
                        </div>
                    </p:dialog>

                    <p:dialog id="selectFilesForDelete" styleClass="smallPopUp"
                              header="#{bundle['dataset.noSelectedFiles.header']}" widgetVar="selectFilesForDelete" modal ="true">
                        <p class="text-danger"><span class="glyphicon glyphicon-exclamation-sign"/> #{bundle['dataset.noSelectedFilesForDelete']}</p>
                        <div class="button-block">
                            <p:commandButton value="#{bundle.close}" onclick="PF('selectFilesForDelete').hide();PF('blockDatasetForm').hide();"/>
                        </div>
                    </p:dialog>

                    <p:dialog id="selectFilesForRestrict" styleClass="smallPopUp"
                              header="#{bundle['dataset.noSelectedFiles.header']}" widgetVar="selectFilesForRestrict" modal ="true">
                        <p class="text-danger"><span class="glyphicon glyphicon-exclamation-sign"/> #{bundle['dataset.noSelectedFilesForRestrict']}</p>
                        <div class="button-block">
                            <p:commandButton value="#{bundle.close}" onclick="PF('selectFilesForRestrict').hide();PF('blockDatasetForm').hide();"/>
                        </div>
                    </p:dialog>

                    <p:dialog id="selectFilesForUnRestrict" styleClass="smallPopUp"
                              header="#{bundle['dataset.noSelectedFiles.header']}" widgetVar="selectFilesForUnRestrict" modal ="true">
                        <p class="text-danger"><span class="glyphicon glyphicon-exclamation-sign"/> #{bundle['dataset.noSelectedFilesForUnRestrict']}</p>
                        <div class="button-block">
                            <p:commandButton value="#{bundle.close}" onclick="PF('selectFilesForUnRestrict').hide();PF('blockDatasetForm').hide();"/>
                        </div>
                    </p:dialog>

                    <p:dialog id="selectFilesForEditMetadata" styleClass="smallPopUp"
                              header="#{bundle['dataset.noSelectedFiles.header']}" widgetVar="selectFilesForEditMetadata" modal ="true">
                        <p class="text-danger"><span class="glyphicon glyphicon-exclamation-sign"/> #{bundle['dataset.noSelectedFilesForMetadataEdit']}</p>
                        <div class="button-block">
                            <p:commandButton value="#{bundle.close}" onclick="PF('selectFilesForEditMetadata').hide();PF('blockDatasetForm').hide();"/>
                        </div>
                    </p:dialog>

                    <p:dialog id="selectFilesForEditTags" styleClass="smallPopUp"
                              header="#{bundle['dataset.noSelectedFiles.header']}" widgetVar="selectFilesForEditTags" modal ="true">
                        <p class="text-danger"><span class="glyphicon glyphicon-exclamation-sign"/> #{bundle['dataset.noSelectedFilesForMetadataEdit']}</p>
                        <div class="button-block">
                            <p:commandButton value="#{bundle.close}" onclick="PF('selectFilesForEditTags').hide();PF('blockDatasetForm').hide();"/>
                        </div>
                    </p:dialog>

                    <p:remoteCommand  name="refreshTagsCommand" action="#{DatasetPage.refreshTagsPopUp()}" update=":datasetForm:fileTagsPopup"
                                      oncomplete="PF('fileTagsPopup').show();"/>

                    <!-- We no longer need this remoteCommand; see my comments in the javascript method testFilesSelectedForEditMetadata() -->
                    <!-- for more info. - L.A. 4.2.1 -->
                    <!-- p:remoteCommand  name="openEditFilesPageCommand" action=" {DatasetPage.editFileMetadata()}"  / -->

                    <p:dialog id="fileTagsPopup" styleClass="smallPopUp" header="#{bundle['file.editTags']}" widgetVar="fileTagsPopup" modal="true">
                        <p class="help-block"><span class="glyphicon glyphicon-info-sign"/> #{bundle['file.editTagsDialog.tip']}</p>
                        <div class="form-horizontal" jsf:rendered="#{!(empty DatasetPage.selectedFiles)}">
                            <div class="form-group text-left">
                                <label for="selectedTagsList" class="col-sm-4 control-label">
                                    #{bundle['file.editTagsDialog.selectedTags']}
                                </label>
                                <div class="col-sm-8">
                                    <p:outputPanel id="selectedTagsList" style="padding-top:.5em;">
                                        <h:outputText value="#{bundle['file.editTagsDialog.selectedTags.none']}" rendered="#{(empty DatasetPage.selectedTags) and (empty DatasetPage.selectedTabFileTags)}" />

                                        <ui:repeat value="#{DatasetPage.selectedTags}" var="tags" rendered="#{!empty DatasetPage.selectedTags}">
                                            <h:outputText value="#{tags}" styleClass="label label-default" style="margin-right:.5em;display:inline-block;"/>
                                        </ui:repeat>
                                        <ui:repeat value="#{DatasetPage.selectedTabFileTags}" var="tags" rendered="#{!empty DatasetPage.selectedTabFileTags}">
                                            <h:outputText value="#{tags}" styleClass="label label-info" style="margin-right:.5em;display:inline-block;"/>
                                        </ui:repeat>
                                    </p:outputPanel>
                                </div>
                            </div>
                            <div class="form-group text-left">
                                <label for="fileTagsMenuDS" class="col-sm-4 control-label">
                                    #{bundle['file.editTagsDialog.select']}
                                </label>
                                <div class="col-sm-8">
                                    <p:selectCheckboxMenu id="fileTagsMenuDS" styleClass="form-control"
                                                          value="#{DatasetPage.selectedTags}" label="#{bundle.select}">

                                        <p:ajax event="toggleSelect" listener="#{DatasetPage.handleSelection}" update="selectedTagsList" />
                                        <p:ajax event="change" listener="#{DatasetPage.handleSelection}" update="selectedTagsList" />

                                        <f:selectItems value="#{DatasetPage.categoriesByName}"/>
                                    </p:selectCheckboxMenu>
                                    <p:message for="fileTagsMenuDS" display="text" />
                                </div>
                            </div>
                            <div class="form-group text-left">
                                <label for="fileTagAddNewDS" class="col-sm-4 control-label">
                                    #{bundle['file.editTagsDialog.add']}
                                </label>
                                <div class="col-sm-8">
                                    <div class="row form-inline">
                                        <div class="col-sm-12">
                                            <p class="help-block">#{bundle['file.editTagsDialog.add.tip']}</p>
                                            <p:inputText id="fileTagAddNewDS" styleClass="form-control"
                                                         type="text" value="#{DatasetPage.newCategoryName}"
                                                         placeholder="#{bundle['file.editTagsDialog.newName']}"
                                                         onkeypress="if (event.keyCode == 13) {
                                                                     return false;
                                                                 }" />
                                            <p:commandLink styleClass="btn btn-default" style="margin-left:.5em;" value="#{bundle.apply}" action="#{DatasetPage.saveNewCategory}" update="selectedTagsList, fileTagAddNewDS, fileTagsMenuDS"/>
                                        </div>
                                    </div>
                                    <p:message for="fileTagAddNewDS" display="text" />
                                </div>
                            </div>
                            <div class="form-group text-left" jsf:rendered="#{DatasetPage.tabularDataSelected}">
                                <label for="tabularDataTagsDSPage" class="col-sm-4 control-label">
                                    #{bundle['file.tabularDataTags']}
                                </label>
                                <div class="col-sm-8">
                                    <p class="help-block">#{bundle['file.tabularDataTags.tip']}</p>
                                    <p:selectCheckboxMenu id="tabularDataTagsDSPage" styleClass="form-control"
                                                          value="#{DatasetPage.selectedTabFileTags}" label="#{bundle.select}"
                                                          filter="false">

                                        <p:ajax event="toggleSelect" listener="#{DatasetPage.handleSelection}" update="selectedTagsList" />
                                        <p:ajax event="change" listener="#{DatasetPage.handleSelection}" update="selectedTagsList" />

                                        <f:selectItems value="#{DatasetPage.tabFileTags}" />
                                    </p:selectCheckboxMenu>
                                    <p:message for="tabularDataTagsDSPage" display="text" />
                                </div>
                            </div>
                            <div class="form-group text-left">
                                <label class="col-sm-4 control-label">
                                    #{bundle['dataset.removeUnusedFileTags.label']}
                                </label>
                                <div class="col-sm-8">
                                    <p class="help-block">#{bundle['dataset.removeUnusedFileTags.tip']}</p>
                                    <p:selectBooleanCheckbox id="removeUnused" itemLabel="#{bundle['dataset.removeUnusedFileTags.check']}" value="#{DatasetPage.removeUnusedTags}" widgetVar="removeUnused"/>
                                </div>
                            </div>
                        </div>
                        <div class="button-block">
                            <p:commandButton styleClass="btn btn-default" id="fileTagsPopupSaveButton" value="#{bundle.saveChanges}" oncomplete="PF('fileTagsPopup').hide()" update=":datasetForm:tabView:filesTable, :datasetForm" action="#{DatasetPage.saveFileTagsAndCategories()}"/>
                            <p:commandButton styleClass="btn btn-default" id="fileTagsPopupCancelButton" value="#{bundle.cancel}" onclick="PF('fileTagsPopup').hide();PF('blockDatasetForm').hide();" actionListener="#{DatasetPage.clearFileMetadataSelectedForTagsPopup()}"/>
                        </div>
                    </p:dialog>
                    <!-- Request Access Sign Up/Log In Button -->
                    <p:dialog header="#{bundle['file.requestAccess']}" widgetVar="accessSignUpLogIn_popup" modal="true">
                        <p class="help-block">
                            <span class="glyphicon glyphicon-warning-sign text-danger"/>&#160;
                            <h:outputFormat styleClass="text-danger" value="#{dataverseHeaderFragment.signupAllowed ? bundle['file.requestAccess.dialog.msg.signup'] : bundle['file.requestAccess.dialog.msg']}" escape="false">
                                <f:param value="#{navigationWrapper.redirectPage}"/>
                                <f:param value="#{dataverseHeaderFragment.getSignupUrl(navigationWrapper.redirectPage)}"/>
                                <f:param value="#{widgetWrapper.widgetView ? '_blank' : '_self'}"/>
                            </h:outputFormat>
                        </p>
                        <div class="button-block">
                            <p:commandButton value="#{bundle.close}" onclick="PF('accessSignUpLogIn_popup').hide();
                                    PF('blockDatasetForm').hide();"/>
                        </div>
                    </p:dialog>
                    <!-- END: Request Access Sign Up/Log In Button -->
                    
                    <p:dialog header="#{configureFragmentBean.configurePopupToolHandler.externalTool.displayName}" widgetVar="configureToolPopup" modal="true" 
                            id="configureToolPopup" styleClass="smallPopUp">

                            <ui:include src="file-configure-popup-fragment.xhtml">
                                <ui:param name="canUpdateDataset" value="#{DatasetPage.canUpdateDataset()}"/>
                            </ui:include>

                    </p:dialog>
                    
                    <p:dialog id="downloadPopup" styleClass="largePopUp" header="#{bundle['file.downloadDialog.header']}" widgetVar="downloadPopup" modal="true">
                        <o:importFunctions type="edu.harvard.iq.dataverse.util.MarkupChecker" />

                        <ui:include src="file-download-popup-fragment.xhtml">
                            <ui:param name="workingVersion" value="#{DatasetPage.workingVersion}"/>
                            <ui:param name="downloadPopupRequired" value="#{DatasetPage.downloadPopupRequired}"/>
                            <ui:param name="guestbookResponse" value="#{DatasetPage.fileDownloadHelper.guestbookResponse}" rendered="#{!settingsWrapper.rsyncDownload}"/>
                            <ui:param name="fileDownloadHelper" value="#{DatasetPage.fileDownloadHelper}"/>
                            <ui:param name="fileDownloadService" value="#{DatasetPage.fileDownloadService}"/>
                        </ui:include>

                    </p:dialog>
                    
                    
                    <p:dialog id="requestAccessPopup" styleClass="largePopUp" header="#{bundle['file.requestAccess']}" widgetVar="requestAccessPopup" modal="true">
                        <o:importFunctions type="edu.harvard.iq.dataverse.util.MarkupChecker" />
                        <ui:include src="file-request-access-popup-fragment.xhtml">
                            <ui:param name="workingVersion" value="#{DatasetPage.workingVersion}"/>
                            <ui:param name="fileDownloadHelper" value="#{DatasetPage.fileDownloadHelper}"/>
                            <ui:param name="fileDownloadService" value="#{DatasetPage.fileDownloadService}"/>
                        </ui:include>

                    </p:dialog>

                    <p:dialog id="downloadDataSubsetPopup" styleClass="smallPopUp" header="#{bundle['file.download.subset.header']}" widgetVar="downloadDataSubsetPopup"
                              rendered="#{empty DatasetPage.editMode}" modal="true">
                        <div class="form-inline clearfix" jsf:rendered="#{!(empty DatasetPage.guestbookResponse.dataFile) and DatasetPage.guestbookResponse.dataFile.tabularData}">
                            <ui:include src="/subset/gui_subset.xhtml">
                                <ui:param name="dataFile" value="#{DatasetPage.guestbookResponse.dataFile}"/>
                            </ui:include>
                        </div>
                    </p:dialog>

                    <p:dialog id="linkDatasetForm" styleClass="largePopUp" header="#{bundle['dataset.link']}" widgetVar="linkDatasetForm" modal="true">
                        <div class="form-horizontal">
                            <p class="help-block">
                                <h:outputFormat value="#{bundle['dataverse.link.dataset.choose']}" escape="false">
                                    <o:param>
                                        <p:commandLink value="#{settingsWrapper.supportTeamName}" oncomplete="PF('linkDatasetForm').hide();PF('contactForm').show()" update=":contactDialog" actionListener="#{sendFeedbackDialog.initUserInput}">
                                            <f:setPropertyActionListener target="#{sendFeedbackDialog.messageSubject}" value=""/>
                                            <f:setPropertyActionListener target="#{sendFeedbackDialog.recipient}" value="#{null}"/>
                                            <f:setPropertyActionListener target="#{sendFeedbackDialog.userMessage}" value=""/>
                                            <f:setPropertyActionListener target="#{sendFeedbackDialog.userEmail}" value=""/>
                                        </p:commandLink>                                
                                    </o:param>
                                </h:outputFormat>
                            </p>
                            <div class="form-group">
                                <label class="col-xs-3 control-label">
                                    <h:outputText value="#{bundle['dataverse.link.yourDataverses']}"/>
                                </label>
                                <div class="col-xs-8">
                                    <p:autoComplete id="dataverseLinkName" style="width:75%;"
                                                    binding="#{DatasetPage.selectedDataverseMenu}"
                                                    placeholder="#{bundle['dataverse.link.yourDataverses.inputPlaceholder']}"
                                                    emptyMessage="#{bundle['dataverse.link.dataset.none']}"
                                                    scrollHeight="180" forceSelection="true" 
                                                    minQueryLength="1" queryDelay="1000"
                                                    value="#{DatasetPage.selectedDataverseForLinking}" 
                                                    multiple="false"
                                                    completeMethod="#{DatasetPage.completeLinkingDataverse}"
                                                    var="dataverseLk" itemLabel="#{dataverseLk.displayName}" itemValue="#{dataverseLk}" converter="dataverseConverter">
                                        <p:column>
                                            <h:outputText value="#{dataverseLk.displayName}"/> 
                                        </p:column>
                                        <p:column>
                                            <h:outputText value="#{dataverseLk.alias}"/> 
                                        </p:column>
                                        <p:ajax process="@this" event="itemSelect" />
                                        <p:ajax process="@this" event="itemUnselect" />
                                    </p:autoComplete>
                                    <p:message for="dataverseLinkName"/>
                                </div>
                            </div>
                        </div>
                        <div class="button-block">
                            <p:commandLink type="button" styleClass="btn btn-default"  update=":messagePanel,linkDatasetForm"
                                           value="#{bundle['dataset.link.save']}" action="#{DatasetPage.saveLinkingDataverses()}"/>
                            <button type="button" class="btn btn-default" onclick="PF('linkDatasetForm').hide();PF('blockDatasetForm').hide();">
                                #{bundle.cancel}
                            </button>
                        </div>
                    </p:dialog>

                    <p:dialog id="computeBatchListPopup" header="#{bundle['dataset.compute.computeBatchListHeader']}" widgetVar="computeBatchListPopup" modal="true">
                        <div class="text-right">
                            <!-- Clear link -->
                            <p:commandLink type="button" styleClass="btn btn-default" action="#{DatasetPage.clearCart()}" update=":datasetForm,:messagePanel">
                                <span class="glyphicon glyphicon-remove"/> <h:outputText value="#{bundle['dataset.compute.computeBatchClear']}"/>
                            </p:commandLink>
                        </div>
                        <h:dataTable id="computeBatch" class="table table-striped" value="#{DatasetPage.cartList}" var='computeCartDatasetList'>
                            <h:column>
                                <f:facet name="header">#{bundle.dataset}</f:facet>
                                <h:outputText value="#{computeCartDatasetList.key}"/>
                            </h:column>
                            <h:column>
                                <f:facet name="header">#{bundle['dataset.metadata.persistentId']}</f:facet>
                                <h:outputText value="#{computeCartDatasetList.value}"/>
                            </h:column>
                            <h:column>
                                <p:commandButton value="#{bundle['dataset.compute.computeBatchRemove']}" action="#{DatasetPage.removeCartItem(computeCartDatasetList.key, computeCartDatasetList.value)}" update=":datasetForm,:messagePanel"/>
                            </h:column>
                        </h:dataTable>
                        <div class="button-block">
                            <h:outputLink styleClass="btn btn-default" value="#{DatasetPage.cartComputeUrl}" onclick="PF('computeBatchListPopup').hide()" target="_blank">
                                <h:outputText value="#{bundle['dataset.compute.computeBatchCompute']}"/>
                            </h:outputLink>
                            <h:commandButton styleClass="btn btn-default" value="#{bundle.cancel}" onclick="PF('computeBatchListPopup').hide();" type="button" />
                        </div>
                    </p:dialog>

                    <p:dialog id="accessPopup" header="#{bundle['dataset.access.accessHeader']}"  widgetVar="accessPopup" modal="true">
                        <ui:fragment rendered="#{DatasetPage.editMode == 'CREATE' or empty DatasetPage.editMode }">
                            <div class="form-horizontal">
                                <div class="form-group">
                                    <label for="metadata_TermsAccess" class="col-sm-3 control-label">
                                        <span data-toggle="tooltip" data-placement="auto right" class="tooltiplabel text-info" data-original-title="#{bundle['file.dataFilesTab.terms.list.termsOfAccess.termsOfsAccess.title']}">
                                            #{bundle['file.dataFilesTab.terms.list.termsOfAccess.termsOfsAccess']}
                                        </span>
                                    </label>
                                    <div class="col-sm-9">
                                        <p:inputTextarea value="#{DatasetPage.workingVersion.termsOfUseAndAccess.termsOfAccess}" autoResize="false" rows="5" styleClass="form-control" widgetVar="inputtoa" />
                                    </div>
                                </div>
                                <div class="form-group">
                                    <label for="metadata_RequestAccess" class="col-sm-3 control-label">
                                        <span data-toggle="tooltip" data-placement="auto right" class="tooltiplabel text-info" data-original-title="#{bundle['file.dataFilesTab.terms.list.termsOfAccess.requestAccess.title']}">
                                            #{bundle['file.dataFilesTab.terms.list.termsOfAccess.requestAccess']}
                                        </span>
                                    </label>
                                    <div class="col-sm-9">
                                        <p:selectBooleanCheckbox id="requestAccess" itemLabel="#{bundle['file.dataFilesTab.terms.list.termsOfAccess.requestAccess.enableBtn']}"
                                                                 value="#{DatasetPage.workingVersion.termsOfUseAndAccess.fileAccessRequest}" widgetVar="inputfar"/>
                                    </div>
                                </div>
                            </div>
                            <div class="button-block">
                                <ui:fragment rendered="#{DatasetPage.editMode != 'CREATE'}">
                                    <p:commandButton value="#{bundle.continue}" onclick="PF('accessPopup').hide()" update=":datasetForm,:messagePanel" action="#{DatasetPage.restrictSelectedFiles(true)}" />
                                </ui:fragment>
                                <ui:fragment rendered="#{DatasetPage.editMode == 'CREATE'}">
                                    <p:commandButton value="#{bundle.continue}" onclick="PF('accessPopup').hide()" update=":datasetForm,:messagePanel" action="#{DatasetPage.save()}" />
                                </ui:fragment>
                                <p:commandButton value="#{bundle.cancel}" onclick="PF('accessPopup').hide();PF('blockDatasetForm').hide();" type="button" />
                            </div>
                        </ui:fragment>
                    </p:dialog>

                    <p:dialog id="inreview" header="#{bundle['dataset.submitBtn']}" widgetVar="inreview" modal="true">
                        <p class="text-warning">
                            <span class="glyphicon glyphicon-warning-sign"/> #{bundle['dataset.submitMessage']}
                        </p>
                        <div class="button-block">
                            <p:commandButton value="#{bundle.submit}" onclick="PF('inreview').hide();
                                    PF('blockDatasetForm').hide();" action="#{DatasetPage.submitDataset}" immediate="true"  />
                            <p:commandButton value="#{bundle.cancel}" onclick="PF('inreview').hide();PF('blockDatasetForm').hide();" type="button" immediate="true"  />
                        </div>
                    </p:dialog>

                    <!-- Publish/Submit for Review Dialogs -->
                    <p:dialog width="70%" header="#{bundle['dataset.publish.header']}" widgetVar="publishConfirm" modal="true">
                        <p class="text-warning">
                            <span class="glyphicon glyphicon-warning-sign"/> #{bundle['dataset.publish.tip']}
                        </p>
                        <div id="terms-agreement-block" class="well" jsf:rendered="#{DatasetPage.datasetPublishCustomText.length() > 0}">
                            <h:outputText value="#{DatasetPage.datasetPublishCustomText}" escape="false"/>
                        </div>
                        <div class="button-block">
                            <p:commandButton value="#{bundle.continue}" onclick="PF('publishConfirm').hide();
                                    PF('blockDatasetForm').hide();" action="#{DatasetPage.releaseDataset}" immediate="true"  />
                            <p:commandButton value="#{bundle.cancel}" onclick="PF('publishConfirm').hide();PF('blockDatasetForm').hide();" type="button" />
                        </div>
                    </p:dialog>

                    <p:dialog width="70%" header="#{bundle['dataset.publish.header']}" widgetVar="publishParent" modal="true">
                        <p class="text-warning">
                            <span class="glyphicon glyphicon-warning-sign"/>
                            <h:outputFormat value="#{bundle['dataset.mayNotPublish.both']}" escape="false">
                                <o:param>
                                    <a href="/dataverse/#{DatasetPage.dataset.owner.alias}" title="#{DatasetPage.dataset.owner.displayName}">
                                        <h:outputText value="#{DatasetPage.dataset.owner.displayName}"/>
                                    </a>
                                </o:param>
                            </h:outputFormat>
                        </p>
                        <div id="terms-agreement-block" class="well" jsf:rendered="#{DatasetPage.datasetPublishCustomText.length() > 0}">
                            <h:outputText value="#{MarkupChecker:sanitizeBasicHTML(DatasetPage.datasetPublishCustomText)}" escape="false"/>
                        </div>
                        <p class="help-block">
                            <span class="glyphicon glyphicon-info-sign"/> #{bundle['dataset.publishBoth.tip']}
                        </p>
                        <div class="button-block">
                            <p:commandButton value="#{bundle['dataset.mayNotBePublished.both.button']}" onclick="PF('publishParent').hide();
                                    PF('blockDatasetForm').hide();" action="#{DatasetPage.releaseParentDVAndDataset}" immediate="true"  />
                            <p:commandButton value="#{bundle.cancel}" onclick="PF('publishParent').hide();PF('blockDatasetForm').hide();" type="button" immediate="true"  />
                        </div>
                    </p:dialog>

                    <p:dialog width="70%" header="#{bundle['dataset.publish.header']}" widgetVar="releaseDraft" modal="true">
                        <p class="text-warning">
                            <span class="glyphicon glyphicon-warning-sign"/> #{bundle['dataset.republish.tip']}
                        </p>
                        <div id="terms-agreement-block" class="well" jsf:rendered="#{DatasetPage.datasetPublishCustomText.length() > 0 and DatasetPage.isDatasetPublishPopupCustomTextOnAllVersions()}">
                            <h:outputText value="#{MarkupChecker:sanitizeBasicHTML(DatasetPage.datasetPublishCustomText)}" escape="false"/>
                        </div>
                        <ui:fragment rendered="#{DatasetPage.dataset.latestVersion.minorUpdate}">
                            <p class="help-block">
                                <span class="glyphicon glyphicon-info-sign"/> #{bundle['dataset.selectVersionNumber']}
                            </p>
                            <p:selectOneRadio id="options" value="#{DatasetPage.releaseRadio}">
                                <f:selectItem itemLabel="#{bundle['dataset.minorRelease']} (#{DatasetPage.datasetNextMinorVersion})" itemValue="1" />
                                <f:selectItem itemLabel="#{bundle['dataset.majorRelease']} (#{DatasetPage.datasetNextMajorVersion})" itemValue="2" />
                            </p:selectOneRadio>
                        </ui:fragment>
                        <p>
                            <h:outputFormat value="#{bundle['dataset.majorRelease.tip']}" rendered="#{!DatasetPage.dataset.latestVersion.minorUpdate}">
                                <f:param value="#{DatasetPage.datasetNextMajorVersion}"/>
                            </h:outputFormat>
                        </p>
                        <div class="button-block">
                            <p:commandButton value="#{bundle.continue}" onclick="PF('releaseDraft').hide();PF('blockDatasetForm').hide();" rendered="#{DatasetPage.dataset.latestVersion.minorUpdate}" action="#{DatasetPage.releaseDraft}" />
                            <p:commandButton value="#{bundle.continue}" onclick="PF('releaseDraft').hide();
                                    PF('blockDatasetForm').hide();" rendered="#{!DatasetPage.dataset.latestVersion.minorUpdate}" action="#{DatasetPage.releaseMajor}" immediate="true" />
                            <p:commandButton value="#{bundle.cancel}" onclick="PF('releaseDraft').hide();PF('blockDatasetForm').hide();" type="button" />
                        </div>
                    </p:dialog>

                    <p:dialog header="#{bundle['dataset.publish.header']}" widgetVar="mayNotRelease" modal="true">
                        <p class="text-danger">
                            <span class="glyphicon glyphicon-exclamation-sign"/>
                            <h:outputFormat value="#{bundle['dataset.mayNotPublish.administrator']}" escape="false">
                                <o:param>
                                    <a href="/dataverse.xhtml?alias=#{DatasetPage.dataset.owner.alias}" title="#{DatasetPage.dataset.owner.displayName}">
                                        <h:outputText value="#{DatasetPage.dataset.owner.displayName}"/>
                                    </a>
                                </o:param>
                            </h:outputFormat>
                        </p>
                        <div class="button-block">
                            <p:commandButton value="#{bundle.close}" onclick="PF('mayNotRelease').hide();
                                    PF('blockDatasetForm').hide();" type="button" />
                        </div>
                    </p:dialog>

                    <p:dialog header="#{bundle['dataset.publish.header']}" widgetVar="maynotPublishParent" modal="true">
                        <p class="text-danger">
                            <span class="glyphicon glyphicon-exclamation-sign"/>
                            <h:outputFormat value="#{bundle['dataset.mayNotPublish.twoGenerations']}" escape="false">
                                <o:param>
                                    <a href="/dataverse/#{DatasetPage.dataset.owner.alias}" title="#{DatasetPage.dataset.owner.displayName}">
                                        <h:outputText value="#{DatasetPage.dataset.owner.displayName}"/>
                                    </a>
                                </o:param>
                                <o:param>
                                    <a href="/dataverse/#{DatasetPage.dataset.owner.owner.alias}" title="#{DatasetPage.dataset.owner.owner.displayName}">
                                        <h:outputText value="#{DatasetPage.dataset.owner.owner.displayName}"/>
                                    </a>
                                </o:param>
                            </h:outputFormat>
                        </p>
                        <div class="button-block">
                            <p:commandButton value="#{bundle.close}" onclick="PF('maynotPublishParent').hide();
                                    PF('blockDatasetForm').hide();" type="button" />
                        </div>
                    </p:dialog>

                    <p:dialog header="#{bundle['dataset.rejectBtn']}" widgetVar="sendBackToContributor" modal="true">
                        <p class="text-warning">
                            <span class="glyphicon glyphicon-warning-sign"/> #{bundle['dataset.rejectMessage']}
                        </p>
                        <ui:remove>
                        <!--FIXME update for new comments table -->
                        <p:inputTextarea id="returnReason" rows="3"  value="#{DatasetPage.workingVersion.returnReason}" maxlength="200" widgetVar="returnReason"
                                         cols="70" counter="display"  counterTemplate="{0} characters remaining." autoResize="false"/>
                        <p>
                        <h:outputText id="display" />
                        </p>
                        <p:watermark for="returnReason" value="#{bundle['dataset.rejectWatermark']}" id="returnReasonwatermark" />
                        </ui:remove>

                        <div class="button-block">
                            <p:commandButton value="#{bundle.continue}" onclick="PF('sendBackToContributor').hide()" action="#{DatasetPage.sendBackToContributor}" />
                            <ui:remove>
                            <p:commandButton value="#{bundle.continue}" onclick="testReturnReason();"  />
                            </ui:remove>
                            <p:commandButton value="#{bundle.cancel}" onclick="PF('sendBackToContributor').hide();PF('blockDatasetForm').hide();" type="button" />
                        </div>
                    </p:dialog>
                    <p:remoteCommand name="returnToAuthorCommand"   action="#{DatasetPage.sendBackToContributor}"/>
                    <p:confirmDialog id="enterReturnReason" message="#{bundle['dataset.reject.enterReason']}" header="#{bundle['dataset.reject.enterReason.header']}" widgetVar="enterReturnReason"> </p:confirmDialog>                   
                    
                     <!-- END: Publish/Submit for Review Dialogs -->
                </h:form>
                <script type="text/javascript">
                    $(document).ready(function () {
                        popoverHTML('#{bundle.htmlAllowedTitle}');
                    });
                    
                    function testReturnReason(){
                        var returnReasonText = PF('returnReason').jq.val();
                        if (returnReasonText.length===0){
                            PF('enterReturnReason').show();
                        } else {
                            PF('sendBackToContributor').hide();
                            returnToAuthorCommand();
                        }                           
                    }
                    function openDialog() {
                        PF('details').show();
                    }
                    function openCompareTwo() {
                        PF('compareTwo').show();
                    }
                    function testCheckBoxes() {
                        var count = PF('versionsTable').getSelectedRowsCount();
                        if (count !== 2) {
                            PF('compareTwo').show();
                        } else {
                            $('button[id$="compareVersions"]').trigger('click');
                        }
                    }
                    function testFilesSelectedForRestriction() {
                        var count = PF('filesTable').getSelectedRowsCount();
                        if (count === 0) {
                            PF('selectFilesForRestrict').show();
                        } else {
                            PF('accessPopup').show();
                        }

                    }
                    function testFilesSelectedForTags() {
                        var count = PF('filesTable').getSelectedRowsCount();
                        if (count === 0) {
                            PF('selectFilesForEditTags').show();
                        } else {
                            refreshTagsCommand();
                        }
                    }
                    function testFilesSelectedForDelete() {
                        var count = PF('filesTable').getSelectedRowsCount();
                        if (count === 0) {
                            PF('selectFilesForDelete').show();
                        } else {
                            PF('deleteSelectedFileConfirmation').show();
                        }
                    }
                    function testFilesSelectedForEditMetadata() {
                        var count = PF('filesTable').getSelectedRowsCount();
                        if (count === 0) {
                            PF('selectFilesForEditMetadata').show();
                        } //else {
                        // I commented out the code below; if there's
                        // 1 or more file selected, I don't want this
                        // method to activate the p:remoteCommand that
                        // issues the redirect to the edit page (or
                        // do anything else for that matter). Doing
                        // it this way was, for some reason, causing
                        // this page to still try to render (??), in
                        // some partial, half-baked state - with no
                        // workingVersion present, etc. - that resulted
                        // in some NULL pointers in the logs... So,
                        // instead, the redirect will be done by the
                        // direct action= attribute in the original
                        // commandButton. -- L.A. 4.2.1
                        //openEditFilesPageCommand();
                        //}
                    }
                    function updateTemplate() {
                        $('button[id$="updateTemplate"]').trigger('click');
                    }
                    function registerDataset() {
                        $('button[id$="registerDataset"]').trigger('click');
                    }
                    function checkNewlyRestricted() {
                        if ($('input[id$="showAccessPopup"]').val() === 'true') {
                            PF('accessPopup').show();
                        } else {
                            $('button[id$="datasetSave"]').trigger('click');
                        }
                    }
                    function updateHiddenReason(textArea) {
                        $('input[id$="hiddenReasonInput"]').val(textArea.value);
                    }
                    function testDeaccessionVersionSelection(testVersion) {
                        var deaccessionText = $('input[id$="hiddenReasonInput"]').val();
                        var urlEntry = $('input[id$="forwardURLForDeaccession"]').val();
                        ;
                        var valid = true;
                        if (testVersion === true) {
                            var count = PF('versionDeaccessionTable').getSelectedRowsCount();
                        }
                        if (validateURL(urlEntry) === false) {
                            valid = false;
                            PF('enterForwardUrl').show();
                        }
                        if (valid === true) {
                            if ($("select[id$='reasonOptions'] option:selected").val() === '7') {
                                if (deaccessionText === '') {
                                    valid = false;
                                    PF('enterOtherReason').show();
                                }
                            }
                        }
                        if (deaccessionText.length >= 1001) {
                            valid = false;
                            PF('reasonTooManyCharacters').show();
                        }
                        if (valid === true) {
                            if ($("select[id$='reasonOptions'] option:selected").val() === '0') {
                                valid = false;
                                PF('selectDeaccessionReason').show();
                            }
                        }
                        if (valid === true) {
                            if (testVersion === false) {
                                PF('deaccessionAllConfirmation').show();
                            } else {
                                if (count === 0) {
                                    PF('selectDeaccessionVersion').show();
                                } else {
                                    PF('deaccessionConfirmation').show();
                                }
                            }
                        }
                    }
                    function validateURL(textval) {
                        if (textval === '') {
                            return true;
                        }
                        var urlregex = new RegExp("^(http|https|ftp)\://([a-zA-Z0-9\.\-]+(\:[a-zA-Z0-9\.&amp;%\$\-]+)*@)*((25[0-5]|2[0-4][0-9]|[0-1]{1}[0-9]{2}|[1-9]{1}[0-9]{1}|[1-9])\.(25[0-5]|2[0-4][0-9]|[0-1]{1}[0-9]{2}|[1-9]{1}[0-9]{1}|[1-9]|0)\.(25[0-5]|2[0-4][0-9]|[0-1]{1}[0-9]{2}|[1-9]{1}[0-9]{1}|[1-9]|0)\.(25[0-5]|2[0-4][0-9]|[0-1]{1}[0-9]{2}|[1-9]{1}[0-9]{1}|[0-9])|([a-zA-Z0-9\-]+\.)*[a-zA-Z0-9\-]+\.(com|edu|gov|int|mil|net|org|biz|arpa|info|name|pro|aero|coop|museum|[a-zA-Z]{2}))(\:[0-9]+)*(/($|[a-zA-Z0-9\.\,\?\'\\\+&amp;%\$#\=~_\-]+))*$");
                        return urlregex.test(textval);
                    }
                </script>
            </ui:define>
        </ui:composition>
    </h:body>
<<<<<<< HEAD
</f:view>
=======

>>>>>>> 881694bb
</html><|MERGE_RESOLUTION|>--- conflicted
+++ resolved
@@ -10,11 +10,7 @@
       xmlns:cc="http://java.sun.com/jsf/composite"
       xmlns:o="http://omnifaces.org/ui"
       xmlns:iqbs="http://xmlns.jcp.org/jsf/composite/iqbs">
-<<<<<<< HEAD
 <f:view locale="#{dataverseLocaleBean.localeCode}">
-=======
-
->>>>>>> 881694bb
     <h:head>
     </h:head>
     <h:body>
@@ -336,7 +332,7 @@
                         <div id="datasetVersionBlock" class="container-fluid">
                             <div id="title-block" class="row" jsf:rendered="#{!empty DatasetPage.datasetVersionUI.title.value}">
                                 <div class="col-xs-1 vcenter title-preview-icon-block">
-                                    <img src="#{DatasetPage.thumbnailString}" jsf:rendered="#{!empty DatasetPage.thumbnailString}"/>                               
+                                    <img src="#{DatasetPage.thumbnailString}" jsf:rendered="#{!empty DatasetPage.thumbnailString}"/>
                                     <span class="icon-dataset" jsf:rendered="#{empty DatasetPage.thumbnailString}"/>
                                 </div>
                                 <div class="col-xs-11 vcenter">
@@ -1605,9 +1601,5 @@
             </ui:define>
         </ui:composition>
     </h:body>
-<<<<<<< HEAD
 </f:view>
-=======
-
->>>>>>> 881694bb
 </html>