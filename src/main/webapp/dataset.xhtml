<!DOCTYPE html>
<html xmlns="http://www.w3.org/1999/xhtml"
      xmlns:h="http://java.sun.com/jsf/html"
      xmlns:f="http://java.sun.com/jsf/core"
      xmlns:ui="http://java.sun.com/jsf/facelets"
      xmlns:fn="http://java.sun.com/jsp/jstl/functions"
      xmlns:p="http://primefaces.org/ui"
      xmlns:c="http://xmlns.jcp.org/jsp/jstl/core"
      xmlns:jsf="http://xmlns.jcp.org/jsf"
      xmlns:pt="http://java.sun.com/jsf/passthrough"
      xmlns:cc="http://java.sun.com/jsf/composite"
      xmlns:o="http://omnifaces.org/ui"
      xmlns:iqbs="http://xmlns.jcp.org/jsf/composite/iqbs">
    <h:head>
    </h:head>
    <h:body>
        <ui:composition template="/dataverse_template.xhtml">
            <ui:param name="pageTitle" value="#{DatasetPage.editMode == 'CREATE' ? bundle['dataset.pageTitle'] : DatasetPage.workingVersion.title} - #{DatasetPage.dataset.owner.name}"/>
            <ui:param name="dataverse" value="#{DatasetPage.dataset.owner}"/>
            <ui:param name="dataset" value="#{DatasetPage.dataset}"/>
            <ui:param name="version" value="#{DatasetPage.workingVersion}"/>
            <ui:param name="locked" value="#{DatasetPage.locked}"/>
	    <ui:param name="showMessagePanel" value="#{true}"/>
	    <ui:define name="meta_header">
            <meta name="description" content="#{DatasetPage.description}"/>
            </ui:define>
            <ui:define name="dc_meta_header">
	    <meta name="DC.identifier" content="#{DatasetPage.persistentId}"/>
	    <meta name="DC.type" content="Dataset"/>
	    <meta name="DC.title" content="#{DatasetPage.title}"/>
            <meta name="DC.date" content="#{DatasetPage.workingVersion.publicationDateAsString}"/>
	    <meta name="DC.publisher" content="#{DatasetPage.publisher}" />
            <meta name="DC.description" content="#{DatasetPage.description}" />
	    <ui:repeat var="author" value="#{DatasetPage.datasetAuthors}">
            <meta name="DC.creator" content="#{author}"/>
	    </ui:repeat>
            <ui:repeat var="subject" value="#{DatasetPage.workingVersion.datasetSubjects}">
            <meta name="DC.subject" content="#{subject}"/>
	    </ui:repeat>
	    </ui:define>
	    <ui:define name="jsonld_header">
                <script type="application/ld+json">
                    <h:outputText value="#{DatasetPage.jsonLd}"/>
                </script>
	    </ui:define>
	    <ui:define name="og_header">
                <meta property="og:title" content="#{DatasetPage.title}" />
                <meta property="og:type" content="article" />
                <meta property="og:url" content="#{DatasetPage.dataverseSiteUrl}/dataset.xhtml?persistentId=#{dataset.globalId}" />
                <meta property="og:image" content="#{DatasetPage.dataverseSiteUrl.concat(resource['images/dataverse-icon-1200.png'])}" />
                <meta property="og:site_name" content="#{DatasetPage.publisher}" />
                <meta property="og:description" content="#{(DatasetPage.description.length()>150 ? DatasetPage.description.substring(0,147).concat('...') : DatasetPage.description)}" />
                <ui:repeat var="author" value="#{DatasetPage.datasetAuthors}">
                    <meta property="article:author" content="#{author}" />
                </ui:repeat>
                <meta property="article:published_time" content="#{DatasetPage.workingVersion.publicationDateAsString}" />
	    </ui:define>
            <ui:define name="body">
                <o:importFunctions type="edu.harvard.iq.dataverse.util.MarkupChecker" />
                <f:metadata>
                    <f:viewParam name="id" value="#{DatasetPage.dataset.id}"/>
                    <f:viewParam name="ownerId" value="#{DatasetPage.ownerId}"/>
                    <f:viewParam name="version" value="#{DatasetPage.version}"/>
                    <f:viewParam name="versionId" value="#{DatasetPage.versionId}"/>
                    <f:viewParam name="persistentId" value="#{DatasetPage.persistentId}"/>
                    <f:viewParam name="showIngestSuccess" value="#{DatasetPage.showIngestSuccess}"/>
                    <f:viewParam name="fileSortField" value="#{DatasetPage.fileSortField}"/>
                    <f:viewParam name="fileSortOrder" value="#{DatasetPage.fileSortOrder}"/>
                    <f:viewParam name="q" value="#{DatasetPage.fileLabelSearchTerm}"/>
                    <f:viewParam name="fileTypeGroupFacet" value="#{DatasetPage.fileTypeFacet}"/>
                    <f:viewParam name="fileAccess" value="#{DatasetPage.fileAccessFacet}"/>
                    <f:viewParam name="fileTag" value="#{DatasetPage.fileTagsFacet}"/>
                    <f:viewAction action="#{dataverseSession.updateLocaleInViewRoot}"/>
                    <f:viewAction action="#{DatasetPage.init}" rendered="true"/>
                    <f:viewAction action="#{dataverseHeaderFragment.initBreadcrumbs(DatasetPage.dataset)}"/>
                    <f:viewAction action="#{EditDatafilesPage.initCreateMode(DatasetPage.editMode, DatasetPage.workingVersion, DatasetPage.newFiles, DatasetPage.selectedFiles)}"/>
                </f:metadata>
                <h:form id="datasetForm">
                    <!-- View infoMode -->
                    <!-- Top Button/Citation Blocks -->
                    <p:fragment id="topDatasetBlockFragment">
                    <div class="row" jsf:rendered="#{empty DatasetPage.editMode}">
                        <div class="col-xs-12">
                            <div id="actionButtonBlock" class="col-xs-12 button-block" jsf:rendered="#{!widgetWrapper.widgetView}">
                                <div class="row">
                                    <!-- ActionButtonBlock -->
                                    <div class="col-xs-12 text-right padding-none">
                                        <!-- Contact/Share Button Group -->
                                        <div class="btn-group" id="datasetButtonBar" role="group">
                                            <p:commandLink class="text-button btn-contact bootstrap-button-tooltip" title="#{bundle['dataset.email.datasetContactBtn']}"
                                                           update=":contactDialog" oncomplete="PF('contactForm').show()" actionListener="#{sendFeedbackDialog.initUserInput}">
                                                <f:setPropertyActionListener target="#{sendFeedbackDialog.userMessage}" value=""/>
                                                <f:setPropertyActionListener target="#{sendFeedbackDialog.userEmail}" value=""/>
                                                <f:setPropertyActionListener target="#{sendFeedbackDialog.messageSubject}" value=""/>
                                                <f:setPropertyActionListener target="#{sendFeedbackDialog.recipient}" value="#{DatasetPage.dataset}"/>
                                                <span class="glyphicon glyphicon-envelope"/> #{bundle['contact.contact']}
                                            </p:commandLink>
                                            <p:commandLink styleClass="text-button btn-share bootstrap-button-tooltip" rendered="#{!DatasetPage.workingVersion.deaccessioned}"
                                                           title="#{bundle['dataset.share.datasetShare']}"
                                                           oncomplete="PF('shareDialog').show();sharrre();">
                                                <span class="glyphicon glyphicon-share"/> #{bundle['share']}
                                            </p:commandLink>
                                        </div>
                                        <!-- END: Contact/Share Button Group -->
                                        <div class="btn-group" role="group">
                                            <!-- Edit/Publish Button Group -->
                                            <!-- Publish/Submit for Review/Return to Author Button Group -->
                                            <ui:fragment rendered="#{DatasetPage.workingVersion == DatasetPage.dataset.latestVersion
                                                                        and permissionsWrapper.canIssuePublishDatasetCommand(DatasetPage.dataset)
                                                                        or (DatasetPage.dataset.latestVersion.versionState=='DRAFT'
                                                                        and DatasetPage.canUpdateDataset()
                                                                        and !permissionsWrapper.canIssuePublishDatasetCommand(DatasetPage.dataset))}">
                                                <!-- Publish Buttons -->
                                                <p:commandLink styleClass="btn btn-default btn-access #{DatasetPage.locked and !DatasetPage.dataset.latestVersion.inReview ? 'disabled' : ''}" onclick="PF('publishConfirm').show()"
                                                               rendered="#{!DatasetPage.dataset.released
                                                                           and DatasetPage.dataset.latestVersion.versionState=='DRAFT' and DatasetPage.dataset.owner.released
                                                                           and permissionsWrapper.canIssuePublishDatasetCommand(DatasetPage.dataset)}">
                                                    <span class="glyphicon glyphicon-globe"/> #{bundle['dataset.publish.btn']}
                                                </p:commandLink>
                                                <p:commandLink styleClass="btn btn-default btn-access #{DatasetPage.locked and !DatasetPage.dataset.latestVersion.inReview ? 'disabled' : ''}" onclick="PF('releaseDraft').show()"
                                                               rendered="#{DatasetPage.dataset.released and DatasetPage.dataset.latestVersion.versionState=='DRAFT' and DatasetPage.dataset.owner.released
                                                                           and permissionsWrapper.canIssuePublishDatasetCommand(DatasetPage.dataset)}">
                                                    <span class="glyphicon glyphicon-globe"/> #{bundle['dataset.publish.btn']}
                                                </p:commandLink>
                                                <!-- 4.2.1:  replaced permissionServiceBean.on(DatasetPage.dataset.owner).has('PublishDataverse') with DatasetPage.canPublishDataverse() -->
                                                <p:commandLink styleClass="btn btn-default btn-access #{DatasetPage.locked and !DatasetPage.dataset.latestVersion.inReview ? 'disabled' : ''}" onclick="PF('mayNotRelease').show()"
                                                               rendered="#{DatasetPage.dataset.latestVersion.versionState=='DRAFT' and !DatasetPage.dataset.owner.released
                                                                           and permissionsWrapper.canIssuePublishDatasetCommand(DatasetPage.dataset)
                                                                           and !DatasetPage.canPublishDataverse()}">
                                                    <span class="glyphicon glyphicon-globe"/> #{bundle['dataset.publish.btn']}
                                                </p:commandLink>
                                                <p:commandLink styleClass="btn btn-default btn-access #{DatasetPage.locked and !DatasetPage.dataset.latestVersion.inReview ? 'disabled' : ''}" onclick="PF('publishParent').show()"
                                                               rendered="#{DatasetPage.dataset.latestVersion.versionState=='DRAFT' and !DatasetPage.dataset.owner.released
                                                                           and DatasetPage.canPublishDataverse()
                                                                           and (DatasetPage.dataset.owner.owner == null or (DatasetPage.dataset.owner.owner != null and DatasetPage.dataset.owner.owner.released))
                                                                           and permissionsWrapper.canIssuePublishDatasetCommand(DatasetPage.dataset)}">
                                                    <span class="glyphicon glyphicon-globe"/> #{bundle['dataset.publish.btn']}
                                                </p:commandLink>
                                                <p:commandLink styleClass="btn btn-default btn-access #{DatasetPage.locked and !DatasetPage.dataset.latestVersion.inReview ? 'disabled' : ''}"
                                                               rendered="#{DatasetPage.dataset.latestVersion.versionState=='DRAFT' and !DatasetPage.dataset.owner.released
                                                                           and DatasetPage.canPublishDataverse()
                                                                           and (DatasetPage.dataset.owner.owner != null and !DatasetPage.dataset.owner.owner.released)
                                                                           and permissionsWrapper.canIssuePublishDatasetCommand(DatasetPage.dataset)}"
                                                               onclick="PF('maynotPublishParent').show()">
                                                    <span class="glyphicon glyphicon-globe"/> #{bundle['dataset.publish.btn']}
                                                </p:commandLink>
                                                <!-- END: Publish Buttons -->
                                                <ui:fragment rendered="#{DatasetPage.dataset.latestVersion.versionState=='DRAFT' and DatasetPage.dataset.latestVersion.inReview
                                                                           and permissionsWrapper.canIssuePublishDatasetCommand(DatasetPage.dataset)}">
                                                    <!-- Return to Author Button -->
                                                    <button type="button" class="btn btn-default btn-access #{(DatasetPage.locked and !DatasetPage.dataset.latestVersion.inReview) ? 'disabled' : ''}" 
                                                                          onclick="PF('sendBackToContributor').show()">
                                                        <span class="glyphicon glyphicon-repeat"/> #{bundle['dataset.rejectBtn']}
                                                    </button>
                                                    <!-- END: Return to Author Button -->
                                                </ui:fragment>
                                                <ui:fragment rendered="#{DatasetPage.workingVersion == DatasetPage.dataset.latestVersion
                                                                        and !DatasetPage.datasetLockedInWorkflow
                                                                        and DatasetPage.dataset.latestVersion.versionState=='DRAFT'
                                                                        and DatasetPage.canUpdateDataset()
                                                                        and !permissionsWrapper.canIssuePublishDatasetCommand(DatasetPage.dataset)}">
                                                    <!-- Submit for Review Button -->
                                                    <button type="button" class="btn btn-default btn-access #{DatasetPage.dataset.latestVersion.inReview or DatasetPage.dataset.locked ? 'disabled' : ''}" 
                                                                          onclick="PF('inreview').show()">
                                                        <span class="glyphicon glyphicon-globe"/> #{DatasetPage.dataset.latestVersion.inReview ? bundle['dataset.disabledSubmittedBtn'] : bundle['dataset.submitBtn']}
                                                    </button>
                                                    <!-- End: Submit for Review Button -->
                                                </ui:fragment>
                                            </ui:fragment>
                                            <!-- END: Publish/Submit for Review/Return to Author Button Group -->
                                            <p:commandLink rendered="#{dataverseSession.user.authenticated and !DatasetPage.workingVersion.deaccessioned and DatasetPage.dataset.released}"
                                                           styleClass="btn btn-default btn-access"   
                                                           action="#{DatasetPage.setShowLinkingPopup(true)}"
                                                           oncomplete="PF('linkDatasetForm').show();bind_bsui_components();"
                                                           update="@form">
                                                <span class="glyphicon glyphicon-link"/> #{bundle['link']}
                                            </p:commandLink>
                                            <!-- Edit Button -->
                                            <ui:fragment rendered="#{DatasetPage.sessionUserAuthenticated
                                                                                              and DatasetPage.canUpdateDataset()
                                                                                              and !DatasetPage.dataset.deaccessioned}">
                                                <button type="button" id="editDataSet" class="btn btn-default btn-access dropdown-toggle #{DatasetPage.lockedFromEdits ? 'disabled' : ''}" data-toggle="dropdown">
                                                    <span class="glyphicon glyphicon-pencil"/> #{bundle['dataset.editBtn']} <span class="caret"></span>
                                                </button>
                                                <ul class="dropdown-menu pull-right text-left" role="menu">
                                                    <li>                                           
                                                        <h:outputLink value="/editdatafiles.xhtml?datasetId=#{DatasetPage.dataset.id}&#38;mode=UPLOAD">
                                                            <h:outputText value="#{bundle['dataset.editBtn.itemLabel.upload']}"/>
                                                        </h:outputLink>
                                                    </li>
                                                    <li>
                                                        <p:commandLink id="editMetadata" actionListener="#{DatasetPage.edit('METADATA')}" update="@form,:datasetForm,:messagePanel" oncomplete="javascript:bind_bsui_components();">
                                                            <f:setPropertyActionListener target="#{DatasetPage.selectedTabIndex}" value="0" />
                                                            <h:outputText value="#{bundle['dataset.editBtn.itemLabel.metadata']}" />
                                                        </p:commandLink>
                                                    </li>
                                                    <li>
                                                        <p:commandLink id="editTerms" actionListener="#{DatasetPage.edit('LICENSE')}" update="@form,:datasetForm,:messagePanel" oncomplete="javascript:bind_bsui_components();">
                                                            <f:setPropertyActionListener target="#{DatasetPage.selectedTabIndex}" value="0" />
                                                            <h:outputText value="#{bundle['dataset.editBtn.itemLabel.terms']}" />
                                                        </p:commandLink>
                                                    </li>
                                                    <ui:fragment rendered="#{permissionsWrapper.canManagePermissions(DatasetPage.dataset)}">
                                                        <li class="#{settingsWrapper.publicInstall ? '' : 'dropdown-submenu pull-left'}">
                                                            <ui:fragment rendered="#{!settingsWrapper.publicInstall}">
                                                                <a tabindex="-1" href="#">#{bundle['dataset.editBtn.itemLabel.permissions']}</a>
                                                                <ul class="dropdown-menu">
                                                                    <li>
                                                                        <h:link id="manageDatasetPermissions" styleClass="ui-commandlink ui-widget" outcome="permissions-manage">
                                                                            <h:outputText value="#{bundle['dataset']}" />
                                                                            <f:param name="id" value="#{DatasetPage.dataset.id}" />
                                                                        </h:link>
                                                                    </li>
                                                                    <li>
                                                                        <h:link id="manageFilePermissions" styleClass="ui-commandlink ui-widget" outcome="permissions-manage-files">
                                                                            <h:outputText value="#{bundle['file']}" />
                                                                            <f:param name="id" value="#{DatasetPage.dataset.id}" />
                                                                        </h:link>
                                                                    </li>
                                                                </ul>
                                                            </ui:fragment>                                            
                                                            <h:link id="managePermissions" rendered="#{settingsWrapper.publicInstall}"
                                                                    styleClass="ui-commandlink ui-widget" outcome="permissions-manage">
                                                                <h:outputText value="#{bundle['dataset.editBtn.itemLabel.permissions']}" />
                                                                <f:param name="id" value="#{DatasetPage.dataset.id}" />
                                                            </h:link>
                                                        </li>
                                                        <li>
                                                            <p:commandLink id="privateUrl" oncomplete="PF('privateUrlConfirmation').show()" action="#{DatasetPage.initPrivateUrlPopUp()}" update="privateUrlPanel">
                                                                <h:outputText value="#{bundle['dataset.editBtn.itemLabel.privateUrl']}" />
                                                            </p:commandLink>
                                                        </li>
<<<<<<< HEAD
                                                    </ul>
                                                </ui:fragment>                                            
                                                <h:link id="managePermissions" rendered="#{settingsWrapper.publicInstall}"
                                                        styleClass="ui-commandlink ui-widget" outcome="permissions-manage">
                                                    <h:outputText value="#{bundle['dataset.editBtn.itemLabel.permissions']}" />
                                                    <f:param name="id" value="#{DatasetPage.dataset.id}" />
                                                </h:link>
                                            </li>
                                            <li>
                                                <p:commandLink id="privateUrl" oncomplete="PF('privateUrlConfirmation').show()" action="#{DatasetPage.initPrivateUrlPopUp()}" update="privateUrlPanel">
                                                    <h:outputText value="#{bundle['dataset.editBtn.itemLabel.privateUrl']}" />
                                                </p:commandLink>
                                            </li>
                                        </ui:fragment>
                                        <li>
                                            <h:outputLink value="/dataset-widgets.xhtml?datasetId=#{DatasetPage.dataset.id}">
                                                <h:outputText value="#{bundle['dataset.editBtn.itemLabel.thumbnailsAndWidgets']}"/>
                                            </h:outputLink>
                                        </li>
                                        <ui:fragment rendered="#{!DatasetPage.dataset.released and DatasetPage.dataset.latestVersion.versionState=='DRAFT' and permissionsWrapper.canIssueDeleteDatasetCommand(DatasetPage.dataset)}">
                                            <li class="divider"></li>
                                            <li>
                                                <p:commandLink id="deleteDataset" onclick="PF('deleteConfirmation').show()">
                                                    <h:outputText value="#{bundle['dataset.editBtn.itemLabel.deleteDataset']}" />
                                                </p:commandLink>
                                            </li>
                                        </ui:fragment>
                                        <ui:fragment rendered="#{DatasetPage.dataset.released and DatasetPage.dataset.latestVersion.versionState=='DRAFT' and permissionsWrapper.canIssueDeleteDatasetCommand(DatasetPage.dataset)}">
                                            <li class="divider"></li>
                                            <li>
                                                <p:commandLink id="deleteVersion" onclick="PF('deleteVersionConfirmation').show()">
                                                    <h:outputText value="#{bundle['dataset.editBtn.itemLabel.deleteDraft']}" />
                                                </p:commandLink>
                                            </li>
                                        </ui:fragment>
                                        <ui:fragment rendered="#{DatasetPage.dataset.released and DatasetPage.existReleasedVersion and permissionsWrapper.canIssuePublishDatasetCommand(DatasetPage.dataset)}">
                                            <li class="divider"></li>
                                            <li>
                                                <p:commandLink id="deaccessionDatasetLink" 
                                                               action="#{DatasetPage.clickDeaccessionDataset}"
                                                               oncomplete="PF('deaccessionBlock').show();bind_bsui_components();"
                                                               update="deaccessionBlock">
                                                    <h:outputText value="#{bundle['dataset.editBtn.itemLabel.deaccession']}" />
                                                </p:commandLink>
                                            </li>
                                        </ui:fragment>
                                    </ul>
                                </ui:fragment>
                                <!-- END: Edit Button -->
                                <!-- END: Edit/Link/Publish Button Group -->
                            </div>
                            
                            <!-- Contact/Share Button Group -->
                            <div class="btn-group pull-right" id="datasetButtonBar" role="group">
                                <p:commandLink class="text-button btn-contact bootstrap-button-tooltip" title="#{bundle['dataset.email.datasetContactBtn']}"
                                               update=":contactDialog" oncomplete="PF('contactForm').show()" actionListener="#{sendFeedbackDialog.initUserInput}">
                                    <f:setPropertyActionListener target="#{sendFeedbackDialog.userMessage}" value=""/>
                                    <f:setPropertyActionListener target="#{sendFeedbackDialog.userEmail}" value=""/>
                                    <f:setPropertyActionListener target="#{sendFeedbackDialog.messageSubject}" value=""/>
                                    <f:setPropertyActionListener target="#{sendFeedbackDialog.recipient}" value="#{DatasetPage.dataset}"/>
                                    <span class="glyphicon glyphicon-envelope"/> #{bundle['contact.contact']}
                                </p:commandLink>
                                <p:commandLink styleClass="text-button btn-share bootstrap-button-tooltip" rendered="#{!DatasetPage.workingVersion.deaccessioned}"
                                               title="#{bundle['dataset.share.datasetShare']}"
                                               oncomplete="PF('shareDialog').show();sharrre();">
                                    <span class="glyphicon glyphicon-share"/> #{bundle['share']}
                                </p:commandLink>
                            </div>
                            <p:dialog id="shareDialog" header="#{bundle['dataset.share.datasetShare']}" widgetVar="shareDialog" modal="true" rendered="#{!DatasetPage.workingVersion.deaccessioned}">
                                <p class="help-block">#{bundle['dataset.share.datasetShare.tip']}</p>

                                <div id="sharrre-widget" data-url="#{DatasetPage.dataverseSiteUrl}/dataset.xhtml?persistentId=#{dataset.globalId}" data-text="#{bundle['dataset.share.datasetShare.shareText']}"></div>

                                <div class="button-block">
                                    <button class="btn btn-default" onclick="PF('shareDialog').hide()" type="button">
                                        #{bundle.close}
                                    </button>
                                </div>
                            </p:dialog>
                            <!-- END: Contact/Share Button Group -->
                        </div>
                        
                        <div id="datasetVersionBlock" class="col-sm-12">
                            <div id="title-block" class="row margin-bottom-half" jsf:rendered="#{!empty DatasetPage.datasetVersionUI.title.value}">
                                <div class="col-xs-1 vcenter title-preview-icon-block">
                                    <img src="#{DatasetPage.thumbnailString}" jsf:rendered="#{!empty DatasetPage.thumbnailString}" alt="#{DatasetPage.datasetVersionUI.title.value}"/>
                                    <span class="icon-dataset" jsf:rendered="#{empty DatasetPage.thumbnailString}"/>
                                </div>
                                <div class="col-xs-11 vcenter">
                                    <span id="title">#{DatasetPage.datasetVersionUI.title.value}</span>
                                    
                                    <div id="title-label-block" class="margin-top-half">
                                        <h:outputText value="#{bundle['dataset.versionUI.draft']}" styleClass="label label-primary" rendered="#{DatasetPage.workingVersion.draft}"/>
                                        <h:outputText value="#{bundle['dataset.versionUI.inReview']}" styleClass="label label-success" rendered="#{DatasetPage.workingVersion.inReview}"/>
                                        <h:outputText value="#{bundle['dataset.versionUI.unpublished']}" styleClass="label label-warning" rendered="#{!DatasetPage.dataset.released}"/>
                                        <h:outputText value="#{bundle['dataset.versionUI.deaccessioned']}" styleClass="label label-danger" rendered="#{DatasetPage.workingVersion.deaccessioned}"/>
                                        <!-- DATASET VERSION NUMBER -->
                                        <h:outputText styleClass="label label-default" rendered="#{DatasetPage.workingVersion.released and !(DatasetPage.workingVersion.draft or DatasetPage.workingVersion.inReview or DatasetPage.workingVersion.deaccessioned)}"
                                                      value="#{bundle['file.DatasetVersion']} #{DatasetPage.workingVersion.versionNumber}.#{DatasetPage.workingVersion.minorVersionNumber}" /> 
                                        <h:outputText styleClass="label label-default" rendered="#{!DatasetPage.workingVersion.released and !(DatasetPage.workingVersion.draft or DatasetPage.workingVersion.inReview or DatasetPage.workingVersion.deaccessioned)}"
                                                      value="#{bundle['file.DatasetVersion']} #{DatasetPage.workingVersion.versionState}"/>
                                    </div>
                                </div>
                            </div>
                            
                            <div class="row">
                                <!-- CITATION BLOCK -->
                                <ui:fragment rendered="#{!empty DatasetPage.displayCitation}">
                                    <ui:include src="dataset-citation.xhtml">
                                        <ui:param name="datasetPage" value="true"/>
                                    </ui:include>
                                </ui:fragment>
                                <!-- END: CITATION BLOCK -->
                                <div id="deaccession-reason-block" class="bg-danger" jsf:rendered="#{DatasetPage.workingVersion.deaccessioned}">
                                    <h5 class="margin-top-half">#{bundle['dataset.deaccession.reason']}</h5>
                                    <p>#{DatasetPage.workingVersion.versionNote}</p>
                                    <ui:fragment rendered="#{!empty DatasetPage.workingVersion.archiveNote}">
                                        <p>#{bundle['dataset.beAccessedAt']} <a href="#{DatasetPage.workingVersion.archiveNote}" target="_blank">#{DatasetPage.workingVersion.archiveNote}</a></p>
                                    </ui:fragment>
                                </div>
                                
                                <!-- Metrics -->
                                <div id="metrics-block" class="col-sm-3" jsf:rendered="#{!(settingsWrapper.rsyncDownload or DatasetPage.workingVersion.deaccessioned)}">
                                    <div id="metrics-heading">
                                        #{bundle['metrics.dataset.title']}
                                        <span class="glyphicon glyphicon-question-sign tooltip-icon" data-toggle="tooltip" data-placement="auto top" 
                                                data-original-title="#{settingsWrapper.makeDataCountDisplayEnabled ? bundle['metrics.dataset.tip.makedatacount'] : bundle['metrics.dataset.tip.default']}"></span>
                                    </div>
                                    <div id="metrics-body">
                                        <!-- Classic downloads -->
                                        <div class="metrics-count-block" jsf:rendered="#{!settingsWrapper.makeDataCountDisplayEnabled}">
                                            <h:outputFormat value="{0} #{bundle['metrics.downloads']}">
                                                <f:param value="#{guestbookResponseServiceBean.getCountGuestbookResponsesByDatasetId(DatasetPage.dataset.id)}"/>
                                            </h:outputFormat>
                                            <span class="glyphicon glyphicon-question-sign tooltip-icon"
                                                    data-toggle="tooltip" data-placement="auto top" data-original-title="#{bundle['metrics.dataset.downloads.default.tip']}"></span>
                                        </div>
                                        <!-- Make Data Count views -->
                                        <div class="metrics-count-block" jsf:rendered="#{settingsWrapper.makeDataCountDisplayEnabled}">
                                            <h:outputFormat value="{0} #{bundle['metrics.views']}">
                                                <f:param value="#{datasetMetricsServiceBean.getMetrics(DatasetPage.dataset).getViewsTotal()}"/>
                                            </h:outputFormat>
                                            <span class="glyphicon glyphicon-question-sign tooltip-icon"
                                                    data-toggle="tooltip" data-placement="auto top" data-original-title="#{bundle['metrics.dataset.views.tip']}"></span>
                                        </div>
                                        <!-- Make Data Count downloads -->
                                        <div class="metrics-count-block" jsf:rendered="#{settingsWrapper.makeDataCountDisplayEnabled}">
                                            <h:outputFormat value="{0} #{bundle['metrics.downloads']}">
                                                <f:param value="#{datasetMetricsServiceBean.getMetrics(DatasetPage.dataset).getDownloadsTotal()}"/>
                                            </h:outputFormat>
                                            <span class="glyphicon glyphicon-question-sign tooltip-icon"
                                                    data-toggle="tooltip" data-placement="auto top" data-original-title="#{bundle['metrics.dataset.downloads.makedatacount.tip']}"></span>
                                        </div>
                                        <!-- Make Data Count citations (DOIs only, not Handles) -->
                                        <div class="metrics-count-block" jsf:rendered="#{settingsWrapper.makeDataCountDisplayEnabled and settingsWrapper.doiInstallation}">
                                            <p:commandLink oncomplete="PF('citationsDialog').show();">
                                                <h:outputFormat value="{0} #{bundle['metrics.citations']}">
                                                    <f:param value="#{fn:length(datasetExternalCitationsServiceBean.getDatasetExternalCitationsByDataset(DatasetPage.dataset))}"/>
                                                </h:outputFormat>
                                            </p:commandLink>
                                            
                                            <span class="glyphicon glyphicon-question-sign tooltip-icon"
                                                    data-toggle="tooltip" data-placement="auto top" data-original-title="#{bundle['metrics.dataset.citations.tip']}"></span>
                                        
                                            <p:dialog id="citationsDialog" styleClass="smallPopUp" header="#{bundle['metrics.citations.dialog.header']}" widgetVar="citationsDialog" modal="true">
                                                <p class="help-block">
                                                    <h:outputFormat value="#{bundle['metrics.citations.dialog.help']}" escape="false">
                                                        <f:param value="#{systemConfig.guidesBaseUrl}"/>
                                                        <f:param value="#{systemConfig.guidesVersion}"/>
                                                    </h:outputFormat>
                                                </p>
                                                
                                                <div id="citations-list-block">
                                                    <div jsf:rendered="#{empty datasetExternalCitationsServiceBean.getDatasetExternalCitationsByDataset(DatasetPage.dataset)}">
                                                        #{bundle['metrics.citations.dialog.empty']}
                                                    </div>
                                                    <ui:fragment rendered="#{!empty datasetExternalCitationsServiceBean.getDatasetExternalCitationsByDataset(DatasetPage.dataset)}">
                                                        <ul>
                                                            <ui:repeat value="#{datasetExternalCitationsServiceBean.getDatasetExternalCitationsByDataset(DatasetPage.dataset)}" var="citation">
                                                                <li><a href="#{citation.citedByUrl}" target="_blank">#{citation.citedByUrl}</a></li>
                                                            </ui:repeat>
                                                        </ul>
=======
>>>>>>> a91d3709
                                                    </ui:fragment>
                                                    <li>
                                                        <h:outputLink value="/dataset-widgets.xhtml?datasetId=#{DatasetPage.dataset.id}">
                                                            <h:outputText value="#{bundle['dataset.editBtn.itemLabel.thumbnailsAndWidgets']}"/>
                                                        </h:outputLink>
                                                    </li>
                                                    <ui:fragment rendered="#{!DatasetPage.dataset.released and DatasetPage.dataset.latestVersion.versionState=='DRAFT' and permissionsWrapper.canIssueDeleteDatasetCommand(DatasetPage.dataset)}">
                                                        <li class="divider"></li>
                                                        <li>
                                                            <p:commandLink id="deleteDataset" onclick="PF('deleteConfirmation').show()">
                                                                <h:outputText value="#{bundle['dataset.editBtn.itemLabel.deleteDataset']}" />
                                                            </p:commandLink>
                                                        </li>
                                                    </ui:fragment>
                                                    <ui:fragment rendered="#{DatasetPage.dataset.released and DatasetPage.dataset.latestVersion.versionState=='DRAFT' and permissionsWrapper.canIssueDeleteDatasetCommand(DatasetPage.dataset)}">
                                                        <li class="divider"></li>
                                                        <li>
                                                            <p:commandLink id="deleteVersion" onclick="PF('deleteVersionConfirmation').show()">
                                                                <h:outputText value="#{bundle['dataset.editBtn.itemLabel.deleteDraft']}" />
                                                            </p:commandLink>
                                                        </li>
                                                    </ui:fragment>
                                                    <ui:fragment rendered="#{DatasetPage.dataset.released and DatasetPage.existReleasedVersion and permissionsWrapper.canIssuePublishDatasetCommand(DatasetPage.dataset)}">
                                                        <li class="divider"></li>
                                                        <li>
                                                            <p:commandLink id="deaccessionDatasetLink" 
                                                                           action="#{DatasetPage.clickDeaccessionDataset}"
                                                                           oncomplete="PF('deaccessionBlock').show();bind_bsui_components();"
                                                                           update="deaccessionBlock">
                                                                <h:outputText value="#{bundle['dataset.editBtn.itemLabel.deaccession']}" />
                                                            </p:commandLink>
                                                        </li>
                                                    </ui:fragment>
                                                </ul>
                                            </ui:fragment>
                                            <!-- END: Edit Button -->
                                            <!-- END: Edit/Link/Publish Button Group -->
                                            <div class="btn-group" jsf:rendered="#{!DatasetPage.dataset.deaccessioned}">
                                                <!-- Explore Button Group -->
                                                <ui:fragment rendered="#{DatasetPage.datasetExploreTools.size()==1}">
                                                    <button type="button" class="btn btn-default btn-explore" onclick="$(this).parent().find( 'li > a' ).trigger( 'click' );">
                                                        <span class="glyphicon glyphicon-equalizer"/> #{bundle.explore}
                                                    </button>
                                                </ui:fragment>
                                                <ui:fragment rendered="#{DatasetPage.datasetExploreTools.size()>1}">
                                                    <button type="button" class="btn btn-default btn-explore dropdown-toggle" data-toggle="dropdown">
                                                        <span class="glyphicon glyphicon-equalizer"/> #{bundle.explore} <span class="caret"></span>
                                                    </button>
                                                </ui:fragment>
                                                <ul class="dropdown-menu pull-left text-left" role="menu">
                                                    <!-- Explore tool links -->
                                                    <ui:repeat var="tool" value="#{DatasetPage.datasetExploreTools}">
                                                        <li>
                                                            <h:commandLink action="#{DatasetPage.explore(tool)}">
                                                                <h:outputText value="#{tool.displayName}"/>
                                                            </h:commandLink>
                                                        </li>
                                                    </ui:repeat>
                                                </ul>
                                            </div>
                                            <div class="btn-group" jsf:rendered="#{DatasetPage.sessionUserAuthenticated
                                                                                          and !DatasetPage.dataset.deaccessioned
                                                                                          and DatasetPage.showComputeButton()}">
                                                <!-- Compute Button Group -->
                                                <button type="button" id="computeBatch" class="btn btn-default btn-compute dropdown-toggle" data-toggle="dropdown">
                                                    <span class="glyphicon glyphicon-flash"/> #{bundle['dataset.compute.computeBtn']} <span class="caret"></span>
                                                </button>
                                                <ul class="dropdown-menu pull-left text-left" role="menu">
                                                    <li>
                                                        <!-- Compute dataset link -->
                                                        <h:commandLink action="#{DatasetPage.canComputeAllFiles(false)}">
                                                            <h:outputText value="#{bundle['dataset.compute.computeBatchSingle']}"/>
                                                        </h:commandLink>
                                                    </li>
                                                    <li jsf:rendered="#{!DatasetPage.isCartEmpty()}" class="divider"></li>
                                                    <li jsf:rendered="#{!DatasetPage.checkCartForItem(DatasetPage.dataset.getDisplayName(), DatasetPage.getPersistentId())}">
                                                        <!-- Add link -->
                                                        <p:commandLink action="#{DatasetPage.addItemtoCart(DatasetPage.dataset.getDisplayName(), DatasetPage.getPersistentId())}"
                                                            disabled="#{DatasetPage.locked}" value="#{bundle['dataset.compute.computeBatchAdd']}" update=":datasetForm,:messagePanel">
                                                            <h:outputText value="#{bundle['dataset.compute.computeBatchAdd']}"/>
                                                        </p:commandLink>
                                                    </li>
                                                    <ui:fragment rendered="#{!DatasetPage.isCartEmpty()}">
                                                        <li jsf:rendered="#{DatasetPage.checkCartForItem(DatasetPage.dataset.getDisplayName(), DatasetPage.getPersistentId())}">
                                                            <!-- Remove link -->
                                                            <p:commandLink value="#{bundle['dataset.compute.computeBatchRemove']}" action="#{DatasetPage.removeCartItem(DatasetPage.dataset.getDisplayName(), DatasetPage.getPersistentId())}" update=":datasetForm,:messagePanel">  
                                                                <h:outputText value="#{bundle['dataset.compute.computeBatchRemove']}"/>
                                                            </p:commandLink>
                                                        </li>
                                                        <li>
                                                            <!-- List link -->
                                                            <p:commandLink title="#{bundle['dataset.compute.computeBatchList']}"
                                                                           value="#{bundle['dataset.compute.computeBatchList']}"
                                                                           oncomplete="PF('computeBatchListPopup').show();bind_bsui_components();"
                                                                           update="computeBatchListPopup">
                                                                <h:outputText value="#{bundle['dataset.compute.computeBatchList']}"/>
                                                            </p:commandLink>
                                                        </li>
                                                        <li>
                                                            <!-- Clear link -->
                                                            <p:commandLink value="#{bundle['dataset.compute.computeBatchClear']}" action="#{DatasetPage.clearCart()}" update=":datasetForm,:messagePanel">  
                                                                <h:outputText value="#{bundle['dataset.compute.computeBatchClear']}"/>
                                                            </p:commandLink>
                                                        </li>
                                                        <li>
                                                            <!-- Compute batch link -->
                                                            <h:outputLink value="#{DatasetPage.cartComputeUrl}" target="_blank">
                                                                <h:outputText id="compute-batch-button" value="#{bundle['dataset.compute.computeBatchCompute']}" />
                                                            </h:outputLink>
                                                        </li>
                                                    </ui:fragment>
                                                </ul>
                                            </div>
                                        </div>
                                    </div>
                                    <!-- END: ActionButtonBlock -->
                                </div>
                            </div>
                            <div id="datasetVersionBlock" class="row">
                                <div class="col-xs-12">
                                    <div id="title-block" class="row margin-bottom-half" jsf:rendered="#{!empty DatasetPage.datasetVersionUI.title.value}">
                                        <div class="col-xs-1 vcenter title-preview-icon-block">
                                            <img src="#{DatasetPage.thumbnailString}" jsf:rendered="#{!empty DatasetPage.thumbnailString}" alt="#{DatasetPage.datasetVersionUI.title.value}"/>
                                            <span class="icon-dataset" jsf:rendered="#{empty DatasetPage.thumbnailString}"/>
                                        </div>
                                        <div class="col-xs-11 vcenter">
                                            <span id="title">#{DatasetPage.datasetVersionUI.title.value}</span>
                                            <div id="title-label-block" class="margin-top-half">
                                                <h:outputText value="#{bundle['dataset.versionUI.draft']}" styleClass="label label-primary" rendered="#{DatasetPage.workingVersion.draft}"/>
                                                <h:outputText value="#{bundle['dataset.versionUI.inReview']}" styleClass="label label-success" rendered="#{DatasetPage.workingVersion.inReview}"/>
                                                <h:outputText value="#{bundle['dataset.versionUI.unpublished']}" styleClass="label label-warning" rendered="#{!DatasetPage.dataset.released}"/>
                                                <h:outputText value="#{bundle['dataset.versionUI.deaccessioned']}" styleClass="label label-danger" rendered="#{DatasetPage.workingVersion.deaccessioned}"/>
                                                <!-- DATASET VERSION NUMBER -->
                                                <h:outputText styleClass="label label-default" rendered="#{DatasetPage.workingVersion.released and !(DatasetPage.workingVersion.draft or DatasetPage.workingVersion.inReview or DatasetPage.workingVersion.deaccessioned)}"
                                                              value="#{bundle['file.DatasetVersion']} #{DatasetPage.workingVersion.versionNumber}.#{DatasetPage.workingVersion.minorVersionNumber}" /> 
                                                <h:outputText styleClass="label label-default" rendered="#{!DatasetPage.workingVersion.released and !(DatasetPage.workingVersion.draft or DatasetPage.workingVersion.inReview or DatasetPage.workingVersion.deaccessioned)}"
                                                              value="#{bundle['file.DatasetVersion']} #{DatasetPage.workingVersion.versionState}"/>
                                            </div>
                                        </div>
                                    </div>
                                    <div class="row">
                                        <!-- CITATION BLOCK -->
                                        <ui:fragment rendered="#{!empty DatasetPage.displayCitation}">
                                            <ui:include src="dataset-citation.xhtml">
                                                <ui:param name="datasetPage" value="true"/>
                                            </ui:include>
                                        </ui:fragment>
                                        <!-- END: CITATION BLOCK -->
                                        <!-- Metrics -->
                                        <div class="col-sm-3" jsf:rendered="#{!(settingsWrapper.rsyncDownload or DatasetPage.workingVersion.deaccessioned)}">
                                            <div id="metrics-block">
                                            <div id="metrics-heading">
                                                #{bundle['metrics.dataset.title']}
                                                <span class="glyphicon glyphicon-question-sign tooltip-icon" data-toggle="tooltip" data-placement="auto top" 
                                                        data-original-title="#{settingsWrapper.makeDataCountDisplayEnabled ? bundle['metrics.dataset.tip.makedatacount'] : bundle['metrics.dataset.tip.default']}"></span>
                                            </div>
                                            <div id="metrics-body">
                                                <!-- Classic downloads -->
                                                <div class="metrics-count-block" jsf:rendered="#{!settingsWrapper.makeDataCountDisplayEnabled}">
                                                    <h:outputFormat value="{0} #{bundle['metrics.downloads']}">
                                                        <f:param value="#{guestbookResponseServiceBean.getCountGuestbookResponsesByDatasetId(DatasetPage.dataset.id)}"/>
                                                    </h:outputFormat>
                                                    <span class="glyphicon glyphicon-question-sign tooltip-icon"
                                                            data-toggle="tooltip" data-placement="auto top" data-original-title="#{bundle['metrics.dataset.downloads.default.tip']}"></span>
                                                </div>
                                                <!-- Make Data Count views -->
                                                <div class="metrics-count-block" jsf:rendered="#{settingsWrapper.makeDataCountDisplayEnabled}">
                                                    <h:outputFormat value="{0} #{bundle['metrics.views']}">
                                                        <f:param value="#{datasetMetricsServiceBean.getMetrics(DatasetPage.dataset).getViewsTotal()}"/>
                                                    </h:outputFormat>
                                                    <span class="glyphicon glyphicon-question-sign tooltip-icon"
                                                            data-toggle="tooltip" data-placement="auto top" data-original-title="#{bundle['metrics.dataset.views.tip']}"></span>
                                                </div>
                                                <!-- Make Data Count downloads -->
                                                <div class="metrics-count-block" jsf:rendered="#{settingsWrapper.makeDataCountDisplayEnabled}">
                                                    <h:outputFormat value="{0} #{bundle['metrics.downloads']}">
                                                        <f:param value="#{datasetMetricsServiceBean.getMetrics(DatasetPage.dataset).getDownloadsTotal()}"/>
                                                    </h:outputFormat>
                                                    <span class="glyphicon glyphicon-question-sign tooltip-icon"
                                                            data-toggle="tooltip" data-placement="auto top" data-original-title="#{bundle['metrics.dataset.downloads.makedatacount.tip']}"></span>
                                                </div>
                                                <!-- Make Data Count citations (DOIs only, not Handles) -->
                                                <div class="metrics-count-block" jsf:rendered="#{settingsWrapper.makeDataCountDisplayEnabled and settingsWrapper.doiInstallation}">
                                                    <p:commandLink oncomplete="PF('citationsDialog').show();">
                                                        <h:outputFormat value="{0} #{bundle['metrics.citations']}">
                                                            <f:param value="#{fn:length(datasetExternalCitationsServiceBean.getDatasetExternalCitationsByDataset(DatasetPage.dataset))}"/>
                                                        </h:outputFormat>
                                                    </p:commandLink>
                                                    <span class="glyphicon glyphicon-question-sign tooltip-icon"
                                                            data-toggle="tooltip" data-placement="auto top" data-original-title="#{bundle['metrics.dataset.citations.tip']}"></span>
                                                </div>
                                            </div>
                                            </div>
                                        </div>
                                        <!-- END: Metrics -->
                                    </div>
                                    <!-- DEACCESSION REASON -->
                                    <div id="deaccession-reason-block" class="col-sm-12 bg-danger margin-bottom" jsf:rendered="#{DatasetPage.workingVersion.deaccessioned}">
                                        <h5 class="margin-top-half">#{bundle['dataset.deaccession.reason']}</h5>
                                        <p>#{DatasetPage.workingVersion.versionNote}</p>
                                        <ui:fragment rendered="#{!empty DatasetPage.workingVersion.archiveNote}">
                                            <p>#{bundle['dataset.beAccessedAt']} <a href="#{DatasetPage.workingVersion.archiveNote}" target="_blank">#{DatasetPage.workingVersion.archiveNote}</a></p>
                                        </ui:fragment>
                                    </div>
                                    <!-- END: DEACCESSION REASON -->
                                    <!-- BEGIN: DATASET SUMMARY -->
                                    <div id="dataset-summary-metadata" class="row"
                                         jsf:rendered="#{!widgetWrapper.widgetView and !DatasetPage.workingVersion.deaccessioned and 
                                                         (!empty DatasetPage.datasetVersionUI.descriptionDisplay
                                                         or !empty DatasetPage.datasetVersionUI.keywordDisplay
                                                         or !empty DatasetPage.datasetVersionUI.subject.value
                                                         or !empty DatasetPage.datasetVersionUI.relPublicationCitation
                                                         or !empty DatasetPage.datasetVersionUI.notes.value) and !empty DatasetPage.datasetSummaryFields}">
                                        <div class="col-sm-12 metadata-container margin-bottom-half">
                                            <table class="metadata">
                                                <tbody>
                                                    <ui:repeat value="#{DatasetPage.datasetSummaryFields}" var="dsf">
                                                        <tr id="keywords" jsf:rendered="#{!empty DatasetPage.datasetVersionUI.keywordDisplay and dsf.datasetFieldType.id==DatasetPage.datasetVersionUI.keyword.datasetFieldType.id}">
                                                            <th scope="row">
                                                                #{bundle['dataset.keywordDisplay.title']}
                                                                <span class="glyphicon glyphicon-question-sign tooltip-icon"
                                                                      data-toggle="tooltip" data-placement="auto right" data-original-title="#{DatasetPage.datasetVersionUI.keyword.datasetFieldType.localeDescription}"></span>
                                                            </th>
                                                            <td>#{DatasetPage.datasetVersionUI.keywordDisplay}</td>
                                                        </tr>
                                                        <tr id="publication" jsf:rendered="#{!empty DatasetPage.datasetVersionUI.relPublicationCitation and dsf.datasetFieldType.name=='publication'}">
                                                            <th scope="row">
                                                                #{DatasetPage.datasetVersionUI.datasetRelPublications.get(0).title}
                                                                <span class="glyphicon glyphicon-question-sign tooltip-icon"
                                                                      data-toggle="tooltip" data-placement="auto right" data-original-title="#{DatasetPage.datasetVersionUI.datasetRelPublications.get(0).description}"></span>
                                                            </th>
                                                            <td>
                                                                <h:outputText value="#{MarkupChecker:sanitizeBasicHTML(DatasetPage.datasetVersionUI.relPublicationCitation)}" escape="false"/>
                                                                <a href="#{DatasetPage.datasetVersionUI.relPublicationUrl}" title="#{DatasetPage.datasetVersionUI.relPublicationUrl}" target="_blank" rel="noopener">#{DatasetPage.datasetVersionUI.relPublicationId}</a>
                                                            </td>
                                                        </tr>
                                                        <tr id="#{dsf.datasetFieldType.name}" jsf:rendered="#{dsf.datasetFieldType.name!='publication' and dsf.datasetFieldType.name!='keyword'}">
                                                            <th scope="row">
                                                                #{dsf.datasetFieldType.localeTitle}
                                                                <span class="glyphicon glyphicon-question-sign tooltip-icon"
                                                                      data-toggle="tooltip" data-placement="auto right" data-original-title="#{dsf.datasetFieldType.localeDescription}"></span>
                                                            </th>
                                                            <td>
                                                                <!-- Primitive datasetFields -->
                                                                <ui:fragment rendered="#{dsf.datasetFieldType.primitive}">
                                                                    <h:outputText value="#{dsf.displayValue}" rendered="#{!dsf.datasetFieldType.allowMultiples}"
                                                                                  escape="#{dsf.datasetFieldType.isEscapeOutputText()}"/>
                                                                    <ui:repeat value="#{dsf.values}" var="value" varStatus="loop" rendered="#{dsf.datasetFieldType.allowMultiples}">
                                                                        <h:outputText value="#{loop.first?'':'; '}#{ value }"
                                                                                      escape="#{dsf.datasetFieldType.isEscapeOutputText()}"/>
                                                                    </ui:repeat>
                                                                </ui:fragment>
                                                                <!-- Compound datasetFields -->
                                                                <ui:fragment rendered="#{dsf.datasetFieldType.compound}">
                                                                    <ui:fragment rendered="#{dsf.datasetFieldType.name == 'datasetContact'}">
                                                                        <p class="help-block">
                                                                            <h:outputText value="#{bundle['dataset.contact.tip']}"/>
                                                                        </p>
                                                                    </ui:fragment>
                                                                    <ui:repeat value="#{dsf.datasetFieldCompoundValues}" var="compoundValue">
                                                                        <div>
                                                                            <ui:repeat value="#{compoundValue.displayValueMap.entrySet().toArray()}" var="cvPart" varStatus="partStatus">
                                                                                <h:outputText value="#{dsf.datasetFieldType.displayFormat} " rendered="${!partStatus.first}"/>
                                                                                <h:outputText value="#{cvPart.value}"
                                                                                              escape="#{cvPart.key.datasetFieldType.isEscapeOutputText()}"/>
                                                                            </ui:repeat>
                                                                        </div>
                                                                    </ui:repeat>
                                                                </ui:fragment>
                                                            </td>
                                                        </tr>
                                                    </ui:repeat>
                                                </tbody>
                                            </table>
                                        </div>
                                    </div>
                                    <!-- END: DATASET SUMMARY -->
                                </div>
                            </div>
                        </div>
                    </div>
                    </p:fragment>
                    <!-- END Top Button/Citation Blocks -->
                    <!-- END View infoMode -->
                    <!-- Create/Edit editMode -->
                    <ui:fragment rendered="#{DatasetPage.editMode == 'METADATA' or DatasetPage.editMode == 'CREATE'}">
                        <p:focus context="datasetForm"/>
                        <div class="form-group">
                            <label jsf:for="#{DatasetPage.editMode == 'CREATE' ? 'selectHostDataverse' : 'select_HostDataverse_Static'}" class="col-md-3 control-label">
                                #{bundle.hostDataverse}
                                <span class="glyphicon glyphicon-question-sign tooltip-icon"
                                      data-toggle="tooltip" data-placement="auto right" data-original-title="#{bundle['dataverse.host.title']}"></span>
                            </label>
                            <div class="col-md-7">
                                <ui:fragment rendered="#{DatasetPage.editMode == 'METADATA'}">
                                    <p jsf:id="select_HostDataverse_Static" class="form-control-static">#{DatasetPage.dataset.owner.name}</p>
                                    <h:inputHidden value="#{DatasetPage.ownerId}" id="select_HostDataverseStatic"/>
                                </ui:fragment>
                                <ui:fragment rendered="#{DatasetPage.editMode == 'CREATE'}">
                                    <p class="help-block">
                                        #{bundle['dataset.host.tip']}
                                    </p>
                                    <div class="form-group">
                                        <p:fragment id="hostDataverseContent">
                                            <p:autoComplete id="selectHostDataverse"
                                                            placeholder="#{bundle['dataverse.link.yourDataverses.inputPlaceholder']}"
                                                            emptyMessage="#{bundle['dataverse.host.autocomplete.nomatches']}"
                                                            scrollHeight="180" forceSelection="true" 
                                                            minQueryLength="1" queryDelay="1000"
                                                            value="#{DatasetPage.dataset.owner}" 
                                                            multiple="false"
                                                            completeMethod="#{DatasetPage.completeHostDataverseMenuList}"
                                                            required="#{param['DO_DS_LINK_VALIDATION']}" requiredMessage="#{bundle['dataverse.link.select']}"
                                                            styleClass="DropdownPopup" panelStyleClass="DropdownPopupPanel"
                                                            var="hostDataverse" itemLabel="#{hostDataverse.displayName}" itemValue="#{hostDataverse}" converter="dataverseConverter">
                                                <p:column>
                                                    <h:outputText value="#{hostDataverse.displayName}"/> 
                                                </p:column>
                                                <p:column>
                                                    <h:outputText value="#{hostDataverse.alias}"/> 
                                                </p:column>
                                                <p:ajax process="@this" event="itemSelect" oncomplete="updateOwnerDataverse()"/>
                                                <p:ajax process="@this" event="itemUnselect" oncomplete="updateOwnerDataverse()"/>
                                            </p:autoComplete>
                                            <p:message for="selectHostDataverse"/>
                                            <p:commandButton id="updateOwnerDataverse"
                                                             style="display:none"
                                                             process="@this :datasetForm:hostDataverseContent"
                                                             update="@form,:breadCrumbPanel"
                                                             action="#{DatasetPage.updateOwnerDataverse()}">
                                            </p:commandButton>
                                        </p:fragment>
                                    </div>
                                </ui:fragment>
                            </div>
                        </div>
                        <div class="form-group" jsf:rendered="#{!empty DatasetPage.dataverseTemplates and DatasetPage.editMode == 'CREATE'}">
                            <label jsf:for="select_DatasetTemplate" class="col-md-3 control-label">
                                #{bundle['dataset.manageTemplates.tab.action.btn.view.dialog.datasetTemplate']}
                                <span class="glyphicon glyphicon-question-sign tooltip-icon"
                                      data-toggle="tooltip" data-placement="auto right" data-original-title="#{bundle['dataset.manageTemplates.tab.action.btn.view.dialog.datasetTemplate.title']}"></span>
                            </label>
                            <div class="col-md-7">
                                <p class="help-block">
                                    #{bundle['dataset.template.tip']}
                                </p>
                                <p:selectOneMenu value="#{DatasetPage.selectedTemplate}" onchange="updateTemplate()"
                                                 converter="templateConverter" id="select_DatasetTemplate" styleClass="form-control"
                                                 valueChangeListener="#{DatasetPage.updateSelectedTemplate}"
                                                 style="width:auto !important; max-width:100%; min-width:200px;">
                                    <f:selectItem itemLabel="#{bundle['dataset.noTemplate.label']}" itemValue="#{null}" />
                                    <f:selectItems value="#{DatasetPage.dataverseTemplates}"
                                                   var="template" itemLabel="#{template.name}" itemValue="#{template}"/>
                                </p:selectOneMenu>
                                <p:commandButton value="#{bundle['file.dataFilesTab.button.direct']}" id="updateTemplate"
                                                 style="display:none"
                                                 update=":datasetForm,accessPopup"
                                                 action="#{DatasetPage.handleChangeButton}" oncomplete="javascript:bind_bsui_components();">
                                </p:commandButton>
                            </div>
                        </div>
                        <div class="form-group">
                            <span class="glyphicon glyphicon-asterisk text-danger"/> <h:outputText value="#{bundle['dataset.asterisk.tip']}"/>
                        </div>
                    </ui:fragment>
                    <ui:fragment rendered="#{DatasetPage.editMode == 'CREATE'}">
                        <ui:include src="metadataFragment.xhtml">
                            <ui:param name="datasetPage" value="true"/>
                            <ui:param name="editMode" value="#{!empty DatasetPage.editMode ? DatasetPage.editMode : ''}"/>
                            <ui:param name="metadataBlocks" value="#{!empty DatasetPage.editMode ? DatasetPage.datasetVersionUI.metadataBlocksForEdit.entrySet().toArray(): DatasetPage.datasetVersionUI.metadataBlocksForView.entrySet().toArray()}"/>
                            <ui:param name="publicationDate" value="#{DatasetPage.dataset.publicationDateFormattedYYYYMMDD}"/>
                            <ui:param name="globalId" value="#{DatasetPage.dataset.globalIdString}"/>
                        </ui:include>
                    </ui:fragment>
                    <!-- Create/Save Dataset Button Panel TOP editMode -->
                    <div class="button-block form-top" jsf:rendered="#{DatasetPage.editMode == 'METADATA' or DatasetPage.editMode == 'LICENSE'}">
                        <p:commandButton id="saveTop" styleClass="btn btn-default" value="#{bundle.saveChanges}" onclick="checkNewlyRestricted();PF('blockDatasetForm').show();"/>
                        <p:commandButton id="cancelTop" styleClass="btn btn-link" value="#{bundle.cancel}" action="#{DatasetPage.cancel}" process="@this" update="@form" oncomplete="javascript:bind_bsui_components();">
                            <f:setPropertyActionListener target="#{DatasetPage.selectedTabIndex}" value="#{DatasetPage.editMode == 'METADATA' ? 1 : DatasetPage.selectedTabIndex}"/>
                        </p:commandButton>
                    </div>
                    <!-- END Create/Save Dataset Button Panel TOP editMode -->
                    <!-- END Create/Edit editMode -->
                    <!-- View/Tabs infoMode -->
                    <div id="contentTabs" jsf:rendered="#{DatasetPage.editMode != 'INFO'}">
                        <p:fragment id="pageRefreshFragment"> <!-- rendered="_{empty DatasetPage.editMode}" -->
                            <h:inputHidden value="#{DatasetPage.lockedForAnyReason}" id="datasetLockedForAnyReasonVariable" />
                            <h:inputHidden value="#{DatasetPage.stateChanged}" id="datasetStateChangedVariable" />
                            <p:remoteCommand name="refreshAllLocksCommand" process="@this" update=":#{p:resolveClientId('datasetForm:pageRefreshFragment', view)}" actionListener="#{DatasetPage.refreshAllLocks()}"/>
                            <p:remoteCommand name="refreshAllCommand" process="@this" update=":datasetForm:topDatasetBlockFragment,:datasetForm:tabView:filesTable,:messagePanel" action="#{DatasetPage.refresh()}"/>
                            <!-- see the comment in the javascript below that explains what this button is for -->
                            <p:commandButton id="refreshButton" process="@this" widgetVar="refreshButton" update=":datasetForm:topDatasetBlockFragment,:datasetForm:tabView:filesTable" style="display:none"/>
                            <script>
                                //<![CDATA[
                                $(this).ready(function () {
                                    refreshIfStillLocked();
                                });
                                function refreshIfStillLocked() {
                                    if ($('input[id$="datasetLockedForAnyReasonVariable"]').val() === 'true') {
                                        // if dataset is locked, instruct the page to
                                        // wait and check again:
                                        waitAndCheckLockAgain();
                                    } else {
                                        // if not locked, has it just been unlocked?
                                        if ($('input[id$="datasetStateChangedVariable"]').val() === 'true') {
                                            // For whatever unknown PrimeFaces reason
                                            // the page needs to be refreshed twice, for all
                                            // the pull down menus to update properly:
                                            refreshAllCommand();
                                            // You can't just run 2 refreshAllCommand()s in a row
                                            // either; because the command has an "update=@all" on it,
                                            // so I guess if you try to execute the 2nd one right after
                                            // the first one, this fragment is still going to be loading -
                                            // so there would not yet be a command to run! (it needs to
                                            // be rendered, before you can execute it, that is)
                                            setTimeout(function () {
                                                // this button doesn't do anything, but it has an update="@all"
                                                // attribute:
                                                $('button[id$="refreshButton"]').trigger('click');
                                                //refreshAllCommand();
                                            }, 1500);
                                        }
                                    }
                                }
                                function waitAndCheckLockAgain() {
                                    setTimeout(function () {
                                        // refresh the lock in the
                                        // backing bean; i.e., check, if the ingest has
                                        // already completed in the background:
                                        //$('button[id$="refreshButton"]').trigger('click');
                                        //refreshLockCommand();
                                        refreshAllLocksCommand();
                                    }, 10000);
                                }
                                //]]>
                            </script>
                        </p:fragment>
                        <ui:fragment id="uploadFilesOnCreateTab" rendered="#{!DatasetPage.workingVersion.deaccessioned and (DatasetPage.editMode == 'CREATE')}">
                            <ui:include src="editFilesFragment.xhtml">
                                <ui:param name="datasetPage" value="true"/>
                                <ui:param name="editDatafilesPage" value="false"/>                                   
                                <ui:param name="dataverse" value="#{DatasetPage.dataset.owner}"/>
                                <ui:param name="dataset" value="#{DatasetPage.dataset}"/>
                                <ui:param name="version" value="#{DatasetPage.workingVersion}"/>
                                <ui:param name="createDataset" value="true"/>
                            </ui:include>
                        </ui:fragment>
                        <p:tabView id="tabView" widgetVar="content" activeIndex="#{DatasetPage.selectedTabIndex}"
                                   rendered="#{empty DatasetPage.editMode or (DatasetPage.editMode == 'METADATA' or DatasetPage.editMode == 'LICENSE')}">
                            <p:ajax event="tabChange" listener="#{DatasetPage.tabChanged}" oncomplete="bind_bsui_components();" update="@this" />
                            <p:tab id="dataFilesTab" title="#{bundle.files}" rendered="#{(!DatasetPage.workingVersion.deaccessioned or 
                                                              (DatasetPage.workingVersion.deaccessioned and DatasetPage.canUpdateDataset()))  and
                                                              (empty DatasetPage.editMode)}">
                                <ui:include src="filesFragment.xhtml">
                                    <ui:param name="fileDownloadHelper" value="#{DatasetPage.fileDownloadHelper}"/>
                                </ui:include>
                            </p:tab>
                            <!-- 4.2.1: the 3 tabs below - metadata, terms and versions: these account for ~100 queries total -->
                            <!-- a lot of these however, are repeated queries on AuthenticatedUser and RoleAssignment; once these are optimized, the tabs will become very cheap. -->
                            <p:tab id="metadataMapTab" title="#{bundle['file.dataFilesTab.metadata.header']}"
                                        rendered="#{(!DatasetPage.workingVersion.deaccessioned or (DatasetPage.workingVersion.deaccessioned and DatasetPage.canUpdateDataset())) 
                                             and (empty DatasetPage.editMode or DatasetPage.editMode == 'METADATA')}">
                                <div class="button-block tab-header margin-bottom text-right" jsf:rendered="#{empty DatasetPage.editMode}">
                                    <p:commandLink styleClass="btn btn-default btn-access" actionListener="#{DatasetPage.edit('METADATA')}" update="@form,:messagePanel" oncomplete="javascript:bind_bsui_components();" 
                                                   disabled="#{DatasetPage.locked}" rendered="#{!widgetWrapper.widgetView and (DatasetPage.sessionUserAuthenticated and empty DatasetPage.editMode and !widgetWrapper.widgetView
                                                               and DatasetPage.canUpdateDataset() and !DatasetPage.dataset.deaccessioned)}">
                                        <f:setPropertyActionListener target="#{DatasetPage.selectedTabIndex}" value="0"/>
                                        <span class="glyphicon glyphicon-pencil"/> #{bundle['file.dataFilesTab.metadata.addBtn']}
                                    </p:commandLink>
                                    <div class="btn-group" jsf:rendered="#{DatasetPage.dataset.released and !DatasetPage.dataset.deaccessioned}">
                                        <button class="btn btn-default btn-export dropdown-toggle" type="button" data-toggle="dropdown">
                                            <span class="glyphicon glyphicon-export"/> #{bundle['dataset.exportBtn']} <span class="caret"/></button>
                                        <ul class="dropdown-menu" role="menu">
                                            <ui:repeat var="exporter" value="#{DatasetPage.exporters}">
                                                <li>
                                                    <h:outputLink value="#{exporter[1]}" target="_blank">
                                                        <h:outputText value="#{exporter[0]}"/>
                                                    </h:outputLink>
                                                </li>  
                                            </ui:repeat>
                                        </ul>
                                    </div>
                                </div>
                                <ui:include src="metadataFragment.xhtml">
                                    <ui:param name="datasetPage" value="true"/>
                                    <ui:param name="editMode" value="#{!empty DatasetPage.editMode ? DatasetPage.editMode : ''}"/>
                                    <ui:param name="metadataBlocks" value="#{!empty DatasetPage.editMode ? DatasetPage.datasetVersionUI.metadataBlocksForEdit.entrySet().toArray(): DatasetPage.datasetVersionUI.metadataBlocksForView.entrySet().toArray()}"/>
                                    <ui:param name="publicationDate" value="#{DatasetPage.dataset.publicationDate != null ? DatasetPage.dataset.publicationDateFormattedYYYYMMDD : ''}"/>
                                    <ui:param name="globalId" value="#{DatasetPage.dataset.globalIdString}"/>
                                    <ui:param name="altPID" value="#{DatasetPage.dataset.alternativePersistentIdentifier}"/>
                                </ui:include>
                            </p:tab>
                            <!-- 4.2.1: see comment above -->
                            <p:tab id="termsTab" title="#{bundle['file.dataFilesTab.terms.header']}"
                                   rendered="#{!DatasetPage.workingVersion.deaccessioned and (empty DatasetPage.editMode or DatasetPage.editMode == 'LICENSE')}">
                                <ui:include src="dataset-license-terms.xhtml">
                                    <ui:param name="editMode" value="#{!empty DatasetPage.editMode ? 'LICENSE': ''}"/>
                                    <ui:param name="termsOfUseAndAccess" value="#{DatasetPage.workingVersion.termsOfUseAndAccess}"/>
                                    <ui:param name="datasetPage" value="true"/>
                                </ui:include>
                            </p:tab>
                            <!-- 4.2.1: see above -->
                            <p:tab id="versionsTab" title="#{bundle['file.dataFilesTab.versions']}" rendered="#{empty DatasetPage.editMode}">
                                <ui:include src="dataset-versions.xhtml"></ui:include>
                            </p:tab>
                        </p:tabView>
                    </div>
                    <!-- END View/Tabs infoMode -->
                    <!-- Create Metadata Tip -->
                    <div class="alert alert-info margin-top" jsf:rendered="#{DatasetPage.editMode == 'CREATE'}">
                        #{bundle['file.metadataTip']}
                    </div>
                    <!-- Create/Save Dataset Button Panel BTM editMode -->
                    <div class="button-block" jsf:rendered="#{!empty DatasetPage.editMode}">
                        <p:commandButton id="save" styleClass="btn btn-default" value="#{DatasetPage.editMode == 'CREATE' ? bundle['file.addBtn'] : bundle.saveChanges}" onclick="checkNewlyRestricted();PF('blockDatasetForm').show();"/>
                        <p:commandButton id="cancel" styleClass="btn btn-link" value="#{bundle.cancel}" action="#{DatasetPage.cancel}" process="@this" update="@form" rendered="#{DatasetPage.editMode != 'CREATE'}" oncomplete="javascript:bind_bsui_components();">
                            <f:setPropertyActionListener target="#{DatasetPage.selectedTabIndex}" value="#{DatasetPage.editMode == 'METADATA' ? 1 : DatasetPage.selectedTabIndex}"/>
                        </p:commandButton>
                        <p:button id="cancelCreate" styleClass="btn btn-link" value="#{bundle.cancel}" outcome="/dataverse.xhtml?alias=#{DatasetPage.dataset.owner.alias}" rendered="#{DatasetPage.editMode == 'CREATE'}"/>
                        <p:commandButton value="Direct" id="datasetSave"
                                         style="display:none"
                                         update=":datasetForm,:messagePanel"
                                         oncomplete="javascript:bind_bsui_components();$(document).scrollTop(0);"
                                         action="#{DatasetPage.save}"/>
                    </div>
                    <!-- END: Create/Save Dataset Button Panel BTM editMode -->
                    <p:blockUI block="datasetForm" widgetVar="blockDatasetForm"/>
                    <!-- POPUPS -->
                    <p:dialog id="shareDialog" header="#{bundle['dataset.share.datasetShare']}" widgetVar="shareDialog" modal="true" rendered="#{!DatasetPage.workingVersion.deaccessioned}">
                        <p class="help-block">#{bundle['dataset.share.datasetShare.tip']}</p>
                        <div id="sharrre-widget" data-url="#{DatasetPage.dataverseSiteUrl}/dataset.xhtml?persistentId=#{dataset.globalId}" data-text="#{bundle['dataset.share.datasetShare.shareText']}"></div>
                        <div class="button-block">
                            <button class="btn btn-default" onclick="PF('shareDialog').hide()" type="button">
                                #{bundle.close}
                            </button>
                        </div>
                    </p:dialog>
                    <p:dialog id="citationsDialog" styleClass="smallPopUp" header="#{bundle['metrics.citations.dialog.header']}" widgetVar="citationsDialog" modal="true">
                        <p class="help-block">
                            <h:outputFormat value="#{bundle['metrics.citations.dialog.help']}" escape="false">
                                <f:param value="#{systemConfig.guidesBaseUrl}"/>
                                <f:param value="#{systemConfig.guidesVersion}"/>
                            </h:outputFormat>
                        </p>
                        <div id="citations-list-block">
                            <div jsf:rendered="#{empty datasetExternalCitationsServiceBean.getDatasetExternalCitationsByDataset(DatasetPage.dataset)}">
                                #{bundle['metrics.citations.dialog.empty']}
                            </div>
                            <ui:fragment rendered="#{!empty datasetExternalCitationsServiceBean.getDatasetExternalCitationsByDataset(DatasetPage.dataset)}">
                                <ul>
                                    <ui:repeat value="#{datasetExternalCitationsServiceBean.getDatasetExternalCitationsByDataset(DatasetPage.dataset)}" var="citation">
                                        <li><a href="#{citation.citedByUrl}" target="_blank">#{citation.citedByUrl}</a></li>
                                    </ui:repeat>
                                </ul>
                            </ui:fragment>
                        </div>
                        <div class="button-block">
                            <button class="btn btn-default" onclick="PF('citationsDialog').hide()" type="button">
                                #{bundle.close}
                            </button>
                        </div>
                    </p:dialog>
                    <p:dialog id="downloadInvalid" styleClass="smallPopUp" header="#{bundle['dataset.inValidSelectedFilesForDownload']}" widgetVar="downloadInvalid" modal="true">
                        <p class="text-danger"><span class="glyphicon glyphicon-exclamation-sign"/> #{bundle['dataset.noValidSelectedFilesForDownload']}</p>
                        <ui:fragment rendered="#{DatasetPage.dataset.fileAccessRequest}">
                            <p class="help-block">#{bundle['dataset.requestAccessToRestrictedFiles']}</p>
                        </ui:fragment>
                        <div class="button-block">
                            <button class="btn btn-default" onclick="PF('downloadInvalid').hide();" type="button">
                                #{bundle.close}
                            </button>
                        </div>
                    </p:dialog>
                    <p:dialog id="downloadMixed" styleClass="smallPopUp" header="#{bundle['dataset.inValidSelectedFilesForDownload']}" widgetVar="downloadMixed" modal="true">
                        <p class="text-danger"><span class="glyphicon glyphicon-exclamation-sign"/> #{bundle['dataset.mixedSelectedFilesForDownload']}</p>
                        <table>
                            <ui:repeat var="resFile" value="#{DatasetPage.selectedNonDownloadableFiles}" >
                                <tr>
                                    <td>#{resFile.label}</td>
                                </tr>
                            </ui:repeat>
                        </table>
                        <div class="button-block">
                            <p class="help-block">#{bundle['dataset.downloadUnrestricted']}</p>
                            <p:commandButton styleClass="btn btn-default" value="#{bundle.continue}" onclick="PF('downloadMixed').hide()" 
                                             rendered="#{!DatasetPage.downloadPopupRequired}"
                                             action="#{DatasetPage.startMultipleFileDownload()}"/>
                            <p:commandButton styleClass="btn btn-default" value="#{bundle.continue}" onclick="PF('downloadMixed').hide()"
                                             rendered="#{DatasetPage.downloadPopupRequired and !settingsWrapper.rsyncDownload}"
                                             action="#{DatasetPage.openDownloadPopupForMultipleFileDownload()}" update="@form"/>
                            <button class="btn btn-link" onclick="PF('downloadMixed').hide();" type="button">
                                #{bundle.cancel}
                            </button>
                        </div>
                    </p:dialog>
                    <p:dialog id="deleteConfirmation" styleClass="smallPopUp" header="#{bundle['file.deleteDialog.header']}" widgetVar="deleteConfirmation" modal="true">
                        <p class="text-warning"><span class="glyphicon glyphicon-warning-sign"/> #{bundle['file.deleteDialog.tip']}</p>
                        <div class="button-block">
                            <p:commandButton styleClass="btn btn-default" value="#{bundle.continue}" onclick="PF('deleteConfirmation').hide()" action="#{DatasetPage.deleteDataset()}"/>
                            <button class="btn btn-link" onclick="PF('deleteConfirmation').hide();PF('blockDatasetForm').hide();" type="button">
                                #{bundle.cancel}
                            </button>
                        </div>
                    </p:dialog>
                    <p:dialog id="deleteVersionConfirmation" styleClass="smallPopUp" header="#{bundle['file.deleteDraftDialog.header']}" widgetVar="deleteVersionConfirmation" modal="true">
                        <p class="text-warning"><span class="glyphicon glyphicon-warning-sign"/> #{bundle['file.deleteDraftDialog.tip']}</p>
                        <div class="button-block">
                            <p:commandButton styleClass="btn btn-default" value="#{bundle.continue}" onclick="PF('deleteVersionConfirmation').hide()" action="#{DatasetPage.deleteDatasetVersion()}"/>
                            <button class="btn btn-link" onclick="PF('deleteVersionConfirmation').hide();PF('blockDatasetForm').hide();" type="button">
                                #{bundle.cancel}
                            </button>
                        </div>
                    </p:dialog>
                    <p:dialog id="privateUrlId" styleClass="smallPopUp" header="#{bundle['dataset.privateurl.header']}" widgetVar="privateUrlConfirmation" modal="true">
                        <p:fragment id="privateUrlPanel" rendered="#{DatasetPage.userCanCreatePrivateURL}">
                            <p class="help-block">
                                <h:outputFormat value="#{bundle['dataset.privateurl.tip']}" escape="false">
                                    <f:param value="#{systemConfig.guidesBaseUrl}"/>
                                    <f:param value="#{systemConfig.guidesVersion}"/>
                                </h:outputFormat>
                            </p>
                            <div>
                                <div class="highlight" jsf:rendered="#{empty(DatasetPage.privateUrl)}">
                                    <p class="no-margin-bottom">#{bundle['dataset.privateurl.absent']}</p>
                                </div>
                                <div class="highlight" jsf:rendered="#{!empty(DatasetPage.privateUrl)}" onclick="if (event.target) {
                                            selectText(event.target);
                                        } else {
                                            selectText(this);
                                        }">
                                    <p class="text-success highlightBold" jsf:rendered="#{DatasetPage.privateUrlWasJustCreated}"><span class="glyphicon glyphicon glyphicon-ok"/> #{bundle['dataset.privateurl.createdSuccess']}</p>
                                    <ui:param name="privateUrlLink" value="#{DatasetPage.getPrivateUrlLink(DatasetPage.privateUrl)}" />
                                    <p class="no-margin-bottom">
                                        <span>#{privateUrlLink}</span>
                                    </p>
                                </div>
                            </div>
                            <div class="button-block">
                                <p:commandButton styleClass="btn btn-default" value="#{bundle['dataset.privateurl.createPrivateUrl']}" action="#{DatasetPage.createPrivateUrl()}" update="privateUrlPanel,:messagePanel" rendered="#{empty(DatasetPage.privateUrl)}"/>
                                <p:commandButton styleClass="btn btn-default" value="#{bundle['dataset.privateurl.disablePrivateUrl']}" action="#{DatasetPage.setPrivateUrlJustCreatedToFalse()}" onclick="PF('privateUrlConfirmation').hide();PF('disablePrivateUrlConfirmation').show()" rendered="#{!empty(DatasetPage.privateUrl)}" update="privateUrlPanel"/>
                                <button class="btn btn-link" onclick="PF('privateUrlConfirmation').hide();PF('blockDatasetForm').hide();" type="button">
                                    #{bundle.close}
                                </button>
                            </div>
                        </p:fragment>
                        <p:fragment id="privateUrlPanelCannotCreate" rendered="#{!DatasetPage.userCanCreatePrivateURL}">
                            <p class="text-danger"><span class="glyphicon glyphicon-exclamation-sign"/> #{bundle['dataset.privateurl.cannotCreate']}</p>
                            <div class="button-block">
                                <button class="btn btn-link" onclick="PF('privateUrlConfirmation').hide();PF('blockDatasetForm').hide();" type="button">
                                    #{bundle.cancel}
                                </button>
                            </div>
                        </p:fragment>
                    </p:dialog>
                    <p:dialog id="disablePrivateUrlConfirmation" styleClass="smallPopUp" header="#{bundle['dataset.privateurl.header']}" widgetVar="disablePrivateUrlConfirmation" modal="true" closable="false">
                        <p class="text-warning"><span class="glyphicon glyphicon-warning-sign"/> #{bundle['dataset.privateurl.disableConfirmationText']}</p>
                        <div class="button-block">
                            <p:commandButton styleClass="btn btn-default" value="#{bundle['dataset.privateurl.disablePrivateUrlConfirm']}" action="#{DatasetPage.disablePrivateUrl()}" update="privateUrlPanel,:messagePanel" onclick="PF('disablePrivateUrlConfirmation').hide();"/>
                            <button class="btn btn-link" onclick="PF('disablePrivateUrlConfirmation').hide();PF('privateUrlConfirmation').show();" type="button">
                                #{bundle.cancel}
                            </button>
                        </div>
                    </p:dialog>
                    <p:dialog id="deleteSelectedFileConfirmation" styleClass="smallPopUp" header="#{bundle['file.deleteFileDialog.header']}" widgetVar="deleteSelectedFileConfirmation" modal="true">
                        <p class="text-warning"><span class="glyphicon glyphicon-warning-sign"/> #{bundle['file.deleteFileDialog.multiple.immediate']}</p>
                        <ui:fragment rendered="#{DatasetPage.dataset.released}">
                            <p class="text-warning"><span class="glyphicon glyphicon-warning-sign"/> #{bundle['file.deleteFileDialog.failed.tip']}</p>
                        </ui:fragment>
                        <div class="button-block">
                            <p:commandButton styleClass="btn btn-default" value="#{bundle['file.delete']}" onclick="PF('deleteSelectedFileConfirmation').hide()"
                                             action="#{DatasetPage.deleteFilesAndSave()}" />
                            <button class="btn btn-link" onclick="PF('deleteSelectedFileConfirmation').hide();PF('blockDatasetForm').hide();" type="button">
                                #{bundle.cancel}
                            </button>
                        </div>
                    </p:dialog>
                    <p:dialog id="computeInvalid" styleClass="smallPopUp" header="#{bundle['dataset.compute.computeBtn']}" widgetVar="computeInvalid" modal="true">
                        <p class="text-danger"><span class="glyphicon glyphicon-exclamation-sign"/> #{bundle['dataset.compute.computeBatchRestricted']}</p>
                        <div class="button-block">
                            <button class="btn btn-default" onclick="PF('computeInvalid').hide();" type="button">
                                #{bundle.close}
                            </button>
                        </div>
                    </p:dialog>
                    <p:fragment>
                        <p:autoUpdate />
                        <p:outputPanel>
                            <p:dialog id="deaccessionBlock" rendered="#{DatasetPage.renderDeaccessionPopup}" header="#{bundle['dataset.editBtn.itemLabel.deaccession']}" widgetVar="deaccessionBlock" modal="true" visible="#{facesContext.validationFailed}">
                                <p:focus for="selectVersionChk"/>
                                <p class="text-warning"><span class="glyphicon glyphicon-warning-sign"/> #{bundle['file.deaccessionDialog.tip']}</p>
                                <div class="form-group" jsf:rendered="#{DatasetPage.releasedVersionTabList.size() > 1}">
                                    <label for="selectVersionChk">#{bundle['file.deaccessionDialog.reason.question1']} <span class="glyphicon glyphicon-asterisk text-danger" title="#{bundle.requiredField}"/></label>                           
                                    <p:selectManyCheckbox id="selectVersionChk" value="#{DatasetPage.selectedDeaccessionVersions}" converter="datasetVersionConverter"
                                                          layout="pageDirection" required="#{param['DO_DEACCESSION_VALIDATION']}" requiredMessage="#{bundle['file.deaccessionDialog.dialog.selectVersion.error']}" widgetVar="selectVersionChk">
                                        <f:selectItems value="#{DatasetPage.releasedVersionTabList}" var="versionTab" itemLabel="#{bundle['file.deaccessionDialog.version']} #{versionTab.versionNumber}.#{versionTab.minorVersionNumber}, #{versionTab.versionDate}"  itemValue="#{versionTab}" />
                                    </p:selectManyCheckbox>
                                    <p:message for="selectVersionChk"/>
                                </div>
                                <div class="form-group">
                                    <label for="reasonOptions">#{bundle['file.deaccessionDialog.reason.question2']} <span class="glyphicon glyphicon-asterisk text-danger" title="#{bundle.requiredField}"/></label>
                                    <p:selectOneMenu widgetVar="reasonOptions" id="reasonOptions" styleClass="form-control" value="#{DatasetPage.deaccessionReasonRadio}" required="#{param['DO_DEACCESSION_VALIDATION']}" 
                                                     binding="#{reasonRadio}" requiredMessage="#{bundle['file.deaccessionDialog.dialog.reason.error']}">
                                        <f:selectItem itemLabel="#{bundle.select}" itemValue="#{null}" noSelectionOption="true" />
                                        <f:selectItem itemLabel="#{bundle['file.deaccessionDialog.reason.selectItem.identifiable']}" itemValue="1" />
                                        <f:selectItem itemLabel="#{bundle['file.deaccessionDialog.reason.selectItem.beRetracted']}" itemValue="2" />
                                        <f:selectItem itemLabel="#{bundle['file.deaccessionDialog.reason.selectItem.beTransferred']}" itemValue="3" />
                                        <f:selectItem itemLabel="#{bundle['file.deaccessionDialog.reason.selectItem.IRB']}" itemValue="4" />
                                        <f:selectItem itemLabel="#{bundle['file.deaccessionDialog.reason.selectItem.legalIssue']}" itemValue="5" />
                                        <f:selectItem itemLabel="#{bundle['file.deaccessionDialog.reason.selectItem.notValid']}" itemValue="6" />
                                        <f:selectItem itemLabel="#{bundle['file.deaccessionDialog.reason.selectItem.other']}" itemValue="7" />
                                    </p:selectOneMenu>
                                    <p:message for="reasonOptions"/>
                                </div>
                                <div class="form-group">
                                    <label for="reasonForDeaccession">
                                    #{bundle['file.deaccessionDialog.enterInfo']}
                                    </label>
                                    <p:inputTextarea id="reasonForDeaccession" styleClass="form-control"  autoResize="false" rows="2" cols="40"                                           
                                                     value="#{DatasetPage.deaccessionReasonText}" widgetVar="reasonForDeaccession" validator="#{DatasetPage.validateDeaccessionReason}"> 
                                        <f:attribute name="reasonRadio" value="#{reasonRadio}" />
                                    </p:inputTextarea>
                                    <p:message for="reasonForDeaccession"/>
                                </div>
                                <div class="form-group">
                                    <label for="forwardURLForDeaccession">
                                    #{bundle['file.deaccessionDialog.leaveURL']}
                                    </label>
                                    <p:inputText id="forwardURLForDeaccession" styleClass="form-control" value="#{DatasetPage.deaccessionForwardURLFor}" widgetVar="forwardURLForDeaccession"
                                                 validator="#{DatasetPage.validateForwardURL}"/>
                                    <p:message for="forwardURLForDeaccession"/>
                                    <p:watermark for="forwardURLForDeaccession" value="#{bundle['file.deaccessionDialog.leaveURL.watermark']}" id="watermark" />
                                </div>
                                <div class="button-block">
                                    <p:commandButton styleClass="btn btn-default" value="#{bundle.deaccession}"  
                                                     oncomplete="if (args &amp;&amp; !args.validationFailed) PF('deaccessionConfirmation').show();">
                                        <f:param name="DO_DEACCESSION_VALIDATION" value="true"/>
                                    </p:commandButton>
                                    <p:commandButton styleClass="btn btn-link" value="#{bundle.cancel}" action="#{DatasetPage.setRenderDeaccessionPopup(false)}" onclick="PF('deaccessionBlock').hide();PF('blockDatasetForm').hide();" immediate="true"/>
                                </div>
                            </p:dialog>
                        </p:outputPanel>
                    </p:fragment>
                    <p:dialog id="deaccessionConfirmation" header="#{bundle['dataset.editBtn.itemLabel.deaccession']}" widgetVar="deaccessionConfirmation" modal="true">
                        <p class="text-warning"><span class="glyphicon glyphicon-warning-sign"/> #{bundle['file.deaccessionDialog.deaccession.tip']}</p>
                        <div class="button-block">
                            <h:commandButton styleClass="btn btn-default" value="#{bundle.yes}" onclick="PF('deaccessionConfirmation').hide();
                                    PF('deaccessionBlock').hide()" action="#{DatasetPage.deaccessionVersions}" />
                            <button class="btn btn-link" onclick="PF('deaccessionConfirmation').hide();" type="button">
                                #{bundle.no}
                            </button>
                        </div>
                    </p:dialog>
                    <p:dialog id="deaccessionAllConfirmation" header="#{bundle['dataset.editBtn.itemLabel.deaccession']}" widgetVar="deaccessionAllConfirmation" modal="true">
                        <p class="text-warning"><span class="glyphicon glyphicon-warning-sign"/> #{bundle['file.deaccessionDialog.deaccessionDataset.tip']}</p>
                        <div class="button-block">
                            <h:commandButton styleClass="btn btn-default" value="#{bundle.yes}" 
                                            onclick="PF('deaccessionAllConfirmation').hide();PF('deaccessionBlock').hide();PF('blockDatasetForm').hide();" 
                                            action="#{DatasetPage.deaccessionVersions}"/>
                            <button class="btn btn-link" onclick="PF('deaccessionAllConfirmation').hide();PF('blockDatasetForm').hide();" type="button">
                                #{bundle.no}
                            </button>
                        </div>
                    </p:dialog>
                    <p:inputText id="hiddenReasonInput" style="display:none" widgetVar="hiddenReasonInput"/>
                    <p:dialog id="compareTwo" header="#{bundle['file.viewDiffDialog.header']}" widgetVar="compareTwo" modal="true">
                        <p class="help-block"><span class="glyphicon glyphicon-exclamation-sign text-danger"/> <span class="text-danger">#{bundle['file.viewDiffDialog.dialog.warning']}</span></p>
                        <div class="button-block">
                            <button class="btn btn-default" onclick="PF('compareTwo').hide();PF('blockDatasetForm').hide();" type="button">
                                #{bundle.close}
                            </button>
                        </div>
                    </p:dialog>
                    <p:dialog id="detailsBlocks" styleClass="largePopUp" header="#{bundle['file.viewDiffDialog.header']}" widgetVar="detailsBlocks" modal="true">
                        <div id="version-title" class="margin-bottom-half">#{DatasetPage.datasetVersionDifference.newVersion.title}</div>
                        <div id="version-details-block" class=" clearfix margin-bottom-half">
                            <div class="pull-left">
                                &#160;
                            </div>
                            <div class="pull-left">
                                #{bundle['file.viewDiffDialog.version']}: #{DatasetPage.datasetVersionDifference.originalVersion.semanticVersion}<br/>
                                #{bundle['file.viewDiffDialog.lastUpdated']}: #{DatasetPage.datasetVersionDifference.originalVersion.localeLastUpdateTime}
                            </div>
                            <div class="pull-left">
                                #{bundle['file.viewDiffDialog.version']}: #{DatasetPage.datasetVersionDifference.newVersion.semanticVersion}<br/>
                                #{bundle['file.viewDiffDialog.lastUpdated']}: #{DatasetPage.datasetVersionDifference.newVersion.localeLastUpdateTime}
                            </div>
                        </div>
                        <ui:fragment rendered="#{!empty(DatasetPage.datasetVersionDifference.detailDataByBlock)}">
                            <ui:repeat value="#{DatasetPage.datasetVersionDifference.detailDataByBlock}" var="block">
                                <div class="panel panel-default">
                                    <div class="panel-heading text-info">
                                        <h:outputText value="#{block.get(0)[0].datasetFieldType.metadataBlock.localeDisplayName}" />
                                    </div>
                                    <p:dataTable id="byBlockInner" styleClass="dvnDifferanceTable" var="dsfArray" value="#{block}">
                                        <p:column styleClass="versionValue">
                                            <h:outputText value="#{dsfArray[0].datasetFieldType.localeTitle}" />
                                        </p:column>
                                        <p:column styleClass="versionDetails">
                                            <h:outputText rendered="#{dsfArray[0].datasetFieldType.primitive and !(dsfArray[0].isEmpty())}" value="#{dsfArray[0].displayValue}" />
                                            <h:outputText rendered="#{!dsfArray[0].datasetFieldType.primitive and !(dsfArray[0].isEmpty())}" value="#{dsfArray[0].compoundDisplayValue}" />
                                        </p:column>
                                        <p:column styleClass="versionDetails" >
                                            <h:outputText rendered="#{dsfArray[1].datasetFieldType.primitive and !(dsfArray[1].isEmpty())}" value="#{dsfArray[1].displayValue}" />
                                            <h:outputText rendered="#{!dsfArray[1].datasetFieldType.primitive and !(dsfArray[1].isEmpty())}" value="#{dsfArray[1].compoundDisplayValue}" />
                                        </p:column>
                                    </p:dataTable>
                                </div>
                            </ui:repeat>
                        </ui:fragment>
                        <div class="panel panel-default" jsf:rendered="#{!empty(DatasetPage.datasetVersionDifference.fileNote)}">
                            <div class="panel-heading text-info" jsf:rendered="#{!empty(DatasetPage.datasetVersionDifference.datasetFilesDiffList)}">
                                <h:outputText id="outputTextAddedRemoved" value="#{bundle['file.viewDiffDialog.files.header']}"/>
                            </div>
                            <p:dataTable id="diffFilesDataTable" styleClass="dvnDifferanceTable"  value="#{DatasetPage.datasetVersionDifference.datasetFilesDiffList}" var="fileDiff"
                                         rendered="#{!empty(DatasetPage.datasetVersionDifference.datasetFilesDiffList)}">
                                <p:column styleClass="versionValue">
                                    <h:outputText value="#{bundle['file.viewDiffDialog.fileID']} #{fileDiff.fileId}"/>
                                    <br></br>
                                    <h:outputText value="#{fileDiff.fileChecksumType} #{fileDiff.fileChecksumValue}"/>
                                </p:column>
                                <p:column styleClass="versionDetails" rendered="#{! fileDiff.file1Empty}">
                                    <h:outputText value="#{bundle['file.viewDiffDialog.fileName']}: #{fileDiff.fileName1}" styleClass="diffDetailBlock" rendered="#{fileDiff.fileName1 != null}"/>
                                    <h:outputText value="#{bundle['file.viewDiffDialog.fileType']}: #{fileDiff.fileType1}" styleClass="diffDetailBlock" rendered="#{fileDiff.fileType1 != null}"/>
                                    <h:outputText value="#{bundle['file.viewDiffDialog.fileSize']}: #{fileDiff.fileSize1}" styleClass="diffDetailBlock" rendered="#{fileDiff.fileSize1 != null}"/>
                                    <h:outputText value="#{bundle['file.viewDiffDialog.category']}: #{fileDiff.fileCat1}" styleClass="diffDetailBlock" rendered="#{fileDiff.fileCat1 != null}"/>
                                    <h:outputText value="#{bundle['file.viewDiffDialog.description']}: #{fileDiff.fileDesc1}" styleClass="diffDetailBlock" rendered="#{fileDiff.fileDesc1 != null}"/>
                                    <h:outputText value="#{bundle['file.viewDiffDialog.provDescription']}: #{fileDiff.fileProvFree1}" styleClass="diffDetailBlock" rendered="#{fileDiff.fileProvFree1 != null}"/>
                                    <h:outputText value="#{bundle['file.viewDiffDialog.restricted']}: #{fileDiff.fileRest1}" styleClass="diffDetailBlock" rendered="#{fileDiff.fileRest1 != null}"/>
                                </p:column>
                                <p:column styleClass="versionDetails" rendered="#{fileDiff.file1Empty}">
                                    &#160;
                                </p:column>
                                <p:column styleClass="versionDetails" rendered="#{! fileDiff.file2Empty}">
                                    <h:outputText value="#{bundle['file.viewDiffDialog.fileName']}: #{fileDiff.fileName2}" styleClass="diffDetailBlock" rendered="#{fileDiff.fileName2 != null}"/>
                                    <h:outputText value="#{bundle['file.viewDiffDialog.fileType']}: #{fileDiff.fileType2}" styleClass="diffDetailBlock" rendered="#{fileDiff.fileType2 != null}"/>
                                    <h:outputText value="#{bundle['file.viewDiffDialog.fileSize']}: #{fileDiff.fileSize2}" styleClass="diffDetailBlock" rendered="#{fileDiff.fileSize2 != null}"/>
                                    <h:outputText value="#{bundle['file.viewDiffDialog.category']}: #{fileDiff.fileCat2}" styleClass="diffDetailBlock" rendered="#{fileDiff.fileCat2 != null}"/>
                                    <h:outputText value="#{bundle['file.viewDiffDialog.description']}: #{fileDiff.fileDesc2}" styleClass="diffDetailBlock" rendered="#{fileDiff.fileDesc2 != null}"/>
                                    <h:outputText value="#{bundle['file.viewDiffDialog.provDescription']}: #{fileDiff.fileProvFree2}" styleClass="diffDetailBlock" rendered="#{fileDiff.fileProvFree2 != null}"/>
                                    <h:outputText value="#{bundle['file.viewDiffDialog.restricted']}: #{fileDiff.fileRest2}" styleClass="diffDetailBlock" rendered="#{fileDiff.fileRest2 != null}"/>
                                </p:column>
                                <p:column styleClass="versionDetails" rendered="#{fileDiff.file2Empty}">
                                    &#160;
                                </p:column>
                            </p:dataTable>
                            <p:dataTable id="replacemetFilesDataTable" style="border-top:1px solid #ddd;" styleClass="dvnDifferanceTable" value="#{DatasetPage.datasetVersionDifference.datasetFilesReplacementList}" var="fileReplace"
                                         rendered="#{!empty(DatasetPage.datasetVersionDifference.datasetFilesReplacementList)}">
                                <p:column styleClass="versionValue">
                                    <h:outputText value="#{bundle['file.viewDiffDialog.fileReplaced']}"/>
                                </p:column>
                                <p:column styleClass="versionDetails" rendered="#{! fileReplace.fdi.file1Empty}">
                                    <h:outputText value="#{bundle['file.viewDiffDialog.fileID']}: #{fileReplace.file1Id}" styleClass="diffDetailBlock" rendered="#{fileReplace.file1Id != null}"/>
                                    <h:outputText value="#{fileReplace.file1ChecksumType}: #{fileReplace.file1ChecksumValue}" styleClass="diffDetailBlock" rendered="#{fileReplace.file1Id != null}"/>
                                    <h:outputText value="#{bundle['file.viewDiffDialog.fileName']}: #{fileReplace.fdi.fileName1}" styleClass="diffDetailBlock" rendered="#{fileReplace.fdi.fileName1 != null}"/>
                                    <h:outputText value="#{bundle['file.viewDiffDialog.fileType']}: #{fileReplace.fdi.fileType1}" styleClass="diffDetailBlock" rendered="#{fileReplace.fdi.fileType1 != null}"/>
                                    <h:outputText value="#{bundle['file.viewDiffDialog.fileSize']}: #{fileReplace.fdi.fileSize1}" styleClass="diffDetailBlock" rendered="#{fileReplace.fdi.fileSize1 != null}"/>
                                    <h:outputText value="#{bundle['file.viewDiffDialog.category']}: #{fileReplace.fdi.fileCat1}" styleClass="diffDetailBlock" rendered="#{fileReplace.fdi.fileCat1 != null}"/>
                                    <h:outputText value="#{bundle['file.viewDiffDialog.description']}: #{fileReplace.fdi.fileDesc1}" styleClass="diffDetailBlock" rendered="#{fileReplace.fdi.fileDesc1 != null}"/>
                                    <h:outputText value="#{bundle['file.viewDiffDialog.provDescription']}: #{fileReplace.fdi.fileProvFree1}" styleClass="diffDetailBlock" rendered="#{fileReplace.fdi.fileProvFree1 != null}"/>
                                    <h:outputText value="#{bundle['file.viewDiffDialog.restricted']}: #{fileReplace.fdi.fileRest1}" styleClass="diffDetailBlock" rendered="#{fileReplace.fdi.fileRest1 != null}"/>
                                </p:column>
                                <p:column styleClass="versionDetails" rendered="#{fileReplace.fdi.file1Empty}">
                                    &#160;
                                </p:column>
                                <p:column styleClass="versionDetails" rendered="#{! fileReplace.fdi.file2Empty}">
                                    <h:outputText value="#{bundle['file.viewDiffDialog.fileID']}: #{fileReplace.file2Id}" styleClass="diffDetailBlock" rendered="#{fileReplace.file2Id != null}"/>
                                    <h:outputText value="#{fileReplace.file2ChecksumType}: #{fileReplace.file2ChecksumValue}" styleClass="diffDetailBlock" rendered="#{fileReplace.file2Id != null}"/>
                                    <h:outputText value="#{bundle['file.viewDiffDialog.fileName']}: #{fileReplace.fdi.fileName2}" styleClass="diffDetailBlock" rendered="#{fileReplace.fdi.fileName2 != null}"/>
                                    <h:outputText value="#{bundle['file.viewDiffDialog.fileType']}: #{fileReplace.fdi.fileType2}" styleClass="diffDetailBlock" rendered="#{fileReplace.fdi.fileType2 != null}"/>
                                    <h:outputText value="#{bundle['file.viewDiffDialog.fileSize']}: #{fileReplace.fdi.fileSize2}" styleClass="diffDetailBlock" rendered="#{fileReplace.fdi.fileSize2 != null}"/>
                                    <h:outputText value="#{bundle['file.viewDiffDialog.category']}: #{fileReplace.fdi.fileCat2}" styleClass="diffDetailBlock" rendered="#{fileReplace.fdi.fileCat2 != null}"/>
                                    <h:outputText value="#{bundle['file.viewDiffDialog.description']}: #{fileReplace.fdi.fileDesc2}" styleClass="diffDetailBlock" rendered="#{fileReplace.fdi.fileDesc2 != null}"/>
                                    <h:outputText value="#{bundle['file.viewDiffDialog.provDescription']}: #{fileReplace.fdi.fileProvFree2}" styleClass="diffDetailBlock" rendered="#{fileReplace.fdi.fileProvFree2 != null}"/>
                                    <h:outputText value="#{bundle['file.viewDiffDialog.restricted']}: #{fileReplace.fdi.fileRest2}" styleClass="diffDetailBlock" rendered="#{fileReplace.fdi.fileRest2 != null}"/>
                                </p:column>
                                <p:column styleClass="versionDetails" rendered="#{fileReplace.fdi.file2Empty}">
                                    &#160;
                                </p:column>
                            </p:dataTable>
                        </div>
                        <div class="panel panel-default" jsf:rendered="#{!empty(DatasetPage.datasetVersionDifference.changedTermsAccess)}">
                            <div class="panel-heading text-info">
                                <h:outputText id="outputTextTOU" value="#{bundle['dataset.versionDifferences.termsOfUseAccess']}"/>
                            </div>
                            <p:dataTable id="changedTermsAccessTable" styleClass="dvnDifferanceTable" var="diffArray" value="#{DatasetPage.datasetVersionDifference.changedTermsAccess}">
                                <p:column styleClass="versionValue">
                                    <h:outputText value="#{diffArray[0]}"/>
                                </p:column>
                                <p:column styleClass="versionDetails">
                                    <h:outputText value="#{diffArray[1]}"/>
                                </p:column>
                                <p:column styleClass="versionDetails" >
                                    <h:outputText value="#{diffArray[2]}"/>
                                </p:column>
                            </p:dataTable>
                        </div>
                        <div class="button-block margin-bottom">
                            <button class="btn btn-default" onclick="PF('detailsBlocks').hide();PF('blockDatasetForm').hide();" type="button">
                                #{bundle.done}
                            </button>
                        </div>
                    </p:dialog>
                    <p:dialog id="selectFilesForDownload" styleClass="smallPopUp"
                              header="#{bundle['dataset.noSelectedFiles.header']}" widgetVar="selectFilesForDownload" modal="true">
                        <p class="text-danger"><span class="glyphicon glyphicon-exclamation-sign"/> #{bundle['dataset.noSelectedFilesForDownload']}</p>
                        <div class="button-block">
                            <button class="btn btn-default" onclick="PF('selectFilesForDownload').hide();PF('blockDatasetForm').hide();" type="button">
                                #{bundle.close}
                            </button>
                        </div>
                    </p:dialog>
                    <p:dialog id="selectFilesForRequestAccess" styleClass="smallPopUp"
                              header="#{bundle['dataset.noSelectedFiles.header']}" widgetVar="selectFilesForRequestAccess" modal="true">
                        <p class="text-danger"><span class="glyphicon glyphicon-exclamation-sign"/> #{bundle['dataset.noSelectedFilesForRequestAccess']}</p>
                        <div class="button-block">
                            <button class="btn btn-default" onclick="PF('selectFilesForRequestAccess').hide();PF('blockDatasetForm').hide();" type="button">
                                #{bundle.close}
                            </button>
                        </div>
                    </p:dialog>
                    <p:dialog id="selectFilesForDelete" styleClass="smallPopUp"
                              header="#{bundle['dataset.noSelectedFiles.header']}" widgetVar="selectFilesForDelete" modal="true">
                        <p class="text-danger"><span class="glyphicon glyphicon-exclamation-sign"/> #{bundle['dataset.noSelectedFilesForDelete']}</p>
                        <div class="button-block">
                            <button class="btn btn-default" onclick="PF('selectFilesForDelete').hide();PF('blockDatasetForm').hide();" type="button">
                                #{bundle.close}
                            </button>
                        </div>
                    </p:dialog>
                    <p:dialog id="selectFilesForRestrict" styleClass="smallPopUp"
                              header="#{bundle['dataset.noSelectedFiles.header']}" widgetVar="selectFilesForRestrict" modal="true">
                        <p class="text-danger"><span class="glyphicon glyphicon-exclamation-sign"/> #{bundle['dataset.noSelectedFilesForRestrict']}</p>
                        <div class="button-block">
                            <button class="btn btn-default" onclick="PF('selectFilesForRestrict').hide();PF('blockDatasetForm').hide();" type="button">
                                #{bundle.close}
                            </button>
                        </div>
                    </p:dialog>
                    <p:dialog id="selectFilesForUnRestrict" styleClass="smallPopUp"
                              header="#{bundle['dataset.noSelectedFiles.header']}" widgetVar="selectFilesForUnRestrict" modal="true">
                        <p class="text-danger"><span class="glyphicon glyphicon-exclamation-sign"/> #{bundle['dataset.noSelectedFilesForUnRestrict']}</p>
                        <div class="button-block">
                            <button class="btn btn-default" onclick="PF('selectFilesForUnRestrict').hide();PF('blockDatasetForm').hide();" type="button">
                                #{bundle.close}
                            </button>
                        </div>
                    </p:dialog>
                    <p:dialog id="selectFilesForEditMetadata" styleClass="smallPopUp"
                              header="#{bundle['dataset.noSelectedFiles.header']}" widgetVar="selectFilesForEditMetadata" modal="true">
                        <p class="text-danger"><span class="glyphicon glyphicon-exclamation-sign"/> #{bundle['dataset.noSelectedFilesForMetadataEdit']}</p>
                        <div class="button-block">
                            <button class="btn btn-default" onclick="PF('selectFilesForEditMetadata').hide();PF('blockDatasetForm').hide();" type="button">
                                #{bundle.close}
                            </button>
                        </div>
                    </p:dialog>
                    <p:dialog id="selectFilesForEditTags" styleClass="smallPopUp"
                              header="#{bundle['dataset.noSelectedFiles.header']}" widgetVar="selectFilesForEditTags" modal="true">
                        <p class="text-danger"><span class="glyphicon glyphicon-exclamation-sign"/> #{bundle['dataset.noSelectedFilesForMetadataEdit']}</p>
                        <div class="button-block">
                            <button class="btn btn-default" onclick="PF('selectFilesForEditTags').hide();PF('blockDatasetForm').hide();" type="button">
                                #{bundle.close}
                            </button>
                        </div>
                    </p:dialog>
                    <p:remoteCommand name="refreshTagsCommand" action="#{DatasetPage.refreshTagsPopUp()}" update=":datasetForm:fileTagsPopup"
                                     oncomplete="PF('fileTagsPopup').show();"/>
                    <!-- We no longer need this remoteCommand; see my comments in the javascript method testFilesSelectedForEditMetadata() -->
                    <!-- for more info. - L.A. 4.2.1 -->
                    <!-- p:remoteCommand  name="openEditFilesPageCommand" action=" {DatasetPage.editFileMetadata()}"  / -->
                    <p:dialog id="fileTagsPopup" styleClass="smallPopUp" header="#{bundle['file.editTags']}" widgetVar="fileTagsPopup" modal="true">
                        <p:focus for="fileTagsMenuDS"/>
                        <p class="help-block">#{bundle['file.editTagsDialog.tip']}</p>
                        <div class="form-horizontal" jsf:rendered="#{!(empty DatasetPage.selectedFiles)}">
                            <div class="form-group text-left">
                                <label for="selectedTagsList" class="col-sm-4 control-label">
                                    #{bundle['file.editTagsDialog.selectedTags']}
                                </label>
                                <div class="col-sm-8">
                                    <p:outputPanel id="selectedTagsList" style="padding-top:.5em;">
                                        <h:outputText value="#{bundle['file.editTagsDialog.selectedTags.none']}" rendered="#{(empty DatasetPage.selectedTags) and (empty DatasetPage.selectedTabFileTags)}" />

                                        <ui:repeat value="#{DatasetPage.selectedTags}" var="tags" rendered="#{!empty DatasetPage.selectedTags}">
                                            <h:outputText value="#{tags}" styleClass="label label-default" style="margin-right:.5em;display:inline-block;"/>
                                        </ui:repeat>
                                        <ui:repeat value="#{DatasetPage.selectedTabFileTags}" var="tags" rendered="#{!empty DatasetPage.selectedTabFileTags}">
                                            <h:outputText value="#{tags}" styleClass="label label-info" style="margin-right:.5em;display:inline-block;"/>
                                        </ui:repeat>
                                    </p:outputPanel>
                                </div>
                            </div>
                            <div class="form-group text-left">
                                <label for="fileTagsMenuDS" class="col-sm-4 control-label">
                                    #{bundle['file.editTagsDialog.select']}
                                </label>
                                <div class="col-sm-8">
                                    <p:selectCheckboxMenu id="fileTagsMenuDS" styleClass="form-control"
                                                          value="#{DatasetPage.selectedTags}" label="#{bundle.select}">
                                        <p:ajax event="toggleSelect" listener="#{DatasetPage.handleSelection}" update="selectedTagsList" />
                                        <p:ajax event="change" listener="#{DatasetPage.handleSelection}" update="selectedTagsList" />
                                        <f:selectItems value="#{DatasetPage.categoriesByName}"/>
                                    </p:selectCheckboxMenu>
                                    <p:message for="fileTagsMenuDS" display="text" />
                                </div>
                            </div>
                            <div class="form-group text-left">
                                <label for="fileTagAddNewDS" class="col-sm-4 control-label">
                                    #{bundle['file.editTagsDialog.add']}
                                </label>
                                <div class="col-sm-8">
                                    <div class="row form-inline">
                                        <div class="col-sm-12">
                                            <p class="help-block">#{bundle['file.editTagsDialog.add.tip']}</p>
                                            <p:inputText id="fileTagAddNewDS" styleClass="form-control"
                                                         type="text" value="#{DatasetPage.newCategoryName}"
                                                         placeholder="#{bundle['file.editTagsDialog.newName']}"
                                                         onkeypress="if (event.keyCode == 13) {return false;}"/>
                                            <p:commandButton styleClass="btn btn-default" style="margin-left:.5em;" value="#{bundle.apply}" action="#{DatasetPage.saveNewCategory}" update="selectedTagsList, fileTagAddNewDS, fileTagsMenuDS"/>
                                        </div>
                                    </div>
                                    <p:message for="fileTagAddNewDS" display="text" />
                                </div>
                            </div>
                            <div class="form-group text-left" jsf:rendered="#{DatasetPage.tabularDataSelected}">
                                <label for="tabularDataTagsDSPage" class="col-sm-4 control-label">
                                    #{bundle['file.tabularDataTags']}
                                </label>
                                <div class="col-sm-8">
                                    <p class="help-block">#{bundle['file.tabularDataTags.tip']}</p>
                                    <p:selectCheckboxMenu id="tabularDataTagsDSPage" styleClass="form-control"
                                                          value="#{DatasetPage.selectedTabFileTags}" label="#{bundle.select}"
                                                          filter="false">
                                        <p:ajax event="toggleSelect" listener="#{DatasetPage.handleSelection}" update="selectedTagsList" />
                                        <p:ajax event="change" listener="#{DatasetPage.handleSelection}" update="selectedTagsList" />
                                        <f:selectItems value="#{DatasetPage.tabFileTags}" />
                                    </p:selectCheckboxMenu>
                                    <p:message for="tabularDataTagsDSPage" display="text" />
                                </div>
                            </div>
                            <div class="form-group text-left">
                                <label class="col-sm-4 control-label">
                                    #{bundle['dataset.removeUnusedFileTags.label']}
                                </label>
                                <div class="col-sm-8">
                                    <p class="help-block">#{bundle['dataset.removeUnusedFileTags.tip']}</p>
                                    <p:selectBooleanCheckbox id="removeUnused" itemLabel="#{bundle['dataset.removeUnusedFileTags.check']}" value="#{DatasetPage.removeUnusedTags}" widgetVar="removeUnused"/>
                                </div>
                            </div>
                        </div>
                        <div class="button-block">
                            <p:commandButton styleClass="btn btn-default" id="fileTagsPopupSaveButton" value="#{bundle.saveChanges}" oncomplete="PF('fileTagsPopup').hide()" update=":datasetForm:tabView:filesTable, :datasetForm" action="#{DatasetPage.saveFileTagsAndCategories()}"/>
                            <p:commandButton styleClass="btn btn-link" id="fileTagsPopupCancelButton" value="#{bundle.cancel}" onclick="PF('fileTagsPopup').hide();PF('blockDatasetForm').hide();" actionListener="#{DatasetPage.clearFileMetadataSelectedForTagsPopup()}"/>
                        </div>
                    </p:dialog>
                    <!-- Request Access Sign Up/Log In Button -->
                    <p:dialog id="accessSignUpLogIn" header="#{bundle['file.requestAccess']}" widgetVar="accessSignUpLogIn_popup" modal="true">
                        <p class="help-block">
                            <span class="glyphicon glyphicon-warning-sign text-danger"/>&#160;
                            <h:outputFormat styleClass="text-danger" value="#{dataverseHeaderFragment.signupAllowed ? bundle['file.requestAccess.dialog.msg.signup'] : bundle['file.requestAccess.dialog.msg']}" escape="false">
                                <f:param value="#{navigationWrapper.redirectPage}"/>
                                <f:param value="#{dataverseHeaderFragment.getSignupUrl(navigationWrapper.redirectPage)}"/>
                                <f:param value="#{widgetWrapper.widgetView ? '_blank' : '_self'}"/>
                            </h:outputFormat>
                        </p>
                        <div class="button-block">
                            <button class="btn btn-default" onclick="PF('accessSignUpLogIn_popup').hide();PF('blockDatasetForm').hide();" type="button">
                                #{bundle.close}
                            </button>
                        </div>
                    </p:dialog>
                    <!-- END: Request Access Sign Up/Log In Button -->
                    <p:dialog id="configureToolPopup" styleClass="smallPopUp" header="#{configureFragmentBean.configurePopupToolHandler.externalTool.displayName}" widgetVar="configureToolPopup" modal="true">
                        <ui:include src="file-configure-popup-fragment.xhtml">
                            <ui:param name="canUpdateDataset" value="#{DatasetPage.canUpdateDataset()}"/>
                        </ui:include>
                    </p:dialog>
                    <p:dialog id="downloadPopup" styleClass="largePopUp" header="#{bundle['file.downloadDialog.header']}" widgetVar="downloadPopup" modal="true">
                        <o:importFunctions type="edu.harvard.iq.dataverse.util.MarkupChecker" />
                        <ui:include src="file-download-popup-fragment.xhtml">
                            <ui:param name="workingVersion" value="#{DatasetPage.workingVersion}"/>
                            <ui:param name="downloadPopupRequired" value="#{DatasetPage.downloadPopupRequired}"/>
                            <ui:param name="guestbookResponse" value="#{DatasetPage.fileDownloadHelper.guestbookResponse}" rendered="#{!settingsWrapper.rsyncDownload}"/>
                            <ui:param name="fileDownloadHelper" value="#{DatasetPage.fileDownloadHelper}"/>
                            <ui:param name="fileDownloadService" value="#{DatasetPage.fileDownloadService}"/>
                        </ui:include>
                    </p:dialog>
                    <p:dialog id="downloadPackagePopup" styleClass="smallPopUp" header="#{bundle['packageDownload.title']}" widgetVar="downloadPackagePopup" modal="true">
                        <o:importFunctions type="edu.harvard.iq.dataverse.util.MarkupChecker" />
                        <ui:include src="package-download-popup-fragment.xhtml">
                            <ui:param name="workingVersion" value="#{DatasetPage.workingVersion}"/>
                            <ui:param name="downloadPopupRequired" value="#{DatasetPage.downloadPopupRequired}"/>
                            <ui:param name="guestbookResponse" value="#{DatasetPage.fileDownloadHelper.guestbookResponse}" rendered="#{!settingsWrapper.rsyncDownload}"/>
                            <ui:param name="fileDownloadHelper" value="#{DatasetPage.fileDownloadHelper}"/>
                            <ui:param name="fileDownloadService" value="#{DatasetPage.fileDownloadService}"/>
                        </ui:include>
                    </p:dialog>
                    <p:dialog id="requestAccessPopup" styleClass="largePopUp" header="#{bundle['file.requestAccess']}" widgetVar="requestAccessPopup" modal="true">
                        <o:importFunctions type="edu.harvard.iq.dataverse.util.MarkupChecker" />
                        <ui:include src="file-request-access-popup-fragment.xhtml">
                            <ui:param name="workingVersion" value="#{DatasetPage.workingVersion}"/>
                            <ui:param name="fileDownloadHelper" value="#{DatasetPage.fileDownloadHelper}"/>
                            <ui:param name="fileDownloadService" value="#{DatasetPage.fileDownloadService}"/>
                        </ui:include>
                    </p:dialog>
                    <p:dialog id="linkDatasetForm" styleClass="largePopUp" header="#{bundle['dataset.link']}" widgetVar="linkDatasetForm" modal="true" rendered="#{DatasetPage.showLinkingPopup}">
                        <p:focus for="dataverseLinkName"/>
                        <div class="form-horizontal">
                            <p class="help-block">
                                <h:outputFormat value="#{bundle['dataverse.link.dataset.choose']}" escape="false">
                                    <o:param>
                                        <p:commandLink value="#{settingsWrapper.supportTeamName}" oncomplete="PF('linkDatasetForm').hide();PF('contactForm').show()" update=":contactDialog" actionListener="#{sendFeedbackDialog.initUserInput}">
                                            <f:setPropertyActionListener target="#{sendFeedbackDialog.messageSubject}" value=""/>
                                            <f:setPropertyActionListener target="#{sendFeedbackDialog.recipient}" value="#{null}"/>
                                            <f:setPropertyActionListener target="#{sendFeedbackDialog.userMessage}" value=""/>
                                            <f:setPropertyActionListener target="#{sendFeedbackDialog.userEmail}" value=""/>
                                        </p:commandLink>                                
                                    </o:param>
                                </h:outputFormat>
                            </p>
                            <div class="form-group">
                                <label class="col-xs-3 control-label">
                                    <h:outputText value="#{bundle['dataverse.link.yourDataverses']}"/>
                                </label>
                                <div class="col-xs-8">
                                    <p:fragment id="linkNameContent">
                                        <p:autoComplete id="dataverseLinkName"
                                                        binding="#{DatasetPage.selectedDataverseMenu}"
                                                        placeholder="#{bundle['dataverse.link.yourDataverses.inputPlaceholder']}"
                                                        emptyMessage="#{bundle['dataverse.link.dataset.none']}"
                                                        scrollHeight="180" forceSelection="true" 
                                                        minQueryLength="1" queryDelay="1000"
                                                        value="#{DatasetPage.selectedDataverseForLinking}" 
                                                        multiple="false"
                                                        completeMethod="#{DatasetPage.completeLinkingDataverse}"
                                                        required="#{param['DO_DS_LINK_VALIDATION']}" requiredMessage="#{bundle['dataverse.link.select']}"
                                                        styleClass="DropdownPopup" panelStyleClass="DropdownPopupPanel"
                                                        var="dataverseLk" itemLabel="#{dataverseLk.displayName}" itemValue="#{dataverseLk}" converter="dataverseConverter">
                                            <p:column>
                                                <h:outputText value="#{dataverseLk.displayName}"/> 
                                            </p:column>
                                            <p:column>
                                                <h:outputText value="#{dataverseLk.alias}"/> 
                                            </p:column>
                                            <p:ajax process="@this" event="itemSelect" />
                                            <p:ajax process="@this" event="itemUnselect" />
                                        </p:autoComplete>
                                        <p:message for="dataverseLinkName"/>
                                    </p:fragment>
                                </div>
                            </div>
                        </div>
                        <div class="button-block">
                            <p:commandButton id="saveLinkButton" styleClass="btn btn-default"    
                                           update="linkNameContent @([id$=Messages])" 
                                           oncomplete="if (args &amp;&amp; !args.validationFailed) linkDatasetCommand();"
                                           value="#{bundle['dataset.link.save']}">  
                                <f:param name="DO_DS_LINK_VALIDATION" value="true"/>
                            </p:commandButton>
                            <button class="btn btn-link" onclick="PF('linkDatasetForm').hide();PF('blockDatasetForm').hide();" type="button">                              
                                #{bundle.cancel}
                            </button>
                        </div>
                    </p:dialog>
                    <p:remoteCommand name="linkDatasetCommand" oncomplete="PF('linkDatasetForm').hide();" update=":messagePanel  @([id$=Messages])" actionListener="#{DatasetPage.saveLinkingDataverses}"/>
                    <p:dialog id="computeBatchListPopup" header="#{bundle['dataset.compute.computeBatchListHeader']}" widgetVar="computeBatchListPopup" modal="true">
                        <div class="text-right">
                            <!-- Clear link -->
                            <p:commandButton styleClass="btn btn-default" action="#{DatasetPage.clearCart()}" update=":datasetForm,:messagePanel">
                                <span class="glyphicon glyphicon-remove"/> <h:outputText value="#{bundle['dataset.compute.computeBatchClear']}"/>
                            </p:commandButton>
                        </div>
                        <h:dataTable id="computeBatch" class="table table-striped" value="#{DatasetPage.cartList}" var='computeCartDatasetList'>
                            <h:column>
                                <f:facet name="header">#{bundle.dataset}</f:facet>
                                <h:outputText value="#{computeCartDatasetList.key}"/>
                            </h:column>
                            <h:column>
                                <f:facet name="header">#{bundle['dataset.metadata.persistentId']}</f:facet>
                                <h:outputText value="#{computeCartDatasetList.value}"/>
                            </h:column>
                            <h:column>
                                <p:commandButton value="#{bundle['dataset.compute.computeBatchRemove']}" action="#{DatasetPage.removeCartItem(computeCartDatasetList.key, computeCartDatasetList.value)}" update=":datasetForm,:messagePanel"/>
                            </h:column>
                        </h:dataTable>
                        <div class="button-block">
                            <h:outputLink styleClass="btn btn-default" value="#{DatasetPage.cartComputeUrl}" onclick="PF('computeBatchListPopup').hide()" target="_blank">
                                <h:outputText value="#{bundle['dataset.compute.computeBatchCompute']}"/>
                            </h:outputLink>
                            <button class="btn btn-link" onclick="PF('computeBatchListPopup').hide();" type="button">                              
                                #{bundle.cancel}
                            </button>
                        </div>
                    </p:dialog>
                    <p:dialog id="accessPopup" header="#{bundle['dataset.access.accessHeader']}"  widgetVar="accessPopup" modal="true">
                        <ui:fragment rendered="#{DatasetPage.editMode == 'CREATE' or empty DatasetPage.editMode }">
                            <p:focus for="termsAccessInput"/>
                            <div class="form-horizontal">
                                <div class="form-group">
                                    <label for="metadata_TermsAccess" class="col-sm-3 control-label">
                                        #{bundle['file.dataFilesTab.terms.list.termsOfAccess.termsOfsAccess']}
                                        <span class="glyphicon glyphicon-question-sign tooltip-icon"
                                              data-toggle="tooltip" data-placement="auto right" data-original-title="#{bundle['file.dataFilesTab.terms.list.termsOfAccess.termsOfsAccess.title']}"></span>
                                    </label>
                                    <div class="col-sm-9">
                                        <p:inputTextarea id="termsAccessInput" value="#{DatasetPage.workingVersion.termsOfUseAndAccess.termsOfAccess}" autoResize="false" rows="5" styleClass="form-control" widgetVar="inputtoa"/>
                                    </div>
                                </div>
                                <div class="form-group">
                                    <label for="metadata_RequestAccess" class="col-sm-3 control-label">
                                        #{bundle['file.dataFilesTab.terms.list.termsOfAccess.requestAccess']}
                                        <span class="glyphicon glyphicon-question-sign tooltip-icon"
                                              data-toggle="tooltip" data-placement="auto right" data-original-title="#{bundle['file.dataFilesTab.terms.list.termsOfAccess.requestAccess.title']}"></span>
                                    </label>
                                    <div class="col-sm-9">
                                        <p:selectBooleanCheckbox id="requestAccess" itemLabel="#{bundle['file.dataFilesTab.terms.list.termsOfAccess.requestAccess.enableBtn']}"
                                                                 value="#{DatasetPage.workingVersion.termsOfUseAndAccess.fileAccessRequest}" widgetVar="inputfar"/>
                                    </div>
                                </div>
                            </div>
                            <div class="button-block">
                                <p:commandButton styleClass="btn btn-default" value="#{bundle.continue}" rendered="#{DatasetPage.editMode != 'CREATE'}"
                                                    onclick="PF('accessPopup').hide()" update=":datasetForm,:messagePanel" action="#{DatasetPage.restrictSelectedFiles(true)}"/>
                                <p:commandButton styleClass="btn btn-default" value="#{bundle.continue}" rendered="#{DatasetPage.editMode == 'CREATE'}"
                                                    onclick="PF('accessPopup').hide()" update=":datasetForm,:messagePanel" action="#{DatasetPage.save()}"/>
                                <button class="btn btn-link" onclick="PF('accessPopup').hide();PF('blockDatasetForm').hide();" type="button">                              
                                    #{bundle.cancel}
                                </button>
                            </div>
                        </ui:fragment>
                    </p:dialog>
                    <p:dialog id="inreview" header="#{bundle['dataset.submitBtn']}" widgetVar="inreview" modal="true">
                        <p class="text-warning">
                            <span class="glyphicon glyphicon-warning-sign"/> #{bundle['dataset.submitMessage']}
                        </p>
                        <div class="button-block">
                            <p:commandButton styleClass="btn btn-default" value="#{bundle.submit}" 
                                             onclick="PF('inreview').hide();PF('blockDatasetForm').hide();" action="#{DatasetPage.submitDataset}" immediate="true"/>
                            <button class="btn btn-link" onclick="PF('inreview').hide();PF('blockDatasetForm').hide();" type="button">                              
                                #{bundle.cancel}
                            </button>
                        </div>
                    </p:dialog>
                    <!-- Publish/Submit for Review Dialogs -->
                    <p:dialog id="publishConfirm" width="70%" header="#{bundle['dataset.publish.header']}" widgetVar="publishConfirm" modal="true">
                        <p class="text-warning">
                            <span class="glyphicon glyphicon-warning-sign"/> #{bundle['dataset.publish.tip']}
                        </p>
                        <div id="terms-agreement-block" class="well" jsf:rendered="#{DatasetPage.datasetPublishCustomText.length() > 0}">
                            <h:outputText value="#{DatasetPage.datasetPublishCustomText}" escape="false"/>
                        </div>
                        <div class="button-block">
                            <p:commandButton styleClass="btn btn-default" value="#{bundle.continue}" 
                                             onclick="PF('publishConfirm').hide();PF('blockDatasetForm').hide();" action="#{DatasetPage.releaseDataset}" immediate="true"/>
                            <button class="btn btn-link" onclick="PF('publishConfirm').hide();PF('blockDatasetForm').hide();" type="button">                              
                                #{bundle.cancel}
                            </button>
                        </div>
                    </p:dialog>
                    <p:dialog id="publishParent" width="70%" header="#{bundle['dataset.publish.header']}" widgetVar="publishParent" modal="true">
                        <p class="text-warning">
                            <span class="glyphicon glyphicon-warning-sign"/>
                            <h:outputFormat value="#{bundle['dataset.mayNotPublish.both']}" escape="false">
                                <o:param>
                                    <a href="/dataverse/#{DatasetPage.dataset.owner.alias}" title="#{DatasetPage.dataset.owner.displayName}">
                                        <h:outputText value="#{DatasetPage.dataset.owner.displayName}"/>
                                    </a>
                                </o:param>
                            </h:outputFormat>
                        </p>
                        <div id="terms-agreement-block" class="well" jsf:rendered="#{DatasetPage.datasetPublishCustomText.length() > 0}">
                            <h:outputText value="#{MarkupChecker:sanitizeBasicHTML(DatasetPage.datasetPublishCustomText)}" escape="false"/>
                        </div>
                        <p class="help-block">
                            #{bundle['dataset.publishBoth.tip']}
                        </p>
                        <div class="button-block">
                            <p:commandButton styleClass="btn btn-default" value="#{bundle['dataset.mayNotBePublished.both.button']}" 
                                             onclick="PF('publishParent').hide();PF('blockDatasetForm').hide();" action="#{DatasetPage.releaseParentDVAndDataset}" immediate="true"/>
                            <button class="btn btn-link" onclick="PF('publishParent').hide();PF('blockDatasetForm').hide();" type="button">                              
                                #{bundle.cancel}
                            </button>
                        </div>
                    </p:dialog>
                    <p:dialog id="releaseDraft" width="70%" header="#{bundle['dataset.publish.header']}" widgetVar="releaseDraft" modal="true">
                        <p:focus for="options"/>
                        <p class="text-warning">
                            <span class="glyphicon glyphicon-warning-sign"/> #{bundle['dataset.republish.tip']}
                        </p>
                        <div id="terms-agreement-block" class="well" jsf:rendered="#{DatasetPage.datasetPublishCustomText.length() > 0 and DatasetPage.isDatasetPublishPopupCustomTextOnAllVersions()}">
                            <h:outputText value="#{MarkupChecker:sanitizeBasicHTML(DatasetPage.datasetPublishCustomText)}" escape="false"/>
                        </div>
                        <ui:fragment rendered="#{DatasetPage.dataset.latestVersion.minorUpdate}">
                            <p class="help-block">
                                #{bundle['dataset.selectVersionNumber']}
                            </p>
                            <p:selectOneRadio id="options" value="#{DatasetPage.releaseRadio}">
                                <f:selectItem itemLabel="#{bundle['dataset.minorRelease']} (#{DatasetPage.datasetNextMinorVersion})" itemValue="1" />
                                <f:selectItem itemLabel="#{bundle['dataset.majorRelease']} (#{DatasetPage.datasetNextMajorVersion})" itemValue="2" />
                                <c:if test="#{dataverseSession.user.isSuperuser()}">
                                    <f:selectItem rendered="#" itemLabel="#{bundle['dataset.updateRelease']}" itemValue="3" />
                                </c:if>
                            </p:selectOneRadio>
                        </ui:fragment>
                        <p>
                            <h:outputFormat value="#{bundle['dataset.majorRelease.tip']}" rendered="#{!DatasetPage.dataset.latestVersion.minorUpdate}">
                                <f:param value="#{DatasetPage.datasetNextMajorVersion}"/>
                            </h:outputFormat>
                        </p>
                        <div class="button-block">
                            <p:commandButton styleClass="btn btn-default" value="#{bundle.continue}" 
                                             rendered="#{DatasetPage.dataset.latestVersion.minorUpdate}"
                                             onclick="PF('releaseDraft').hide();PF('blockDatasetForm').hide();" action="#{DatasetPage.releaseDraft}"/>
                            <p:commandButton styleClass="btn btn-default" value="#{bundle.continue}" 
                                             rendered="#{!DatasetPage.dataset.latestVersion.minorUpdate}"
                                             onclick="PF('releaseDraft').hide();PF('blockDatasetForm').hide();" action="#{DatasetPage.releaseMajor}" immediate="true"/>
                            <button class="btn btn-link" onclick="PF('releaseDraft').hide();PF('blockDatasetForm').hide();" type="button">                              
                                #{bundle.cancel}
                            </button>
                        </div>
                    </p:dialog>
                    <p:dialog id="mayNotRelease" header="#{bundle['dataset.publish.header']}" widgetVar="mayNotRelease" modal="true">
                        <p class="text-danger">
                            <span class="glyphicon glyphicon-exclamation-sign"/>
                            <h:outputFormat value="#{bundle['dataset.mayNotPublish.administrator']}" escape="false">
                                <o:param>
                                    <a href="/dataverse.xhtml?alias=#{DatasetPage.dataset.owner.alias}" title="#{DatasetPage.dataset.owner.displayName}">
                                        <h:outputText value="#{DatasetPage.dataset.owner.displayName}"/>
                                    </a>
                                </o:param>
                            </h:outputFormat>
                        </p>
                        <div class="button-block">
                            <button class="btn btn-default" onclick="PF('mayNotRelease').hide();PF('blockDatasetForm').hide();" type="button">                              
                                #{bundle.close}
                            </button>
                        </div>
                    </p:dialog>
                    <p:dialog id="maynotPublishParent" header="#{bundle['dataset.publish.header']}" widgetVar="maynotPublishParent" modal="true">
                        <p class="text-danger">
                            <span class="glyphicon glyphicon-exclamation-sign"/>
                            <h:outputFormat value="#{bundle['dataset.mayNotPublish.twoGenerations']}" escape="false">
                                <o:param>
                                    <a href="/dataverse/#{DatasetPage.dataset.owner.alias}" title="#{DatasetPage.dataset.owner.displayName}">
                                        <h:outputText value="#{DatasetPage.dataset.owner.displayName}"/>
                                    </a>
                                </o:param>
                                <o:param>
                                    <a href="/dataverse/#{DatasetPage.dataset.owner.owner.alias}" title="#{DatasetPage.dataset.owner.owner.displayName}">
                                        <h:outputText value="#{DatasetPage.dataset.owner.owner.displayName}"/>
                                    </a>
                                </o:param>
                            </h:outputFormat>
                        </p>
                        <div class="button-block">
                            <button class="btn btn-default" onclick="PF('maynotPublishParent').hide();PF('blockDatasetForm').hide();" type="button">                              
                                #{bundle.close}
                            </button>
                        </div>
                    </p:dialog>
                    <p:dialog id="sendBackToContributor" header="#{bundle['dataset.rejectBtn']}" widgetVar="sendBackToContributor" modal="true">
                        <p class="text-warning">
                            <span class="glyphicon glyphicon-warning-sign"/> #{bundle['dataset.rejectMessage']}
                        </p>
                        <ui:remove>
                        <!--FIXME update for new comments table -->
                        <p:inputTextarea id="returnReason" rows="3" value="#{DatasetPage.workingVersion.returnReason}" maxlength="200" widgetVar="returnReason"
                                         cols="70" counter="display" counterTemplate="{0} characters remaining." autoResize="false"
                                         requiredMessage="#{bundle['dataset.reject.enterReason.error']}"/>
                        <!--FIXME validation error msg for returnReason was in confirmDialog using testReturnReason() in commandButton below but all that was removed
                                  as it did not look like the usual validation method, added preferred requiredMessage attribute to inputTextarea above, need wiring #5717-->
                        <p>
                            <h:outputText id="display"/>
                        </p>
                        <p:watermark for="returnReason" value="#{bundle['dataset.rejectWatermark']}" id="returnReasonwatermark"/>
                        </ui:remove>
                        <div class="button-block">
                            <p:commandButton styleClass="btn btn-default" value="#{bundle.continue}" onclick="PF('sendBackToContributor').hide()" action="#{DatasetPage.sendBackToContributor}"/>
                            <button class="btn btn-link" onclick="PF('sendBackToContributor').hide();PF('blockDatasetForm').hide();" type="button">                              
                                #{bundle.cancel}
                            </button>
                        </div>
                    </p:dialog>
                    <p:remoteCommand name="returnToAuthorCommand" action="#{DatasetPage.sendBackToContributor}"/>                  
                    <!-- END: Publish/Submit for Review Dialogs -->
                </h:form>
                <script>
                    //<![CDATA[
                    $(document).ready(function () {
                        popoverHTML('#{bundle.htmlAllowedTitle}');
                    });
                    function openDialog() {
                        PF('details').show();
                    }
                    function openCompareTwo() {
                        PF('compareTwo').show();
                    }
                    function testCheckBoxes() {
                        var count = PF('versionsTable').getSelectedRowsCount();
                        if (count !== 2) {
                            PF('compareTwo').show();
                        } else {
                            $('button[id$="compareVersions"]').trigger('click');
                        }
                    }
                    function testFilesSelectedForRestriction() {
                        var count = PF('filesTable').getSelectedRowsCount();
                        if (count === 0) {
                            PF('selectFilesForRestrict').show();
                        } else {
                            PF('accessPopup').show();
                        }
                    }
                    function testFilesSelectedForTags() {
                        var count = PF('filesTable').getSelectedRowsCount();
                        if (count === 0) {
                            PF('selectFilesForEditTags').show();
                        } else {
                            refreshTagsCommand();
                        }
                    }
                    function testFilesSelectedForDelete() {
                        var count = PF('filesTable').getSelectedRowsCount();
                        if (count === 0) {
                            PF('selectFilesForDelete').show();
                        } else {
                            PF('deleteSelectedFileConfirmation').show();
                        }
                    }
                    function testFilesSelectedForEditMetadata() {
                        var count = PF('filesTable').getSelectedRowsCount();
                        if (count === 0) {
                            PF('selectFilesForEditMetadata').show();
                        } //else {
                        // I commented out the code below; if there's
                        // 1 or more file selected, I don't want this
                        // method to activate the p:remoteCommand that
                        // issues the redirect to the edit page (or
                        // do anything else for that matter). Doing
                        // it this way was, for some reason, causing
                        // this page to still try to render (??), in
                        // some partial, half-baked state - with no
                        // workingVersion present, etc. - that resulted
                        // in some NULL pointers in the logs... So,
                        // instead, the redirect will be done by the
                        // direct action= attribute in the original
                        // commandButton. -- L.A. 4.2.1
                        //openEditFilesPageCommand();
                        //}
                    }
                    function updateTemplate() {
                        $('button[id$="updateTemplate"]').trigger('click');
                    }
                    function checkNewlyRestricted() {
                        if ($('input[id$="showAccessPopup"]').val() === 'true') {
                            PF('accessPopup').show();
                        } else {
                            $('button[id$="datasetSave"]').trigger('click');
                        }
                    }
                    function updateHiddenReason(textArea) {
                        $('input[id$="hiddenReasonInput"]').val(textArea.value);
                    }
                    function updateOwnerDataverse() {
                        $('button[id$="updateOwnerDataverse"]').trigger('click');
                    } 
                    //]]>
                </script>
            </ui:define>
        </ui:composition>
    </h:body>
</html><|MERGE_RESOLUTION|>--- conflicted
+++ resolved
@@ -230,191 +230,6 @@
                                                                 <h:outputText value="#{bundle['dataset.editBtn.itemLabel.privateUrl']}" />
                                                             </p:commandLink>
                                                         </li>
-<<<<<<< HEAD
-                                                    </ul>
-                                                </ui:fragment>                                            
-                                                <h:link id="managePermissions" rendered="#{settingsWrapper.publicInstall}"
-                                                        styleClass="ui-commandlink ui-widget" outcome="permissions-manage">
-                                                    <h:outputText value="#{bundle['dataset.editBtn.itemLabel.permissions']}" />
-                                                    <f:param name="id" value="#{DatasetPage.dataset.id}" />
-                                                </h:link>
-                                            </li>
-                                            <li>
-                                                <p:commandLink id="privateUrl" oncomplete="PF('privateUrlConfirmation').show()" action="#{DatasetPage.initPrivateUrlPopUp()}" update="privateUrlPanel">
-                                                    <h:outputText value="#{bundle['dataset.editBtn.itemLabel.privateUrl']}" />
-                                                </p:commandLink>
-                                            </li>
-                                        </ui:fragment>
-                                        <li>
-                                            <h:outputLink value="/dataset-widgets.xhtml?datasetId=#{DatasetPage.dataset.id}">
-                                                <h:outputText value="#{bundle['dataset.editBtn.itemLabel.thumbnailsAndWidgets']}"/>
-                                            </h:outputLink>
-                                        </li>
-                                        <ui:fragment rendered="#{!DatasetPage.dataset.released and DatasetPage.dataset.latestVersion.versionState=='DRAFT' and permissionsWrapper.canIssueDeleteDatasetCommand(DatasetPage.dataset)}">
-                                            <li class="divider"></li>
-                                            <li>
-                                                <p:commandLink id="deleteDataset" onclick="PF('deleteConfirmation').show()">
-                                                    <h:outputText value="#{bundle['dataset.editBtn.itemLabel.deleteDataset']}" />
-                                                </p:commandLink>
-                                            </li>
-                                        </ui:fragment>
-                                        <ui:fragment rendered="#{DatasetPage.dataset.released and DatasetPage.dataset.latestVersion.versionState=='DRAFT' and permissionsWrapper.canIssueDeleteDatasetCommand(DatasetPage.dataset)}">
-                                            <li class="divider"></li>
-                                            <li>
-                                                <p:commandLink id="deleteVersion" onclick="PF('deleteVersionConfirmation').show()">
-                                                    <h:outputText value="#{bundle['dataset.editBtn.itemLabel.deleteDraft']}" />
-                                                </p:commandLink>
-                                            </li>
-                                        </ui:fragment>
-                                        <ui:fragment rendered="#{DatasetPage.dataset.released and DatasetPage.existReleasedVersion and permissionsWrapper.canIssuePublishDatasetCommand(DatasetPage.dataset)}">
-                                            <li class="divider"></li>
-                                            <li>
-                                                <p:commandLink id="deaccessionDatasetLink" 
-                                                               action="#{DatasetPage.clickDeaccessionDataset}"
-                                                               oncomplete="PF('deaccessionBlock').show();bind_bsui_components();"
-                                                               update="deaccessionBlock">
-                                                    <h:outputText value="#{bundle['dataset.editBtn.itemLabel.deaccession']}" />
-                                                </p:commandLink>
-                                            </li>
-                                        </ui:fragment>
-                                    </ul>
-                                </ui:fragment>
-                                <!-- END: Edit Button -->
-                                <!-- END: Edit/Link/Publish Button Group -->
-                            </div>
-                            
-                            <!-- Contact/Share Button Group -->
-                            <div class="btn-group pull-right" id="datasetButtonBar" role="group">
-                                <p:commandLink class="text-button btn-contact bootstrap-button-tooltip" title="#{bundle['dataset.email.datasetContactBtn']}"
-                                               update=":contactDialog" oncomplete="PF('contactForm').show()" actionListener="#{sendFeedbackDialog.initUserInput}">
-                                    <f:setPropertyActionListener target="#{sendFeedbackDialog.userMessage}" value=""/>
-                                    <f:setPropertyActionListener target="#{sendFeedbackDialog.userEmail}" value=""/>
-                                    <f:setPropertyActionListener target="#{sendFeedbackDialog.messageSubject}" value=""/>
-                                    <f:setPropertyActionListener target="#{sendFeedbackDialog.recipient}" value="#{DatasetPage.dataset}"/>
-                                    <span class="glyphicon glyphicon-envelope"/> #{bundle['contact.contact']}
-                                </p:commandLink>
-                                <p:commandLink styleClass="text-button btn-share bootstrap-button-tooltip" rendered="#{!DatasetPage.workingVersion.deaccessioned}"
-                                               title="#{bundle['dataset.share.datasetShare']}"
-                                               oncomplete="PF('shareDialog').show();sharrre();">
-                                    <span class="glyphicon glyphicon-share"/> #{bundle['share']}
-                                </p:commandLink>
-                            </div>
-                            <p:dialog id="shareDialog" header="#{bundle['dataset.share.datasetShare']}" widgetVar="shareDialog" modal="true" rendered="#{!DatasetPage.workingVersion.deaccessioned}">
-                                <p class="help-block">#{bundle['dataset.share.datasetShare.tip']}</p>
-
-                                <div id="sharrre-widget" data-url="#{DatasetPage.dataverseSiteUrl}/dataset.xhtml?persistentId=#{dataset.globalId}" data-text="#{bundle['dataset.share.datasetShare.shareText']}"></div>
-
-                                <div class="button-block">
-                                    <button class="btn btn-default" onclick="PF('shareDialog').hide()" type="button">
-                                        #{bundle.close}
-                                    </button>
-                                </div>
-                            </p:dialog>
-                            <!-- END: Contact/Share Button Group -->
-                        </div>
-                        
-                        <div id="datasetVersionBlock" class="col-sm-12">
-                            <div id="title-block" class="row margin-bottom-half" jsf:rendered="#{!empty DatasetPage.datasetVersionUI.title.value}">
-                                <div class="col-xs-1 vcenter title-preview-icon-block">
-                                    <img src="#{DatasetPage.thumbnailString}" jsf:rendered="#{!empty DatasetPage.thumbnailString}" alt="#{DatasetPage.datasetVersionUI.title.value}"/>
-                                    <span class="icon-dataset" jsf:rendered="#{empty DatasetPage.thumbnailString}"/>
-                                </div>
-                                <div class="col-xs-11 vcenter">
-                                    <span id="title">#{DatasetPage.datasetVersionUI.title.value}</span>
-                                    
-                                    <div id="title-label-block" class="margin-top-half">
-                                        <h:outputText value="#{bundle['dataset.versionUI.draft']}" styleClass="label label-primary" rendered="#{DatasetPage.workingVersion.draft}"/>
-                                        <h:outputText value="#{bundle['dataset.versionUI.inReview']}" styleClass="label label-success" rendered="#{DatasetPage.workingVersion.inReview}"/>
-                                        <h:outputText value="#{bundle['dataset.versionUI.unpublished']}" styleClass="label label-warning" rendered="#{!DatasetPage.dataset.released}"/>
-                                        <h:outputText value="#{bundle['dataset.versionUI.deaccessioned']}" styleClass="label label-danger" rendered="#{DatasetPage.workingVersion.deaccessioned}"/>
-                                        <!-- DATASET VERSION NUMBER -->
-                                        <h:outputText styleClass="label label-default" rendered="#{DatasetPage.workingVersion.released and !(DatasetPage.workingVersion.draft or DatasetPage.workingVersion.inReview or DatasetPage.workingVersion.deaccessioned)}"
-                                                      value="#{bundle['file.DatasetVersion']} #{DatasetPage.workingVersion.versionNumber}.#{DatasetPage.workingVersion.minorVersionNumber}" /> 
-                                        <h:outputText styleClass="label label-default" rendered="#{!DatasetPage.workingVersion.released and !(DatasetPage.workingVersion.draft or DatasetPage.workingVersion.inReview or DatasetPage.workingVersion.deaccessioned)}"
-                                                      value="#{bundle['file.DatasetVersion']} #{DatasetPage.workingVersion.versionState}"/>
-                                    </div>
-                                </div>
-                            </div>
-                            
-                            <div class="row">
-                                <!-- CITATION BLOCK -->
-                                <ui:fragment rendered="#{!empty DatasetPage.displayCitation}">
-                                    <ui:include src="dataset-citation.xhtml">
-                                        <ui:param name="datasetPage" value="true"/>
-                                    </ui:include>
-                                </ui:fragment>
-                                <!-- END: CITATION BLOCK -->
-                                <div id="deaccession-reason-block" class="bg-danger" jsf:rendered="#{DatasetPage.workingVersion.deaccessioned}">
-                                    <h5 class="margin-top-half">#{bundle['dataset.deaccession.reason']}</h5>
-                                    <p>#{DatasetPage.workingVersion.versionNote}</p>
-                                    <ui:fragment rendered="#{!empty DatasetPage.workingVersion.archiveNote}">
-                                        <p>#{bundle['dataset.beAccessedAt']} <a href="#{DatasetPage.workingVersion.archiveNote}" target="_blank">#{DatasetPage.workingVersion.archiveNote}</a></p>
-                                    </ui:fragment>
-                                </div>
-                                
-                                <!-- Metrics -->
-                                <div id="metrics-block" class="col-sm-3" jsf:rendered="#{!(settingsWrapper.rsyncDownload or DatasetPage.workingVersion.deaccessioned)}">
-                                    <div id="metrics-heading">
-                                        #{bundle['metrics.dataset.title']}
-                                        <span class="glyphicon glyphicon-question-sign tooltip-icon" data-toggle="tooltip" data-placement="auto top" 
-                                                data-original-title="#{settingsWrapper.makeDataCountDisplayEnabled ? bundle['metrics.dataset.tip.makedatacount'] : bundle['metrics.dataset.tip.default']}"></span>
-                                    </div>
-                                    <div id="metrics-body">
-                                        <!-- Classic downloads -->
-                                        <div class="metrics-count-block" jsf:rendered="#{!settingsWrapper.makeDataCountDisplayEnabled}">
-                                            <h:outputFormat value="{0} #{bundle['metrics.downloads']}">
-                                                <f:param value="#{guestbookResponseServiceBean.getCountGuestbookResponsesByDatasetId(DatasetPage.dataset.id)}"/>
-                                            </h:outputFormat>
-                                            <span class="glyphicon glyphicon-question-sign tooltip-icon"
-                                                    data-toggle="tooltip" data-placement="auto top" data-original-title="#{bundle['metrics.dataset.downloads.default.tip']}"></span>
-                                        </div>
-                                        <!-- Make Data Count views -->
-                                        <div class="metrics-count-block" jsf:rendered="#{settingsWrapper.makeDataCountDisplayEnabled}">
-                                            <h:outputFormat value="{0} #{bundle['metrics.views']}">
-                                                <f:param value="#{datasetMetricsServiceBean.getMetrics(DatasetPage.dataset).getViewsTotal()}"/>
-                                            </h:outputFormat>
-                                            <span class="glyphicon glyphicon-question-sign tooltip-icon"
-                                                    data-toggle="tooltip" data-placement="auto top" data-original-title="#{bundle['metrics.dataset.views.tip']}"></span>
-                                        </div>
-                                        <!-- Make Data Count downloads -->
-                                        <div class="metrics-count-block" jsf:rendered="#{settingsWrapper.makeDataCountDisplayEnabled}">
-                                            <h:outputFormat value="{0} #{bundle['metrics.downloads']}">
-                                                <f:param value="#{datasetMetricsServiceBean.getMetrics(DatasetPage.dataset).getDownloadsTotal()}"/>
-                                            </h:outputFormat>
-                                            <span class="glyphicon glyphicon-question-sign tooltip-icon"
-                                                    data-toggle="tooltip" data-placement="auto top" data-original-title="#{bundle['metrics.dataset.downloads.makedatacount.tip']}"></span>
-                                        </div>
-                                        <!-- Make Data Count citations (DOIs only, not Handles) -->
-                                        <div class="metrics-count-block" jsf:rendered="#{settingsWrapper.makeDataCountDisplayEnabled and settingsWrapper.doiInstallation}">
-                                            <p:commandLink oncomplete="PF('citationsDialog').show();">
-                                                <h:outputFormat value="{0} #{bundle['metrics.citations']}">
-                                                    <f:param value="#{fn:length(datasetExternalCitationsServiceBean.getDatasetExternalCitationsByDataset(DatasetPage.dataset))}"/>
-                                                </h:outputFormat>
-                                            </p:commandLink>
-                                            
-                                            <span class="glyphicon glyphicon-question-sign tooltip-icon"
-                                                    data-toggle="tooltip" data-placement="auto top" data-original-title="#{bundle['metrics.dataset.citations.tip']}"></span>
-                                        
-                                            <p:dialog id="citationsDialog" styleClass="smallPopUp" header="#{bundle['metrics.citations.dialog.header']}" widgetVar="citationsDialog" modal="true">
-                                                <p class="help-block">
-                                                    <h:outputFormat value="#{bundle['metrics.citations.dialog.help']}" escape="false">
-                                                        <f:param value="#{systemConfig.guidesBaseUrl}"/>
-                                                        <f:param value="#{systemConfig.guidesVersion}"/>
-                                                    </h:outputFormat>
-                                                </p>
-                                                
-                                                <div id="citations-list-block">
-                                                    <div jsf:rendered="#{empty datasetExternalCitationsServiceBean.getDatasetExternalCitationsByDataset(DatasetPage.dataset)}">
-                                                        #{bundle['metrics.citations.dialog.empty']}
-                                                    </div>
-                                                    <ui:fragment rendered="#{!empty datasetExternalCitationsServiceBean.getDatasetExternalCitationsByDataset(DatasetPage.dataset)}">
-                                                        <ul>
-                                                            <ui:repeat value="#{datasetExternalCitationsServiceBean.getDatasetExternalCitationsByDataset(DatasetPage.dataset)}" var="citation">
-                                                                <li><a href="#{citation.citedByUrl}" target="_blank">#{citation.citedByUrl}</a></li>
-                                                            </ui:repeat>
-                                                        </ul>
-=======
->>>>>>> a91d3709
                                                     </ui:fragment>
                                                     <li>
                                                         <h:outputLink value="/dataset-widgets.xhtml?datasetId=#{DatasetPage.dataset.id}">
