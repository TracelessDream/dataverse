--- conflicted
+++ resolved
@@ -697,13 +697,8 @@
                             <ui:param name="metadataBlocks" value="#{!empty DatasetPage.editMode ? DatasetPage.datasetVersionUI.metadataBlocksForEdit.entrySet().toArray(): DatasetPage.datasetVersionUI.metadataBlocksForView.entrySet().toArray()}"/>
                             <ui:param name="publicationDate" value="#{DatasetPage.dataset.publicationDateFormattedYYYYMMDD}"/>
                             <ui:param name="globalId" value="#{DatasetPage.dataset.globalIdString}"/>
-<<<<<<< HEAD
-                            <ui:param name="mdLang" value="#{systemConfig.getBaseMetadataLanguageMap(false).get(DatasetPage.dataset.effectiveMetadataLanguage)}"/>
-                            <ui:param name="mdLangCode" value="#{DatasetPage.dataset.effectiveMetadataLanguage}"/>
-=======
                             <ui:param name="mdLang" value="#{DatasetPage.getLocaleDisplayName(DatasetPage.effectiveMetadataLanguage)}"/>
                             <ui:param name="mdLangCode" value="#{DatasetPage.effectiveMetadataLanguage}"/>
->>>>>>> da74a14c
                         </ui:include>
                     </ui:fragment>
                     <!-- Create/Save Dataset Button Panel TOP editMode -->
@@ -834,13 +829,8 @@
                                     <ui:param name="publicationDate" value="#{DatasetPage.dataset.publicationDate != null ? DatasetPage.dataset.publicationDateFormattedYYYYMMDD : ''}"/>
                                     <ui:param name="globalId" value="#{DatasetPage.dataset.globalIdString}"/>
                                     <ui:param name="altPID" value="#{DatasetPage.dataset.alternativePersistentIdentifier}"/>
-<<<<<<< HEAD
-                                    <ui:param name="mdLang" value="#{systemConfig.getBaseMetadataLanguageMap(false).get(DatasetPage.dataset.effectiveMetadataLanguage)}"/>
-                                    <ui:param name="mdLangCode" value="#{DatasetPage.dataset.effectiveMetadataLanguage}"/>
-=======
                                     <ui:param name="mdLang" value="#{DatasetPage.getLocaleDisplayName(DatasetPage.effectiveMetadataLanguage)}"/>
                                     <ui:param name="mdLangCode" value="#{DatasetPage.effectiveMetadataLanguage}"/>
->>>>>>> da74a14c
                                     <ui:param name="anonymized" value="#{DatasetPage.anonymizedAccess}"/>
                                 </ui:include>
                             </p:tab>
