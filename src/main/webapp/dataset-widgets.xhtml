<!DOCTYPE html>
<html xmlns="http://www.w3.org/1999/xhtml"
      xmlns:h="http://java.sun.com/jsf/html"
      xmlns:f="http://java.sun.com/jsf/core"
      xmlns:ui="http://java.sun.com/jsf/facelets"
      xmlns:p="http://primefaces.org/ui"
      xmlns:c="http://xmlns.jcp.org/jsp/jstl/core"
      xmlns:jsf="http://xmlns.jcp.org/jsf">
    <h:head>
    </h:head>

    <h:body>
        <ui:composition template="/dataverse_template.xhtml">
            <ui:param name="pageTitle" value="#{bundle['dataset.widgets.title']} - #{DatasetWidgetsPage.dataset.latestVersion.title}"/>
            <ui:param name="dataverse" value="#{DatasetWidgetsPage.dataset.owner}"/>
            <ui:param name="dataset" value="#{DatasetWidgetsPage.dataset}"/>
            <ui:param name="showMessagePanel" value="#{true}"/>
            <ui:define name="body">
                <f:metadata>
                    <f:viewParam name="datasetId" value="#{DatasetWidgetsPage.datasetId}"/>
                    <f:viewAction action="#{dataverseSession.updateLocaleInViewRoot}"/>
                    <f:viewAction action="#{DatasetWidgetsPage.init}" />
                    <f:viewAction action="#{dataverseHeaderFragment.initBreadcrumbs(DatasetWidgetsPage.dataset, bundle['dataset.thumbnailsAndWidget.breadcrumbs.title'])}"/>
                </f:metadata>
                <h:form id="themeWidgetsForm" styleClass="row form-horizontal">
                <p:tabView rendered="#{themeWidgetFragment.editDv!=null}" id="themeWidgetsTabView" widgetVar="content">
                    <p:tab id="thumbnailsTab" title="#{bundle['dataset.thumbnailsAndWidget.thumbnails.title']}">

                            <div class="form-group" jsf:rendered="#{true or themeWidgetFragment.editDv.themeRoot}">
                                <label class="col-sm-3 control-label" for="logoFormat">
                                    #{bundle['dataset.thumbnailsAndWidget.thumbnailImage']}
                                    <span class="glyphicon glyphicon-question-sign tooltip-icon"
                                          data-toggle="tooltip" data-placement="auto right" data-original-title="#{bundle['dataset.thumbnailsAndWidget.thumbnailImage.title']}"></span>
                                </label>
                                <div class="col-sm-9">
                                    <p class="help-block">
                                        <h:outputFormat value="#{bundle['dataset.thumbnailsAndWidget.thumbnailImage.tip']}" escape="false">
                                            <f:param value="#{systemConfig.uploadLogoSizeLimit/1000}"/>
                                        </h:outputFormat>
                                    </p>
                                    <div id="thumbnailPreview" class="col-sm-3 text-center">
                                        <span class="icon-dataset text-primary" style="font-size:7em !important;color:#428BCA;line-height:1.2;" jsf:rendered="#{DatasetWidgetsPage.datasetThumbnail == null}"/>
                                        <div class="text-muted" jsf:rendered="#{DatasetWidgetsPage.datasetThumbnail == null}"><em>#{bundle['dataset.thumbnailsAndWidget.thumbnailImage.default']}</em></div>
                                        
                                        <img src="#{DatasetWidgetsPage.datasetThumbnail.base64image}" alt="#{bundle['dataset.thumbnailsAndWidget.thumbnailImage.alt']}" jsf:rendered="#{DatasetWidgetsPage.datasetThumbnail != null}"/>
                                        
                                        <p:commandButton update="@form" value="#{bundle.remove}" action="#{DatasetWidgetsPage.flagDatasetThumbnailForRemoval()}" rendered="#{DatasetWidgetsPage.datasetThumbnail != null and DatasetWidgetsPage.datasetThumbnail.fromDataFile != true}" oncomplete="bind_bsui_components();"/>
                                        
                                        <div jsf:rendered="#{DatasetWidgetsPage.datasetThumbnail.fromDataFile == true}">
                                            <button class="btn btn-default" onclick="PF('confrmRemove').show()" type="button">
                                                #{bundle.remove}
                                            </button>
                                        </div>
                                    </div>
                                    <div class="col-sm-8">
                                        <div class="form-group" jsf:rendered="#{not empty DatasetWidgetsPage.datasetThumbnails}">
                                            <label for="selectThumbnail" class="control-label">
                                                #{bundle['dataset.thumbnailsAndWidget.thumbnailImage.selectAvailable']}
                                                <span class="glyphicon glyphicon-question-sign tooltip-icon"
                                                      data-toggle="tooltip" data-placement="auto right" data-original-title="#{bundle['dataset.thumbnailsAndWidget.thumbnailImage.selectAvailable.title']}"></span>
                                            </label>
                                            <div>
                                                <button class="btn btn-default" onclick="PF('selectFileThumbnail').show()" type="button">
                                                    #{bundle['dataset.thumbnailsAndWidget.thumbnailImage.selectThumbnail']}
                                                </button>
                                            </div>
                                        </div>
                                        <div class="form-group">
                                            <label for="uploadThumbnail" class="control-label">
                                                #{bundle['dataset.thumbnailsAndWidget.thumbnailImage.uploadNew']}
                                                <span class="glyphicon glyphicon-question-sign tooltip-icon"
                                                      data-toggle="tooltip" data-placement="auto right" data-original-title="#{bundle['dataset.thumbnailsAndWidget.thumbnailImage.uploadNew.title']}"></span>
                                            </label>
                                            <p:fileUpload invalidFileMessage="#{bundle['dataset.thumbnailsAndWidget.thumbnailImage.upload.invalidMsg']}" id="changelogo" allowTypes="/(\.|\/)(jpg|jpeg|tff|png|gif)$/" update="@form" 
                                                          sizeLimit="#{systemConfig.uploadLogoSizeLimit}" 
                                                          oncomplete="bind_bsui_components();" dragDropSupport="true" auto="true" multiple="false" 
                                                          listener="#{DatasetWidgetsPage.handleImageFileUpload}" label="#{bundle['dataset.thumbnailsAndWidget.thumbnailImage.upload']}"/>
                                        </div>
                                    </div>
                                </div>
                            </div>
                            <div class="button-block">
                                <p:commandButton styleClass="btn btn-default" update="@form" value="#{bundle.saveChanges}" action="#{DatasetWidgetsPage.save()}"/>
                                <p:commandButton styleClass="btn btn-link" update="@form" value="#{bundle.cancel}" action="#{DatasetWidgetsPage.cancel()}"/>
                            </div>

<<<<<<< HEAD
                            <p:dialog id="confrmRemove" header="#{bundle['dataset.thumbnailsAndWidget.removeThumbnail']}" widgetVar="confrmRemove" modal="true">
                                <p class="help-block">
                                    <span class="glyphicon glyphicon-warning-sign text-warning"/> <span class="text-warning">#{bundle['dataset.thumbnailsAndWidget.removeThumbnail.tip']}</span>
                                </p>
                                <div class="button-block">
                                    <p:commandButton value="#{bundle.continue}" styleClass="btn btn-default" onclick="PF('confrmRemove').hide()"
                                                   action="#{DatasetWidgetsPage.flagDatasetThumbnailForRemoval()}"
                                                   update="@form"/>
                                    <button class="btn btn-link" onclick="PF('confrmRemove').hide()" type="button">
                                        #{bundle.cancel}
                                    </button>
                                </div> 
                            </p:dialog>
                            <p:dialog id="selectFileThumbnail" header="#{bundle['dataset.thumbnailsAndWidget.availableThumbnails']}" widgetVar="selectFileThumbnail" modal="true">
                                <div class="form-horizontal col-sm-12">
                                    <div class="form-group">
                                        <p class="help-block">#{bundle['dataset.thumbnailsAndWidget.availableThumbnails.tip']}</p>
                                        <p:outputPanel id="customPanel">
                                            <p:selectOneRadio id="selectDatasetThumbnail" value="#{DatasetWidgetsPage.datasetFileThumbnailToSwitchTo}" layout="custom" converter="dataFileConverter">
                                                <f:selectItems value="#{DatasetWidgetsPage.datasetThumbnails}" var="thumb" itemLabel="#{thumb}" itemValue="#{thumb.dataFile}"/>
                                            </p:selectOneRadio>
                                            <c:forEach items="#{DatasetWidgetsPage.datasetThumbnails}" var="thumbnail" varStatus="loop">
                                                <div class="col-xs-4 text-center radio">
                                                    <p:radioButton for="selectDatasetThumbnail" id="opt#{loop.index}" itemIndex="#{loop.index}" />
                                                    <h:outputLabel for="opt#{loop.index}" style="padding:4px;">
                                                        <div><img src="#{thumbnail.base64image}" alt="#{thumbnail.filename}"/></div>
                                                        <h:outputText value="#{thumbnail.filename}"/>
                                                    </h:outputLabel>
                                                </div>
                                            </c:forEach>
                                        </p:outputPanel>
                                    </div>
                                </div>
                                <div class="button-block">
                                    <p:commandButton styleClass="btn btn-default" update="@form" value="#{bundle.continue}" action="#{DatasetWidgetsPage.setDataFileAsThumbnail()}"/>
                                    <button class="btn btn-link" onclick="PF('selectFileThumbnail').hide()" type="button">
                                        #{bundle.cancel}
                                    </button>
                                </div>
                            </p:dialog>
                        </h:form>
=======

>>>>>>> 3c2e7e68
                    </p:tab>
                    <p:tab id="widgetsTab" title="#{bundle['dataset.thumbnailsAndWidget.widgets.title']}">
                        <div id="no-widgets-message" class="panel panel-default" jsf:rendered="#{DatasetWidgetsPage.dataset.id.intValue() > 0 and !DatasetWidgetsPage.dataset.released}">
                            <div class="panel-body">
                                <span class="help-block h3">#{bundle['dataset.widgets.notPublished.why.header']}</span>
                                <ul>
                                    <li><h:outputText value="#{bundle['dataset.widgets.notPublished.why.reason1']}" escape="false"/></li>
                                    <li><h:outputText value="#{bundle['dataset.widgets.notPublished.why.reason2']}" escape="false"/></li>
                                </ul>
                                <span class="help-block h3">#{bundle['dataset.widgets.notPublished.how.header']}</span>
                                <ul>
                                    <li><h:outputText value="#{bundle['dataset.widgets.notPublished.how.tip1']}" escape="false"/></li>
                                    <li><h:outputText value="#{bundle['dataset.widgets.notPublished.how.tip2']}" escape="false"/></li>
                                    <li>
                                        <h:outputFormat value="#{bundle['dataset.widgets.notPublished.how.tip3']}" escape="false">
                                            <f:param value="#{systemConfig.guidesBaseUrl}"/>
                                            <f:param value="#{systemConfig.guidesVersion}"/>
                                        </h:outputFormat>
                                    </li>
                                </ul>
                                <p>
                                    <h:outputFormat value="#{bundle['dataset.widgets.notPublished.getStarted']}" escape="false">
                                        <f:param value="#{systemConfig.guidesBaseUrl}"/>
                                        <f:param value="#{systemConfig.guidesVersion}"/>
                                    </h:outputFormat>
                                </p>
                            </div>
                        </div>

                        <ui:fragment rendered="#{DatasetWidgetsPage.dataset.released}">
                            <p class="help-block">
                                <h:outputFormat value="#{bundle['dataset.widgets.tip']}" escape="false">
                                    <f:param value="#{systemConfig.guidesBaseUrl}"/>
                                    <f:param value="#{systemConfig.guidesVersion}"/>
                                </h:outputFormat>
                            </p>
                            <div>
                                <h5>
                                    #{bundle['dataset.widgets.citation.txt']}
                                </h5>
                                <p class="help-block">#{bundle['dataset.widgets.citation.tip']}</p>
                            </div>
                            <div>
                                <textarea rows="3" cols="54" class="form-control">&lt;script src=&quot;#{systemConfig.dataverseSiteUrl}/resources/js/widgets.js?persistentId=#{dataset.globalId}&amp;amp;dvUrl=#{systemConfig.dataverseSiteUrl}&amp;amp;widget=citation&amp;amp;heightPx=150&quot;&gt;&lt;/script&gt;</textarea>
                            </div>
                            <div>
                                <h5>
                                    #{bundle['dataset.widgets.datasetFull.txt']}
                                </h5>
                                <p class="help-block">#{bundle['dataset.widgets.datasetFull.tip']}</p>
                            </div>
                            <div>
                                <textarea rows="3" cols="54" class="form-control">&lt;script src=&quot;#{systemConfig.dataverseSiteUrl}/resources/js/widgets.js?persistentId=#{dataset.globalId}&amp;amp;dvUrl=#{systemConfig.dataverseSiteUrl}&amp;amp;widget=iframe&amp;amp;heightPx=500&quot;&gt;&lt;/script&gt;</textarea>
                            </div>
                        </ui:fragment>
                        <div class="button-block">
                            <h:outputLink class="btn btn-default" value="/dataset.xhtml?persistentId=#{DatasetWidgetsPage.dataset.globalIdString}">
                                <h:outputText value="#{bundle.done}"/></h:outputLink>
                        </div>
                    </p:tab>
                </p:tabView>
                    
                    <p:dialog id="confrmRemove" header="#{bundle['dataset.thumbnailsAndWidget.removeThumbnail']}" widgetVar="confrmRemove" modal="true">
                        <p class="help-block">
                            <span class="glyphicon glyphicon-warning-sign text-warning"/> <span class="text-warning">#{bundle['dataset.thumbnailsAndWidget.removeThumbnail.tip']}</span>
                        </p>
                        <div class="button-block">
                            <p:commandButton value="#{bundle.continue}" styleClass="btn btn-default" onclick="PF('confrmRemove').hide()"
                                             action="#{DatasetWidgetsPage.flagDatasetThumbnailForRemoval()}"
                                             update="@form"/>
                            <button class="btn btn-link" onclick="PF('confrmRemove').hide()" type="button">
                                        #{bundle.cancel}
                            </button>
                        </div> 
                    </p:dialog>
                    <p:dialog id="selectFileThumbnail" header="#{bundle['dataset.thumbnailsAndWidget.availableThumbnails']}" widgetVar="selectFileThumbnail" modal="true">
                        <div class="form-horizontal col-sm-12">
                            <div class="form-group">
                                <p class="help-block">#{bundle['dataset.thumbnailsAndWidget.availableThumbnails.tip']}</p>
                                <p:outputPanel id="customPanel">
                                    <p:selectOneRadio id="selectDatasetThumbnail" value="#{DatasetWidgetsPage.datasetFileThumbnailToSwitchTo}" layout="custom" converter="dataFileConverter">
                                        <f:selectItems value="#{DatasetWidgetsPage.datasetThumbnails}" var="thumb" itemLabel="#{thumb}" itemValue="#{thumb.dataFile}"/>
                                    </p:selectOneRadio>
                                    <c:forEach items="#{DatasetWidgetsPage.datasetThumbnails}" var="thumbnail" varStatus="loop">
                                        <div class="col-xs-4 text-center radio">
                                            <p:radioButton for="selectDatasetThumbnail" id="opt#{loop.index}" itemIndex="#{loop.index}" />
                                            <h:outputLabel for="opt#{loop.index}" style="padding:4px;">
                                                <div style="height:48px;"><img src="#{thumbnail.base64image}" alt="#{thumbnail.filename}"/></div>
                                                <h:outputText value="#{thumbnail.filename}"/>
                                            </h:outputLabel>
                                        </div>
                                    </c:forEach>
                                </p:outputPanel>
                            </div>
                        </div>
                        <div class="button-block">
                            <p:commandButton styleClass="btn btn-default" update="@form" value="#{bundle.continue}" action="#{DatasetWidgetsPage.setDataFileAsThumbnail()}"/>
                            <button class="btn btn-link" onclick="PF('selectFileThumbnail').hide()" type="button">
                                        #{bundle.cancel}
                            </button>
                        </div>
                    </p:dialog>

               </h:form>
            </ui:define>
        </ui:composition>

    </h:body>
</html><|MERGE_RESOLUTION|>--- conflicted
+++ resolved
@@ -84,51 +84,7 @@
                                 <p:commandButton styleClass="btn btn-link" update="@form" value="#{bundle.cancel}" action="#{DatasetWidgetsPage.cancel()}"/>
                             </div>
 
-<<<<<<< HEAD
-                            <p:dialog id="confrmRemove" header="#{bundle['dataset.thumbnailsAndWidget.removeThumbnail']}" widgetVar="confrmRemove" modal="true">
-                                <p class="help-block">
-                                    <span class="glyphicon glyphicon-warning-sign text-warning"/> <span class="text-warning">#{bundle['dataset.thumbnailsAndWidget.removeThumbnail.tip']}</span>
-                                </p>
-                                <div class="button-block">
-                                    <p:commandButton value="#{bundle.continue}" styleClass="btn btn-default" onclick="PF('confrmRemove').hide()"
-                                                   action="#{DatasetWidgetsPage.flagDatasetThumbnailForRemoval()}"
-                                                   update="@form"/>
-                                    <button class="btn btn-link" onclick="PF('confrmRemove').hide()" type="button">
-                                        #{bundle.cancel}
-                                    </button>
-                                </div> 
-                            </p:dialog>
-                            <p:dialog id="selectFileThumbnail" header="#{bundle['dataset.thumbnailsAndWidget.availableThumbnails']}" widgetVar="selectFileThumbnail" modal="true">
-                                <div class="form-horizontal col-sm-12">
-                                    <div class="form-group">
-                                        <p class="help-block">#{bundle['dataset.thumbnailsAndWidget.availableThumbnails.tip']}</p>
-                                        <p:outputPanel id="customPanel">
-                                            <p:selectOneRadio id="selectDatasetThumbnail" value="#{DatasetWidgetsPage.datasetFileThumbnailToSwitchTo}" layout="custom" converter="dataFileConverter">
-                                                <f:selectItems value="#{DatasetWidgetsPage.datasetThumbnails}" var="thumb" itemLabel="#{thumb}" itemValue="#{thumb.dataFile}"/>
-                                            </p:selectOneRadio>
-                                            <c:forEach items="#{DatasetWidgetsPage.datasetThumbnails}" var="thumbnail" varStatus="loop">
-                                                <div class="col-xs-4 text-center radio">
-                                                    <p:radioButton for="selectDatasetThumbnail" id="opt#{loop.index}" itemIndex="#{loop.index}" />
-                                                    <h:outputLabel for="opt#{loop.index}" style="padding:4px;">
-                                                        <div><img src="#{thumbnail.base64image}" alt="#{thumbnail.filename}"/></div>
-                                                        <h:outputText value="#{thumbnail.filename}"/>
-                                                    </h:outputLabel>
-                                                </div>
-                                            </c:forEach>
-                                        </p:outputPanel>
-                                    </div>
-                                </div>
-                                <div class="button-block">
-                                    <p:commandButton styleClass="btn btn-default" update="@form" value="#{bundle.continue}" action="#{DatasetWidgetsPage.setDataFileAsThumbnail()}"/>
-                                    <button class="btn btn-link" onclick="PF('selectFileThumbnail').hide()" type="button">
-                                        #{bundle.cancel}
-                                    </button>
-                                </div>
-                            </p:dialog>
-                        </h:form>
-=======
 
->>>>>>> 3c2e7e68
                     </p:tab>
                     <p:tab id="widgetsTab" title="#{bundle['dataset.thumbnailsAndWidget.widgets.title']}">
                         <div id="no-widgets-message" class="panel panel-default" jsf:rendered="#{DatasetWidgetsPage.dataset.id.intValue() > 0 and !DatasetWidgetsPage.dataset.released}">
