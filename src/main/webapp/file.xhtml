--- conflicted
+++ resolved
@@ -235,11 +235,7 @@
                                         <f:param value="#{guestbookResponseServiceBean.getCountGuestbookResponsesByDataFileId(FilePage.fileMetadata.dataFile.id)}"/>
                                     </h:outputFormat>
 
-<<<<<<< HEAD
                                    <div class="mD5-block" jsf:rendered="#{!FilePage.file.tabularData}">
-=======
-                                    <div class="mD5-block" jsf:rendered="#{!FilePage.file.tabularData}">
->>>>>>> 62613215
                                         <!-- FIXME: When this page is fixed (no more "Method isThumbnailAvailable not found") also replace "file.MD5" with FilePage.file.checksumType and "file.MD5.origal" with "file.originalChecksumType" -->
                                         <h:outputText id="fileMD5" value="#{FilePage.file.tabularData ? bundle['file.MD5.origal'] : bundle['file.MD5']}: #{FilePage.file.checksumValue};"
                                                       rendered="#{!(empty FilePage.file.checksumValue)}"/>
