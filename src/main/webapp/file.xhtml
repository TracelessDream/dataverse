--- conflicted
+++ resolved
@@ -366,11 +366,7 @@
 
 
                             <p:tab id="previewTab" title="#{bundle['file.previewTab.header']}" rendered="#{FilePage.publiclyDownloadable and (FilePage.toolsWithPreviews.size() > 0) and fileDownloadHelper.canDownloadFile(FilePage.fileMetadata)
-<<<<<<< HEAD
-                                                            and FilePage.fileMetadata.datasetVersion.isPublished()}">
-=======
                                                             and FilePage.fileMetadata.datasetVersion == FilePage.fileMetadata.datasetVersion.dataset.getLatestVersionForCopy()}">
->>>>>>> dadf117f
                                 <!-- Add external tools as an inner tab with buttons to full tool-->
                                     <!-- Preview Button Group -->
                                     <div>
