--- conflicted
+++ resolved
@@ -76,10 +76,10 @@
                                     
                                     
                                     <ui:fragment rendered="#{dataverseSession.user.authenticated and FilePage.canUpdateDataset() 
-                                                             and (FilePage.fileMetadata.dataFile.tabularData and FilePage.getExternalTools().size() > 0
+                                                             and (FilePage.fileMetadata.dataFile.tabularData and FilePage.getExternalToolHandlers().size() > 0
                                                              or worldMapPermissionHelper.canUserSeeMapDataButtonFromPage(FilePage.fileMetadata) or worldMapPermissionHelper.canSeeMapButtonReminderToPublishFromPage(FilePage.fileMetadata))}">		
                                         <ui:include src="file-configure-dropdown-fragment.xhtml">
-                                            <ui:param name="externalTools" value="#{FilePage.getExternalTools()}"/>
+                                            <ui:param name="externalToolHandlers" value="#{FilePage.getExternalToolHandlers()}"/>
                                             <ui:param name="fileMetadata" value="#{FilePage.fileMetadata}"/>		
                                             <ui:param name="canUpdateDataset" value="#{FilePage.canUpdateDataset()}"/>		
                                         </ui:include>		
@@ -146,27 +146,22 @@
                                                     <h:outputText value= "#{bundle['file.delete']}"/>
                                                 </p:commandLink>
                                             </li>
-<<<<<<< HEAD
                                             <ui:fragment rendered="#{!widgetWrapper.widgetView and (worldMapPermissionHelper.canUserSeeMapDataButtonFromPage(FilePage.fileMetadata) or worldMapPermissionHelper.canSeeMapButtonReminderToPublishFromPage(FilePage.fileMetadata))}">
                                             <li>
                                             </li>
                                             </ui:fragment>
-                                            <ui:repeat value="#{FilePage.externalTools}" var="tool" rendered="#{dataverseSession.user.authenticated and FilePage.canUpdateDataset() and (FilePage.fileMetadata.dataFile.tabularData or worldMapPermissionHelper.canUserSeeMapDataButtonFromPage(FilePage.fileMetadata) or worldMapPermissionHelper.canSeeMapButtonReminderToPublishFromPage(FilePage.fileMetadata))}">
-                                                <!-- Map Data/Set Up Button Block -->
-
-                                                <!-- END: Map Data/Set Up Button Block -->
+                                            <ui:repeat value="#{FilePage.externalToolHandlers}" var="toolHandler" rendered="#{dataverseSession.user.authenticated and FilePage.canUpdateDataset() and (FilePage.fileMetadata.dataFile.tabularData or worldMapPermissionHelper.canUserSeeMapDataButtonFromPage(FilePage.fileMetadata) or worldMapPermissionHelper.canSeeMapButtonReminderToPublishFromPage(FilePage.fileMetadata))}">
+<!--MAD: What is this doing? -->
                                                 <li>
                                                     <p:commandLink
                                                         update="@([id$=psiBrowserPopup])"
-                                                        action="#{FilePage.setPsiPopupUrl(tool.toolUrl)}"
+                                                        action="#{FilePage.setPsiPopupUrl(toolHandler.toolUrlWithQueryParams)}"
                                                         oncomplete="PF('psiBrowserPopup').show()"
                                                         disabled="#{DatasetPage.locked}">
-                                                        #{tool.displayName}
+                                                        #{toolHandler.externalTool.displayName}
                                                     </p:commandLink>
                                                 </li>
                                             </ui:repeat>
-=======
->>>>>>> 2098741c
                                         </ul>
                                     </div>
                                     <!-- END: Edit Button Group -->
@@ -556,17 +551,7 @@
                             <p:commandButton value="#{bundle.close}" onclick="PF('fileAlreadyReplacedPrevious').hide();"/>
                         </div>
                     </p:dialog>
-<<<<<<< HEAD
                  
-=======
-                    <p:dialog id="requestAccessPopup" styleClass="largePopUp" header="#{bundle['file.requestAccess']}" widgetVar="requestAccessPopup" modal="true">
-                        <o:importFunctions type="edu.harvard.iq.dataverse.util.MarkupChecker" />
-                        <ui:include src="file-request-access-popup-fragment.xhtml">
-                            <ui:param name="workingVersion" value="#{FilePage.fileMetadata.datasetVersion}"/>
-                            <ui:param name="fileDownloadHelper" value="#{fileDownloadHelper}"/>                            
-                        </ui:include>
-                    </p:dialog>                   
->>>>>>> 2098741c
                     <p:dialog styleClass="smallPopUp" header="#{bundle['file.compute.fileRestricted']}" widgetVar="computeAccessDeniedPopup" modal="true">
                         <p class="text-danger"><span class="glyphicon glyphicon-exclamation-sign"/> #{bundle['file.compute.fileAccessDenied']}</p>
                         <div class="button-block">
