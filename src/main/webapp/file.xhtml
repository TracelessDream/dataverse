<!DOCTYPE html>
<html xmlns="http://www.w3.org/1999/xhtml"
      xmlns:h="http://java.sun.com/jsf/html"
      xmlns:f="http://java.sun.com/jsf/core"
      xmlns:ui="http://java.sun.com/jsf/facelets"
      xmlns:p="http://primefaces.org/ui"
      xmlns:c="http://xmlns.jcp.org/jsp/jstl/core"
      xmlns:jsf="http://xmlns.jcp.org/jsf"
      xmlns:pt="http://java.sun.com/jsf/passthrough"
      xmlns:cc="http://java.sun.com/jsf/composite"
      xmlns:o="http://omnifaces.org/ui"
      xmlns:iqbs="http://xmlns.jcp.org/jsf/composite/iqbs">
    <h:head>
    </h:head>

    <h:body>
        <ui:composition template="/dataverse_template.xhtml">
            <ui:param name="pageTitle" value="#{FilePage.fileMetadata.dataFile.displayName} - #{FilePage.file.owner.owner.displayName}"/>
            <ui:param name="dataverse" value="#{FilePage.file.owner.owner}"/>
            <ui:param name="showMessagePanel" value="#{true}"/>
            <ui:param name="showAccessFileButtonGroup" value="#{fileDownloadHelper.canDownloadFile(FilePage.fileMetadata)
                                                                  or (!fileDownloadHelper.canDownloadFile(FilePage.fileMetadata) and FilePage.fileMetadata.dataFile.owner.fileAccessRequest)
                                                                  and (!FilePage.fileMetadata.datasetVersion.deaccessioned
                                                                        or (FilePage.fileMetadata.datasetVersion.deaccessioned and permissionsWrapper.canIssueUpdateDatasetCommand(FilePage.fileMetadata.datasetVersion.dataset)))}"/>
            <ui:define name="meta_header">
            <meta name="description" content="#{FilePage.fileMetadata.description}"/>
            </ui:define>
            <ui:define name="body">
                <f:metadata>
                    <o:viewParam name="fileId" value="#{FilePage.fileId}"/>
                    <f:viewParam name="version" value="#{FilePage.version}"/>
                    <f:viewParam name="persistentId" value="#{FilePage.persistentId}"/>
                    <f:viewParam name="datasetVersionId" value="#{FilePage.datasetVersionId}"/>
                    <f:viewAction action="#{dataverseSession.updateLocaleInViewRoot}"/>
                    <f:viewAction action="#{FilePage.init}"/>
                    <f:viewAction action="#{dataverseHeaderFragment.initBreadcrumbsForFileMetadata(FilePage.fileMetadata)}"/>
                </f:metadata>
                <h:form id="fileForm">
                    <!-- Top Button/Citation Blocks -->
                    <div id="fileVersionBlock" class="row">
                        <div class="col-xs-12">
                            <div class="row">
                                <div id="file-title-block" class="col-xs-12 margin-bottom-half">
                                    <span class="file-title-label">#{FilePage.fileMetadata.label}</span>
                                    
                                    <!-- FILE LEVEL MSGs -->
                                    <div class="bg-warning text-warning text-center margin-bottom-half" jsf:rendered="#{FilePage.fileMetadata.dataFile.ingestProblem and FilePage.canUpdateDataset()}">
                                        <!-- Ingest failed -->
                                        <span class="glyphicon glyphicon-warning-sign"/> #{bundle['file.ingestFailed.header']}&#160;
                                        <span data-toggle="tooltip" data-trigger="hover" data-placement="top" data-title="#{bundle['file.ingestFailed.message']} #{FilePage.fileMetadata.dataFile.ingestReportMessage}">
                                            <span class="glyphicon glyphicon-question-sign"/>
                                        </span>
                                    </div>
                                    <!-- END: FILE LEVEL MSGs -->

                                    <p class="help-block">
                                        <h:outputFormat value="#{bundle['file.citation.notice']}" escape="false">
                                            <o:param value="#{FilePage.fileMetadata.datasetVersion.dataset.displayName}"/>
                                        </h:outputFormat>
                                    </p>

                                    <div id="title-label-block" class="margin-top-half">
                                        <!-- Restricted File Icon -->
                                        <span class="glyphicon glyphicon-lock text-danger" jsf:rendered="#{FilePage.fileMetadata.restricted and !(fileDownloadHelper.canDownloadFile(FilePage.fileMetadata))}"/>
                                        <span class="icon-unlock text-success" jsf:rendered="#{FilePage.fileMetadata.restricted  and fileDownloadHelper.canDownloadFile(FilePage.fileMetadata) }"/>
                                        <!-- DATASET Publication Status -->
                                        <h:outputText value="#{bundle['dataset.versionUI.draft']}" styleClass="label label-primary" rendered="#{FilePage.fileMetadata.datasetVersion.draft}"/>
                                        <h:outputText value="#{bundle['dataset.versionUI.inReview']}" styleClass="label label-success" rendered="#{FilePage.fileMetadata.datasetVersion.inReview}"/>
                                        <h:outputText value="#{bundle['dataset.versionUI.unpublished']}" styleClass="label label-warning" rendered="#{!FilePage.fileMetadata.datasetVersion.dataset.released}"/>   
                                        <h:outputText value="#{bundle['dataset.versionUI.deaccessioned']}" styleClass="label label-danger" rendered="#{FilePage.fileMetadata.datasetVersion.deaccessioned}"/>
                                        <!-- DATASET VERSION NUMBER -->
                                        <h:outputText styleClass="label label-default" rendered="#{FilePage.fileMetadata.datasetVersion.released and !(FilePage.fileMetadata.datasetVersion.draft or FilePage.fileMetadata.datasetVersion.inReview)}"
                                                      value="#{bundle['file.DatasetVersion']} #{FilePage.fileMetadata.datasetVersion.versionNumber}.#{FilePage.fileMetadata.datasetVersion.minorVersionNumber}"/> 
                                        <h:outputText styleClass="label label-default" rendered="#{!FilePage.fileMetadata.datasetVersion.released and !(FilePage.fileMetadata.datasetVersion.draft or FilePage.fileMetadata.datasetVersion.inReview)}"
                                                      value="#{bundle['file.DatasetVersion']} #{FilePage.fileMetadata.datasetVersion.versionState}"/>
                                    </div>
                                </div>
                            </div>

                            <!-- START: NEW RESPONSIVE ABOVE FOLD BLOCK -->
                            <div class="row">
                                <!-- CITATION BLOCK -->
                                <div class="col-xs-12 col-sm-12 col-md-8 col-lg-9">
                                    <!-- FILE CITATION -->
                                    <h:outputFormat styleClass="h5" value="#{bundle['file.citation.datafile']}" escape="false" />
                                    <div class="citation-block">
                                        <div class="clearfix #{FilePage.fileMetadata.datasetVersion.deaccessioned ? 'alert alert-danger bg-danger' : 'alert alert-info bg-citation bg-citation-file'}">
                                            <div class="citation #{FilePage.fileMetadata.datasetVersion.deaccessioned ? '' : 'margin-bottom'}">
                                                <span id="citation-select-2" onclick="if (event.target) { selectText(event.target); } else{ selectText(this); }">
                                                    <h:outputText value="#{FilePage.fileMetadata.dataFile.isIdentifierRegistered() ? FilePage.fileMetadata.getDirectFileCitation(true) : FilePage.fileMetadata.getFileCitation(true)}" escape="false"/>
                                                </span>
                                                <span class="glyphicon glyphicon-question-sign text-primary" jsf:rendered="#{!FilePage.fileMetadata.datasetVersion.dataset.released}" 
                                                      data-toggle="tooltip" data-placement="top" data-original-title="#{bundle['dataset.cite.title.released']}"/>
                                                <span class="glyphicon glyphicon-question-sign text-primary" jsf:rendered="#{FilePage.fileMetadata.datasetVersion.dataset.released and FilePage.fileMetadata.datasetVersion.draft}" 
                                                      data-toggle="tooltip" data-placement="top" data-original-title="#{bundle['dataset.cite.title.draft']}"/>
                                            </div>
                                            <div class="pull-left row col-sm-8 padding-none">
                                                <div class="col-sm-3 col-md-4 col-lg-3 btn-group margin-bottom citation-download" jsf:rendered="#{!FilePage.fileMetadata.datasetVersion.deaccessioned}">
                                                    <button type="button" class="btn btn-link dropdown-toggle padding-none downloadCitation" data-toggle="dropdown" aria-haspopup="true" aria-expanded="false">
                                                         #{bundle['file.cite.file.downloadBtn']} <span class="caret"></span>
                                                    </button>
                                                    <ul class="dropdown-menu">
                                                        <li>
                                                            <a jsf:id="endNoteLink-2" jsf:action="#{FilePage.fileDownloadService.downloadCitationXML(FilePage.fileMetadata, null, FilePage.fileMetadata.dataFile.isIdentifierRegistered())}" >
                                                                #{bundle['dataset.cite.downloadBtn.xml']}
                                                            </a>
                                                        </li>
                                                        <li>
                                                            <a jsf:id="risLink-2" jsf:actionListener="#{FilePage.fileDownloadService.downloadCitationRIS(FilePage.fileMetadata, null, FilePage.fileMetadata.dataFile.isIdentifierRegistered())}">
                                                                #{bundle['dataset.cite.downloadBtn.ris']}
                                                            </a>
                                                        </li>
                                                        <li>
                                                            <a jsf:id="bibLink-2" jsf:actionListener="#{FilePage.fileDownloadService.downloadCitationBibtex(FilePage.fileMetadata, null, FilePage.fileMetadata.dataFile.isIdentifierRegistered())}" target="_blank">
                                                                #{bundle['dataset.cite.downloadBtn.bib']}
                                                            </a>
                                                        </li>
                                                    </ul>
                                                </div>
                                                <div class="col-sm-9 col-md-8 col-lg-9 text-muted margin-bottom citation-standards" jsf:rendered="#{!FilePage.fileMetadata.datasetVersion.deaccessioned}">
                                                    <h:outputText value="#{bundle['dataset.cite.standards.tip']}" escape="false"/>
                                                </div>
                                            </div>
                                        </div>
                                    </div>
                                    <!-- END: FILE CITATION -->

                                    <!-- DATASET CITATION -->
                                    <h:outputFormat styleClass="h5" value="#{bundle['file.citation.dataset']}" escape="false" />
                                    <div class="citation-block no-margin-bottom">
                                        <div class="clearfix #{FilePage.fileMetadata.datasetVersion.deaccessioned ? 'alert alert-danger bg-danger' : 'alert alert-info bg-citation'}">
                                            <div class="citation #{FilePage.fileMetadata.datasetVersion.deaccessioned ? '' : 'margin-bottom'}">
                                                <span class="citation-select" onclick="if (event.target) { selectText(event.target); } else{ selectText(this); }">
                                                    <h:outputText value="#{FilePage.fileMetadata.datasetVersion.getCitation(true)}" escape="false"/>
                                                </span>
                                                <span class="glyphicon glyphicon-question-sign text-primary" jsf:rendered="#{!FilePage.fileMetadata.datasetVersion.dataset.released}" 
                                                      data-toggle="tooltip" data-placement="top" data-original-title="#{bundle['dataset.cite.title.released']}"/>
                                                <span class="glyphicon glyphicon-question-sign text-primary" jsf:rendered="#{FilePage.fileMetadata.datasetVersion.dataset.released and FilePage.fileMetadata.datasetVersion.draft}" 
                                                      data-toggle="tooltip" data-placement="top" data-original-title="#{bundle['dataset.cite.title.draft']}"/>
                                                <span class="glyphicon glyphicon-question-sign text-primary" jsf:rendered="#{FilePage.fileMetadata.datasetVersion.deaccessioned}" 
                                                      data-toggle="tooltip" data-placement="top" data-original-title="#{bundle['dataset.cite.title.deassessioned']}"/>
                                            </div>
                                            <div class="pull-left row col-sm-8 padding-none">
                                                <div class="col-sm-3 col-md-4 col-lg-3 btn-group margin-bottom citation-download" jsf:rendered="#{!FilePage.fileMetadata.datasetVersion.deaccessioned}">
                                                    <button type="button" class="btn btn-link dropdown-toggle padding-none downloadCitation" data-toggle="dropdown" aria-haspopup="true" aria-expanded="false">
                                                        #{bundle['dataset.cite.downloadBtn']} <span class="caret"></span>
                                                    </button>
                                                    <ul class="dropdown-menu">
                                                        <li>
                                                            <a jsf:id="endNoteLink" jsf:action="#{FilePage.fileDownloadService.downloadDatasetCitationXML(FilePage.fileMetadata.datasetVersion.dataset)}" >
                                                                #{bundle['dataset.cite.downloadBtn.xml']}
                                                            </a>
                                                        </li>
                                                        <li>
                                                            <a jsf:id="risLink" jsf:actionListener="#{FilePage.fileDownloadService.downloadDatasetCitationRIS(FilePage.fileMetadata.datasetVersion.dataset)}">
                                                                #{bundle['dataset.cite.downloadBtn.ris']}
                                                            </a>
                                                        </li>
                                                        <li>
                                                            <a jsf:id="bibLink" jsf:actionListener="#{FilePage.fileDownloadService.downloadDatasetCitationBibtex(FilePage.fileMetadata.datasetVersion.dataset)}" target="_blank">
                                                                #{bundle['dataset.cite.downloadBtn.bib']}
                                                            </a>
                                                        </li>
                                                    </ul>
                                                </div>
                                                <div class="col-sm-9 col-md-8 col-lg-9 text-muted margin-bottom citation-standards" jsf:rendered="#{!FilePage.fileMetadata.datasetVersion.deaccessioned}">
                                                    <h:outputText value="#{bundle['dataset.cite.standards.tip']}" escape="false"/>
                                                </div>
                                            </div>
                                        </div>
                                    </div>
                                    <!-- END: DATASET CITATION -->
                                </div>
                                <!-- END: CITATION BLOCK -->

                                <div class="col-xs-12 col-sm-12 col-md-4 col-lg-3 pull-right margin-bottom">
                                    <!-- ActionButtonBlock -->
                                    <div id="actionButtonBlock">
                                            <!-- DOWNLOAD/ACCESS DATASET -->
                                            <div class="btn-group btn-group-justified" 
                                                 jsf:rendered="#{showAccessFileButtonGroup}">
                                                <div class="btn-group">
                                                    <button type="button" class="btn btn-primary btn-access-file dropdown-toggle" data-toggle="dropdown" aria-haspopup="true" aria-expanded="false">
                                                        #{bundle['file.accessBtn']} <span class="caret"></span>
                                                    </button>
                                                    <ul class="dropdown-menu pull-right text-left">
                                                        <!-- Explore/Download/Request Button Block -->
                                                        <ui:fragment rendered="#{!FilePage.fileMetadata.dataFile.filePackage 
                                                                                   or FilePage.fileMetadata.dataFile.filePackage and systemConfig.HTTPDownload}">
                                                            <ui:include src="file-download-button-fragment.xhtml">
                                                                <ui:param name="fileMetadata" value="#{FilePage.fileMetadata}"/>
                                                                <ui:param name="downloadPopupRequired" value="#{FilePage.downloadPopupRequired}"/>
                                                                <ui:param name="requestAccessPopupRequired" value="#{FilePage.requestAccessPopupRequired}"/>
                                                                <ui:param name="guestbookResponse" value="#{FilePage.guestbookResponse}"/>
                                                                <ui:param name="guestbookResponseService" value="#{FilePage.guestbookResponseService}"/>
                                                                <ui:param name="fileDownloadService" value="#{FilePage.fileDownloadService}"/>
                                                                <ui:param name="isFilePg" value="true"/>
                                                                <ui:param name="lockedFromDownload" value="#{FilePage.lockedFromDownload}"/>
                                                                <ui:param name="exploreTools" value="#{FilePage.exploreTools}"/>
                                                            </ui:include>
                                                        </ui:fragment>
                                                        <!-- END: Explore/Download/Request Button Block -->
                                                    </ul>
                                                </div>
                                            </div>

                                            <!-- Edit/Map Button Block -->
                                            <div class="btn-group btn-group-justified" jsf:rendered="#{!widgetWrapper.widgetView}">

                                                <!-- Edit Button Group -->
                                                <div class="btn-group" jsf:rendered="#{dataverseSession.user.authenticated
                                                                         and permissionsWrapper.canIssueUpdateDatasetCommand(FilePage.fileMetadata.datasetVersion.dataset) 
                                                                         and (dataFileServiceBean.hasReplacement(FilePage.fileMetadata.dataFile) or dataFileServiceBean.hasBeenDeleted(FilePage.fileMetadata.dataFile))}">
                                                    <p:commandLink styleClass="btn btn-default btn-access btn-edit" onclick="PF('fileAlreadyReplacedPrevious').show()"
                                                                   title="#{bundle['file.editBtn']}">
                                                        #{bundle['file.editBtn']}
                                                    </p:commandLink>
                                                </div>
                                                <div class="btn-group" jsf:rendered="#{dataverseSession.user.authenticated
                                                                         and permissionsWrapper.canIssueUpdateDatasetCommand(FilePage.fileMetadata.datasetVersion.dataset)
                                                                         and !(dataFileServiceBean.hasReplacement(FilePage.fileMetadata.dataFile) or dataFileServiceBean.hasBeenDeleted(FilePage.fileMetadata.dataFile))}">
                                                    <button type="button" id="editFile" class="btn btn-default btn-access btn-edit dropdown-toggle #{FilePage.lockedFromEdits ? 'disabled' : ''}" data-toggle="dropdown" aria-haspopup="true" aria-expanded="false"
                                                            disabled="#{FilePage.lockedFromEdits ? 'disabled' : ''}">
                                                        #{bundle['file.editBtn']} <span class="caret"></span>
                                                    </button>
                                                    <ul class="dropdown-menu pull-right text-left">
<<<<<<< HEAD

                                                        <!-- Map Data/Set Up Button Block -->
                                                        <ui:fragment rendered="#{dataverseSession.user.authenticated and FilePage.canUpdateDataset() 
                                                                                 and (FilePage.getConfigureTools().size() > 0
                                                                                 or worldMapPermissionHelper.canUserSeeMapDataButtonFromPage(FilePage.fileMetadata) or worldMapPermissionHelper.canSeeMapButtonReminderToPublishFromPage(FilePage.fileMetadata))}">		
                                                            <ui:include src="file-configure-dropdown-fragment.xhtml">
                                                                <ui:param name="configureTools" value="#{FilePage.getConfigureTools()}"/>
                                                                <ui:param name="isFilePg" value="true"/>
                                                                <ui:param name="fileId" value="#{FilePage.fileMetadata.dataFile.id}"/>
                                                                <ui:param name="fileMetadata" value="#{FilePage.fileMetadata}"/>		
                                                                <ui:param name="canUpdateDataset" value="#{FilePage.canUpdateDataset()}"/>		
                                                            </ui:include>		
                                                        </ui:fragment>
                                                        <!-- END: Map Data/Set Up Button Block -->

                                                        <ui:fragment rendered="#{systemConfig.provCollectionEnabled}">
                                                            <li class="#{FilePage.lockedFromEdits ? 'disabled' : ''}">
                                                                <p:commandLink id="fileProvenanceButton"
                                                                           update="editProvenancePopup"
                                                                           oncomplete="PF('editProvenancePopup').show();bind_bsui_components();">
                                                                           <f:actionListener binding="#{provPopupFragmentBean.updatePopupState(fileMetadata, true)}" /> <!--clearProvenanceUpdates() -->
                                                                            #{bundle['file.provenance']} 
                                                                </p:commandLink>
                                                            </li> 
                                                        </ui:fragment>
                                                        <li>
                                                            <h:outputLink value="/editdatafiles.xhtml?selectedFileIds=#{FilePage.fileMetadata.dataFile.id}&#38;datasetId=#{FilePage.fileMetadata.datasetVersion.dataset.id}&#38;mode=SINGLE&#38;version=#{FilePage.version}">
                                                                <h:outputText id="editFile-Multi-Link" value="#{bundle['file.dataFilesTab.metadata.header']}"/>
                                                            </h:outputLink>
                                                        </li>
                                                        <ui:fragment rendered="#{!settingsWrapper.publicInstall}">
                                                            <ui:fragment rendered="#{!FilePage.fileMetadata.dataFile.filePackage and !FilePage.fileMetadata.restricted}">
                                                                <li>
                                                                    <p:commandLink onclick="PF('accessPopup').show()">
                                                                        <h:outputText value="#{bundle['file.restrict']}"/>
                                                                    </p:commandLink>
                                                                </li>
                                                            </ui:fragment>
                                                            <ui:fragment rendered="#{!FilePage.fileMetadata.dataFile.filePackage and FilePage.fileMetadata.restricted}">
                                                                <li>
                                                                    <p:commandLink update="@form" actionListener="#{FilePage.restrictFile(false)}">
                                                                        <h:outputText value="#{bundle['file.unrestrict']}"/>
                                                                    </p:commandLink>
                                                                </li>
                                                            </ui:fragment>     
                                                        </ui:fragment>
                                                        <ui:fragment rendered="#{FilePage.draftReplacementFile == false and !FilePage.fileMetadata.dataFile.filePackage}">                                        
                                                        <li><!-- start: replace file link -->
                                                            <h:outputLink value="/editdatafiles.xhtml?mode=SINGLE_REPLACE&#38;datasetId=#{FilePage.fileMetadata.datasetVersion.dataset.id}&#38;fid=#{FilePage.fileMetadata.dataFile.id}&#38;version=#{FilePage.version}">
                                                                 <h:outputText value="#{bundle['file.replace']}"/>
                                                            </h:outputLink>
                                                        <!-- end replace file link --></li>
                                                        </ui:fragment>
                                                        <ui:fragment rendered="#{ !FilePage.fileMetadata.dataFile.filePackage and (FilePage.draftReplacementFile == true) }">                                        
                                                        <li><!-- start: already replaced replace file link -->
                                                            <p:commandLink title="#{bundle['file.replace']}" onclick="PF('fileAlreadyReplacedDraft').show();">
                                                                <h:outputText value="#{bundle['file.replace']}"/>
                                                            </p:commandLink>
                                                        <!-- end replace file link --></li>
                                                        </ui:fragment>

                                                        <!-- TO-DO #3488 ADD EDIT FILE TAGS LINK -->
                                                        <ui:fragment rendered="#{false}">
                                                            <li>
                                                                <p:commandLink onclick="PF('fileTagsPopup').show()"><!-- TODO #3488 ADD EDIT FILE TAGS POPUP -->
                                                                    <h:outputText value="#{bundle['file.tags']}"/>
                                                                </p:commandLink>
                                                            </li>
                                                        </ui:fragment>
                                                        <ui:fragment rendered="#{!FilePage.fileMetadata.dataFile.released or !FilePage.fileMetadata.dataFile.filePackage}"> 
                                                            <li>
                                                                <p:commandLink title="#{bundle['file.delete']}" onclick="PF('deleteFileConfirmation').show();">
                                                                    <h:outputText value= "#{bundle['file.delete']}"/>
                                                                </p:commandLink>
                                                            </li>
                                                        </ui:fragment>
=======
                                                        <ui:include src="file-edit-button-fragment.xhtml">
                                                            <ui:param name="fileMetadata" value="#{FilePage.fileMetadata}"/>
                                                            <ui:param name="isDraftReplacementFile" value="#{FilePage.draftReplacementFile}"/>
                                                            <ui:param name="configureTools" value="#{FilePage.configureTools}"/>
                                                            <ui:param name="bean" value="#{FilePage}"/>
                                                            <ui:param name="unrestrictFileAction" value="restrictFile"/>
                                                        </ui:include>
>>>>>>> 922b0cd8
                                                    </ul>
                                                </div>
                                                <!-- END: Edit Button Group -->

                                            </div>
                                            <!-- END: Map/Edit Button Block -->

                                            <!-- Contact/Share Button Group -->
                                            <div class="btn-group btn-group-justified" jsf:rendered="#{!widgetWrapper.widgetView}">
                                                <p:commandLink class="btn btn-default btn-xs btn-contact" title="#{bundle['dataset.email.datasetContactTitle']}"
                                                               update=":contactDialog" oncomplete="PF('contactForm').show()" actionListener="#{sendFeedbackDialog.initUserInput}">
                                                    <f:setPropertyActionListener target="#{sendFeedbackDialog.userMessage}" value=""/>
                                                    <f:setPropertyActionListener target="#{sendFeedbackDialog.userEmail}" value=""/>
                                                    <f:setPropertyActionListener target="#{sendFeedbackDialog.messageSubject}" value=""/>
                                                    <f:setPropertyActionListener target="#{sendFeedbackDialog.recipient}" value="#{FilePage.fileMetadata.dataFile}"/>
                                                    #{bundle['file.contactBtn']}
                                                </p:commandLink>
                                                <p:commandLink styleClass="btn btn-default btn-xs btn-share" rendered="#{!FilePage.fileMetadata.datasetVersion.deaccessioned}"
                                                               title="#{bundle['file.share.fileShare']}"
                                                               oncomplete="PF('shareDialog').show();sharrre();">
                                                    #{bundle['file.shareBtn']}
                                                </p:commandLink>
                                            </div>
                                            <!-- END: Contact/Share Button Group -->
                                    </div>
                                    <!-- END: ActionButtonBlock -->
                                </div>

                                <div class="col-xs-12 col-sm-12 col-md-4 col-lg-3 pull-right margin-bottom" 
                                     jsf:rendered="#{!(widgetWrapper.widgetView or FilePage.fileMetadata.dataFile.filePackage or FilePage.fileMetadata.datasetVersion.deaccessioned)}">
                                    <!-- Metrics -->
                                    <div id="metrics-block">
                                        <div id="metrics-heading">
                                            #{bundle['metrics.file.title']}
                                            <ui:fragment rendered="#{!settingsWrapper.makeDataCountDisplayEnabled}">
                                                <span class="glyphicon glyphicon-question-sign tooltip-icon" data-toggle="tooltip" data-placement="auto top" 
                                                    data-trigger="hover" data-original-title="#{bundle['metrics.file.tip.default']}"></span>
                                            </ui:fragment>
                                            <ui:fragment rendered="#{settingsWrapper.makeDataCountDisplayEnabled}">
                                                <a tabindex="0" role="button" class="glyphicon glyphicon-question-sign tooltip-icon" data-toggle="popover" data-placement="auto top" 
                                                    data-trigger="focus" data-html="true" data-content="#{bundle['metrics.file.tip.makedatacount']}"></a>
                                            </ui:fragment>
                                        </div>
                                        <div id="metrics-body">
                                            <!-- Classic downloads -->
                                            <div class="metrics-count-block" jsf:rendered="#{!settingsWrapper.makeDataCountDisplayEnabled}">
                                                <h:outputFormat value="{0} #{bundle['metrics.downloads']}">
                                                    <f:param value="#{guestbookResponseServiceBean.getCountGuestbookResponsesByDataFileId(FilePage.fileId)}"/>
                                                </h:outputFormat>
                                                <span class="glyphicon glyphicon-question-sign tooltip-icon"
                                                      data-toggle="tooltip" data-placement="auto top" data-original-title="#{bundle['metrics.file.downloads.tip']}"></span>
                                            </div>
                                            <!-- Make Data Count downloads -->
                                            <div class="metrics-count-block" jsf:rendered="#{settingsWrapper.makeDataCountDisplayEnabled}">
                                                <h:outputFormat value="{0} #{bundle['metrics.downloads']}">
                                                    <f:param value="#{guestbookResponseServiceBean.getCountGuestbookResponsesByDataFileId(FilePage.fileId)}"/>
                                                </h:outputFormat>
                                                <span class="glyphicon glyphicon-question-sign tooltip-icon"
                                                        data-toggle="tooltip" data-placement="auto top" data-original-title="#{bundle['metrics.file.downloads.tip']}"></span>
                                            </div>
                                        </div>
                                    </div>
                                    <!-- END: Metrics -->
                                </div>

                                <!-- DEACCESSION ONLY?? NO SUMMARY BLOCK?? RESPONSIVE ORDER HACK BOOTSTRAP 3 https://stackoverflow.com/a/24834574 -->
                                <div jsf:rendered="#{FilePage.fileMetadata.datasetVersion.deaccessioned}" 
                                     id="dataset-colorder-block" class="visible-md-block visible-lg-block col-md-8 col-lg-9"><!--Hack--></div>
                                <!-- END: RESPONSIVE ORDER HACK BOOTSTRAP 3 -->

                                <!-- DEACCESSION REASON -->
                                <div class="col-xs-12 col-sm-12 col-md-8 col-lg-9 margin-bottom" jsf:rendered="#{FilePage.fileMetadata.datasetVersion.deaccessioned}">
                                    <div id="deaccession-reason-block" class="col-xs-12 bg-danger">
                                        <h5 class="margin-top-half">#{bundle['dataset.deaccession.reason']}</h5>
                                        <p>#{FilePage.fileMetadata.datasetVersion.versionNote}</p>
                                        <ui:fragment rendered="#{!empty FilePage.fileMetadata.datasetVersion.archiveNote}">
                                            <p>#{bundle['dataset.beAccessedAt']} <a href="#{FilePage.fileMetadata.datasetVersion.archiveNote}" target="_blank">#{FilePage.fileMetadata.datasetVersion.archiveNote}</a></p>
                                        </ui:fragment>
                                    </div>
                                </div>
                                <!-- END DEACCESSION REASON -->
                            </div>
                            <!-- END: NEW RESPONSIVE ABOVE FOLD BLOCK -->
                        </div>
                    </div>
                    <!-- END Top Button/Citation Blocks -->
                    <div id="contentTabs">
                        <p:tabView id="tabView" widgetVar="content" activeIndex="#{FilePage.selectedTabIndex}">
                            <p:ajax event="tabChange" listener="#{FilePage.tabChanged}" oncomplete="bind_bsui_components();" update="@this" />
                            <p:tab id="accessTab" class="padding-none" title="#{bundle['file.dataFilesTab.dataAccess']}"
                                   rendered="#{settingsWrapper.rsyncDownload and FilePage.fileMetadata.dataFile.filePackage and systemConfig.rsyncDownload
                                        and !FilePage.fileMetadata.getDataFile().getOwner().getStorageIdentifier().startsWith('s3://') }">
                                <!-- Access -->
                                <ui:include src="file-data-access-fragment.xhtml">
                                    <ui:param name="fileMetadata" value="#{fileMetadata}"/>
                                    <ui:param name="datasetVersion" value="#{FilePage.fileMetadata.datasetVersion}"/>
                                    <!--  Should be FilePage.fileDownloadService ? -->
                                    <ui:param name="fileDownloadService" value="#{FilePage.fileDownloadService}"/>
                                </ui:include>
                            </p:tab>
                            <p:tab id="previewTab" title="#{bundle['file.previewTab.header']}" 
                                   rendered="#{FilePage.toolsWithPreviews.size() > 0 and FilePage.previewAllowed}">
                                <!-- PREVIEW TERMS/GUESTBOOK FORM -->
                                <ui:fragment rendered="#{FilePage.downloadPopupRequired and !FilePage.termsMet}">
                                    <ui:include src="file-download-popup-fragment.xhtml">
                                        <ui:param name="popupContext" value="previewTab"/>
                                        <ui:param name="workingVersion" value="#{FilePage.fileMetadata.datasetVersion}"/>
                                        <ui:param name="downloadPopupRequired" value="#{FilePage.downloadPopupRequired}"/>
                                        <ui:param name="guestbookResponse" value="#{FilePage.guestbookResponse}"/>
                                        <ui:param name="guestbookResponseService" value="#{FilePage.guestbookResponseService}"/>
                                        <ui:param name="fileDownloadService" value="#{FilePage.fileDownloadService}"/>
                                        <ui:param name="lockedFromDownload" value="#{FilePage.lockedFromDownload}"/>
                                    </ui:include>
                                </ui:fragment>
                                <!-- PREVIEW EXTERNAL TOOL -->
                                <ui:fragment rendered="#{(!FilePage.downloadPopupRequired) or (FilePage.downloadPopupRequired and FilePage.termsMet)}">
                                <div class="btn-toolbar margin-bottom" role="toolbar" aria-label="#{bundle['file.previewTab.button.label']}">
                                    <!-- Preview Button Group -->
                                    <div class="btn-group" jsf:rendered="#{FilePage.toolsWithPreviews.size() > 1 and fileDownloadHelper.isPreviewAllowed(FilePage.fileMetadata)}">
                                        <button type="button" id="selectTool" class="btn btn-default dropdown-toggle" data-toggle="dropdown">
                                            <span class="glyphicon glyphicon-eye-open"/> #{bundle['file.previewTab.button.label']} <span class="caret"></span>
                                        </button>
                                        <ul class="dropdown-menu" role="menu">
                                            <ui:repeat value="#{FilePage.toolsWithPreviews}" var="tool">
                                                <li>
                                                    <h:commandLink action="#{FilePage.setSelectedTool(tool)}">
                                                        <h:outputText value="#{tool.getDisplayNameLang()}"/>
                                                    </h:commandLink>
                                                </li>
                                            </ui:repeat>
                                        </ul>
                                    </div>
                                    <!-- END: Preview Button Group -->
                                    <div class="btn-group" jsf:rendered="#{FilePage.toolsWithPreviews.size() > 0 and fileDownloadHelper.canDownloadFile(FilePage.fileMetadata)}">
                                        <!-- Modular/Configured Explore Tool -->
                                        <h:commandLink rendered="#{!FilePage.selectedTool.worldMapTool and !downloadPopupRequired}" 
                                                         type="submit"
                                                         styleClass="btn btn-default #{(FilePage.fileMetadata.dataFile.ingestInProgress) ? 'disabled' : ''}"
                                                         disabled="#{(FilePage.fileMetadata.dataFile.ingestInProgress or lockedFromDownload) ? 'disabled' : ''}"
                                                         action="#{FilePage.fileDownloadService.explore(FilePage.guestbookResponse, FilePage.fileMetadata, FilePage.selectedTool)}">
                                            <span class="glyphicon glyphicon-#{FilePage.selectedTool.exploreTool ? 'equalizer' : 'new-window'}"></span>
                                            <h:outputFormat value="#{FilePage.selectedTool.exploreTool ? bundle['file.previewTab.exploreBtn'] : bundle['file.previewTab.openBtn']}">
                                                <f:param value="#{bundle.explore}"/>
                                                <f:param value="#{FilePage.selectedTool.getDisplayNameLang()}"/>
                                            </h:outputFormat>
                                        </h:commandLink>
                                        <p:commandLink rendered="#{!FilePage.selectedTool.worldMapTool and downloadPopupRequired}"
                                                         action="#{FilePage.guestbookResponseService.modifyDatafileAndFormat(FilePage.guestbookResponse, FilePage.fileMetadata, 'externalTool', FilePage.selectedTool)}"
                                                         styleClass="btn btn-default"
                                                         disabled="#{(FilePage.fileMetadata.dataFile.ingestInProgress or lockedFromDownload) ? 'disabled' : ''}"
                                                         type="submit"
                                                         process="@this"
                                                         update="@widgetVar(downloadPopup)"
                                                         oncomplete="PF('downloadPopup').show();handleResizeDialog('downloadPopup');">
                                            <span class="glyphicon glyphicon-#{FilePage.selectedTool.exploreTool ? 'equalizer' : 'new-window'}"></span>
                                            <h:outputFormat value="#{FilePage.selectedTool.exploreTool ? bundle['file.previewTab.exploreBtn'] : bundle['file.previewTab.openBtn']}">
                                                <f:param value="#{bundle.explore}"/>
                                                <f:param value="#{FilePage.selectedTool.getDisplayNameLang()}"/>
                                            </h:outputFormat>
                                        </p:commandLink>
                                        <!-- Modular/Configured Explore Tool -->
                                        <!-- WorldMap Explore -->
                                        <h:commandLink rendered="#{FilePage.selectedTool.worldMapTool and !downloadPopupRequired}" 
                                                       styleClass="btn btn-default #{(FilePage.fileMetadata.dataFile.ingestInProgress  or lockedFromDownload) ? 'disabled' : ''}"
                                                       disabled="#{(FilePage.fileMetadata.dataFile.ingestInProgress  or lockedFromDownload) ? 'disabled' : ''}"
                                                       action="#{FilePage.fileDownloadService.startWorldMapDownloadLink(FilePage.guestbookResponse, FilePage.fileMetadata )}" target="_blank" rel="noopener">
                                            <span class="glyphicon glyphicon-equalizer"></span> 
                                            <h:outputFormat value="#{bundle['file.previewTab.exploreBtn']}">
                                                <f:param value="#{bundle.explore}"/>
                                                <f:param value="#{bundle['file.mapData.worldMap']}"/>
                                            </h:outputFormat>
                                        </h:commandLink>
                                        <p:commandLink rendered="#{FilePage.selectedTool.worldMapTool and downloadPopupRequired}"
                                                         styleClass="btn btn-default #{(FilePage.fileMetadata.dataFile.ingestInProgress  or lockedFromDownload) ? 'disabled' : ''}"
                                                         disabled="#{FilePage.fileMetadata.dataFile.ingestInProgress  or lockedFromDownload}"
                                                         process="@this"
                                                         action="#{FilePage.guestbookResponseService.modifyDatafileAndFormat(FilePage.guestbookResponse, FilePage.fileMetadata, 'worldMap')}"
                                                         update="@widgetVar(downloadPopup)"
                                                         oncomplete="PF('downloadPopup').show();handleResizeDialog('downloadPopup');">
                                            <span class="glyphicon glyphicon-equalizer"></span> 
                                            <h:outputFormat value="#{bundle['file.previewTab.exploreBtn']}">
                                                <f:param value="#{bundle.explore}"/>
                                                <f:param value="#{bundle['file.mapData.worldMap']}"/>
                                            </h:outputFormat>
                                        </p:commandLink>
                                        <!-- END WorldMap Explore -->
                                    </div>
                                </div>
                                <!-- FRAME EXTERNAL TOOL EMBED -->
                                <div id="previewPresentation" class="embed-responsive embed-responsive-16by9" jsf:rendered="#{FilePage.toolsWithPreviews.size() > 0 and fileDownloadHelper.isPreviewAllowed(FilePage.fileMetadata)}">
                                    <iframe role="presentation" title="#{bundle['file.previewTab.presentation']}" src="#{FilePage.preview(FilePage.selectedTool)}"></iframe>
                                </div>
                                </ui:fragment>
                            </p:tab>
                            <p:tab id="metadataMapTab" class="padding-none" title="#{bundle['file.dataFilesTab.metadata.header']}"
                                   rendered="#{(!FilePage.fileMetadata.datasetVersion.deaccessioned or 
                                                              (FilePage.fileMetadata.datasetVersion.deaccessioned and FilePage.canUpdateDataset()))}">
                                <!-- Metadata -->
                                <div class="button-block tab-header margin-bottom text-right">
                                    <!-- Add + Edit Metadata Button -->
                                    <h:outputLink styleClass="btn btn-default btn-access #{FilePage.lockedFromEdits ? 'disabled' : ''}"
                                                  value="/editdatafiles.xhtml?selectedFileIds=#{FilePage.fileMetadata.dataFile.id}&#38;datasetId=#{FilePage.fileMetadata.datasetVersion.dataset.id}&#38;mode=SINGLE"
                                                  rendered="#{!widgetWrapper.widgetView and (dataverseSession.user.authenticated
                                                     and permissionsWrapper.canIssueUpdateDatasetCommand(FilePage.fileMetadata.datasetVersion.dataset)
                                                     and !(dataFileServiceBean.hasReplacement(FilePage.fileMetadata.dataFile) or dataFileServiceBean.hasBeenDeleted(FilePage.fileMetadata.dataFile)))}"
                                                  disabled="#{FilePage.lockedFromEdits ? 'disabled' : ''}">
                                        <span class="glyphicon glyphicon-pencil"/> #{bundle['file.dataFilesTab.metadata.addBtn']}
                                    </h:outputLink>
                                    <div class="btn-group" jsf:rendered="#{!widgetWrapper.widgetView and (dataverseSession.user.authenticated
                                                         and permissionsWrapper.canIssueUpdateDatasetCommand(FilePage.fileMetadata.datasetVersion.dataset) 
                                                         and (dataFileServiceBean.hasReplacement(FilePage.fileMetadata.dataFile) or dataFileServiceBean.hasBeenDeleted(FilePage.fileMetadata.dataFile)))}">
                                        <button class="btn btn-default btn-access #{FilePage.lockedFromEdits ? 'disabled' : ''}" onclick="PF('fileAlreadyReplacedPrevious').show()" type="button"
                                                disabled="#{FilePage.lockedFromEdits ? 'disabled' : ''}">
                                            <span class="glyphicon glyphicon-pencil"/> #{bundle['file.dataFilesTab.metadata.addBtn']}
                                        </button>
                                    </div>
                                    <!-- Export Button -->
                                    <div class="btn-group" jsf:rendered="#{FilePage.fileMetadata.datasetVersion.dataset.released}">
                                        <button class="btn btn-default btn-export dropdown-toggle" type="button" data-toggle="dropdown">
                                            <span class="glyphicon glyphicon-export"/> #{bundle['dataset.exportBtn']} <span class="caret"/>
                                        </button>
                                        <ul class="dropdown-menu pull-right text-left">
                                            <ui:repeat var="exporter" value="#{FilePage.getExporters()}">
                                                <li>
                                                    <h:outputLink value="#{exporter[1]}" target="_blank">
                                                        <h:outputText value="#{exporter[0]}"/>
                                                    </h:outputLink>
                                                </li>  
                                            </ui:repeat>
                                        </ul>
                                    </div>
                                </div>
                                <div class="panel panel-default">
                                    <div data-toggle="collapse" data-target="#panelCollapseFMD" class="panel-heading text-info">
                                        #{bundle['file.metadataTab.fileMetadata.header']} &#160;<span class="glyphicon glyphicon-chevron-up"/>
                                    </div>
                                    <div id="panelCollapseFMD" class="collapse in">
                                        <div class="panel-body">
                                            <div class="form-group">
                                                <label for="preview-square" class="col-sm-3 control-label">
                                                    #{bundle['file.metadata.preview']}
                                                </label>
                                                <div id="file-preview-icon-block" class="col-sm-9">
                                                    <div id="border-block" style="border:0;">
                                                        <div id="preview-square">
                                                            <span class="icon-#{dataFileServiceBean.getFileThumbnailClass(FilePage.fileMetadata.dataFile)} text-muted" jsf:rendered="#{!FilePage.isThumbnailAvailable(FilePage.fileMetadata)}"/>
                                                            <p:graphicImage styleClass="img-responsive" value="/api/access/datafile/#{FilePage.fileId}?imageThumb=400" 
                                                                            alt="#{FilePage.fileMetadata.label}" rendered="#{FilePage.isThumbnailAvailable(FilePage.fileMetadata)}"/>
                                                        </div>
                                                    </div>
                                                </div>
                                            </div>
                                            <div id="fileCategoriesBlock" class="form-group" jsf:rendered="#{!(empty FilePage.fileMetadata.categoriesByName) or !(empty FilePage.fileMetadata.dataFile.tags)}">
                                                <label for="file-tags" class="col-sm-3 control-label">
                                                    #{bundle['file.metadata.filetags']}
                                                </label>
                                                <div id="file-tags" class="col-sm-9">
                                                    <ui:repeat value="#{FilePage.fileMetadata.categoriesByName}" var="tag" rendered="#{!(empty FilePage.fileMetadata.categoriesByName)}">
                                                        <h:outputText value="#{tag}" styleClass="label label-default"/>
                                                    </ui:repeat>
                                                    <ui:repeat value="#{FilePage.fileMetadata.dataFile.tags}" var="tag">
                                                        <h:outputText value="#{tag.typeLabel}" styleClass="label label-info"/>
                                                    </ui:repeat>
                                                </div>
                                            </div>
                                            <div class="form-group" jsf:rendered="#{FilePage.file.identifier != null}">
                                                <label for="metadata_persistentId" class="col-sm-3 control-label">
                                                    #{bundle['file.metadata.persistentId']}
                                                </label>
                                                <div class="col-sm-9">
                                                    #{FilePage.file.getGlobalId()}
                                                </div>
                                            </div>
                                            <!--Only show Public download url if identifier is available -->
                                            <div class="form-group" jsf:rendered="#{FilePage.publiclyDownloadable and !FilePage.fileMetadata.dataFile.filePackage}">
                                                <label class="col-sm-3 control-label">                                                   
                                                   #{bundle['file.metadataTab.fileMetadata.downloadUrl.label']}
                                                </label>
                                                <div class="col-sm-9">
                                                    <p class="help-block">
                                                        <h:outputFormat value="#{bundle['file.metadataTab.fileMetadata.downloadUrl.info']}" escape="false">
                                                            <f:param value="#{systemConfig.guidesBaseUrl}"/>
                                                            <f:param value="#{systemConfig.guidesVersion}"/>
                                                        </h:outputFormat>
                                                    </p>
                                                    <code><h:outputText value="#{FilePage.publicDownloadUrl}"/></code>
                                                </div>
                                            </div>
                                            <div class="form-group" jsf:rendered="#{!(empty FilePage.file.unf)}">
                                                <label class="col-sm-3 control-label">
                                                   #{bundle['file.metadataTab.fileMetadata.unf.label']}
                                                </label>
                                                <div class="col-sm-9">
                                                    <h:outputText value="#{FilePage.file.unf}"/>
                                                </div>
                                            </div>
                                            <div class="form-group" jsf:rendered="#{!(empty FilePage.file.checksumValue)}">
                                                <label class="col-sm-3 control-label">                                                   
                                                   #{FilePage.file.tabularData ? FilePage.file.originalChecksumType : FilePage.file.checksumType}
                                                </label>
                                                <div class="col-sm-9">
                                                    <h:outputText value="#{FilePage.file.checksumValue}"/>
                                                </div>
                                            </div>
                                            <div class="form-group" jsf:rendered="#{FilePage.file.released}">
                                                <label class="col-sm-3 control-label">
                                                   #{bundle['file.metadataTab.fileMetadata.publicationDate.label']}
                                                </label>
                                                <div class="col-sm-9">
                                                    <h:outputText value="#{FilePage.file.publicationDateFormattedYYYYMMDD}"/>
                                                </div>
                                            </div>
                                            <div class="form-group" jsf:rendered="#{!(empty FilePage.file.friendlySize)}">
                                                <label class="col-sm-3 control-label">
                                                   #{bundle['file.metadataTab.fileMetadata.size.label']}
                                                </label>
                                                <div class="col-sm-9">
                                                    <h:outputText value="#{FilePage.file.friendlySize}"/>
                                                </div>
                                            </div>
                                            <div class="form-group" jsf:rendered="#{!(empty FilePage.file.friendlyType)}">
                                                <label class="col-sm-3 control-label">
                                                   #{bundle['file.metadataTab.fileMetadata.type.label']}
                                                </label>
                                                <div class="col-sm-9">
                                                    <h:outputText value="#{FilePage.file.friendlyType}"/>
                                                </div>
                                            </div>
                                            <div class="form-group" jsf:rendered="#{!(empty FilePage.file.dataTable.varQuantity)}">
                                                <label class="col-sm-3 control-label">
                                                   #{bundle['file.metaData.dataFile.dataTab.variables']}
                                                </label>
                                                <div class="col-sm-9">
                                                    <h:outputText value="#{FilePage.file.dataTable.varQuantity}"/>
                                                </div>
                                            </div>
                                            <div class="form-group" jsf:rendered="#{!(empty FilePage.file.dataTable.caseQuantity)}">
                                                <label class="col-sm-3 control-label">
                                                   #{bundle['file.metaData.dataFile.dataTab.observations']}
                                                </label>
                                                <div class="col-sm-9">
                                                    <h:outputText value="#{FilePage.file.dataTable.caseQuantity}"/>
                                                </div>
                                            </div>
                                            <div class="form-group" jsf:rendered="#{!empty FilePage.fileMetadata.directoryLabel}">
                                                <label class="col-sm-3 control-label">
                                                   #{bundle['file.metadataTab.fileMetadata.hierarchy.label']}
                                                </label>
                                                <div class="col-sm-9">
                                                    <h:outputText value="#{FilePage.fileMetadata.directoryLabel}/"/>
                                                </div>
                                            </div>
                                            <div class="form-group" jsf:rendered="#{!(empty FilePage.fileMetadata.description)}">
                                                <label class="col-sm-3 control-label">
                                                   #{bundle['file.metadataTab.fileMetadata.description.label']}
                                                </label>
                                                <div class="col-sm-9">
                                                    <h:outputText value="#{FilePage.fileMetadata.description}"/>
                                                </div>
                                            </div>
                                            <div class="form-group">
                                                <label class="col-sm-3 control-label">
                                                   #{bundle['file.metadataTab.fileMetadata.depositDate.label']}
                                                </label>
                                                <div class="col-sm-9">
                                                    <h:outputText value="#{FilePage.file.createDateFormattedYYYYMMDD}"/> 
                                                </div>
                                            </div>
                                        </div>
                                    </div>
                                </div>
                            </p:tab>
                            <p:tab id="versionsTab" title="#{bundle['file.dataFilesTab.versions']}">
                                <!-- Versions -->
                                <ui:include src="file-versions.xhtml"></ui:include>
                            </p:tab>
                        </p:tabView>
                    </div>
                    <!-- POPUPS -->
                    <ui:include src="file-edit-popup-fragment.xhtml" rendered="#{dataverseSession.user.authenticated and FilePage.canUpdateDataset()}">
                        <ui:param name="datasetVersion" value="#{FilePage.fileMetadata.datasetVersion}"/>
                        <ui:param name="bean" value="#{FilePage}"/>
                        <ui:param name="restrictFileAction" value="restrictFile"/>
                        <ui:param name="deleteFileAction" value="deleteFile"/>
                    </ui:include> 
                    <p:dialog id="shareDialog" header="#{bundle['file.share.title']}" widgetVar="shareDialog" modal="true" rendered="#{!FilePage.fileMetadata.datasetVersion.deaccessioned}">
                        <p class="help-block">#{bundle['file.share.tip']}</p>
                        <div id="sharrre-widget" data-text="#{bundle['file.share.text']}" data-url="#{systemConfig.dataverseSiteUrl}/file.xhtml?#{empty FilePage.fileMetadata.dataFile.globalIdString ? 'fileId' : 'persistentId'}=#{empty FilePage.fileMetadata.dataFile.globalIdString ? FilePage.fileMetadata.dataFile.id : FilePage.fileMetadata.dataFile.globalIdString}&amp;version=#{FilePage.fileMetadata.datasetVersion.friendlyVersionNumber}"></div>
                        <div class="button-block">
                            <button class="btn btn-default" onclick="PF('shareDialog').hide()" type="button">
                                #{bundle.close}
                            </button>
                        </div>
                    </p:dialog>                                                              
                    <p:dialog id="downloadPopup" styleClass="largePopUp" header="#{bundle['file.downloadDialog.header']}" widgetVar="downloadPopup" modal="true">
                         <ui:include src="file-download-popup-fragment.xhtml">
                            <ui:param name="popupContext" value="downloadFile"/>
                            <ui:param name="workingVersion" value="#{FilePage.fileMetadata.datasetVersion}"/>
                            <ui:param name="downloadPopupRequired" value="#{FilePage.downloadPopupRequired}"/>
                            <ui:param name="guestbookResponse" value="#{FilePage.guestbookResponse}"/>
                            <ui:param name="guestbookResponseService" value="#{FilePage.guestbookResponseService}"/>
                            <ui:param name="fileDownloadService" value="#{FilePage.fileDownloadService}"/>
                            <ui:param name="lockedFromDownload" value="#{FilePage.lockedFromDownload}"/>
                        </ui:include>
                    </p:dialog>
                    <p:dialog id="downloadPackagePopup" styleClass="smallPopUp" header="#{bundle['packageDownload.title']}" widgetVar="downloadPackagePopup" modal="true">
                         <ui:include src="package-download-popup-fragment.xhtml">
                            <ui:param name="workingVersion" value="#{FilePage.fileMetadata.datasetVersion}"/>
                            <ui:param name="downloadPopupRequired" value="#{FilePage.downloadPopupRequired}"/>
                            <ui:param name="guestbookResponse" value="#{FilePage.guestbookResponse}"/>
                            <ui:param name="guestbookResponseService" value="#{FilePage.guestbookResponseService}"/>
                            <ui:param name="fileDownloadService" value="#{FilePage.fileDownloadService}"/>
                            <ui:param name="lockedFromDownload" value="#{FilePage.lockedFromDownload}"/>
                        </ui:include>
                    </p:dialog>                  
                    <p:dialog id="requestAccessPopup" styleClass="largePopUp" header="#{bundle['file.requestAccess']}" widgetVar="requestAccessPopup" modal="true">
                        <o:importFunctions type="edu.harvard.iq.dataverse.util.MarkupChecker" />
                        <ui:include src="file-request-access-popup-fragment.xhtml">
                            <ui:param name="workingVersion" value="#{FilePage.fileMetadata.datasetVersion}"/>
                            <ui:param name="fileDownloadService" value="#{FilePage.fileDownloadService}"/>
                        </ui:include>
                    </p:dialog>                    
                    <p:dialog id="mapDataDialog" header="#{bundle['file.mapData.unpublished.header']}" widgetVar="mapDataDialog" modal="true">
                        <p class="help-block">
                            <span class="text-danger"><span class="glyphicon glyphicon-exclamation-sign"/> #{bundle['file.mapData.unpublished.message']}</span>
                        </p>
                        <div class="button-block">
                            <button type="button" class="btn btn-default" onclick="PF('mapDataDialog').hide();PF('blockDatasetForm').hide();">
                                #{bundle.close}
                            </button>
                        </div>
                    </p:dialog>                    
                    <ui:include rendered="#{systemConfig.provCollectionEnabled}" src="provenance-popups-fragment.xhtml">
                        <ui:param name="saveInPopup" value="true"/>
                    </ui:include>
                    <!-- Request Access Sign Up/Log In Button -->
                    <p:dialog id="accessGuest" header="#{bundle['file.requestAccess']}" widgetVar="accessSignUpLogIn_popup" modal="true">
                        <p class="help-block">
                            <span class="glyphicon glyphicon-exclamation-sign text-danger"/>&#160;
                            <h:outputFormat styleClass="text-danger" value="#{dataverseHeaderFragment.signupAllowed ? bundle['file.requestAccess.dialog.msg.signup'] : bundle['file.requestAccess.dialog.msg']}" escape="false">
                                <f:param value="#{navigationWrapper.redirectPage}"/>
                                <f:param value="#{dataverseHeaderFragment.getSignupUrl(navigationWrapper.redirectPage)}"/>
                                <f:param value="#{widgetWrapper.widgetView ? '_blank' : '_self'}"/>
                            </h:outputFormat>
                        </p>
                        <div class="button-block">
                            <button class="btn btn-default" onclick="PF('accessSignUpLogIn_popup').hide();PF('blockDatasetForm').hide();" type="button">
                                #{bundle.close}
                            </button>
                        </div>
                    </p:dialog>
                    <p:dialog id="fileAlreadyReplacedDraft" styleClass="smallPopUp"
                              header="#{bundle['file.replaced.warning.header']}" widgetVar="fileAlreadyReplacedDraft" modal="true">
                        <p class="text-danger"><span class="glyphicon glyphicon-exclamation-sign"/> #{bundle['file.replaced.warning.draft.warningMessage']}</p>
                        <div class="button-block">
                            <button class="btn btn-default" onclick="PF('fileAlreadyReplacedDraft').hide();" type="button">
                                #{bundle.close}
                            </button>
                        </div>
                    </p:dialog>                     
                    <!-- TODO REVIEW THIS POPUP -->
                    <p:dialog id="fileAlreadyReplacedPrevious" styleClass="smallPopUp"
                              header="#{bundle['file.replaced.warning.header']}" widgetVar="fileAlreadyReplacedPrevious" modal="true">
                        <ui:fragment rendered="#{dataFileServiceBean.hasReplacement(FilePage.fileMetadata.dataFile) }">
                            <p class="text-danger"><span class="glyphicon glyphicon-exclamation-sign"/> #{bundle['file.replaced.warning.previous.warningMessage']}</p>
                        </ui:fragment>
                        <ui:fragment rendered="#{!dataFileServiceBean.hasReplacement(FilePage.fileMetadata.dataFile)}">
                            <p class="text-danger"><span class="glyphicon glyphicon-exclamation-sign"/> #{bundle['file.alreadyDeleted.previous.warningMessage']}</p>
                        </ui:fragment>
                        <div class="button-block">
                            <button class="btn btn-default" onclick="PF('fileAlreadyReplacedPrevious').hide();" type="button">
                                #{bundle.close}
                            </button>
                        </div>
                    </p:dialog>                    
                    <p:dialog id="computeAccessDenied" styleClass="smallPopUp" header="#{bundle['dataset.compute.computeBtn']}" widgetVar="computeAccessDeniedPopup" modal="true">
                        <p class="text-danger"><span class="glyphicon glyphicon-exclamation-sign"/> #{bundle['file.compute.fileAccessDenied']}</p>
                        <div class="button-block">
                            <button class="btn btn-default" onclick="PF('computeAccessDeniedPopup').hide();" type="button">
                                #{bundle.close}
                            </button>
                        </div>
                    </p:dialog>
                </h:form>
            </ui:define>
        </ui:composition>
    </h:body>
</html><|MERGE_RESOLUTION|>--- conflicted
+++ resolved
@@ -224,84 +224,6 @@
                                                         #{bundle['file.editBtn']} <span class="caret"></span>
                                                     </button>
                                                     <ul class="dropdown-menu pull-right text-left">
-<<<<<<< HEAD
-
-                                                        <!-- Map Data/Set Up Button Block -->
-                                                        <ui:fragment rendered="#{dataverseSession.user.authenticated and FilePage.canUpdateDataset() 
-                                                                                 and (FilePage.getConfigureTools().size() > 0
-                                                                                 or worldMapPermissionHelper.canUserSeeMapDataButtonFromPage(FilePage.fileMetadata) or worldMapPermissionHelper.canSeeMapButtonReminderToPublishFromPage(FilePage.fileMetadata))}">		
-                                                            <ui:include src="file-configure-dropdown-fragment.xhtml">
-                                                                <ui:param name="configureTools" value="#{FilePage.getConfigureTools()}"/>
-                                                                <ui:param name="isFilePg" value="true"/>
-                                                                <ui:param name="fileId" value="#{FilePage.fileMetadata.dataFile.id}"/>
-                                                                <ui:param name="fileMetadata" value="#{FilePage.fileMetadata}"/>		
-                                                                <ui:param name="canUpdateDataset" value="#{FilePage.canUpdateDataset()}"/>		
-                                                            </ui:include>		
-                                                        </ui:fragment>
-                                                        <!-- END: Map Data/Set Up Button Block -->
-
-                                                        <ui:fragment rendered="#{systemConfig.provCollectionEnabled}">
-                                                            <li class="#{FilePage.lockedFromEdits ? 'disabled' : ''}">
-                                                                <p:commandLink id="fileProvenanceButton"
-                                                                           update="editProvenancePopup"
-                                                                           oncomplete="PF('editProvenancePopup').show();bind_bsui_components();">
-                                                                           <f:actionListener binding="#{provPopupFragmentBean.updatePopupState(fileMetadata, true)}" /> <!--clearProvenanceUpdates() -->
-                                                                            #{bundle['file.provenance']} 
-                                                                </p:commandLink>
-                                                            </li> 
-                                                        </ui:fragment>
-                                                        <li>
-                                                            <h:outputLink value="/editdatafiles.xhtml?selectedFileIds=#{FilePage.fileMetadata.dataFile.id}&#38;datasetId=#{FilePage.fileMetadata.datasetVersion.dataset.id}&#38;mode=SINGLE&#38;version=#{FilePage.version}">
-                                                                <h:outputText id="editFile-Multi-Link" value="#{bundle['file.dataFilesTab.metadata.header']}"/>
-                                                            </h:outputLink>
-                                                        </li>
-                                                        <ui:fragment rendered="#{!settingsWrapper.publicInstall}">
-                                                            <ui:fragment rendered="#{!FilePage.fileMetadata.dataFile.filePackage and !FilePage.fileMetadata.restricted}">
-                                                                <li>
-                                                                    <p:commandLink onclick="PF('accessPopup').show()">
-                                                                        <h:outputText value="#{bundle['file.restrict']}"/>
-                                                                    </p:commandLink>
-                                                                </li>
-                                                            </ui:fragment>
-                                                            <ui:fragment rendered="#{!FilePage.fileMetadata.dataFile.filePackage and FilePage.fileMetadata.restricted}">
-                                                                <li>
-                                                                    <p:commandLink update="@form" actionListener="#{FilePage.restrictFile(false)}">
-                                                                        <h:outputText value="#{bundle['file.unrestrict']}"/>
-                                                                    </p:commandLink>
-                                                                </li>
-                                                            </ui:fragment>     
-                                                        </ui:fragment>
-                                                        <ui:fragment rendered="#{FilePage.draftReplacementFile == false and !FilePage.fileMetadata.dataFile.filePackage}">                                        
-                                                        <li><!-- start: replace file link -->
-                                                            <h:outputLink value="/editdatafiles.xhtml?mode=SINGLE_REPLACE&#38;datasetId=#{FilePage.fileMetadata.datasetVersion.dataset.id}&#38;fid=#{FilePage.fileMetadata.dataFile.id}&#38;version=#{FilePage.version}">
-                                                                 <h:outputText value="#{bundle['file.replace']}"/>
-                                                            </h:outputLink>
-                                                        <!-- end replace file link --></li>
-                                                        </ui:fragment>
-                                                        <ui:fragment rendered="#{ !FilePage.fileMetadata.dataFile.filePackage and (FilePage.draftReplacementFile == true) }">                                        
-                                                        <li><!-- start: already replaced replace file link -->
-                                                            <p:commandLink title="#{bundle['file.replace']}" onclick="PF('fileAlreadyReplacedDraft').show();">
-                                                                <h:outputText value="#{bundle['file.replace']}"/>
-                                                            </p:commandLink>
-                                                        <!-- end replace file link --></li>
-                                                        </ui:fragment>
-
-                                                        <!-- TO-DO #3488 ADD EDIT FILE TAGS LINK -->
-                                                        <ui:fragment rendered="#{false}">
-                                                            <li>
-                                                                <p:commandLink onclick="PF('fileTagsPopup').show()"><!-- TODO #3488 ADD EDIT FILE TAGS POPUP -->
-                                                                    <h:outputText value="#{bundle['file.tags']}"/>
-                                                                </p:commandLink>
-                                                            </li>
-                                                        </ui:fragment>
-                                                        <ui:fragment rendered="#{!FilePage.fileMetadata.dataFile.released or !FilePage.fileMetadata.dataFile.filePackage}"> 
-                                                            <li>
-                                                                <p:commandLink title="#{bundle['file.delete']}" onclick="PF('deleteFileConfirmation').show();">
-                                                                    <h:outputText value= "#{bundle['file.delete']}"/>
-                                                                </p:commandLink>
-                                                            </li>
-                                                        </ui:fragment>
-=======
                                                         <ui:include src="file-edit-button-fragment.xhtml">
                                                             <ui:param name="fileMetadata" value="#{FilePage.fileMetadata}"/>
                                                             <ui:param name="isDraftReplacementFile" value="#{FilePage.draftReplacementFile}"/>
@@ -309,7 +231,6 @@
                                                             <ui:param name="bean" value="#{FilePage}"/>
                                                             <ui:param name="unrestrictFileAction" value="restrictFile"/>
                                                         </ui:include>
->>>>>>> 922b0cd8
                                                     </ul>
                                                 </div>
                                                 <!-- END: Edit Button Group -->
