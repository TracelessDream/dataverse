--- conflicted
+++ resolved
@@ -167,15 +167,9 @@
                                 <div class="form-group text-left">
                                     <div class="col-sm-12">
                                         <h:outputLink styleClass="btn btn-default" value="#{OAuth2Page.linkFor(LoginPage.authProvider.id, LoginPage.redirectPage)}">
-<<<<<<< HEAD
-                                            <h:graphicImage rendered="#{fn:contains(LoginPage.authProvider.id, 'orcid')}" value="/resources/images/orcid_16x16.png" height="16" width="16"/>
+                                            <h:graphicImage rendered="#{fn:contains(LoginPage.authProvider.id, 'orcid')}" value="/resources/images/orcid_16x16.png" height="16" width="16" alt="#{of:format1(bundle['alt.logo'], bundle['auth.providers.title.orcid'])}"/>
 					    <h:outputText rendered="#{not fn:contains(LoginPage.authProvider.id, 'orcid')}" value="#{LoginPage.getLoginButtonText()}"/>
 					    <h:outputText rendered="#{fn:contains(LoginPage.authProvider.id, 'orcid')}" value=" #{bundle['login.button.orcid']}"/>
-=======
-                                            <h:graphicImage rendered="#{fn:contains(LoginPage.authProvider.id, 'orcid')}" value="/resources/images/orcid_16x16.png" height="16" width="16" alt="#{of:format1(bundle['alt.logo'], bundle['auth.providers.title.orcid'])}"/>
-					    <h:outputFormat rendered="#{not fn:contains(LoginPage.authProvider.id, 'orcid')}" value="#{LoginPage.getLoginButtonText()}"/>
-					    <h:outputFormat rendered="#{fn:contains(LoginPage.authProvider.id, 'orcid')}" value="#{bundle['login.button.orcid']}"/>
->>>>>>> 817ddd20
                                         </h:outputLink>
                                         <ui:fragment rendered="#{fn:contains(LoginPage.authProvider.id, 'orcid')}">
                                             <p class="help-block small" style="margin-top:1em;">
