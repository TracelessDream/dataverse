--- conflicted
+++ resolved
@@ -20,11 +20,7 @@
                              or dsfv.datasetField.datasetFieldType.fieldType == 'URL'
                              or dsfv.datasetField.datasetFieldType.fieldType == 'DATE'
                              or dsfv.datasetField.datasetFieldType.fieldType == 'EMAIL')}"
-<<<<<<< HEAD
-                  onkeypress="return event.keyCode !== 13;" >
-=======
-                 onkeypress="return event.keyCode !== 13;" >
->>>>>>> 7abaa677
+                  onkeypress="return event.keyCode !== 13;">
             <c:if test="#{dsfvIndex!=0}">
                 <f:passThroughAttribute name="aria-label" value="#{bundle['dataset.additionalEntry']}" />
             </c:if>
