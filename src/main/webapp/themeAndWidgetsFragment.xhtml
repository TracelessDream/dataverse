<ui:composition xmlns:h="http://java.sun.com/jsf/html"
    xmlns:f="http://java.sun.com/jsf/core"
    xmlns:ui="http://java.sun.com/jsf/facelets"
    xmlns:jsf="http://xmlns.jcp.org/jsf"
    xmlns:p="http://primefaces.org/ui"
    xmlns:o="http://omnifaces.org/ui"
    xmlns:of="http://omnifaces.org/functions">
    <!-- Theme and Widgets Edit Tabs -->
        <p:tabView id="themeWidgetsTabView" rendered="#{themeWidgetFragment.editDv!=null}" widgetVar="content">
            <p:tab id="themeTab" title="#{bundle['dataverse.theme.title']}" rendered="#{not settingsWrapper.rootDataverseThemeDisabled or themeWidgetFragment.editDv.owner != null}">
                <p:fragment>
                    <p:autoUpdate/>
                    <p:focus for="themeRoot"/>
                    <!-- Dataverse Theme Panel -->
                    <div class="row form-horizontal">
                        <div class="form-group" jsf:rendered="#{themeWidgetFragment.editDv.owner!=null}">
                            <label class="col-sm-3 control-label" for="inheritCustomization">
                                #{bundle['dataverse.theme.inheritCustomization.label']}
                                <span class="glyphicon glyphicon-question-sign tooltip-icon"
                                      data-toggle="tooltip" data-placement="auto right" data-original-title="#{bundle['dataverse.theme.inheritCustomization.title']}"></span>
                            </label>
                            <div class="col-sm-9">
                                <div class="checkbox">
                                    <label class="metadata-blocks-default" for="themeRoot">
                                        <h:selectBooleanCheckbox id="themeRoot" tabindex="7" styleClass="metadata-blocks-default" 
                                                                 rendered="#{themeWidgetFragment.editDv.owner != null}"
                                                                 value="#{themeWidgetFragment.inheritCustomization}" >
                                            <p:ajax update="@widgetVar(content)" listener="#{themeWidgetFragment.checkboxListener()}"/>
                                        </h:selectBooleanCheckbox>
                                        <h:outputFormat value="#{bundle['dataverse.theme.inheritCustomization.checkbox']}">
                                            <f:param value="#{themeWidgetFragment.editDv.themeRootDataverseName}"/>
                                        </h:outputFormat>
                                    </label>
                                </div>
                            </div>
                        </div>
                        <div class="form-group" jsf:rendered="#{themeWidgetFragment.editDv.themeRoot}">
                            <label class="col-sm-3 control-label" for="logoFormat">
                                #{bundle['dataverse.theme.logo.image']}
                                <span class="glyphicon glyphicon-question-sign tooltip-icon"
                                      data-toggle="tooltip" data-placement="auto right" data-original-title="#{bundle['dataverse.theme.logo.image.title']}"></span>
                            </label>
                            <div class="col-sm-9">
                                <p class="help-block">#{bundle['dataverse.theme.logo.tip']}</p>
                                <p:panelGrid rendered="#{not empty themeWidgetFragment.editDv.dataverseTheme.logo}" columns="2" styleClass="noBorders" columnClasses="text-center,uploadNewLogo">
                                    <p:column>
                                        <p>
                                            <img jsf:rendered="#{themeWidgetFragment.uploadExists()}" class="logoPreview" src="/logos/temp/#{themeWidgetFragment.tempDirName}/#{themeWidgetFragment.editDv.dataverseTheme.logo}" alt="#{of:format1(bundle['alt.logo'], themeWidgetFragment.editDv.name)}"/>
                                            <img jsf:rendered="#{not themeWidgetFragment.uploadExists()}" class="logoPreview" src="/logos/#{themeWidgetFragment.editDv.id}/#{themeWidgetFragment.editDv.dataverseTheme.logo}" alt="#{of:format1(bundle['alt.logo'], themeWidgetFragment.editDv.name)}"/>
                                        </p>
                                        <p:commandButton update=":themeWidgetsForm:themeWidgetsTabView" value="#{bundle.remove}" action="#{themeWidgetFragment.removeLogo()}"/>
                                    </p:column>                              
                                    <p:fileUpload invalidFileMessage="#{bundle['dataverse.theme.logo.image.invalidMsg']}" id="changelogo" allowTypes="/(\.|\/)(jpg|jpeg|tff|png|gif)$/" update=":themeWidgetsForm:themeWidgetsTabView" dragDropSupport="true" auto="true" multiple="false"
                                                  listener="#{themeWidgetFragment.handleImageFileUpload}" label="#{bundle['dataverse.theme.logo.image.upload']}"/>
                                </p:panelGrid>
                                <p:panelGrid rendered="#{empty themeWidgetFragment.editDv.dataverseTheme.logo}" columns="2" styleClass="noBorders">
<<<<<<< HEAD
                                    <p:fileUpload id="uploadlogo" invalidFileMessage="#{bundle['dataverse.theme.logo.image.invalidMsg']}" sizeLimit="#{systemConfig.uploadLogoSizeLimit}" allowTypes="/(\.|\/)(jpg|jpeg|tff|png|gif)$/" update=":themeWidgetsForm:themeWidgetsTabView" oncomplete="bind_bsui_components();" dragDropSupport="true" auto="true" multiple="false"
                                                  listener="#{themeWidgetFragment.handleImageFileUpload}" label="#{bundle['dataverse.theme.logo.image.uploadImgFile']}"
                                                  invalidSizeMessage="#{bundle['file.edit.error.file_exceeds_limit']}"/>
=======
                                    <p:fileUpload id="uploadlogo" invalidFileMessage="#{bundle['dataverse.theme.logo.image.invalidMsg']}" sizeLimit="#{systemConfig.uploadLogoSizeLimit}" allowTypes="/(\.|\/)(jpg|jpeg|tff|png|gif)$/" update=":themeWidgetsForm:themeWidgetsTabView" dragDropSupport="true" auto="true" multiple="false"
                                                  listener="#{themeWidgetFragment.handleImageFileUpload}" label="#{bundle['dataverse.theme.logo.image.uploadImgFile']}"/>
>>>>>>> e713194c
                                </p:panelGrid>
                                <ui:fragment rendered="#{not empty themeWidgetFragment.editDv.dataverseTheme.logo}">
                                    <div class="form-col-container col-sm-4">
                                        <label for="logoFormat" class="control-label">
                                            #{bundle['dataverse.theme.logo.format']}
                                            <span class="glyphicon glyphicon-question-sign tooltip-icon"
                                                  data-toggle="tooltip" data-placement="auto right" data-original-title="#{bundle['dataverse.theme.logo.format.title']}"></span>
                                        </label>
                                        <div>
                                            <p:selectOneRadio id="logoFormat" value="#{themeWidgetFragment.editDv.dataverseTheme.logoFormat}">
                                                <f:selectItem itemLabel="#{bundle['dataverse.theme.logo.format.selectTab.square']}" itemValue="SQUARE"/>
                                                <f:selectItem itemLabel="#{bundle['dataverse.theme.logo.format.selectTab.rectangle']}" itemValue="RECTANGLE"/>
                                                <p:ajax update="@widgetVar(content)"/>
                                            </p:selectOneRadio>
                                            <p:message for="logoFormat" display="text"/>
                                        </div>
                                    </div>
                                    <ui:fragment rendered="#{themeWidgetFragment.editDv.dataverseTheme.logoFormat=='RECTANGLE'}">
                                        <div class="form-col-container col-sm-3">
                                            <label for="logoAlignment" class="control-label">
                                                #{bundle['dataverse.theme.logo.alignment']}
                                                <span class="glyphicon glyphicon-question-sign tooltip-icon"
                                                      data-toggle="tooltip" data-placement="auto right" data-original-title="#{bundle['dataverse.theme.logo.alignment.title']}"></span>
                                            </label>
                                            <div>
                                                <p:selectOneMenu id="logoAlignment" styleClass="form-control" value="#{themeWidgetFragment.editDv.dataverseTheme.logoAlignment}">
                                                    <f:selectItem id="left" itemLabel="#{bundle['dataverse.theme.logo.alignment.selectTab.left']}" itemValue="LEFT" />
                                                    <f:selectItem id="center" itemLabel="#{bundle['dataverse.theme.logo.alignment.selectTab.center']}" itemValue="CENTER" />
                                                    <f:selectItem id="right" itemLabel="#{bundle['dataverse.theme.logo.alignment.selectTab.right']}" itemValue="RIGHT" />
                                                </p:selectOneMenu>
                                                <p:message for="logoAlignment" display="text"/>
                                            </div>
                                        </div>
                                        <div class="form-col-container col-sm-4">
                                            <label for="logoBackgroundColor" class="control-label">
                                                #{bundle['dataverse.theme.logo.backColor']}
                                                <span class="glyphicon glyphicon-question-sign tooltip-icon"
                                                      data-toggle="tooltip" data-placement="auto right" data-original-title="#{bundle['dataverse.theme.logo.backColor.title']}"></span>
                                            </label>
                                            <div>
                                                <p:colorPicker id="logoBackgroundColor" value="#{themeWidgetFragment.editDv.dataverseTheme.logoBackgroundColor}"/>
                                                <p:message for="logoBackgroundColor" display="text"/>
                                            </div>
                                        </div>
                                    </ui:fragment>
                                </ui:fragment>
                            </div>
                        </div>
                    </div>
                    <ui:fragment rendered="#{themeWidgetFragment.editDv.themeRoot}">
                        <div class="row form-horizontal">
                            <div class="form-group">
                                <label class="col-sm-3 control-label">
                                    #{bundle['dataverse.theme.headerColor']}
                                    <span class="glyphicon glyphicon-question-sign tooltip-icon"
                                          data-toggle="tooltip" data-placement="auto right" data-original-title="#{bundle['dataverse.theme.headerColor.tip']}"></span>
                                </label>
                                <div class="form-group col-sm-9">
                                    <div class="form-col-container col-sm-4">
                                        <label for="backgroundColor" class="control-label">
                                            #{bundle['dataverse.theme.backColor']}
                                            <span class="glyphicon glyphicon-question-sign tooltip-icon"
                                                  data-toggle="tooltip" data-placement="auto right" data-original-title="#{bundle['dataverse.theme.backColor.title']}"></span>
                                        </label>
                                        <div>
                                            <p:colorPicker id="backgroundColor" value="#{themeWidgetFragment.editDv.dataverseTheme.backgroundColor}"/>
                                            <p:message for="backgroundColor" display="text"/>
                                        </div>
                                    </div>
                                    <div class="form-col-container col-sm-4">
                                        <label for="linkColor" class="control-label">
                                            #{bundle['dataverse.theme.linkColor']}
                                            <span class="glyphicon glyphicon-question-sign tooltip-icon"
                                                  data-toggle="tooltip" data-placement="auto right" data-original-title="#{bundle['dataverse.theme.linkColor.title']}"></span>
                                        </label>
                                        <div>
                                            <p:colorPicker id="linkColor" value="#{themeWidgetFragment.editDv.dataverseTheme.linkColor}"/>
                                            <p:message for="linkColor" display="text"/>
                                        </div>
                                    </div>
                                    <div class="form-col-container col-sm-4">
                                        <label for="textColor" class="control-label">
                                            #{bundle['dataverse.theme.txtColor']}
                                            <span class="glyphicon glyphicon-question-sign tooltip-icon"
                                                  data-toggle="tooltip" data-placement="auto right" data-original-title="#{bundle['dataverse.theme.txtColor.title']}"></span>
                                        </label>
                                        <div>
                                            <p:colorPicker id="textColor" value="#{themeWidgetFragment.editDv.dataverseTheme.textColor}"/>
                                            <p:message for="textColor" display="text"/>
                                        </div>
                                    </div>
                                </div>
                            </div>
                            <div class="form-group">
                                <label class="col-sm-3 control-label" for="tagline">
                                    #{bundle['dataverse.theme.tagline']}
                                    <span class="glyphicon glyphicon-question-sign tooltip-icon"
                                          data-toggle="tooltip" data-placement="auto right" data-original-title="#{bundle['dataverse.theme.tagline.title']}"></span>
                                </label>
                                <h:inputHidden id="linkAndUrl" value="true">
                                    <f:validator validatorId="linkValidator"/>
                                    <f:attribute name="linkUrlInput" value="#{themeWidgetFragment.linkUrlInput}"/>
                                    <f:attribute name="taglineInput" value="#{themeWidgetFragment.taglineInput}"/>
                                </h:inputHidden>
                                <div class="col-sm-8">
                                    <p class="help-block">#{bundle['dataverse.theme.tagline.tip']}</p>
                                    <p:inputText id="tagline" styleClass="form-control" binding="#{themeWidgetFragment.taglineInput}" validator="#{themeWidgetFragment.validateTagline}" value="#{themeWidgetFragment.editDv.dataverseTheme.tagline}"/>
                                    <p:message for="tagline" display="text"/>
                                </div>
                            </div>
                            <div class="form-group">
                                <label class="col-sm-3 control-label" for="website">
                                    #{bundle['dataverse.theme.website']}
                                    <span class="glyphicon glyphicon-question-sign tooltip-icon"
                                          data-toggle="tooltip" data-placement="auto right" data-original-title="#{bundle['dataverse.theme.website.title']}"></span>
                                </label>
                                <div class="col-sm-6">
                                    <p class="help-block">#{bundle['dataverse.theme.website.tip']}</p>
                                    <p:inputText id="website" styleClass="form-control" binding="#{themeWidgetFragment.linkUrlInput}" validatorMessage="#{bundle['dataverse.theme.website.invalidMsg']}" validator="#{themeWidgetFragment.validateUrl}" value="#{themeWidgetFragment.editDv.dataverseTheme.linkUrl}"/>
                                    <p:watermark for="website" value="#{bundle['dataverse.theme.website.watermark']}" id="watermark" />
                                    <p:message for="website" display="text"/>
                                </div>
                            </div>
                            <!-- Dataverse footer logo -->
                            <div class="form-group" jsf:rendered="#{themeWidgetFragment.editDv.themeRoot}">
                                <label class="col-sm-3 control-label" for="logoFormat">
                                    #{bundle['dataverse.theme.logo.imageFooter']}
                                    <span class="glyphicon glyphicon-question-sign tooltip-icon"
                                          data-toggle="tooltip" data-placement="auto right" data-original-title="#{bundle['dataverse.theme.logo.image.footer']}"></span>
                                </label>
                                <div class="col-sm-9">
                                    <p class="help-block">#{bundle['dataverse.theme.logo.tip']}</p>
                                    <p:panelGrid rendered="#{not empty themeWidgetFragment.editDv.dataverseTheme.logoFooter}" columns="2" styleClass="noBorders" columnClasses="text-center,uploadNewLogo">
                                        <p:column>
                                            <p>
                                                <img jsf:rendered="#{themeWidgetFragment.uploadExistsFooter()}" class="logoPreview" src="/logos/temp/#{themeWidgetFragment.tempDirName}/#{themeWidgetFragment.editDv.dataverseTheme.logoFooter}" alt="#{themeWidgetFragment.editDv.name}"/>
                                                <img jsf:rendered="#{not themeWidgetFragment.uploadExistsFooter()}" class="logoPreview" src="/logos/#{themeWidgetFragment.editDv.id}/#{themeWidgetFragment.editDv.dataverseTheme.logoFooter}" alt="#{themeWidgetFragment.editDv.name}"/>
                                            </p>
                                            <p:commandButton update=":themeWidgetsForm:themeWidgetsTabView" value="#{bundle.remove}" action="#{themeWidgetFragment.removeLogoFooter()}"/>
                                        </p:column>
                                        <p:fileUpload invalidFileMessage="#{bundle['dataverse.theme.logo.image.invalidMsg']}" id="changelogoFooter" allowTypes="/(\.|\/)(jpg|jpeg|tff|png|gif)$/" update=":themeWidgetsForm:themeWidgetsTabView" dragDropSupport="true" auto="true" multiple="false"
                                                      listener="#{themeWidgetFragment.handleImageFooterFileUpload}" label="#{bundle['dataverse.theme.logo.image.upload']}"/>
                                    </p:panelGrid>
                                    <p:panelGrid rendered="#{empty themeWidgetFragment.editDv.dataverseTheme.logoFooter}" columns="2" styleClass="noBorders">
<<<<<<< HEAD
                                        <p:fileUpload id="uploadlogoFooter" invalidFileMessage="#{bundle['dataverse.theme.logo.image.invalidMsg']}" sizeLimit="#{systemConfig.uploadLogoSizeLimit}" allowTypes="/(\.|\/)(jpg|jpeg|tff|png|gif)$/" update=":themeWidgetsForm:themeWidgetsTabView" oncomplete="bind_bsui_components();" dragDropSupport="true" auto="true" multiple="false"
                                                      listener="#{themeWidgetFragment.handleImageFooterFileUpload}" label="#{bundle['dataverse.theme.logo.image.uploadImgFile']}"
                                                      invalidSizeMessage="#{bundle['file.edit.error.file_exceeds_limit']}"/>
=======
                                        <p:fileUpload id="uploadlogoFooter" invalidFileMessage="#{bundle['dataverse.theme.logo.image.invalidMsg']}" sizeLimit="#{systemConfig.uploadLogoSizeLimit}" allowTypes="/(\.|\/)(jpg|jpeg|tff|png|gif)$/" update=":themeWidgetsForm:themeWidgetsTabView" dragDropSupport="true" auto="true" multiple="false"
                                                      listener="#{themeWidgetFragment.handleImageFooterFileUpload}" label="#{bundle['dataverse.theme.logo.image.uploadImgFile']}"/>
>>>>>>> e713194c
                                    </p:panelGrid>
                                    <ui:fragment rendered="#{not empty themeWidgetFragment.editDv.dataverseTheme.logoFooter}">
                                        <div class="form-col-container col-sm-3">
                                            <label for="logoAlignment" class="control-label">
                                                #{bundle['dataverse.theme.logo.alignment']}
                                                <span class="glyphicon glyphicon-question-sign tooltip-icon"
                                                      data-toggle="tooltip" data-placement="auto right" data-original-title="#{bundle['dataverse.theme.logo.alignment.title']}"></span>
                                            </label>
                                            <div>
                                                <p:selectOneMenu id="logoFooterAlignment" styleClass="form-control" value="#{themeWidgetFragment.editDv.dataverseTheme.logoFooterAlignment}">
                                                    <f:selectItem itemLabel="#{bundle['dataverse.theme.logo.alignment.selectTab.left']}" itemValue="LEFT" />
                                                    <f:selectItem  itemLabel="#{bundle['dataverse.theme.logo.alignment.selectTab.center']}" itemValue="CENTER" />
                                                    <f:selectItem itemLabel="#{bundle['dataverse.theme.logo.alignment.selectTab.right']}" itemValue="RIGHT" />
                                                </p:selectOneMenu>
                                                <p:message for="logoFooterAlignment" display="text"/>
                                            </div>
                                        </div>
                                        <div class="form-col-container col-sm-4">
                                            <label for="logoBackgroundColor" class="control-label">
                                                #{bundle['dataverse.theme.logo.backColor']}
                                                <span class="glyphicon glyphicon-question-sign tooltip-icon"
                                                      data-toggle="tooltip" data-placement="auto right" data-original-title="#{bundle['dataverse.theme.logo.backColor.title']}"></span>
                                            </label>
                                            <div>
                                                <p:colorPicker id="logoFooterBackgroundColor" value="#{themeWidgetFragment.editDv.dataverseTheme.logoFooterBackgroundColor}"/>
                                                <p:message for="logoFooterBackgroundColor" display="text"/>
                                            </div>
                                        </div>
                                    </ui:fragment>
                                </div>
                            </div>
                        </div>
                    </ui:fragment>
                </p:fragment>
                <div class="button-block">
                    <p:commandButton class="btn btn-default" value="#{bundle.saveChanges}" update=":#{p:resolveClientId('messagePanel', view)}, :themeWidgetsForm" action="#{themeWidgetFragment.save()}"/>
                    <p:commandButton id="themeCancel" class="btn btn-link" value="#{bundle.cancel}" action="#{themeWidgetFragment.cancel()}" immediate="true"/>
                </div>
            </p:tab>
            <p:tab id="themeTabDisabled" title="#{bundle['dataverse.theme.title']}" rendered="#{themeWidgetFragment.editDv.owner == null and settingsWrapper.rootDataverseThemeDisabled}">
                <div>#{bundle['dataverse.theme.disabled']}</div>
                <div class="button-block">
                    <p:commandButton id="themeTabDisabledDone" class="btn btn-default" value="#{bundle.done}" action="#{themeWidgetFragment.cancel()}" immediate="true"/>
                </div>
            </p:tab>
            <p:tab id="widgetsTab" title="#{bundle['dataverse.widgets.title']}">
                <div id="no-widgets-message" class="panel panel-default" jsf:rendered="#{!themeWidgetFragment.editDv.released}">
                    <div class="panel-body">
                        <span class="help-block h3">#{bundle['dataverse.widgets.notPublished.why.header']}</span>
                        <ul>
                            <li><h:outputText value="#{bundle['dataverse.widgets.notPublished.why.reason1']}" escape="false"/></li>
                            <li><h:outputText value="#{bundle['dataverse.widgets.notPublished.why.reason2']}" escape="false"/></li>
                        </ul>
                        <span class="help-block h3">#{bundle['dataverse.widgets.notPublished.how.header']}</span>
                        <ul>
                            <li><h:outputText value="#{bundle['dataverse.widgets.notPublished.how.tip1']}" escape="false"/></li>
                            <li><h:outputText value="#{bundle['dataverse.widgets.notPublished.how.tip2']}" escape="false"/></li>
                            <li>
                                <h:outputFormat value="#{bundle['dataverse.widgets.notPublished.how.tip3']}" escape="false">
                                    <f:param value="#{systemConfig.guidesBaseUrl}"/>
                                    <f:param value="#{systemConfig.guidesVersion}"/>
                                </h:outputFormat>
                            </li>
                        </ul>
                        <p>
                            <h:outputFormat value="#{bundle['dataverse.widgets.notPublished.getStarted']}" escape="false">
                                <f:param value="#{systemConfig.guidesBaseUrl}"/>
                                <f:param value="#{systemConfig.guidesVersion}"/>
                            </h:outputFormat>
                        </p>
                    </div>
                </div>
                
                <ui:fragment rendered="#{themeWidgetFragment.editDv.released}">
                    <p class="help-block"><span class="glyphicon glyphicon-info-sign"/> 
                        <h:outputFormat value=" #{bundle['dataverse.widgets.tip']}" escape="false">
                            <f:param value="#{systemConfig.guidesBaseUrl}"/>
                            <f:param value="#{systemConfig.guidesVersion}"/>
                        </h:outputFormat>
                    </p>
                    <div>
                        <h5>
                            #{bundle['dataverse.widgets.searchBox.txt']}
                        </h5>
                        <p class="help-block">#{bundle['dataverse.widgets.searchBox.tip']}</p>
                    </div>
                    <div>
                        <textarea rows="3" cols="54" class="form-control">&lt;script src=&quot;#{systemConfig.dataverseSiteUrl}/resources/js/widgets.js?alias=#{themeWidgetFragment.editDv.alias}&amp;amp;dvUrl=#{systemConfig.dataverseSiteUrl}&amp;amp;widget=search&amp;amp;text=Search&#43;my&#43;dataverse&quot;&gt;&lt;/script&gt;</textarea>
                    </div>
                    <div>
                        <h5>
                            #{bundle['dataverse.widgets.dataverseListing.txt']}
                        </h5>
                        <p class="help-block">#{bundle['dataverse.widgets.dataverseListing.tip']}</p>
                    </div>
                    <div>
                        <textarea rows="3" cols="54" class="form-control">&lt;script src=&quot;#{systemConfig.dataverseSiteUrl}/resources/js/widgets.js?alias=#{themeWidgetFragment.editDv.alias}&amp;amp;dvUrl=#{systemConfig.dataverseSiteUrl}&amp;amp;widgetScope=#{themeWidgetFragment.editDv.alias}&amp;amp;widget=iframe&amp;amp;heightPx=500&quot;&gt;&lt;/script&gt;</textarea>
                    </div>
                    <div class="button-block">
                        <p:commandButton id="widgetsDone" class="btn btn-default" value="#{bundle.done}" action="#{themeWidgetFragment.cancel()}" immediate="true"/>
                    </div>
                </ui:fragment>
            </p:tab>
        </p:tabView>
    <p:remoteCommand name="saveRedirectUrl" process="@this" update=":#{p:resolveClientId('messagePanel', view)}, :themeWidgetsForm, @([id$=Messages])" actionListener="#{themeWidgetFragment.save()}"/>
</ui:composition><|MERGE_RESOLUTION|>--- conflicted
+++ resolved
@@ -54,14 +54,8 @@
                                                   listener="#{themeWidgetFragment.handleImageFileUpload}" label="#{bundle['dataverse.theme.logo.image.upload']}"/>
                                 </p:panelGrid>
                                 <p:panelGrid rendered="#{empty themeWidgetFragment.editDv.dataverseTheme.logo}" columns="2" styleClass="noBorders">
-<<<<<<< HEAD
-                                    <p:fileUpload id="uploadlogo" invalidFileMessage="#{bundle['dataverse.theme.logo.image.invalidMsg']}" sizeLimit="#{systemConfig.uploadLogoSizeLimit}" allowTypes="/(\.|\/)(jpg|jpeg|tff|png|gif)$/" update=":themeWidgetsForm:themeWidgetsTabView" oncomplete="bind_bsui_components();" dragDropSupport="true" auto="true" multiple="false"
-                                                  listener="#{themeWidgetFragment.handleImageFileUpload}" label="#{bundle['dataverse.theme.logo.image.uploadImgFile']}"
-                                                  invalidSizeMessage="#{bundle['file.edit.error.file_exceeds_limit']}"/>
-=======
                                     <p:fileUpload id="uploadlogo" invalidFileMessage="#{bundle['dataverse.theme.logo.image.invalidMsg']}" sizeLimit="#{systemConfig.uploadLogoSizeLimit}" allowTypes="/(\.|\/)(jpg|jpeg|tff|png|gif)$/" update=":themeWidgetsForm:themeWidgetsTabView" dragDropSupport="true" auto="true" multiple="false"
-                                                  listener="#{themeWidgetFragment.handleImageFileUpload}" label="#{bundle['dataverse.theme.logo.image.uploadImgFile']}"/>
->>>>>>> e713194c
+                                                  listener="#{themeWidgetFragment.handleImageFileUpload}" label="#{bundle['dataverse.theme.logo.image.uploadImgFile']}" invalidSizeMessage="#{bundle['file.edit.error.file_exceeds_limit']}"/>
                                 </p:panelGrid>
                                 <ui:fragment rendered="#{not empty themeWidgetFragment.editDv.dataverseTheme.logo}">
                                     <div class="form-col-container col-sm-4">
@@ -206,14 +200,8 @@
                                                       listener="#{themeWidgetFragment.handleImageFooterFileUpload}" label="#{bundle['dataverse.theme.logo.image.upload']}"/>
                                     </p:panelGrid>
                                     <p:panelGrid rendered="#{empty themeWidgetFragment.editDv.dataverseTheme.logoFooter}" columns="2" styleClass="noBorders">
-<<<<<<< HEAD
-                                        <p:fileUpload id="uploadlogoFooter" invalidFileMessage="#{bundle['dataverse.theme.logo.image.invalidMsg']}" sizeLimit="#{systemConfig.uploadLogoSizeLimit}" allowTypes="/(\.|\/)(jpg|jpeg|tff|png|gif)$/" update=":themeWidgetsForm:themeWidgetsTabView" oncomplete="bind_bsui_components();" dragDropSupport="true" auto="true" multiple="false"
-                                                      listener="#{themeWidgetFragment.handleImageFooterFileUpload}" label="#{bundle['dataverse.theme.logo.image.uploadImgFile']}"
-                                                      invalidSizeMessage="#{bundle['file.edit.error.file_exceeds_limit']}"/>
-=======
                                         <p:fileUpload id="uploadlogoFooter" invalidFileMessage="#{bundle['dataverse.theme.logo.image.invalidMsg']}" sizeLimit="#{systemConfig.uploadLogoSizeLimit}" allowTypes="/(\.|\/)(jpg|jpeg|tff|png|gif)$/" update=":themeWidgetsForm:themeWidgetsTabView" dragDropSupport="true" auto="true" multiple="false"
-                                                      listener="#{themeWidgetFragment.handleImageFooterFileUpload}" label="#{bundle['dataverse.theme.logo.image.uploadImgFile']}"/>
->>>>>>> e713194c
+                                                      listener="#{themeWidgetFragment.handleImageFooterFileUpload}" label="#{bundle['dataverse.theme.logo.image.uploadImgFile']}" invalidSizeMessage="#{bundle['file.edit.error.file_exceeds_limit']}"/>
                                     </p:panelGrid>
                                     <ui:fragment rendered="#{not empty themeWidgetFragment.editDv.dataverseTheme.logoFooter}">
                                         <div class="form-col-container col-sm-3">
