--- conflicted
+++ resolved
@@ -102,11 +102,7 @@
         <o:importFunctions type="java.util.Collections" />
         <div class="panel-group">
             <p>
-<<<<<<< HEAD
-                <h:outputFormat rendered="#{(editMode == 'CREATE') or (editMode == 'METADATA')}" value="#{bundle['dataset.metadatalanguage.create.guidance']}" escape="false">
-=======
                 <h:outputFormat rendered="#{(not empty mdLangCode) and ((editMode == 'CREATE') or (editMode == 'METADATA'))}" value="#{bundle['dataset.metadatalanguage.create.guidance']}" escape="false">
->>>>>>> da74a14c
                     <f:param value="#{mdLang}"/>
                 </h:outputFormat>
             </p>
