--- conflicted
+++ resolved
@@ -151,7 +151,6 @@
                                                         </div>
                                                     </ui:repeat>
                                                     <ui:fragment rendered="#{dsf.datasetFieldType.controlledVocabulary}">
-<<<<<<< HEAD
                                                         <div class="form-group dataset-field-values">
                                                             <div class="form-col-container col-sm-9 edit-field">
                                                                 <p:selectOneMenu value="#{dsf.singleControlledVocabularyValue}" converter="controlledVocabularyValueConverter" style="width: auto !important; max-width:100%; min-width:200px;" styleClass="form-control primitive"
@@ -168,22 +167,6 @@
                                                                     <strong>#{dsf.validationMessage}</strong>
                                                                 </div>
                                                             </div>
-=======
-                                                        <p:selectOneMenu value="#{dsf.singleControlledVocabularyValue}" converter="controlledVocabularyValueConverter" style="width: auto !important; max-width:100%; min-width:200px;" styleClass="form-control primitive"
-                                                                         id="unique1" rendered="#{!dsf.datasetFieldType.allowMultiples}">
-                                                            <f:selectItem itemLabel="#{bundle.select}" itemValue="" noSelectionOption="true"/>
-                                                            <f:selectItems value="#{dsf.datasetFieldType.controlledVocabularyValues}" var="cvv" itemLabel="#{cvv.localeStrValue}" itemValue="#{cvv}"/>
-                                                        </p:selectOneMenu>
-                                                        <div class="ui-inputfield form-control select-scroll-block" jsf:rendered="#{dsf.datasetFieldType.allowMultiples}">
-                                                            <p:selectManyCheckbox value="#{dsf.controlledVocabularyValues}" converter="controlledVocabularyValueConverter" layout="pageDirection"
-                                                                                  id="unique2">
-                                                                <f:selectItem itemLabel="#{bundle.select}" class="chkbox-label-margin" itemValue="" noSelectionOption="true"/>
-                                                                <f:selectItems value="#{dsf.datasetFieldType.controlledVocabularyValues}" var="cvv" itemLabel="#{cvv.localeStrValue}" itemValue="#{cvv}"/>
-                                                            </p:selectManyCheckbox>
-                                                        </div>
-                                                        <div class="ui-message ui-message-error ui-widget ui-corner-all" aria-live="polite" jsf:rendered="#{!empty dsf.validationMessage}">
-                                                            <span class="ui-message-error-detail">#{dsf.validationMessage}</span>
->>>>>>> b670c166
                                                         </div>
                                                     </ui:fragment>
                                                 </div>
