--- conflicted
+++ resolved
@@ -27,15 +27,8 @@
                    <o:importFunctions type="org.apache.commons.text.StringEscapeUtils" />
                    <div class="panel-body">
                        <div class="form-group">
-<<<<<<< HEAD
-                           <label for="metadata_Terms" class="col-sm-3 control-label">
+                           <label for="datasetForm:tabView:metadata_Terms" class="col-sm-3 control-label">
                                #{bundle['file.dataFilesTab.terms.list.license']}
-=======
-                           <label for="datasetForm:tabView:metadata_Terms" class="col-sm-3 control-label">
-                               #{bundle['file.dataFilesTab.terms.list.termsOfUse.waiver']}
-                               <span class="glyphicon glyphicon-question-sign tooltip-icon"
-                                     data-toggle="tooltip" data-placement="auto right" data-original-title="#{bundle['file.dataFilesTab.terms.list.termsOfUse.waiver.title']}"></span>
->>>>>>> 40c6f304
                            </label>
                            <div class="col-sm-9">
                                <ui:fragment rendered="#{empty editMode}">
@@ -57,27 +50,11 @@
                                        <p:ajax update="touFragment" oncomplete="javascript:bind_bsui_components();" />
                                    </p:selectOneMenu>
                                </ui:fragment>
-<<<<<<< HEAD
                                <ui:fragment rendered="#{!empty termsOfUseAndAccess.license}">
                                    <p>
                                        <img src="#{termsOfUseAndAccess.license.iconUrl}" title="#{termsOfUseAndAccess.license.shortDescription}"  style="display:none"  onload="this.style.display='inline'" />
                                        <a href="#{termsOfUseAndAccess.license.uri}" title="#{termsOfUseAndAccess.license.shortDescription}" target="_blank">#{termsOfUseAndAccess.license.name}</a>
                                    </p>
-=======
-                           </div>
-                       </div>
-                       <div class="form-group" jsf:rendered="#{termsOfUseAndAccess.license != 'CC0'}">
-                           <label for="datasetForm:tabView:metadata_TermsUse" class="col-sm-3 control-label">
-                               #{bundle['file.dataFilesTab.terms.list.termsOfUse.termsOfUse']}
-                               <span class="glyphicon glyphicon-question-sign tooltip-icon"
-                                     data-toggle="tooltip" data-placement="auto right" data-original-title="#{bundle['file.dataFilesTab.terms.list.termsOfUse.termsOfUse.title']}"></span>
-                           </label>
-                           <div class="col-sm-9">
-                               <h:outputText value="#{MarkupChecker:sanitizeBasicHTML(termsOfUseAndAccess.termsOfUse)}" escape="false" rendered="#{empty editMode}"/>
-                               <ui:fragment rendered="#{!empty editMode}">
-                                   <p class="help-block"><h:outputText value="#{bundle['file.dataFilesTab.terms.list.termsOfUse.termsOfUse.description']}" escape="false"/></p>
-                                   <p:inputTextarea value="#{termsOfUseAndAccess.termsOfUse}" rows="5" cols="60" styleClass="form-control" title="#{bundle['file.dataFilesTab.terms.list.termsOfUse.termsOfUse']}"/>
->>>>>>> 40c6f304
                                </ui:fragment>
                            </div>
                        </div>
@@ -85,7 +62,7 @@
                        <!-- Additional Information -->
                         <ui:fragment rendered="#{empty editMode and empty termsOfUseAndAccess.license}">
                             <div class="form-group" jsf:rendered="#{!empty termsOfUseAndAccess.termsOfUse}">
-                                <label for="metadata_TermsUse" class="col-sm-3 control-label">
+                                <label for="datasetForm:tabView:metadata_TermsUse" class="col-sm-3 control-label">
                                     #{bundle['file.dataFilesTab.terms.list.termsOfUse.termsOfUse']}
                                     <span class="glyphicon glyphicon-question-sign tooltip-icon"
                                           data-toggle="tooltip" data-placement="auto right" data-original-title="#{bundle['file.dataFilesTab.terms.list.termsOfUse.termsOfUse.title']}"></span>
@@ -167,14 +144,14 @@
                         </ui:fragment>
                         <ui:fragment rendered="#{!empty editMode and termsOfUseAndAccess.license == null}">
                             <div class="form-group">
-                                <label for="metadata_TermsUse" class="col-sm-3 control-label">
+                                <label jsf:for="dlTermsdOfUse" class="col-sm-3 control-label">
                                     #{bundle['file.dataFilesTab.terms.list.termsOfUse.termsOfUse']}
                                     <span class="glyphicon glyphicon-asterisk text-danger" title="#{bundle.requiredField}"/>
                                     <span class="glyphicon glyphicon-question-sign tooltip-icon"
                                           data-toggle="tooltip" data-placement="auto right" data-original-title="#{bundle['file.dataFilesTab.terms.list.termsOfUse.termsOfUse.title']}"></span>
                                 </label>
                                 <div class="col-sm-9">
-                                    <p:inputTextarea id="metadata_TermsUse" value="#{termsOfUseAndAccess.termsOfUse}" rows="5" cols="60" styleClass="form-control" title="#{bundle['file.dataFilesTab.terms.list.termsOfUse.termsOfUse']}" 
+                                    <p:inputTextarea id="dlTermsdOfUse" value="#{termsOfUseAndAccess.termsOfUse}" rows="5" cols="60" styleClass="form-control" title="#{bundle['file.dataFilesTab.terms.list.termsOfUse.termsOfUse']}" 
                                                      validator="#{DatasetPage.validateTerms}">
                                     </p:inputTextarea>
                                     <h:message for="metadata_TermsUse" styleClass="bg-danger text-danger"/>
