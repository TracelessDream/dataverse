<!DOCTYPE html>
<html xmlns="http://www.w3.org/1999/xhtml"
      xmlns:h="http://java.sun.com/jsf/html"
      xmlns:f="http://java.sun.com/jsf/core"
      xmlns:ui="http://java.sun.com/jsf/facelets"
      xmlns:c="http://java.sun.com/jsp/jstl/core"
      xmlns:p="http://primefaces.org/ui"
      xmlns:o="http://omnifaces.org/ui"
      xmlns:of="http://omnifaces.org/functions"
      xmlns:jsf="http://xmlns.jcp.org/jsf">
    <h:head>
    </h:head>
    <h:body>
        <ui:composition template="/dataverse_template.xhtml">
            <ui:param name="pageTitle" value="#{empty DataversePage.dataverse.name ? bundle.new : DataversePage.dataverse.name}"/>
            <ui:param name="dataverse" value="#{DataversePage.dataverse}"/>
            <ui:define name="meta_header">
            <meta name="description" content="#{MarkupChecker:stripAllTags(DataversePage.dataverse.description)}"/>
            </ui:define>
            <ui:define name="body">
                <f:metadata>
                    <f:viewParam name="id" value="#{DataversePage.dataverse.id}"/>
                    <f:viewParam name="alias" value="#{DataversePage.dataverse.alias}"/>
                    <f:viewParam name="ownerId" value="#{DataversePage.ownerId}"/>
                    <f:viewParam name="editMode" value="#{DataversePage.editMode}"/>
                    <f:viewAction action="#{dataverseSession.updateLocaleInViewRoot}"/>
                    <f:viewAction action="#{DataversePage.init}"/>
                    <f:viewAction action="#{dataverseHeaderFragment.initBreadcrumbs(DataversePage.dataverse)}"/>
                    <f:viewParam name="alias" value="#{SearchIncludeFragment.dataverseAlias}"/>
                    <f:viewParam name="q" value="#{SearchIncludeFragment.query}"/>
                    <f:viewParam name="types" value="#{SearchIncludeFragment.selectedTypesString}"/>
                    <f:viewParam name="fq1" value="#{SearchIncludeFragment.fq1}"/>
                    <f:viewParam name="fq0" value="#{SearchIncludeFragment.fq0}"/>
                    <f:viewParam name="fq2" value="#{SearchIncludeFragment.fq2}"/>
                    <f:viewParam name="fq3" value="#{SearchIncludeFragment.fq3}"/>
                    <f:viewParam name="fq4" value="#{SearchIncludeFragment.fq4}"/>
                    <f:viewParam name="fq5" value="#{SearchIncludeFragment.fq5}"/>
                    <f:viewParam name="fq6" value="#{SearchIncludeFragment.fq6}"/>
                    <f:viewParam name="fq7" value="#{SearchIncludeFragment.fq7}"/>
                    <f:viewParam name="fq8" value="#{SearchIncludeFragment.fq8}"/>
                    <f:viewParam name="fq9" value="#{SearchIncludeFragment.fq9}"/>
                    <f:viewParam name="sort" value="#{SearchIncludeFragment.sortField}"/>
                    <f:viewParam name="order" value="#{SearchIncludeFragment.sortOrder}"/>
                    <f:viewParam name="page" value="#{SearchIncludeFragment.page}"/>
                    <f:viewParam name="debug" value="#{SearchIncludeFragment.debug}"/>
                    <f:viewParam name="adjustFacetName" value="#{SearchIncludeFragment.adjustFacetName}"/>
                    <f:viewParam name="adjustFacetNumber" value="#{SearchIncludeFragment.adjustFacetNumber}"/>
                    <f:viewAction action="#{SearchIncludeFragment.search()}" />
                </f:metadata>
                <h:form id="dataverseForm">
                    <!-- Edit Mode -->
                    <ui:fragment rendered="#{DataversePage.editMode == 'INFO' or DataversePage.editMode == 'CREATE'}">
                        <p:focus context="dataverseForm"/>
                        <div class="row">
                            <div class="col-xs-12 form-group">
                                <span class="glyphicon glyphicon-asterisk text-danger"/> <h:outputText value="#{bundle['dataset.asterisk.tip']}"/>
                            </div>
                        </div>
                        <!-- Edit Info Panel -->
                        <div class="row">
                            <div class="col-md-6 form-group">
                                <h:outputLabel for="name" styleClass="control-label">
                                    #{bundle.dataverse} <span class="glyphicon glyphicon-asterisk text-danger" title="#{bundle.requiredField}"/>
                                    <span class="glyphicon glyphicon-question-sign tooltip-icon"
                                          data-toggle="tooltip" data-placement="auto right" data-original-title="#{bundle['dataverse.title']}"></span>
                                </h:outputLabel>
                                <div class="form-col-container">
                                    <p:inputText id="name" styleClass="form-control" value="#{DataversePage.dataverse.name}" required="true"/>
                                </div>
                            </div>
                            <div class="col-md-6 form-group">
                                <h:outputLabel for="affiliation" styleClass="control-label">
                                    #{bundle.affiliation} <span class="glyphicon glyphicon-asterisk text-danger" title="#{bundle.requiredField}"/>
                                    <span class="glyphicon glyphicon-question-sign tooltip-icon"
                                          data-toggle="tooltip" data-placement="auto right" data-original-title="#{bundle['dataverse.affiliation.title']}"></span>
                                </h:outputLabel>
                                <div class="form-col-container">
                                    <p:inputText id="affiliation" styleClass="form-control" value="#{DataversePage.dataverse.affiliation}" required="true"/>
                                    <p:message for="affiliation" display="text"/>
                                </div>
                            </div>
                        </div>
                        <div class="row">
                            <div class="col-md-6 form-group">
                                <h:outputLabel for="identifier" styleClass="control-label">
                                    #{bundle.identifier} <span class="glyphicon glyphicon-asterisk text-danger" title="#{bundle.requiredField}"/>
                                    <span class="glyphicon glyphicon-question-sign tooltip-icon"
                                          data-toggle="tooltip" data-placement="auto right" data-original-title="#{bundle['dataverse.identifier.title']}"></span>
                                </h:outputLabel>
                                <div class="form-col-container">
                                    <div class="input-group">
                                        <div class="input-group-addon"><span class="small">#{systemConfig.dataverseSiteUrl}/dataverse/</span></div>
                                        <p:inputText id="identifier" styleClass="form-control" validator="#{DataversePage.validateAlias}" value="#{DataversePage.dataverse.alias}" required="true"/>
                                    </div>
                                    <p:message for="identifier" display="text"/>
                                </div>
                            </div>
                            <div class="col-md-6 form-group" jsf:rendered="#{DataversePage.ownerId != null}">
                                <h:outputLabel for="#{DataversePage.editMode == 'CREATE' ? 'hostDataverse' : 'hostDataverseStatic'}" styleClass="control-label">
                                    #{bundle.hostDataverse}
                                    <span class="glyphicon glyphicon-question-sign tooltip-icon"
                                          data-toggle="tooltip" data-placement="auto right" data-original-title="#{bundle['dataverse.host.title']}"></span>
                                </h:outputLabel>
                                <div class="form-col-container">
                                    <ui:fragment rendered="#{DataversePage.editMode == 'INFO'}">
                                        <p id="hostDataverseStatic" class="form-control-static">#{DataversePage.dataverse.getOwner().name}</p>
                                        <h:inputHidden value="#{DataversePage.ownerId}" id="hostDataverseStatic"/>
                                    </ui:fragment>
                                    <p:selectOneMenu id="hostDataverse" rendered="#{DataversePage.editMode == 'CREATE'}"
                                                     value="#{DataversePage.ownerId}" filter="true" filterMatchMode="startsWith" effect="none">
                                        <f:selectItems value="#{dataverseServiceBean.findAll()}" var="dv" itemLabel="#{dv.name}" itemValue="#{dv.id}"
                                                       itemDisabled="#{dv eq DataversePage.dataverse or dv.owners.contains(DataversePage.dataverse)}"/>
                                    </p:selectOneMenu>
                                </div>
                            </div>
                        </div>
                        <div class="row">
                            <div class="col-md-6 form-group">
                                <div class="row">
                                    <div class="col-xs-12 form-group">
                                        <h:outputLabel for="dataverseCategory" styleClass="control-label">
                                            #{bundle['dataverse.category']} <span class="glyphicon glyphicon-asterisk text-danger" title="#{bundle.requiredField}"/>
                                            <span class="glyphicon glyphicon-question-sign tooltip-icon"
                                                  data-toggle="tooltip" data-placement="auto right" data-original-title="#{bundle['dataverse.category.title']}"></span>
                                        </h:outputLabel>
                                        <div class="form-col-container">
                                            <h:selectOneMenu id="dataverseCategory" styleClass="form-control" value="#{DataversePage.dataverse.dataverseType}" required="true">
                                                <f:selectItem id="dvSelect" itemLabel="#{bundle['dataverse.type.selectTab.top']}" itemValue="" />
                                                <f:selectItem id="dvDepartment" itemLabel="#{bundle['dataverse.type.selectTab.department']}" itemValue="DEPARTMENT" />
                                                <f:selectItem id="dvJournals" itemLabel="#{bundle['dataverse.type.selectTab.journals']}" itemValue="JOURNALS" />
                                                <f:selectItem id="dvLab" itemLabel="#{bundle['dataverse.type.selectTab.laboratory']}" itemValue="LABORATORY" />
                                                <f:selectItem id="dvOrgInst" itemLabel="#{bundle['dataverse.type.selectTab.organizationsAndInsitutions']}" itemValue="ORGANIZATIONS_INSTITUTIONS" />
                                                <f:selectItem id="dvResearch" itemLabel="#{bundle['dataverse.type.selectTab.researchers']}" itemValue="RESEARCHERS" />
                                                <f:selectItem id="dvResearchGrp" itemLabel="#{bundle['dataverse.type.selectTab.researchGroup']}" itemValue="RESEARCH_GROUP" />
                                                <f:selectItem id="dvResearchProj" itemLabel="#{bundle['dataverse.type.selectTab.researchProjects']}" itemValue="RESEARCH_PROJECTS" />
                                                <f:selectItem id="dvTeaching" itemLabel="#{bundle['dataverse.type.selectTab.teachingCourses']}" itemValue="TEACHING_COURSES" />
                                                <f:selectItem id="dvUncategorized" itemLabel="#{bundle['dataverse.type.selectTab.uncategorized']}" itemValue="UNCATEGORIZED" />
                                            </h:selectOneMenu>
                                            <p:message for="dataverseCategory" display="text"/>
                                        </div>
                                    </div>
                                    <div class="col-xs-12 form-group">
                                        <p:fragment>
                                            <p:autoUpdate/>
                                            <h:outputLabel for="contactEmail" styleClass="control-label">
                                                #{bundle['dataverse.email']} <span class="glyphicon glyphicon-asterisk text-danger" title="#{bundle.requiredField}"/>
                                                <span class="glyphicon glyphicon-question-sign tooltip-icon"
                                                      data-toggle="tooltip" data-placement="auto right" data-original-title="#{bundle['dataverse.email.title']}"></span>
                                            </h:outputLabel>
                                            <div class="form-col-container edit-compound-field">
                                                <ui:repeat value="#{DataversePage.dataverse.dataverseContacts}" var="contacts" varStatus="valCount">
                                                    <div class="row col-xs-12 form-group">
                                                        <div class="col-xs-9 form-col-container">
                                                            <p:inputText id="contactEmail" styleClass="form-control" value="#{contacts.contactEmail}" required="true">
                                                                <f:validateBean disabled="#{param['SKIP_VALIDATION']}"/>
                                                            </p:inputText>
                                                            <p:message for="contactEmail" display="text"/>
                                                        </div>
                                                        <!-- Add / Remove buttons -->
                                                        <div class="col-xs-3 form-col-container field-add-delete">
                                                            <p:commandLink styleClass="btn btn-default btn-sm bootstrap-button-tooltip" title="#{bundle.add}"
                                                                             actionListener="#{DataversePage.dataverse.addDataverseContact(valCount.index + 1)}"
                                                                             oncomplete="javascript:bind_bsui_components();">
                                                                <f:param name="SKIP_VALIDATION" value="true"/>
                                                                <h:outputText styleClass="glyphicon glyphicon-plus no-text"/>
                                                            </p:commandLink>
                                                            <p:commandLink styleClass="btn btn-default btn-sm bootstrap-button-tooltip" title="#{bundle.delete}"
                                                                             rendered="#{DataversePage.dataverse.dataverseContacts.size() > 1}"
                                                                             actionListener="#{DataversePage.dataverse.removeDataverseContact(valCount.index)}"
                                                                             oncomplete="javascript:bind_bsui_components();">
                                                                <f:param name="SKIP_VALIDATION" value="true"/>
                                                                <h:outputText styleClass="glyphicon glyphicon-minus no-text"/>
                                                            </p:commandLink>
                                                        </div>
                                                    </div>
                                                </ui:repeat>
                                            </div>
                                        </p:fragment>
                                    </div>
                                </div>
                            </div>
                            <div class="col-md-6 form-group">
                                <h:outputLabel for="description" styleClass="control-label">
                                    #{bundle.description}
                                    <span class="glyphicon glyphicon-question-sign tooltip-icon"
                                          data-toggle="tooltip" data-placement="auto right" data-original-title="#{bundle['dataverse.description.title']}"></span>
                                </h:outputLabel>
                                <div class="form-col-container">
                                    <p class="help-block">
                                        <h:outputFormat value="#{bundle.htmlAllowedMsg}" escape="false">
                                            <f:param value="#{bundle.htmlAllowedTags}"/>
                                        </h:outputFormat>
                                    </p>
                                    <p:inputTextarea id="description" styleClass="form-control" value="#{DataversePage.dataverse.description}"
                                                    rows="6" cols="50"
                                                    autoResize="false">
                                    </p:inputTextarea>
                                    <p:message for="description" display="text"/>
                                </div>
                            </div>
                        </div>
                        <hr class="margin-top-half margin-bottom-half"/>
                        <!-- Metadata Panel -->
                        <p:panel id="optionBlock" styleClass="panelLayoutBlock padding-none margin-bottom-half" widgetVar="optionBlock">
                            <p:commandButton id="hiddenRefresh" value="back" style="display:none"
                                             actionListener="#{DataversePage.refresh}"
                                             update="@widgetVar(optionBlock)"/>
                            <div class="row">
                                <div class="col-sm-12 form-group padding-none">
                                    <div class="col-md-3 control-label highlightBold">#{bundle['dataverse.metadataElements']}</div>
                                    <div class="col-md-9">
                                        <p class="help-block">#{bundle['dataverse.metadataElements.tip']}</p>
                                        <h:outputLabel styleClass="metadata-blocks-default" for="metadataRoot" rendered="#{DataversePage.dataverse.owner != null}">
                                            <h:selectBooleanCheckbox id="metadataRoot" styleClass="metadata-blocks-default"
                                                                     value="#{DataversePage.inheritMetadataBlockFromParent}" onclick="updateMetadata(this);">
                                            </h:selectBooleanCheckbox>
                                            <h:outputFormat value="#{bundle['dataverse.metadataElements.from.tip']}">
                                                <f:param value="#{DataversePage.dataverse.metadataRootDataverseName}"/>
                                            </h:outputFormat>
                                        </h:outputLabel>
                                        <p:commandButton value="Direct" id="updateMetadataButton"
                                                         style="display:none"
                                                         update="@widgetVar(optionBlock)"
                                                         process="@this @widgetVar(optionBlock)"
                                                         actionListener="#{DataversePage.editMetadataBlocks(false)}">
                                        </p:commandButton>
                                        <p:commandButton value="Direct" id="resetToInherit"
                                                         style="display:none"
                                                         update="@all"
                                                         action="#{DataversePage.resetToInherit()}">
                                        </p:commandButton>
                                        <ui:repeat value="#{DataversePage.allMetadataBlocks}" var="mdb">
                                            <div class="checkbox">
                                                <label for="#{mdb.idString}">
                                                    <input type="checkbox" jsf:itemValue="#{mdb}" id="#{mdb.idString}" jsf:value="#{mdb.selected}"
                                                           name="mdbSelectRequired" disabled="disabled" checked="checked" jsf:rendered="#{mdb.required and !DataversePage.inheritMetadataBlockFromParent}" />
                                                    <input type="checkbox" jsf:itemValue="#{mdb}" id="#{mdb.idString}" jsf:value="#{mdb.selected}"
                                                           name="mdbSelectRequiredInherited" disabled="disabled" jsf:rendered="#{DataversePage.inheritMetadataBlockFromParent}">
                                                        <p:ajax update="@widgetVar(optionBlock)" />
                                                    </input>
                                                    <input type="checkbox" jsf:itemValue="#{mdb}" id="#{mdb.idString}" jsf:value="#{mdb.selected}"
                                                           name="mdbSelectOptional" jsf:rendered="#{!mdb.required and !DataversePage.inheritMetadataBlockFromParent}">
                                                        <p:ajax update="@widgetVar(optionBlock)" />
                                                    </input>
                                                    <h:outputText value="#{mdb.localeDisplayName} #{mdb.required ? bundle['dataverse.field.required']: ''}"
                                                                  styleClass="#{DataversePage.inheritMetadataBlockFromParent ? 'text-muted' : ''}"/>
                                                    <p:commandLink id="showDSFT" style="margin-left:1em;"
                                                                   update="@widgetVar(optionBlock)"
                                                                   process="@this"
                                                                   rendered="#{!mdb.showDatasetFieldTypes and (mdb.selected or mdb.required) and !DataversePage.openMetadataBlock and !DataversePage.inheritMetadataBlockFromParent}"
                                                                   actionListener="#{DataversePage.showDatasetFieldTypes(mdb.id)}"
                                                                   oncomplete="javascript:bind_bsui_components();">
                                                         <h:outputText value="#{bundle['dataverse.field.set.tip']}" />
                                                     </p:commandLink>
                                                     <p:commandLink id="viewDSFT" style="margin-left:1em;"
                                                                    update="@widgetVar(optionBlock)"
                                                                    process="@this"
                                                                    rendered="#{!mdb.showDatasetFieldTypes and (!mdb.selected or DataversePage.inheritMetadataBlockFromParent)   and !DataversePage.openMetadataBlock}"
                                                                    actionListener="#{DataversePage.showDatasetFieldTypes(mdb.id, false)}"
                                                                    oncomplete="javascript:bind_bsui_components();">
                                                         <h:outputText value="#{bundle['dataverse.field.set.view']}" />
                                                     </p:commandLink>
                                                </label>
                                            </div>
                                            <div id="metadataFieldOptionsPanel-Block" jsf:rendered="#{mdb.showDatasetFieldTypes}">
                                                <div class="panel panel-default">
                                                    <div id="metadataFieldOptionsPanel-Body" class="panel-body">
                                                        <table id="metadataFieldOptions" class="table table-striped">
                                                            <tbody>
                                                                <ui:repeat value="#{mdb.datasetFieldTypes}" var="dsft">
                                                                    <tr>
                                                                        <td>
                                                                            <p:selectBooleanCheckbox rendered="#{!dsft.hasParent}" value="#{dsft.include}" itemLabel="#{dsft.displayName}"
                                                                                                      onchange="scrollPos=document.getElementById('metadataFieldOptionsPanel-Body').scrollTop;#{DataversePage.updateInclude(mdb.id, dsft.id)}"
                                                                                                     disabled="#{(!dsft.hasParent and (dsft.hasRequiredChildren or dsft.required)) or DataversePage.editInputLevel == false }">
                                                                                <p:ajax update="@widgetVar(OptButton#{dsft.id}), @widgetVar(optionBlock)" />
                                                                            </p:selectBooleanCheckbox>
                                                                            <div class="checkbox child-field" jsf:rendered="#{dsft.hasParent}">
                                                                                <label>
                                                                                    <h:outputText value="#{dsft.displayName}"/>
                                                                                </label>
                                                                            </div>
                                                                        </td>
                                                                        <td>
                                                                            <p:selectOneRadio id="OptionsRadio#{dsft.id}" value="#{dsft.requiredDV}" widgetVar="OptButton#{dsft.id}" disabled ="#{DataversePage.editInputLevel == false}"
                                                                                              rendered="#{!dsft.hasChildren and !((!dsft.hasChildren  and dsft.required) or (dsft.hasChildren and dsft.hasRequiredChildren))}">
                                                                                <f:selectItems value="#{dsft.optionSelectItems}"/>
                                                                            </p:selectOneRadio>
                                                                            <span class="text-muted" jsf:rendered="#{(!dsft.hasChildren and dsft.required) or (dsft.hasChildren and dsft.hasRequiredChildren)}">
                                                                                #{bundle['dataverse.field.requiredByDataverse']}
                                                                            </span>
                                                                        </td>
                                                                    </tr>
                                                                </ui:repeat>
                                                            </tbody>
                                                        </table>
                                                    </div>
                                                </div>
                                                <p:commandLink id="hideDSFT" styleClass="btn btn-default" 
                                                               update="@widgetVar(optionBlock)" actionListener="#{DataversePage.hideDatasetFieldTypes(mdb.id)}" 
                                                               oncomplete="javascript:bind_bsui_components();"
                                                               rendered="#{mdb.showDatasetFieldTypes}">
                                                    <h:outputText value="#{bundle.done}" />
                                                </p:commandLink>
                                            </div>
                                        </ui:repeat>
                                    </div>
                                </div>
                            </div>
                        </p:panel>
                        <!-- Facets Panel -->
                        <p:panel id="editFacets" styleClass="panelLayoutBlock padding-none" widgetVar="editFacets">
                            <div class="row">
                                <div class="col-sm-12 form-group padding-none">
                                    <div class="col-md-3 control-label highlightBold">#{bundle['dataverse.facetPickList.text']}</div>
                                    <div class="col-md-9">
                                        <p class="help-block">#{bundle['dataverse.facetPickList.tip']}</p>
                                        <h:outputLabel styleClass="metadata-blocks-default" for="facetsRoot" rendered="#{DataversePage.dataverse.owner != null}">
                                            <h:selectBooleanCheckbox id="facetsRoot" styleClass="facets-blocks-default"
                                                                     value="#{DataversePage.inheritFacetFromParent}">
                                                <p:ajax update="editFacets" listener="#{DataversePage.toggleFacetRoot}"/>
                                            </h:selectBooleanCheckbox>
                                            <h:outputFormat value="#{bundle['dataverse.facetPickList.facetsFromHost.text']}">
                                                <f:param value="#{DataversePage.dataverse.facetRootDataverseName}"/>
                                            </h:outputFormat>
                                        </h:outputLabel>
                                        <p:pickList id="facetPickListCreate" value="#{DataversePage.facets}" var="facet" converter="facetConverter"
                                                    itemLabel="#{facet.displayName}" itemValue="#{facet}"
                                                    disabled="#{!DataversePage.dataverse.facetRoot and DataversePage.dataverse.owner != null}"
                                                    style="margin-top:1em;">
                                            <f:facet name="sourceCaption">
                                                <p:selectOneMenu styleClass="facet-category-default"
                                                                 disabled="#{!DataversePage.dataverse.facetRoot and DataversePage.dataverse.owner != null}"
                                                                 value="#{DataversePage.facetMetadataBlockId}">
                                                    <f:selectItem itemLabel="#{bundle['dataverse.facetPickList.metadataBlockList.all']}" itemValue=""/>
                                                    <f:selectItems value="#{DataversePage.allMetadataBlocks}" var="mdb" itemLabel="#{mdb.localeDisplayName}" itemValue="#{mdb.id}" />
                                                    <p:ajax process="editFacets" update="editFacets" listener="#{DataversePage.changeFacetsMetadataBlock}"/>
                                                </p:selectOneMenu>
                                            </f:facet>
                                            <f:facet name="targetCaption">#{bundle['dataverse.selected']}</f:facet>
                                            <p:ajax event="transfer" listener="#{DataversePage.onFacetTransfer}" update="editFacets" />
                                        </p:pickList>
                                    </div>
                                </div>
                            </div>
                        </p:panel>
                    </ui:fragment>
                    <!-- END Edit Mode -->
                    <!-- View Mode / Description Panel -->
                    <ui:fragment rendered="#{empty DataversePage.editMode}">
                        <div id="actionButtonBlock" class="col-xs-12 button-block" jsf:rendered="#{!widgetWrapper.widgetView}">
                            <div class="row">
                                <!-- Metrics for Root Dataverse -->
                                <div id="metrics-block" class="col-xs-4" jsf:rendered="#{DataversePage.isRootDataverse() and !settingsWrapper.rsyncOnly}">
                                    <div id="metrics-label" class="col-xs-4 small text-center">
                                        <h:outputLink value="#{systemConfig.metricsUrl}" target="_blank" title="#{bundle['metrics.title.tip']}" rendered="#{systemConfig.metricsUrl != null}">
                                            <span class="glyphicon glyphicon-stats"/> #{bundle['metrics.title']}
                                        </h:outputLink>
                                        <ui:fragment rendered="#{systemConfig.metricsUrl == null}">
                                            <span class="glyphicon glyphicon-stats"/> #{bundle['metrics.title']}
                                        </ui:fragment>
                                    </div>
                                    <div id="metrics-content" class="col-xs-8 small text-center">
                                        <h:outputFormat styleClass="metrics-downloads" value="{0} #{bundle['metrics.downloads']}">
                                            <f:param value="#{guestbookResponseServiceBean.getCountOfAllGuestbookResponses()}"/>
                                        </h:outputFormat>
                                    </div>
                                </div>
                                <!-- END: Metrics for Root Dataverse-->
                                <!-- ActionButtonBlock -->
                                <div class="#{DataversePage.isRootDataverse() ? 'col-xs-8' : 'col-xs-12'} text-right padding-none">
                                    <!-- Email/Link/Share Button Group -->
                                    <div class="btn-group" role="group">
                                        <p:commandLink type="button" styleClass="text-button btn-contact bootstrap-button-tooltip" title="#{bundle['dataverse.contact']}"
                                                       update=":contactDialog" oncomplete="PF('contactForm').show()" actionListener="#{sendFeedbackDialog.initUserInput}">
                                            <f:setPropertyActionListener target="#{sendFeedbackDialog.userMessage}" value=""/>
                                            <f:setPropertyActionListener target="#{sendFeedbackDialog.userEmail}" value=""/>
                                            <f:setPropertyActionListener target="#{sendFeedbackDialog.messageSubject}" value=""/>
                                            <f:param name="DO_VALIDATION" value="false"/>
                                            <f:setPropertyActionListener target="#{sendFeedbackDialog.recipient}" value="#{DataversePage.dataverse}"/>
                                                <span class="glyphicon glyphicon-envelope"/> #{bundle['contact.contact']}
                                        </p:commandLink>
                                        <p:commandLink type="button" styleClass="text-button btn-share bootstrap-button-tooltip"
                                           title="#{bundle['dataverse.share.dataverseShare']}"
                                           oncomplete="PF('shareDialog').show();sharrre();">
                                            <span class="glyphicon glyphicon-share"/> #{bundle['share']}
                                        </p:commandLink>
                                    </div>
                                    <!-- END: Email/Link/Share Button Group -->
                                    <!-- Edit/Publish Button Group -->
                                    <div class="btn-group" jsf:rendered="#{dataverseSession.user.authenticated and
                                                             (permissionsWrapper.canIssueUpdateDataverseCommand(DataversePage.dataverse)
                                                             or permissionsWrapper.canIssuePublishDataverseCommand(DataversePage.dataverse))}">
                                            <!-- Publish Button -->
                                            <ui:fragment rendered="#{permissionsWrapper.canIssuePublishDataverseCommand(DataversePage.dataverse)}">
                                                <button type="button" class="btn btn-default btn-access" onclick="PF('confirmation').show()"
                                                        jsf:rendered="#{!DataversePage.dataverse.released and (empty DataversePage.dataverse.owner or DataversePage.dataverse.owner.released)}">
                                                    <span class="glyphicon glyphicon-globe"/> #{bundle['dataverse.publish.btn']}
                                                </button>
                                                <button type="button" class="btn btn-default btn-access" onclick="PF('mayNotRelease').show()"
                                                        jsf:rendered="#{!DataversePage.dataverse.released and (!empty DataversePage.dataverse.owner and !DataversePage.dataverse.owner.released)}">
                                                    <span class="glyphicon glyphicon-globe"/> #{bundle['dataverse.publish.btn']}
                                                </button>
                                            </ui:fragment>
                                            <!-- END: Publish Button -->
                                            <div class="btn-group" jsf:rendered="#{dataverseSession.user.superuser and (SearchIncludeFragment.mode == 'search' or DataversePage.dataverse.owner != null)}">
                                                <button type="button" class="btn btn-default btn-access dropdown-toggle" data-toggle="dropdown" aria-expanded="false">
                                                    <span class="glyphicon glyphicon-link"/> #{bundle['link']} <span class="caret"></span>
                                                </button>
                                                <ul class="dropdown-menu pull-right text-left" role="menu">
                                                    <li class="#{DataversePage.dataverse.owner != null ? '' : 'disabled'}">
                                                        <p:commandLink action="#{DataversePage.setupLinkingPopup('link')}"
                                                                       oncomplete="PF('linkDataverseForm').show()"
                                                                       update=":linkDataverseForm"
                                                                       disabled="#{DataversePage.dataverse.owner == null}">
                                                            #{bundle['dataverse.link']}
                                                        </p:commandLink>
                                                    </li>
                                                    <li class="#{SearchIncludeFragment.mode == 'search' ? '' : 'disabled'}">
                                                        <p:commandLink action="#{DataversePage.setupLinkingPopup('savedSearch')}"
                                                                       oncomplete="PF('linkDataverseForm').show()"
                                                                       update=":linkDataverseForm"
                                                                       disabled="#{SearchIncludeFragment.mode != 'search'}">
                                                            #{bundle['dataverse.savedsearch.link']}
                                                        </p:commandLink>
                                                    </li>
                                                </ul>
                                            </div>
                                            <!-- Edit Button -->
                                            <div class="btn-group" jsf:rendered="#{permissionsWrapper.canIssueUpdateDataverseCommand(DataversePage.dataverse)}">
                                                <button type="button" class="btn btn-default btn-access dropdown-toggle" data-toggle="dropdown">
                                                    <span class="glyphicon glyphicon-pencil"/> #{bundle['dataverse.edit']} <span class="caret"></span>
                                                </button>
                                                <ul class="dropdown-menu pull-right text-left" role="menu">
                                                    <li>
                                                        <div id="dataverse-info-dropdown">
                                                            <div class="dataverse-info-logo-icon">
                                                                <span class="icon-dataverse text-brand"></span>
                                                            </div>
                                                            <div class="dataverse-info-general">
                                                                <div><h:outputText value="#{DataversePage.dataverse.name}" styleClass="highlightBold"/> <h:outputText value=" (#{DataversePage.dataverse.affiliation})" styleClass="text-muted" rendered="#{!empty DataversePage.dataverse.affiliation}"/></div>
                                                                <div class="text-muted">#{DataversePage.dataverse.alias}</div>
                                                            </div>
                                                        </div>
                                                    </li>
                                                    <li class="divider" role="presentation"></li>
                                                    <li>
                                                        <p:commandLink id="editInfo" actionListener="#{DataversePage.edit('INFO')}" update="@form,:dataverseForm,:searchResults,:messagePanel" oncomplete="javascript:bind_bsui_components();">
                                                            <h:outputText value="#{bundle['dataverse.option.generalInfo']}" />
                                                        </p:commandLink>
                                                    </li>
                                                    <li>
                                                        <h:link outcome="ThemeAndWidgets" id="themeWidgetsOpts">
                                                            <f:param name="id" value="#{DataversePage.dataverse.id}" />
                                                            <h:outputText value="#{bundle['dataverse.option.themeAndWidgets']}" />
                                                        </h:link>
                                                    </li>
                                                    <ui:fragment rendered="#{permissionsWrapper.canManagePermissions(DataversePage.dataverse)}">
                                                        <li>
                                                            <h:link id="managePermissions" styleClass="ui-commandlink ui-widget" outcome="permissions-manage">
                                                                <h:outputText value="#{bundle['dataverse.option.permissions']}" />
                                                                <f:param name="id" value="#{DataversePage.dataverse.id}" />
                                                            </h:link>
                                                        </li>
                                                    </ui:fragment>
                                                    <ui:fragment rendered="#{permissionsWrapper.canManagePermissions(DataversePage.dataverse)}">
                                                        <li>
                                                            <h:link id="manageGroups" styleClass="ui-commandlink ui-widget" outcome="manage-groups">
                                                                <h:outputText value="#{bundle['dataverse.option.dataverseGroups']}" />
                                                                <f:param name="dataverseId" value="#{DataversePage.dataverse.id}" />
                                                            </h:link>
                                                        </li>
                                                    </ui:fragment>
                                                    <li>
                                                        <h:link id="manageTemplates" styleClass="ui-commandlink ui-widget" outcome="manage-templates">
                                                            <h:outputText value="#{bundle['dataverse.option.datasetTemplates']}" />
                                                            <f:param name="dataverseId" value="#{DataversePage.dataverse.id}" />
                                                        </h:link>
                                                    </li>
                                                    <li jsf:rendered="#{!settingsWrapper.rsyncOnly}">
                                                        <h:link id="manageGuestbooks" styleClass="ui-commandlink ui-widget" outcome="manage-guestbooks">
                                                            <h:outputText value="#{bundle['dataverse.option.datasetGuestbooks']}" />
                                                            <f:param name="dataverseId" value="#{DataversePage.dataverse.id}" />
                                                        </h:link>
                                                    </li>
                                                    <li>
                                                        <p:commandLink id="browseOpts" actionListener="#{DataversePage.edit('FEATURED')}" oncomplete="PF('browseOptsForm').show()"
                                                                       update="dataverseForm:browseOptsForm">
                                                            <h:outputText value="#{bundle['dataverse.option.featuredDataverse']}" />
                                                        </p:commandLink>
                                                    </li>
                                                    <ui:fragment rendered="#{DataversePage.isEmptyDataverse() and !(DataversePage.dataverse.owner == null)
                                                                             and permissionsWrapper.canIssueDeleteDataverseCommand(DataversePage.dataverse)}">
                                                        <li class="divider"></li>
                                                        <li>
                                                            <p:commandLink id="deleteDataset" onclick="PF('deleteConfirmation').show()">
                                                                <h:outputText value="#{bundle['dataverse.option.deleteDataverse']}" />
                                                            </p:commandLink>
                                                        </li>
                                                    </ui:fragment>
                                                </ul>
                                            </div>
                                            <!-- END: Edit Button -->
                                    </div>
                                    <!-- END: Edit/Publish Button Group -->
                                </div>
                            </div>
                            <!-- END: ActionButtonBlock -->
                        </div>
                        <ui:fragment rendered="#{SearchIncludeFragment.filterQueries.size() == 0 and SearchIncludeFragment.mode != SearchIncludeFragment.searchModeString}">
                            <o:importFunctions type="edu.harvard.iq.dataverse.util.MarkupChecker" />
                            <div class="row margin-bottom" jsf:rendered="#{!empty DataversePage.dataverse.description and !widgetWrapper.widgetView}">
                                <div id="dataverseDesc" class="col-xs-12">
                                    <h:outputText value="#{MarkupChecker:sanitizeBasicHTML(DataversePage.dataverse.description)}" escape="false"/>
                                </div>
                            </div>
                            <!-- Featured Dataverses Carousel -->
                            <div id="carouselBlocksWrapper" jsf:rendered="#{!empty DataversePage.carouselFeaturedDataverses}">
                                <div id="featuredDataversesBlock">
                                    <div class="customNavigation">
                                        <a class="btn prev1" title="#{bundle['dataverse.page.pre']}"><span class="glyphicon glyphicon-chevron-left"/></a>
                                    </div>
                                    <div id="featuredDataversesList" class="owl-carousel owl-theme">
                                        <ui:repeat value="#{DataversePage.carouselFeaturedDataverses}" var="dv" varStatus="status">
                                            <div class="item">
                                                <div style="vertical-align:middle;">
                                                    <c:set var="dvFeatUrl" value="/dataverse/#{dv.alias}"/>
                                                    <a href="#{widgetWrapper.wrapURL(dvFeatUrl)}" title="#{dv.name}">
                                                        <img src="/logos/#{dv.logoOwnerId}/#{dv.dataverseTheme.logo}" alt="#{of:format1(bundle['alt.logo'], dv.name)}" jsf:rendered="#{!empty dv.dataverseTheme.logo}"/>
                                                        <span class="icon-dataverse" jsf:rendered="#{empty dv.dataverseTheme.logo}"></span>
                                                    </a>
                                                    <a href="#{widgetWrapper.wrapURL(dvFeatUrl)}" title="#{dv.name}">
                                                        <h:outputText value="#{dv.name}"/>
                                                    </a>
                                                </div>
                                            </div>
                                        </ui:repeat>
                                    </div>
                                    <div class="customNavigation">
                                        <a class="btn next1" title="#{bundle['dataverse.page.next']}"><span class="glyphicon glyphicon-chevron-right"/></a>
                                    </div>
                                </div>
                            </div>
                            <!-- END: Featured Dataverses Carousel -->
                        </ui:fragment>
                    </ui:fragment>
                    <!-- Save / Cancel Button Panel -->
                    <div class="button-block" jsf:rendered="#{!empty DataversePage.editMode}">
                        <p:commandButton id="save" styleClass="btn btn-default" value="#{DataversePage.dataverse.id == null ? bundle.createDataverse : bundle.saveChanges}" action="#{DataversePage.save}" update="@all">
                            <f:ajax onerror="window.scrollTo(0, 0)" />
                        </p:commandButton>
<<<<<<< HEAD
                        <p:commandButton id="cancel" styleClass="btn btn-link" value="#{bundle.cancel}" actionListener="#{DataversePage.cancel}" process="@this" update="@form,:searchResults,:messagePanel" rendered="#{DataversePage.dataverse.id != null}" oncomplete="javascript:bind_bsui_components();initCarousel();"/>
                        <p:button id="cancelCreate" styleClass="btn btn-link" value="#{bundle.cancel}" outcome="/dataverse.xhtml?alias=#{DataversePage.dataverse.owner.alias}" rendered="#{DataversePage.dataverse.id == null and DataversePage.ownerId != null}"/>
=======
                        <p:commandButton id="cancel" styleClass="btn btn-link" tabindex="10" value="#{bundle.cancel}" action="#{DataversePage.cancel}"  rendered="#{DataversePage.dataverse.id != null}"/>
                        <p:button id="cancelCreate" styleClass="btn btn-link" tabindex="10" value="#{bundle.cancel}" outcome="/dataverse.xhtml?alias=#{DataversePage.dataverse.owner.alias}" rendered="#{DataversePage.dataverse.id == null and DataversePage.ownerId != null}"/>
>>>>>>> dbb145c6
                    </div>
                    <!-- POPUPS -->
                    <!-- Featured Dataverses Popup -->
                    <p:dialog id="browseOptsForm" header="#{bundle['dataverse.option.featuredDataverse']}" widgetVar="browseOptsForm" modal="true">
                        <ui:fragment rendered="#{!empty DataversePage.featuredDataverses.source or !empty DataversePage.featuredDataverses.target}">
                            <p:focus for="featuredDataverseList"/>
                            <div class="form-group">
                                <p class="help-block">#{bundle['dataverse.selectToFeature']}</p>
                                <p:pickList id="featuredDataverseList" value="#{DataversePage.featuredDataverses}" var="featureddataverse"
                                            itemLabel="#{featureddataverse.name}"
                                            itemValue="#{featureddataverse}" converter="dataverseConverter"
                                            showSourceFilter="true" showTargetFilter="true" />
                            </div>
                            <div class="button-block">
                                <p:commandButton styleClass="btn btn-default" value="#{bundle.saveChanges}" action="#{DataversePage.save}"/>
                                <button class="btn btn-link" onclick="PF('browseOptsForm').hide();" type="button">                              
                                    #{bundle.cancel}
                                </button>
                            </div>
                        </ui:fragment>
                        <ui:fragment rendered="#{empty DataversePage.featuredDataverses.source and empty DataversePage.featuredDataverses.target}">
                            <p class="text-danger">
                                <span class="glyphicon glyphicon-exclamation-sign"/> #{bundle['dataverse.nopublished.tip']}
                            </p>
                            <div class="button-block">
                                <button class="btn btn-default" onclick="PF('browseOptsForm').hide();" type="button">                              
                                    #{bundle.close}
                                </button>
                            </div>
                        </ui:fragment>
                    </p:dialog>
                    <!-- Publish Confirmation Popup -->
                    <p:dialog id="publishDvConfirm" header="#{bundle['dataverse.publish.header']}" widgetVar="confirmation" modal="true">
                        <p class="text-warning">
                            <span class="glyphicon glyphicon-warning-sign"/> #{bundle['dataverse.publish.tip']}
                        </p>
                        <div class="button-block">
                            <p:commandButton styleClass="btn btn-default" value="#{bundle.continue}" onclick="PF('confirmation').hide()" action="#{DataversePage.releaseDataverse}"/>
                            <button class="btn btn-link" onclick="PF('confirmation').hide();" type="button">                              
                                #{bundle.cancel}
                            </button>
                        </div>
                    </p:dialog>
                    <p:dialog id="mayNotRelease" header="#{bundle['dataverse.publish.header']}" widgetVar="mayNotRelease" modal="true">
                        <p class="text-danger">
                            <span class="glyphicon glyphicon-exclamation-sign"/> #{bundle['dataverse.publish.failed.tip']}
                        </p>
                        <div class="button-block">
                            <button class="btn btn-default" onclick="PF('mayNotRelease').hide();" type="button">                              
                                #{bundle.close}
                            </button>
                        </div>
                    </p:dialog>
                    <p:dialog id="deleteDvConfirm" header="#{bundle['dataverse.delete']}" widgetVar="deleteConfirmation" modal="true">
                        <p class="text-warning">
                            <span class="glyphicon glyphicon-warning-sign"/> #{bundle['dataverse.delete.tip']}
                        </p>
                        <div class="button-block">
                            <p:commandButton styleClass="btn btn-default" value="#{bundle.continue}" onclick="PF('deleteConfirmation').hide()" action="#{DataversePage.deleteDataverse}"/>
                            <button class="btn btn-link" onclick="PF('deleteConfirmation').hide();" type="button">                              
                                #{bundle.cancel}
                            </button>
                        </div>
                    </p:dialog>
                </h:form>
                <!-- Search/Browse Facets Panel -->
                <p:fragment id="searchResults">
                    <ui:fragment rendered="#{empty DataversePage.editMode}">
                        <ui:include src="search-include-fragment.xhtml"/>
                    </ui:fragment>
                </p:fragment>
                <!-- END Search/Browse Facets Panel -->
                <!-- POPUPS -->
                <p:dialog id="shareDialog" header="#{bundle['dataverse.share.dataverseShare']}" widgetVar="shareDialog" modal="true">
                    <p class="help-block">#{bundle['dataverse.share.dataverseShare.tip']}</p>
                    <div id="sharrre-widget" data-url="#{systemConfig.dataverseSiteUrl}/dataverse/#{DataversePage.dataverse.alias}" data-text="#{bundle['dataverse.share.dataverseShare.shareText']}"></div>
                    <div class="button-block">
                        <button class="btn btn-default" onclick="PF('shareDialog').hide()" type="button">
                            #{bundle.close}
                        </button>
                    </div>
                </p:dialog>
                <!-- Link Dataverse Popup -->
                <p:dialog id="linkDataverseForm" header="#{DataversePage.linkMode == 'SAVEDSEARCH' ? bundle['dataverse.savedsearch.link'] : bundle['dataverse.link']}" widgetVar="linkDataverseForm" modal="true">
                    <h:form styleClass="form-horizontal" rendered="#{DataversePage.dataversesForLinking.size() > 1}">
                        <p:focus for="dvNameSelect"/>
                        <ui:fragment rendered="#{DataversePage.linkMode == 'LINKDATAVERSE'}">
                            <p class="help-block">#{bundle['dataverse.link.dataverse.choose']}</p>
                        </ui:fragment>
                        <ui:fragment rendered="#{DataversePage.linkMode == 'SAVEDSEARCH'}">
                            <p class="help-block">#{bundle['dataverse.savedsearch.dataverse.choose']}</p>
                        </ui:fragment>
                        <div class="form-group">
                            <label class="col-sm-4 control-label">
                                <h:outputFormat value="#{bundle['dataverse.link.yourDataverses']}">
                                    <f:param value="#{DataversePage.dataversesForLinking.size()}"/>
                                </h:outputFormat>
                            </label>
                            <div class="col-sm-7">
                                <h:selectOneMenu id="dvNameSelect" styleClass="form-control" value="#{DataversePage.linkingDataverseId}">
                                    <f:selectItems value="#{DataversePage.linkingDVSelectItems}" />
                                </h:selectOneMenu>
                                <ui:remove>
                                <p:autoComplete id="dvName"
                                                value="#{DataversePage.dataversesForLinking}"
                                                queryDelay="1000"
                                                var="u"
                                                itemLabel="#{u.id}"
                                                itemValue="#{u.id}">
                                    <f:facet name="itemtip">
                                        <div>
                                            <strong>#{u.id}</strong><br/>
                                            <em>#{u.affiliation}</em>
                                        </div>
                                    </f:facet>
                                </p:autoComplete>
                                </ui:remove>
                            </div>
                        </div>
                        <ui:fragment rendered="#{DataversePage.linkMode == 'SAVEDSEARCH'}">
                            <div class="form-group" jsf:rendered="#{!empty SearchIncludeFragment.query}">
                                <label class="col-sm-4 control-label">
                                     #{bundle['dataverse.savedsearch.searchquery']}
                                </label>
                                <div class="col-sm-7">
                                    <p class="form-control-static">
                                        #{SearchIncludeFragment.query}
                                    </p>
                                </div>
                            </div>
                            <div class="form-group" jsf:rendered="#{!empty SearchIncludeFragment.filterQueriesDebug}">
                                <label class="col-sm-4 control-label">
                                     #{bundle['dataverse.savedsearch.filterQueries']}
                                </label>
                                <div class="col-sm-7">
                                    <ui:repeat value="#{SearchIncludeFragment.filterQueriesDebug}" var="fq">
                                        <p class="form-control-static"><h:outputText value="#{fq}"/></p>
                                    </ui:repeat>
                                </div>
                            </div>
                        </ui:fragment>
                        <div class="button-block">
                            <p:commandButton styleClass="btn btn-default" value="#{bundle['dataverse.link.save']}" action="#{DataversePage.saveLinkedDataverse}"
                                              rendered="#{DataversePage.linkMode == 'LINKDATAVERSE'}"/>
                            <p:commandButton styleClass="btn btn-default" value="#{bundle['dataverse.savedsearch.save']}" action="#{DataversePage.saveSavedSearch}"
                                             rendered="#{DataversePage.linkMode == 'SAVEDSEARCH'}"/>
                            <button class="btn btn-link" onclick="PF('linkDataverseForm').hide();" type="button">                              
                                #{bundle.cancel}
                            </button>
                        </div>
                    </h:form>
                    <ui:fragment rendered="#{DataversePage.dataversesForLinking.size() == 1}">
                        <p class="help-block">#{bundle['dataverse.link.no.choice']}</p>
                        <div class="form-horizontal">
                            <div class="form-group">
                                <label class="col-sm-4 control-label">
                                    <h:outputFormat value="#{bundle['dataverse.link.yourDataverses']}">
                                        <f:param value="#{DataversePage.dataversesForLinking.size()}"/>
                                    </h:outputFormat>
                                </label>
                                <div class="col-sm-7">
                                    <p class="form-control-static">#{DataversePage.linkingDataverse.displayName}</p>
                                </div>
                            </div>
                        </div>
                        <div class="button-block">
                            <p:commandButton styleClass="btn btn-default" value="#{bundle['dataverse.link.save']}" onclick="PF('linkDataverseForm').hide()" actionListener="#{DataversePage.saveLinkedDataverse()}"/>
                            <button class="btn btn-link" onclick="PF('linkDataverseForm').hide();" type="button">                              
                                #{bundle.cancel}
                            </button>
                        </div>
                    </ui:fragment>
                    <ui:fragment rendered="#{DataversePage.dataversesForLinking.size() == 0}">
                        <p class="text-danger">
                            <span class="glyphicon glyphicon-exclamation-sign"/> #{bundle['dataverse.link.no.linkable']}
                        </p>
                        <div class="button-block">
                            <button class="btn btn-default" onclick="PF('linkDataverseForm').hide();" type="button">                              
                                #{bundle.close}
                            </button>
                        </div>
                    </ui:fragment>
                </p:dialog>
                <!-- Metadata Resest Modifications Popup -->
                <p:dialog id="resetModifications" header="#{bundle['dataverse.resetModifications']}" widgetVar="resetModifications" modal="true" closable="false">
                    <p class="text-warning">
                        <span class="glyphicon glyphicon-warning-sign"/> #{bundle['dataverse.resetModifications.text']}
                    </p>
                    <div class="button-block">
                        <p:commandButton styleClass="btn btn-default" value="#{bundle.continue}" onclick="check();PF('resetModifications').hide()"/>
                        <button class="btn btn-link" onclick="uncheck();PF('resetModifications').hide()" type="button">                              
                            #{bundle.cancel}
                        </button>
                    </div>
                </p:dialog>
                <script>
                    //<![CDATA[
                    var scrollPos=0;
                    $(document).ready(function () {
                        initCarousel();
                        popoverHTML('#{bundle.htmlAllowedTitle}');
                    });
                    function initCarousel() {
                        var owl1 = $("#featuredDataversesList");
                        owl1.owlCarousel({
                            pagination: false,
                            navigation: false,
                            items: 4, //10 items above 1000px browser width
                            itemsDesktop: [1140, 4], //5 items between 1000px and 901px
                            itemsDesktopSmall: [940, 3], // betweem 900px and 601px
                            itemsTablet: [720, 2], //2 items between 600 and 0
                            itemsMobile: false // itemsMobile disabled - inherit from itemsTablet option
                        });
                        if (owl1.find('div.owl-item').length > 4) {
                            // Custom Navigation Events
                            $(".next1").click(function () {
                                owl1.trigger('owl.next');
                            });
                            $(".prev1").click(function () {
                                owl1.trigger('owl.prev');
                            });
                        } else {
                            $("#featuredDataversesBlock .customNavigation a.btn").hide();
                        }
                        $('#featuredDataversesList .item').matchHeight();
                    }
                    function callOnError(){
                        alert("in js");
                        window.scrollTo(0, 0);
                    }
                    function updateInclude() {
                        $('button[id$="hiddenRefresh"]').trigger('click');
                    }
                    function scrollAfterUpdate() {
                        document.getElementById('metadataFieldOptionsPanel-Body').scrollTop = scrollPos;
                    }
                    function updateMetadata(checkbox) {
                        var checked = checkbox.checked;
                        if (checked === false){
                            $('button[id$="updateMetadataButton"]').trigger('click');
                        } else {
                            PF('resetModifications').show();
                        }
                    }
                    function check() {
                        $('button[id$="resetToInherit"]').trigger('click');
                    }
                    function uncheck() {
                        $('input:checkbox[id$="metadataRoot"]').prop('checked', false);
                    }
                    //]]>                                     
                </script>
            </ui:define>
        </ui:composition>
    </h:body>
</html><|MERGE_RESOLUTION|>--- conflicted
+++ resolved
@@ -549,13 +549,8 @@
                         <p:commandButton id="save" styleClass="btn btn-default" value="#{DataversePage.dataverse.id == null ? bundle.createDataverse : bundle.saveChanges}" action="#{DataversePage.save}" update="@all">
                             <f:ajax onerror="window.scrollTo(0, 0)" />
                         </p:commandButton>
-<<<<<<< HEAD
-                        <p:commandButton id="cancel" styleClass="btn btn-link" value="#{bundle.cancel}" actionListener="#{DataversePage.cancel}" process="@this" update="@form,:searchResults,:messagePanel" rendered="#{DataversePage.dataverse.id != null}" oncomplete="javascript:bind_bsui_components();initCarousel();"/>
+                        <p:commandButton id="cancel" styleClass="btn btn-link" value="#{bundle.cancel}" action="#{DataversePage.cancel}" rendered="#{DataversePage.dataverse.id != null}"/>
                         <p:button id="cancelCreate" styleClass="btn btn-link" value="#{bundle.cancel}" outcome="/dataverse.xhtml?alias=#{DataversePage.dataverse.owner.alias}" rendered="#{DataversePage.dataverse.id == null and DataversePage.ownerId != null}"/>
-=======
-                        <p:commandButton id="cancel" styleClass="btn btn-link" tabindex="10" value="#{bundle.cancel}" action="#{DataversePage.cancel}"  rendered="#{DataversePage.dataverse.id != null}"/>
-                        <p:button id="cancelCreate" styleClass="btn btn-link" tabindex="10" value="#{bundle.cancel}" outcome="/dataverse.xhtml?alias=#{DataversePage.dataverse.owner.alias}" rendered="#{DataversePage.dataverse.id == null and DataversePage.ownerId != null}"/>
->>>>>>> dbb145c6
                     </div>
                     <!-- POPUPS -->
                     <!-- Featured Dataverses Popup -->
