--- conflicted
+++ resolved
@@ -109,12 +109,8 @@
                     </h:outputFormat>
                 </div>
 
-<<<<<<< HEAD
                 <div  class="col-xs-10">
                     <p:outputPanel id="filesButtons">
-=======
-                <div id="filesButtons" class="col-xs-9">
->>>>>>> 1bf5f593
                     <!-- 4.2.1: replaced permissionsWrapper.canIssueUpdateDatasetCommand(DatasetPage.dataset) with DatasetPage.canUpdateDataset() -->
                     <!-- tab-header pull-right -->
                     <div jsf:id="uploadComputeBlock" class="pull-right"
@@ -130,6 +126,7 @@
                             <span class="glyphicon #{DatasetPage.lockedFromEdits ? 'glyphicon-ban-circle' : 'glyphicon-plus'}"/> <h:outputText id="uploadFile-s-Link" value="#{bundle['file.uploadFiles']}"/>
                         </h:outputLink>
                     </div>
+                   </p:outputPanel>
                 </div>
             </div>
             
@@ -146,16 +143,12 @@
                                 <f:param value="#{DatasetPage.fileMetadatasSearch.size()}"/>
                             </h:outputFormat>
                         </p:commandLink>
-<<<<<<< HEAD
-                    </div>
-                    </p:outputPanel>
-=======
                         &#160;
                         <p:commandLink value="#{bundle['file.clearSelection']}" action="#{DatasetPage.clearSelection}" update="@form"/>
                     </p>
->>>>>>> 1bf5f593
-                </div>
-            </div>
+                    </div>
+
+                </div>
         </f:facet>
         
         <p:column selectionMode="multiple" class="text-center" style="width:20px !important;"  />
