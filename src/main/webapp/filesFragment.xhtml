--- conflicted
+++ resolved
@@ -191,12 +191,8 @@
             </div>
         </p:column>
         <p:column class="col-file-metadata">
-<<<<<<< HEAD
-            <ui:fragment rendered="#{!empty fileMetadata.dataFile.globalId}">
-=======
             
             <ui:fragment rendered="#{!empty fileMetadata.dataFile.globalIdString}">
->>>>>>> 42e6f7db
                 <!-- rendered="# {!(fileMetadata.datasetVersion.released or fileMetadata.datasetVersion.deaccessioned)}" -->
                 <a href="#{widgetWrapper.wrapURL('/file.xhtml?persistentId='.concat(fileMetadata.dataFile.globalIdString).concat('&amp;version=').concat(fileMetadata.datasetVersion.friendlyVersionNumber))}">
                     #{fileMetadata.label}
