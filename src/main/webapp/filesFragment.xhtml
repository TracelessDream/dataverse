<ui:composition
    xmlns="http://www.w3.org/1999/xhtml"
    xmlns:h="http://java.sun.com/jsf/html"
    xmlns:f="http://java.sun.com/jsf/core"
    xmlns:ui="http://java.sun.com/jsf/facelets"
    xmlns:p="http://primefaces.org/ui"
    xmlns:c="http://xmlns.jcp.org/jsp/jstl/core"
    xmlns:jsf="http://xmlns.jcp.org/jsf"
    xmlns:pt="http://java.sun.com/jsf/passthrough"
    xmlns:cc="http://java.sun.com/jsf/composite"
    xmlns:o="http://omnifaces.org/ui"
    xmlns:iqbs="http://xmlns.jcp.org/jsf/composite/iqbs">
    <o:importFunctions type="java.lang.Math" />
    <p:remoteCommand name="refreshPaginator" action="#{DatasetPage.refreshPaginator()}" process="@this" update="@form" />
    
    <!-- Toggle Files Display Components -->
    <div jsf:id="filesDisplayToggleBlock" jsf:rendered="#{DatasetPage.fileTreeViewRequired}" class="row">
        <div class="form-group col-xs-12">
            <label class="col-xs-2 control-label" style="padding:.3em 1em;">
                #{bundle['file.display.label']}
            </label>
            <div class="col-xs-4 input-group">
                <p:selectOneButton id="displayValue" styleClass="form-control" value="#{DatasetPage.fileDisplayMode}" 
                                   style="padding:0;border:0;box-shadow:none;">
                    <f:selectItem itemLabel="#{bundle['file.display.table']}" itemValue="Table" />
                    <f:selectItem itemLabel="#{bundle['file.display.tree']}" itemValue="Tree" />

                    <!-- AJAX UPDATES TO TOGGLE p:dataTable widgetVar="filesTable" AND p:tree widgetVar="filesTree" COMPONENTS BELOW -->
                    <p:ajax update=":datasetForm" process="@this" oncomplete="bind_bsui_components();"/> 
                </p:selectOneButton>
            </div>
        </div>
    </div>
    
    <p:remoteCommand name="rebindCommand" process="@this" update="filesTable" oncomplete="javascript:bind_bsui_components();"/>
    
    <!-- Files Table -->
    <p:dataTable id="filesTable" 
                 rows="10" paginator="#{DatasetPage.fileMetadatasSearch.size() gt 10}" paginatorPosition="bottom"
                 paginatorTemplate="{FirstPageLink} {PreviousPageLink} {PageLinks} {NextPageLink} {LastPageLink} #{bundle['file.dynamicCounter.filesPerPage']} {RowsPerPageDropdown}"
                 rowsPerPageTemplate="10,25,50"
                 style="margin-right:1px;"
                 value="#{DatasetPage.fileMetadatasSearch}"
                 rowIndexVar="rowNum" rowKey="#{fileMetadata.dataFile.storageIdentifier}"
                 selection="#{DatasetPage.selectedFiles}" var="fileMetadata" widgetVar="filesTable"
                 rendered="#{DatasetPage.fileDisplayTable and empty DatasetPage.editMode and (DatasetPage.workingVersion != null)}"
                 emptyMessage="#{DatasetPage.workingVersion.fileMetadatas.size() == 0 ? bundle['file.notFound.tip'] : bundle['file.notFound.search']}">
        <p:ajax event="page" listener="#{DatasetPage.fileListingPaginatorListener}" update="filesTable" process="@this"  oncomplete="refreshPaginator(),rebindCommand()"  immediate="true"/>
        <p:ajax event="toggleSelect" listener="#{DatasetPage.toggleAllSelected()}" update="filesTable"  process="@this" oncomplete="rebindCommand()"  /> 
        <p:ajax event="rowUnselectCheckbox" listener="#{DatasetPage.setSelectAllFiles(false)}" update="filesTable" process="@this" oncomplete="rebindCommand()"  />
        <p:ajax event="rowSelect" listener="#{DatasetPage.setSelectAllFiles(false)}" update="filesTable" process="@this" oncomplete="rebindCommand()" />
        <p:ajax event="rowSelectCheckbox" listener="#{DatasetPage.setSelectAllFiles(false)}" update="filesTable" process="@this" oncomplete="rebindCommand()"  />
        <p:ajax event="rowUnselect" listener="#{DatasetPage.setSelectAllFiles(false)}" update="filesTable" process="@this" oncomplete="rebindCommand()" />
        <p:ajax event="rowDblselect" listener="#{DatasetPage.setSelectAllFiles(false)}" update="filesTable" process="@this" oncomplete="rebindCommand()" />

        <f:facet name="header">
            <div class="row form-inline" jsf:id="cloudStorageBlock" jsf:rendered="#{DatasetPage.showComputeButton()}">
                <!-- Cloud Storage Access -->
                <div class="form-group col-xs-12 text-left">
                    <div class="col-xs-12">
                        <p class="help-block">
                            <h:outputFormat value="#{bundle['file.cloudStorageAccess.help']}" escape="false">
                                <f:param value="#{systemConfig.guidesBaseUrl}"/>
                                <f:param value="#{systemConfig.guidesVersion}"/>
                                <f:param value="#{DatasetPage.cloudEnvironmentName}"/>
                            </h:outputFormat>
                        </p>
                    </div>
                    <label class="col-sm-3 control-label">
                        #{bundle['file.cloudStorageAccess']}
                        <span class="glyphicon glyphicon-question-sign tooltip-icon"
                              data-toggle="tooltip" data-placement="auto top" data-original-title="#{bundle['file.cloudStorageAccess.tip']}"></span>
                    </label>
                    <div class="col-md-4 col-sm-5 col-xs-6 input-group">
                        <div id="copy-input" class="form-control">#{DatasetPage.swiftContainerName}</div>
                        <span class="input-group-btn">
                            <button class="btn btn-default btn-copy" type="button" id="copy-button" data-clipboard-action="copy" data-clipboard-target="#copy-input">
                              <span class="glyphicon glyphicon-copy"></span> #{bundle['file.copy']}
                            </button>
                        </span>
                        <script>
                            $(document).ready(function () {
                                // clipboard.js > cloud storage copy btn
                                var clipboard = new Clipboard('button.btn-copy');

                                clipboard.on('success', function(e) {
                                    console.log(e);
                                });
                                clipboard.on('error', function(e) {
                                    console.log(e);
                                });
                            });
                        </script>
                    </div>
                </div>
            </div>
            <div jsf:id="filesHeaderBlock" class="row">
                <div class="col-xs-5">
                    <!-- FILE SEARCH -->
                    <div class="input-group" jsf:rendered="#{DatasetPage.workingVersion.fileMetadatas.size() gt 1}">
                        <p:inputText id="searchFiles" styleClass="form-control" value="#{DatasetPage.fileLabelSearchTerm}" widgetVar="inputSearchTerm"
                                     onkeypress="if (event.keyCode == 13) { submitsearch(); return false; }"/>
                        <p:watermark for="searchFiles" value="#{bundle['file.search.placeholder']}"/>
                        <h:inputHidden id="showAccessPopup" value="#{DatasetPage.showAccessPopup}"/>
                        <p:remoteCommand name="submitsearch" action="#{DatasetPage.updateFileSearch()}" process="@this @widgetVar(inputSearchTerm)" update="@form" partialSubmit="true"/>
                        
                        <span class="input-group-btn">
                            <p:commandLink styleClass="btn btn-default" action="#{DatasetPage.updateFileSearch()}" process="@this @widgetVar(inputSearchTerm)" update="@form" partialSubmit="true">
                                <span class="glyphicon glyphicon-search"></span> #{bundle['dataverse.search.btn.find']}
                            </p:commandLink>
                        </span>
                    </div>
                </div>
                <div class="col-xs-7 text-right">
                    <p:outputPanel id="filesButtons">
                        <!-- 4.2.1: replaced permissionsWrapper.canIssueUpdateDatasetCommand(DatasetPage.dataset) with DatasetPage.canUpdateDataset() -->
                        <!-- tab-header pull-right -->
                        <div jsf:id="uploadComputeBlock" class="button-block pull-right no-margin-top"
                              jsf:rendered="#{!(DatasetPage.editMode == 'FILE' or DatasetPage.editMode == 'CREATE')
                                             and (DatasetPage.canUpdateDataset()
                                             or (!(empty DatasetPage.workingVersion.fileMetadatas) and DatasetPage.workingVersion.fileMetadatas.size() > 1))}">

                            <!-- DOWNLOAD DCM SCRIPT BUTTON -->
                            <h:commandLink id="rsyncDLFF" actionListener="#{DatasetPage.downloadRsyncScript()}" styleClass="btn btn-default"
                                           rendered="#{DatasetPage.sessionUserAuthenticated
                                                                                        and DatasetPage.canUpdateDataset() and empty DatasetPage.workingVersion.fileMetadatas
                                                                                        and !widgetWrapper.widgetView and DatasetPage.lockedDueToDcmUpload}">
                                <span class="glyphicon glyphicon-download-alt"/> <h:outputText value=" #{bundle['file.rsyncUpload.step2.downloadScriptButton']}"/>
                            </h:commandLink>

                            <!-- UPLOAD FILES BUTTON -->
                            <h:outputLink value="/editdatafiles.xhtml?datasetId=#{DatasetPage.dataset.id}&#38;mode=UPLOAD"
                                          type="button" styleClass="btn btn-default btn-access #{DatasetPage.lockedFromEdits ? 'ui-state-disabled' : ''}"
                                          disabled="#{DatasetPage.lockedFromEdits}" rendered="#{DatasetPage.sessionUserAuthenticated 
                                                                                        and DatasetPage.canUpdateDataset()
                                                                                        and !widgetWrapper.widgetView}">
                                <span class="glyphicon #{DatasetPage.lockedFromEdits ? 'glyphicon-ban-circle' : 'glyphicon-plus'}"/> <h:outputText id="uploadFile-s-Link" value="#{bundle['file.uploadFiles']}"/>
                            </h:outputLink>
                        </div>
                    </p:outputPanel>
                </div>
            </div>
            
            <!-- FILES FILTER FACETS -->
            <div class="row" style="margin-bottom:10px;" jsf:rendered="#{(DatasetPage.workingVersion.fileMetadatas.size() gt 1)}">
                <div class="col-xs-9 text-left" jsf:rendered="#{DatasetPage.indexedVersion}">
                    <div class="text-muted small" style="font-weight:normal;" jsf:rendered="#{(DatasetPage.fileMetadatasSearch.size() gt 0)}">#{bundle['file.results.filter']}</div>
                    <!-- FACET: TYPE -->
                    <div class="btn-group" style="margin-right:20px;" jsf:rendered="#{!(empty DatasetPage.fileTypeFacetLabels)}">
                        <button type="button" class="btn btn-link dropdown-toggle" style="padding:0;" data-toggle="dropdown" aria-haspopup="true" aria-expanded="false">
                            #{bundle['file.results.filter.type']} <h:outputText value="#{(empty DatasetPage.fileTypeFacet) ? bundle['file.results.filter.all'] : DatasetPage.fileTypeFacet}"
                                                     styleClass="#{!empty DatasetPage.fileTypeFacet ? 'highlightBold' : ''}"/> <span class="caret"></span>
                        </button>
                        <ul class="dropdown-menu">
                            <!-- link for "All" - all file types: -->
                            <li><h:outputLink value="/dataset.xhtml">
                                    <h:outputText styleClass="#{empty DatasetPage.fileTypeFacet ? 'highlightBold' : ''}" value="#{bundle['file.results.filter.all']}"/>
                                    <f:param name="persistentId" value="#{DatasetPage.persistentId}"/>
                                    <f:param name="version" value="#{DatasetPage.version}"/>
                                    <f:param name="q" value="#{DatasetPage.fileLabelSearchTerm}"/>
                                    <f:param name="fileAccess" value="#{DatasetPage.fileAccessFacet}"/>
                                    <f:param name="fileTag" value="#{DatasetPage.fileTagsFacet}"/>
                                    <f:param name="fileSortField" value="#{DatasetPage.fileSortField}"/>
                                    <f:param name="fileSortOrder" value="#{DatasetPage.fileSortOrder}"/>
                                </h:outputLink></li>
                            <li role="separator" class="divider"></li>
                            <ui:repeat value="#{DatasetPage.fileTypeFacetLabels}" var="facetLabel">
                                <li><h:outputLink value="/dataset.xhtml">
                                        <h:outputFormat styleClass="#{facetLabel.name == DatasetPage.fileTypeFacet ? 'highlightBold' : ''}" value="#{facetLabel.name} &#40;{0}&#41;">
                                            <f:param value="#{facetLabel.count}"/>
                                        </h:outputFormat>
                                        <f:param name="persistentId" value="#{DatasetPage.persistentId}"/>
                                        <f:param name="version" value="#{DatasetPage.version}"/>
                                        <f:param name="q" value="#{DatasetPage.fileLabelSearchTerm}"/>
                                        <f:param name="fileTypeGroupFacet" value="#{facetLabel.name}"/>
                                        <f:param name="fileAccess" value="#{DatasetPage.fileAccessFacet}"/>
                                        <f:param name="fileTag" value="#{DatasetPage.fileTagsFacet}"/>
                                        <f:param name="fileSortField" value="#{DatasetPage.fileSortField}"/>
                                        <f:param name="fileSortOrder" value="#{DatasetPage.fileSortOrder}"/>
                                    </h:outputLink></li>
                            </ui:repeat>
                        </ul>
                    </div>

                    <!-- FACET: ACCESS -->
                    <div class="btn-group" style="margin-right:20px;" jsf:rendered="#{!(empty DatasetPage.fileAccessFacetLabels)}">
                        <button type="button" class="btn btn-link dropdown-toggle" style="padding:0;" data-toggle="dropdown" aria-haspopup="true" aria-expanded="false">
                            #{bundle['file.results.filter.access']} <h:outputText value="#{(empty DatasetPage.fileAccessFacet) ? bundle['file.results.filter.all'] : DatasetPage.fileAccessFacet}"
                                                  styleClass="#{!empty DatasetPage.fileAccessFacet ? 'highlightBold' : ''}"/> <span class="caret"></span>
                        </button>
                        <ul class="dropdown-menu">
                            <!-- link for "All" - i.e., all (both) types of access: -->
                            <li><h:outputLink value="/dataset.xhtml">
                                    <h:outputText styleClass="#{empty DatasetPage.fileAccessFacet ? 'highlightBold' : ''}" value="#{bundle['file.results.filter.all']}"/>
                                    <f:param name="persistentId" value="#{DatasetPage.persistentId}"/>
                                    <f:param name="version" value="#{DatasetPage.version}"/>
                                    <f:param name="q" value="#{DatasetPage.fileLabelSearchTerm}"/>
                                    <f:param name="fileTypeGroupFacet" value="#{DatasetPage.fileTypeFacet}"/>
                                    <f:param name="fileTag" value="#{DatasetPage.fileTagsFacet}"/>
                                    <f:param name="fileSortField" value="#{DatasetPage.fileSortField}"/>
                                    <f:param name="fileSortOrder" value="#{DatasetPage.fileSortOrder}"/>
                                </h:outputLink></li>
                            <li role="separator" class="divider"></li>
                            <ui:repeat value="#{DatasetPage.fileAccessFacetLabels}" var="facetLabel">
                                <li><h:outputLink value="/dataset.xhtml">
                                        <h:outputFormat styleClass="#{facetLabel.name == DatasetPage.fileAccessFacet ? 'highlightBold' : ''}" value="#{facetLabel.name} &#40;{0}&#41;">
                                            <f:param value="#{facetLabel.count}"/>
                                        </h:outputFormat>
                                        <f:param name="persistentId" value="#{DatasetPage.persistentId}"/>
                                        <f:param name="version" value="#{DatasetPage.version}"/>
                                        <f:param name="q" value="#{DatasetPage.fileLabelSearchTerm}"/>
                                        <f:param name="fileTypeGroupFacet" value="#{DatasetPage.fileTypeFacet}"/>
                                        <f:param name="fileAccess" value="#{facetLabel.name}"/>
                                        <f:param name="fileTag" value="#{DatasetPage.fileTagsFacet}"/>
                                        <f:param name="fileSortField" value="#{DatasetPage.fileSortField}"/>
                                        <f:param name="fileSortOrder" value="#{DatasetPage.fileSortOrder}"/>
                                    </h:outputLink></li>
                            </ui:repeat>
                        </ul>
                    </div>

                    <!-- FACET: TAG -->
                    <div class="btn-group" style="margin-right:20px;" jsf:rendered="#{!(empty DatasetPage.fileTagsFacetLabels)}">
                        <button type="button" class="btn btn-link dropdown-toggle" style="padding:0;" data-toggle="dropdown" aria-haspopup="true" aria-expanded="false">
                            #{bundle['file.results.filter.tag']} <h:outputText value="#{(empty DatasetPage.fileTagsFacet) ? bundle['file.results.filter.all'] : DatasetPage.fileTagsFacet}"
                                                    styleClass="#{!empty DatasetPage.fileTagsFacet ? 'highlightBold' : ''}"/> <span class="caret"></span>
                        </button>
                        <ul class="dropdown-menu">
                            <!-- link for "All" - i.e., all file tags: -->
                            <li><h:outputLink value="/dataset.xhtml">
                                    <h:outputText styleClass="#{empty DatasetPage.fileTagsFacet ? 'highlightBold' : ''}" value="#{bundle['file.results.filter.all']}"/>
                                    <f:param name="persistentId" value="#{DatasetPage.persistentId}"/>
                                    <f:param name="version" value="#{DatasetPage.version}"/>
                                    <f:param name="q" value="#{DatasetPage.fileLabelSearchTerm}"/>
                                    <f:param name="fileTypeGroupFacet" value="#{DatasetPage.fileTypeFacet}"/>
                                    <f:param name="fileAccess" value="#{DatasetPage.fileAccessFacet}"/>
                                    <f:param name="fileSortField" value="#{DatasetPage.fileSortField}"/>
                                    <f:param name="fileSortOrder" value="#{DatasetPage.fileSortOrder}"/>
                                </h:outputLink></li>
                            <li role="separator" class="divider"></li>
                            <ui:repeat value="#{DatasetPage.fileTagsFacetLabels}" var="facetLabel">
                                <li><h:outputLink value="/dataset.xhtml">
                                        <h:outputFormat styleClass="#{facetLabel.name == DatasetPage.fileTagsFacet ? 'highlightBold' : ''}" value="#{facetLabel.name} &#40;{0}&#41;">
                                            <f:param value="#{facetLabel.count}"/>
                                        </h:outputFormat>
                                        <f:param name="persistentId" value="#{DatasetPage.persistentId}"/>
                                        <f:param name="version" value="#{DatasetPage.version}"/>
                                        <f:param name="q" value="#{DatasetPage.fileLabelSearchTerm}"/>
                                        <f:param name="fileTypeGroupFacet" value="#{DatasetPage.fileTypeFacet}"/>
                                        <f:param name="fileAccess" value="#{DatasetPage.fileAccessFacet}"/>
                                        <f:param name="fileTag" value="#{facetLabel.name}"/>
                                        <f:param name="fileSortField" value="#{DatasetPage.fileSortField}"/>
                                        <f:param name="fileSortOrder" value="#{DatasetPage.fileSortOrder}"/>
                                    </h:outputLink></li>
                            </ui:repeat>
                        </ul>
                    </div>
                </div>
                
                <div class="col-xs-3 text-right #{DatasetPage.indexedVersion ? '' : 'col-xs-offset-9'}">
                    <!-- FILES SORT -->
                    <div class="btn-group">
                        <button type="button" class="btn btn-default dropdown-toggle" data-toggle="dropdown" aria-haspopup="true" aria-expanded="false">
                            <span class="glyphicon glyphicon-sort"></span> #{bundle['file.results.btn.sort']} <span class="caret"></span>
                        </button>
                        <ul class="dropdown-menu pull-right text-left">
                            <li><h:outputLink value="/dataset.xhtml">
                                    <h:outputText styleClass="#{((empty DatasetPage.fileSortField) or DatasetPage.fileSortField == 'name') and (empty DatasetPage.fileSortOrder) ? 'highlightBold' : ''}" value="#{bundle['file.results.btn.sort.option.nameAZ']}"/>
                                    <f:param name="persistentId" value="#{DatasetPage.persistentId}"/>
                                    <f:param name="version" value="#{DatasetPage.version}"/>
                                    <f:param name="q" value="#{DatasetPage.fileLabelSearchTerm}"/>
                                    <f:param name="fileTypeGroupFacet" value="#{DatasetPage.fileTypeFacet}"/>
                                    <f:param name="fileAccess" value="#{DatasetPage.fileAccessFacet}"/>
                                </h:outputLink></li>
                            <li><h:outputLink value="/dataset.xhtml">
                                    <h:outputText styleClass="#{(DatasetPage.fileSortField == 'name' and DatasetPage.fileSortOrder == 'desc') ? 'highlightBold' : ''}" value="#{bundle['file.results.btn.sort.option.nameZA']}"/>
                                    <f:param name="persistentId" value="#{DatasetPage.persistentId}"/>
                                    <f:param name="version" value="#{DatasetPage.version}"/>
                                    <f:param name="q" value="#{DatasetPage.fileLabelSearchTerm}"/>
                                    <f:param name="fileTypeGroupFacet" value="#{DatasetPage.fileTypeFacet}"/>
                                    <f:param name="fileAccess" value="#{DatasetPage.fileAccessFacet}"/>
                                    <f:param name="fileSortField" value="name"/>
                                    <f:param name="fileSortOrder" value="desc"/>
                                </h:outputLink></li>
                            <li><h:outputLink value="/dataset.xhtml">
                                    <h:outputText styleClass="#{(DatasetPage.fileSortField == 'date' and (empty DatasetPage.fileSortOrder)) ? 'highlightBold' : ''}" value="#{bundle['file.results.btn.sort.option.newest']}"/>
                                    <f:param name="persistentId" value="#{DatasetPage.persistentId}"/>
                                    <f:param name="version" value="#{DatasetPage.version}"/>
                                    <f:param name="q" value="#{DatasetPage.fileLabelSearchTerm}"/>
                                    <f:param name="fileTypeGroupFacet" value="#{DatasetPage.fileTypeFacet}"/>
                                    <f:param name="fileAccess" value="#{DatasetPage.fileAccessFacet}"/>
                                    <f:param name="fileSortField" value="date"/>
                                </h:outputLink></li>
                            <li><h:outputLink value="/dataset.xhtml">
                                    <h:outputText styleClass="#{(DatasetPage.fileSortField == 'date' and DatasetPage.fileSortOrder == 'desc') ? 'highlightBold' : ''}" value="#{bundle['file.results.btn.sort.option.oldest']}"/>
                                    <f:param name="persistentId" value="#{DatasetPage.persistentId}"/>
                                    <f:param name="version" value="#{DatasetPage.version}"/>
                                    <f:param name="q" value="#{DatasetPage.fileLabelSearchTerm}"/>
                                    <f:param name="fileTypeGroupFacet" value="#{DatasetPage.fileTypeFacet}"/>
                                    <f:param name="fileAccess" value="#{DatasetPage.fileAccessFacet}"/>
                                    <f:param name="fileSortField" value="date"/>
                                    <f:param name="fileSortOrder" value="desc"/>
                                </h:outputLink></li>
                            <li><h:outputLink value="/dataset.xhtml">
                                    <h:outputText styleClass="#{DatasetPage.fileSortField == 'size' ? 'highlightBold' : ''}" value="#{bundle['file.results.btn.sort.option.size']}"/>
                                    <f:param name="persistentId" value="#{DatasetPage.persistentId}"/>
                                    <f:param name="version" value="#{DatasetPage.version}"/>
                                    <f:param name="q" value="#{DatasetPage.fileLabelSearchTerm}"/>
                                    <f:param name="fileTypeGroupFacet" value="#{DatasetPage.fileTypeFacet}"/>
                                    <f:param name="fileAccess" value="#{DatasetPage.fileAccessFacet}"/>
                                    <f:param name="fileSortField" value="size"/>
                                </h:outputLink></li>
                            <li><h:outputLink value="/dataset.xhtml">
                                    <h:outputText styleClass="#{DatasetPage.fileSortField == 'type' ? 'highlightBold' : ''}" value="#{bundle['file.results.btn.sort.option.type']}"/>
                                    <f:param name="persistentId" value="#{DatasetPage.persistentId}"/>
                                    <f:param name="version" value="#{DatasetPage.version}"/>
                                    <f:param name="q" value="#{DatasetPage.fileLabelSearchTerm}"/>
                                    <f:param name="fileTypeGroupFacet" value="#{DatasetPage.fileTypeFacet}"/>
                                    <f:param name="fileAccess" value="#{DatasetPage.fileAccessFacet}"/>
                                    <f:param name="fileSortField" value="type"/>
                                </h:outputLink></li>
                        </ul>
                    </div>
                </div>
            </div>
            
            <div class="row" jsf:rendered="#{DatasetPage.workingVersion.fileMetadatas.size() gt 10 and (DatasetPage.selectedFiles.size() gt 0)}">
                <div class="col-xs-12 bg-warning text-left" style="font-weight:normal;padding-top:.5em;">
                    <!-- SELECTION MESSAGE -->
                    <p>
                        <h:outputFormat value="#{bundle['file.numFilesSelected']}">
                            <f:param value="#{DatasetPage.selectedFiles.size()}"/>
                        </h:outputFormat>
                        <ui:fragment rendered="#{DatasetPage.selectedFiles.size() lt DatasetPage.workingVersion.fileMetadatas.size()}">
                        &#160;
                        <p:commandLink action="#{DatasetPage.selectAllFiles}" update="@form">
                            <h:outputFormat value="#{bundle['file.selectAllFiles']}">
                                <f:param value="#{DatasetPage.fileMetadatasSearch.size()}"/>
                            </h:outputFormat>
                        </p:commandLink>
                        </ui:fragment>
                        &#160;
                        <p:commandLink value="#{bundle['file.clearSelection']}" action="#{DatasetPage.clearSelection}" update="@form"/>
                    </p>
                </div>
            </div>
        </f:facet>
        
        <p:column selectionMode="multiple" class="text-center" style="width:20px !important;"  />
        
        <p:column class="col-file-metadata">
            <f:facet name="header">
                <div jsf:id="filesHeaderCount">
                    <!-- Files Count -->
                    <h:outputFormat value="#{DatasetPage.fileMetadatasSearch.size() == 1 ? bundle['file.count.one'] : bundle['file.count']}" styleClass="highlightBold" rendered="#{DatasetPage.fileMetadatasSearch.size() gt 0}">
                        <f:param value="#{(DatasetPage.filePaginatorPage * DatasetPage.rowsPerPage) + 1}"/>
                        <f:param value="#{Math:min((DatasetPage.filePaginatorPage + 1) * DatasetPage.rowsPerPage,DatasetPage.fileMetadatasSearch.size()) }"/>
                        <f:param value="#{DatasetPage.fileMetadatasSearch.size()}"/>
                    </h:outputFormat>
                </div>
            </f:facet>
            <div class="col-file-flexbox">
                <div class="col-file-thumb pull-left">
                    <div class="thumbnail-block text-center">
                        <!-- Thumbnail Preview -->
                        <span class="file-thumbnail-preview-img" jsf:rendered="#{!empty fileMetadata.dataFile.id and DatasetPage.isThumbnailAvailable(fileMetadata)}"
                              data-container="body" data-toggle="popover" data-placement="top" data-trigger="hover" data-html="true" data-content="&lt;img src=&#34;/api/access/datafile/#{fileMetadata.dataFile.id}?imageThumb=400&#34; alt=&#34; #{bundle['file.preview']} #{fileMetadata.label}&#34; /&gt;">

<<<<<<< HEAD
                <!-- Default Icon -->
                <span class="icon-#{dataFileServiceBean.getFileThumbnailClass(fileMetadata.dataFile)} file-thumbnail-icon text-muted" jsf:rendered="#{(!empty fileMetadata.dataFile.id and !DatasetPage.isThumbnailAvailable(fileMetadata)) or (empty fileMetadata.dataFile.id and !dataFileServiceBean.isTemporaryPreviewAvailable(fileMetadata.dataFile.storageIdentifier, fileMetadata.dataFile.contentType))}"/>
=======
                            <img src="#{DatasetPage.getDataFileThumbnailAsBase64(fileMetadata)}" />  
                        </span>
>>>>>>> 3ce173c9

                        <!-- Default Icon -->
                        <span class="icon-#{dataFileServiceBean.getFileClass(fileMetadata.dataFile)} file-thumbnail-icon text-muted" jsf:rendered="#{(!empty fileMetadata.dataFile.id and !DatasetPage.isThumbnailAvailable(fileMetadata)) or (empty fileMetadata.dataFile.id and !dataFileServiceBean.isTemporaryPreviewAvailable(fileMetadata.dataFile.storageIdentifier, fileMetadata.dataFile.contentType))}"/>

                        <!-- the "temp preview" is for new, not yet saved files; these should never appear on this page - as we now have the editfilespage for that, correct? -->
                        <ui:fragment rendered="#{empty fileMetadata.dataFile.id and !empty fileMetadata.dataFile.storageIdentifier and dataFileServiceBean.isTemporaryPreviewAvailable(fileMetadata.dataFile.storageIdentifier, fileMetadata.dataFile.contentType)}">
                            <p:graphicImage value="/api/access/tempPreview/#{fileMetadata.dataFile.storageIdentifier}?mimetype=#{fileMetadata.dataFile.contentType}"/>
                            <h:outputText id="imgPreview" value="#{bundle['preview']}" styleClass="bg-info text-info text-center show"/>
                        </ui:fragment>

                        <!-- Restricted File Icon -->
                        <div class="file-icon-restricted-block" jsf:rendered="#{fileMetadata.restricted and !fileDownloadHelper.canDownloadFile(fileMetadata)}">                  
                            <span class="glyphicon glyphicon-lock text-danger"/>
                        </div>
                        <div class="file-icon-restricted-block" jsf:rendered="#{fileMetadata.restricted and fileDownloadHelper.canDownloadFile(fileMetadata) }">
                            <span class="icon-unlock text-success"/>
                        </div>
                    </div>
                </div>

                <div class="file-metadata-block">
                    <ui:fragment rendered="#{!empty fileMetadata.dataFile.globalIdString}">
                        <!-- rendered="# {!(fileMetadata.datasetVersion.released or fileMetadata.datasetVersion.deaccessioned)}" -->
                        <a href="#{widgetWrapper.wrapURL('/file.xhtml?persistentId='.concat(fileMetadata.dataFile.globalIdString).concat('&amp;version=').concat(fileMetadata.datasetVersion.friendlyVersionNumber))}">
                            #{fileMetadata.label}
                        </a>
                    </ui:fragment>
                    <ui:fragment rendered="#{empty fileMetadata.dataFile.globalIdString}">
                        <a href="#{widgetWrapper.wrapURL('/file.xhtml?fileId='.concat(fileMetadata.dataFile.id).concat('&amp;version=').concat(fileMetadata.datasetVersion.friendlyVersionNumber))}">
                            #{fileMetadata.label}
                        </a>
                    </ui:fragment>

                    <!-- HIERARCHY + TYPE + SIZE + DATE + CHECKSUM -->
                    <div class="text-muted small">
                        <!-- id:#{fileMetadata.dataFile.id} -->
                        <div jsf:rendered="#{!empty fileMetadata.directoryLabel}">
                            <h:outputText id="fileHierarchy" value="#{fileMetadata.directoryLabel}/"/>
                        </div>
                        <h:outputText id="fileTypeOutputRegular" value="#{fileMetadata.dataFile.friendlyType}" rendered="#{!(fileMetadata.dataFile.tabularData)}"/>
                        <h:outputText id="fileTypeOutputTabular" value="#{bundle['file.type.tabularData']}" rendered="#{fileMetadata.dataFile.tabularData}"/>
                        <h:outputText id="fileSize" value=" - #{fileMetadata.dataFile.friendlySize}" rendered="#{!(DatasetPage.editMode == 'FILE' or DatasetPage.editMode == 'CREATE')}"/>

                        <h:outputText id="fileCreatePublishDate" value=" - #{fileMetadata.getFileDateToDisplay()}" rendered="#{!(empty fileMetadata.id)}"/>

                        <h:outputFormat id="fileDownloadCount" value=" - {0} #{bundle['metrics.downloads']}" rendered="#{!(DatasetPage.editMode == 'FILE' or DatasetPage.editMode == 'CREATE' or settingsWrapper.rsyncOnly)}">
                            <f:param value="#{DatasetPage.getGuestbookResponseCount(fileMetadata)}"/>
                        </h:outputFormat>

                        <div class="checksum-block" style="word-break: break-all;" jsf:rendered="#{!fileMetadata.dataFile.tabularData}">
                            <h:outputText id="file-checksum" value="#{fileMetadata.dataFile.checksumType}: #{fileMetadata.dataFile.checksumValue}" rendered="#{!(empty fileMetadata.dataFile.checksumValue) and ((DatasetPage.editMode != 'FILE' and DatasetPage.editMode != 'CREATE') or !DatasetPage.isDuplicate(fileMetadata))}"/>
                        </div>
                    </div>
                    <!-- UNF + Variables, Obsersvations -->
                    <div class="text-muted small" style="word-break: break-all;" jsf:rendered="#{fileMetadata.dataFile.tabularData}">
                        <h:outputText id="fileNumVars" value="#{fileMetadata.dataFile.dataTable.varQuantity} #{bundle['file.metaData.dataFile.dataTab.variables']}, " rendered="#{fileMetadata.dataFile.tabularData}"/>
                        <h:outputText id="fileNumObs" value="#{fileMetadata.dataFile.dataTable.caseQuantity} #{bundle['file.metaData.dataFile.dataTab.observations']} #{!empty fileMetadata.dataFile.unf ? ' - ' : ''}" rendered="#{fileMetadata.dataFile.tabularData}"/>
                        <h:outputText id="fileUNF" value="#{fileMetadata.dataFile.unf}" rendered="#{!empty fileMetadata.dataFile.unf}"/>
                    </div>

                    <div class="fileDescription small" jsf:rendered="#{!(empty fileMetadata.description)}">
                        <h:outputText id="fileDescNonEmpty" value="#{fileMetadata.description}" rendered="#{!(DatasetPage.editMode == 'FILE' or DatasetPage.editMode == 'CREATE') and !(empty fileMetadata.description)}"/>
                    </div>

                    <div class="file-tags-block #{DatasetPage.editMode == 'FILE' or DatasetPage.editMode == 'CREATE' ? 'margin-top-half' : ''}" jsf:rendered="#{!(empty fileMetadata.categories) or !(empty fileMetadata.dataFile.tags)}">
                        <ui:fragment rendered="#{!(empty fileMetadata.categories)}">
                            <ui:repeat value="#{fileMetadata.categories}" var="cat">
                                <h:outputText value="#{cat.name}" styleClass="label label-default"/>
                            </ui:repeat> 
                        </ui:fragment>
                        <ui:fragment >
                            <ui:repeat value="#{fileMetadata.dataFile.tags}" var="tag">
                                <h:outputText value="#{tag.typeLabel}" styleClass="label label-info"/>
                            </ui:repeat>
                        </ui:fragment>
                    </div>
                </div>
            </div>
        </p:column>

        <p:column class="col-file-action text-right #{settingsWrapper.rsyncOnly ? 'col-file-access' : ''}" rendered="#{!(DatasetPage.editMode == 'FILE' or DatasetPage.editMode == 'CREATE')}">
            <f:facet name="header" class="col-file-action text-right">
                <!-- EDIT -->
                <div style="margin-right:14px;" class="btn-group" jsf:rendered="#{DatasetPage.sessionUserAuthenticated
                                             and DatasetPage.canUpdateDataset() and !widgetWrapper.widgetView and (DatasetPage.fileMetadatasSearch.size() gt 0)}">
                    <button type="button" class="btn btn-default btn-access dropdown-toggle" data-toggle="dropdown"
                            disabled="#{DatasetPage.lockedFromEdits ? 'disabled' : ''}">
                        <span class="glyphicon glyphicon-pencil"/> #{bundle['file.editFiles']} <span class="caret"></span>
                    </button>
                    <ul class="dropdown-menu multi-level pull-right text-left" role="menu">
                        <ui:fragment rendered="#{!DatasetPage.dataset.released or !DatasetPage.workingVersion.hasPackageFile}">
                            <li class="#{DatasetPage.lockedFromEdits ? 'disabled' : ''}">
                                <p:commandLink onclick="testFilesSelectedForDelete();" id="deleteSelectedFile"> 
                                    <h:outputText value="#{bundle['file.delete']}"/> 
                                </p:commandLink>
                            </li>
                        </ui:fragment>    
                            <li class="#{DatasetPage.lockedFromEdits ? 'disabled' : ''}">
                                <p:commandLink onclick="testFilesSelectedForEditMetadata();" id="editMetadataSelectedFile" action="#{DatasetPage.editFileMetadata()}">                                         
                                    <h:outputText value="#{bundle['file.metadata']}"/>
                                </p:commandLink>
                            </li>
                            <!--no restrict on non-s3 package file -->
                            <ui:fragment rendered="#{!settingsWrapper.publicInstall and (!DatasetPage.workingVersion.hasPackageFile or DatasetPage.workingVersion.getDataset().getStorageIdentifier().startsWith('s3://')) }">
                                <li class="#{DatasetPage.lockedFromEdits ? 'disabled' : ''}"> 
                                    <p:commandLink oncomplete="toggle_dropdown();" 
                                                   onclick="testFilesSelectedForRestriction()">
                                        <h:outputText value="#{bundle['file.restrict']}"/>
                                    </p:commandLink>
                                </li>
                                <li class="#{DatasetPage.lockedFromEdits ? 'disabled' : ''}">
                                    <p:commandLink update=":datasetForm,,:messagePanel" oncomplete="toggle_dropdown();" 
                                                   action="#{DatasetPage.restrictSelectedFiles(false)}">
                                        <h:outputText value="#{bundle['file.unrestrict']}"/>
                                    </p:commandLink>
                                </li>
                            </ui:fragment>
                            <li class="#{DatasetPage.lockedFromEdits ? 'disabled' : ''}">
                                <p:commandLink id="fileCategoriesLinkTwo"    
                                               onclick="testFilesSelectedForTags()">
                                            #{bundle['file.tags']} 
                                </p:commandLink>    
                            </li>   
                    </ul>
                    <p:remoteCommand  name="openEditFilesPageCommand2" partialSubmit="true" async="true" update="" action="#{DatasetPage.editFileMetadata()}"  />
                </div>
                
                <!-- NOTE the disabled="{_datasetPage.lockedFromDownload}" attributes on the 6 batch download buttons below. -->
                <!-- it looks like they were put there in order to disable downloads while the dataset is locked. -->
                <!-- Nobody appears to remember why we would ever want to do that... especially since individual downloads -->
                <!-- are currently allowed on locked datasets. I've been asked to re-enable these download buttons, even -->
                <!-- when the dataset is locked. I didn't want to completely remove the disabled="" attributes, -->
                <!-- since I feel we should figure out/remember why we put that logic in place in the first place... -->
                <!-- so I have replaced them with {false && DatasetPage.lockedFromDownload}. - L.A. Aug. 2018 -->
                <div jsf:id="downloadButtonBlockNormal" class="btn-group" 
                     jsf:rendered="#{(!(empty DatasetPage.workingVersion.fileMetadatas) 
                                    and DatasetPage.workingVersion.fileMetadatas.size() > 1) and DatasetPage.downloadButtonAvailable
                                    and !DatasetPage.isHasTabular()}">
                    <p:commandLink rendered="#{!(DatasetPage.downloadPopupRequired)}"
                                    type="button" styleClass="btn btn-default btn-download"
                                    disabled="#{false and DatasetPage.lockedFromDownload}"
                                    update="@form"
                                    actionListener="#{DatasetPage.validateFilesForDownload(false, false)}">
                        <span class="glyphicon glyphicon-download-alt"/> #{bundle.download}
                    </p:commandLink>
                    <!-- guest book or terms of use, etc. enabled - open "download popup" first: -->
                    <p:commandLink rendered="#{DatasetPage.downloadPopupRequired}"
                                    type="button" styleClass="btn btn-default btn-download"
                                    disabled="#{false and DatasetPage.lockedFromDownload}"
                                    action="#{DatasetPage.validateFilesForDownload(true, false)}"
                                    update="@form" oncomplete="">
                        <span class="glyphicon glyphicon-download-alt"/> #{bundle.download}
                    </p:commandLink>
                </div>
                <div jsf:id="downloadButtonBlockTabular" class="btn-group" 
                     jsf:rendered="#{(!(empty DatasetPage.workingVersion.fileMetadatas) 
                                    and DatasetPage.workingVersion.fileMetadatas.size() > 1) and DatasetPage.downloadButtonAvailable
                                    and DatasetPage.isHasTabular()}">
                        <button type="button" class="btn btn-default btn-download dropdown-toggle" data-toggle="dropdown">  
                            <span class="glyphicon glyphicon-download-alt"/> #{bundle.download} <span class="caret"/>
                        </button>
                        <ul jsf:id="downloadDropdownOptions" class="dropdown-menu multi-level pull-right text-left" role="menu">
                            <li >
                                <p:commandLink rendered="#{!(DatasetPage.downloadPopupRequired)}"
                                                disabled="#{false and DatasetPage.lockedFromDownload}"
                                                update="@form"
                                                actionListener="#{DatasetPage.validateFilesForDownload(false, true)}">
                                    #{bundle.downloadOriginal}
                                </p:commandLink>
                                <!-- guest book or terms of use, etc. enabled - open "download popup" first: -->
                                <p:commandLink rendered="#{DatasetPage.downloadPopupRequired}"
                                                disabled="#{false and DatasetPage.lockedFromDownload}"
                                                action="#{DatasetPage.validateFilesForDownload(true, true)}"
                                                update="@form" oncomplete="">
                                    #{bundle.downloadOriginal}
                                </p:commandLink>
                            </li>
                            <li> <!--jsf:rendered="# {DatasetPage.isTabularDataSelected()}"-->
                                <p:commandLink rendered="#{!(DatasetPage.downloadPopupRequired)}"
                                                disabled="#{false and DatasetPage.lockedFromDownload}"
                                                update="@form"
                                                actionListener="#{DatasetPage.validateFilesForDownload(false, false)}">
                                    #{bundle.downloadArchival}
                                </p:commandLink>
                                <!-- guest book or terms of use, etc. enabled - open "download popup" first: -->
                                <p:commandLink rendered="#{DatasetPage.downloadPopupRequired}"
                                                disabled="#{false and DatasetPage.lockedFromDownload}"
                                                action="#{DatasetPage.validateFilesForDownload(true, false)}"
                                                update="@form" oncomplete="">
                                    #{bundle.downloadArchival}
                                </p:commandLink>
                            </li>
                        </ul>
                </div>

                <p:commandLink rendered="#{DatasetPage.fileAccessRequestMultiButtonRequired}"
                                type="button" styleClass="btn btn-default btn-request"                                   
                                update="@form" action="#{DatasetPage.requestAccessMultipleFiles()}"
                                disabled="#{DatasetPage.locked}">
                    <span class="glyphicon glyphicon-bullhorn"/> #{bundle['file.requestAccess']}
                </p:commandLink>
                <p:commandLink rendered="#{DatasetPage.fileAccessRequestMultiSignUpButtonRequired}"
                                type="button" styleClass="btn btn-default btn-request"
                                onclick="PF('accessSignUpLogIn_popup').show()"
                                disabled="#{DatasetPage.locked}">
                    <span class="glyphicon glyphicon-bullhorn"/> #{bundle['file.requestAccess']}
                </p:commandLink>
            </f:facet>          
            <div id="txtInprogess" class="bg-info text-info text-center margin-bottom-half" jsf:rendered="#{fileMetadata.dataFile.ingestInProgress}">
                <!-- Ingest in progress... -->
                #{bundle['file.ingestInProgress']}
            </div>
            
            <!---Modular configure-->
            <ui:fragment rendered="#{!widgetWrapper.widgetView and DatasetPage.sessionUserAuthenticated and DatasetPage.canUpdateDataset() and (DatasetPage.getConfigureToolsForDataFile(fileMetadata.dataFile.id).size() > 0 or worldMapPermissionHelper.canUserSeeMapDataButtonFromPage(fileMetadata) or worldMapPermissionHelper.canSeeMapButtonReminderToPublishFromPage(fileMetadata))}">
                <ui:include src="file-configure-dropdown-fragment.xhtml">
                    <ui:param name="configureTools" value="#{DatasetPage.getConfigureToolsForDataFile(fileMetadata.dataFile.id)}"/>
                    <ui:param name="fileId" value="#{fileMetadata.dataFile.id}"/>
                    <ui:param name="canUpdateDataset" value="#{DatasetPage.canUpdateDataset()}"/>
                </ui:include>
            </ui:fragment>

            <div class="btn-group" jsf:rendered="#{!fileMetadata.dataFile.filePackage or
                fileMetadata.dataFile.filePackage and systemConfig.HTTPDownload}">
                <ui:include src="file-download-button-fragment.xhtml">
                    <ui:param name="fileMetadata" value="#{fileMetadata}"/>
                    <ui:param name="canUpdateDataset" value="#{DatasetPage.canUpdateDataset()}"/>
                    <ui:param name="downloadPopupRequired" value="#{DatasetPage.downloadPopupRequired}"/>
                    <ui:param name="requestAccessPopupRequired" value="#{DatasetPage.requestAccessPopupRequired}"/>
                    <ui:param name="guestbookResponse" value="#{DatasetPage.guestbookResponse}"/>
                    <ui:param name="guestbookResponseService" value="#{DatasetPage.guestbookResponseService}"/>
                    <ui:param name="fileDownloadService" value="#{DatasetPage.fileDownloadService}"/>
                    <ui:param name="lockedFromDownload" value="#{DatasetPage.lockedFromDownload}"/>
                    <ui:param name="exploreTools" value="#{DatasetPage.getExploreToolsForDataFile(fileMetadata.dataFile.id)}"/>
                </ui:include>
            </div>
            <div class="col-xs-12 text-left small" jsf:rendered="#{fileMetadata.dataFile.filePackage and systemConfig.rsyncDownload 
                and !DatasetPage.workingVersion.getDataset().getStorageIdentifier().startsWith('s3://') 
                }">
                <!-- Data Access for Rsync Download -->
                <ui:include src="file-data-access-fragment.xhtml">
                    <ui:param name="fileMetadata" value="#{fileMetadata}"/>
                    <ui:param name="datasetVersion" value="#{DatasetPage.workingVersion}"/>
                    <ui:param name="fileDownloadService" value="#{DatasetPage.fileDownloadService}"/>
                </ui:include>
            </div>
        </p:column>
    </p:dataTable>
    
    <!-- Files Tree -->
    <p:tree id="filesTree" style="width:100%;"
            rendered="#{DatasetPage.fileDisplayTree}"
            widgetVar="filesTree"
            value="#{DatasetPage.filesTreeRoot}"
            var="node">
        
        <p:treeNode expandedIcon="ui-icon ui-icon-folder-open" collapsedIcon="ui-icon ui-icon-folder-collapsed">
            <!-- For a folder, the node payload is just its name as a String object, that we display here: -->
            <h:outputText value="#{node}" />
        </p:treeNode>

        <p:treeNode type="customFileNode">
            <!-- For a file, the payload data ("node") is the corresponding FileMetadata object: -->
            <span class="icon-#{dataFileServiceBean.getFileThumbnailClass(node.dataFile)} text-muted" />
            
            <!-- same approach to rendering file page links, as in the file table above: -->
            <!-- if the file has the global id, we use that; if not, we use the database id in the url. -->
            <ui:fragment rendered="#{!empty node.dataFile.globalIdString}">
                <a href="#{widgetWrapper.wrapURL('/file.xhtml?persistentId='.concat(node.dataFile.globalIdString).concat('&amp;version=').concat(DatasetPage.workingVersion.friendlyVersionNumber))}">
                    #{node.label}
                </a>
            </ui:fragment>
            <ui:fragment rendered="#{empty node.dataFile.globalIdString}">
                <a href="#{widgetWrapper.wrapURL('/file.xhtml?fileId='.concat(node.dataFile.id).concat('&amp;version=').concat(DatasetPage.workingVersion.friendlyVersionNumber))}">
                    #{node.label}
                </a>
            </ui:fragment>
            
            <span class="text-muted">(#{node.dataFile.friendlySize})</span>
        </p:treeNode>
    </p:tree>
</ui:composition><|MERGE_RESOLUTION|>--- conflicted
+++ resolved
@@ -366,13 +366,8 @@
                         <span class="file-thumbnail-preview-img" jsf:rendered="#{!empty fileMetadata.dataFile.id and DatasetPage.isThumbnailAvailable(fileMetadata)}"
                               data-container="body" data-toggle="popover" data-placement="top" data-trigger="hover" data-html="true" data-content="&lt;img src=&#34;/api/access/datafile/#{fileMetadata.dataFile.id}?imageThumb=400&#34; alt=&#34; #{bundle['file.preview']} #{fileMetadata.label}&#34; /&gt;">
 
-<<<<<<< HEAD
-                <!-- Default Icon -->
-                <span class="icon-#{dataFileServiceBean.getFileThumbnailClass(fileMetadata.dataFile)} file-thumbnail-icon text-muted" jsf:rendered="#{(!empty fileMetadata.dataFile.id and !DatasetPage.isThumbnailAvailable(fileMetadata)) or (empty fileMetadata.dataFile.id and !dataFileServiceBean.isTemporaryPreviewAvailable(fileMetadata.dataFile.storageIdentifier, fileMetadata.dataFile.contentType))}"/>
-=======
                             <img src="#{DatasetPage.getDataFileThumbnailAsBase64(fileMetadata)}" />  
                         </span>
->>>>>>> 3ce173c9
 
                         <!-- Default Icon -->
                         <span class="icon-#{dataFileServiceBean.getFileClass(fileMetadata.dataFile)} file-thumbnail-icon text-muted" jsf:rendered="#{(!empty fileMetadata.dataFile.id and !DatasetPage.isThumbnailAvailable(fileMetadata)) or (empty fileMetadata.dataFile.id and !dataFileServiceBean.isTemporaryPreviewAvailable(fileMetadata.dataFile.storageIdentifier, fileMetadata.dataFile.contentType))}"/>
