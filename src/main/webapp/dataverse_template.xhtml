<?xml version="1.0" encoding="UTF-8"?>
<!DOCTYPE html>
<html xmlns="http://www.w3.org/1999/xhtml"
      xmlns:h="http://java.sun.com/jsf/html"
      xmlns:f="http://java.sun.com/jsf/core"
      xmlns:ui="http://java.sun.com/jsf/facelets"
      xmlns:p="http://primefaces.org/ui"
      lang="en">

    <h:head>
        <title><h:outputText value="#{pageTitle}"/></title>
        <meta http-equiv="Content-Type" content="text/html; charset=utf-8"/>
        <meta http-equiv="Content-Language" content="en"/>
        <meta name="viewport" content="width=device-width, initial-scale=1"/>
        <meta http-equiv="X-UA-Compatible" content="IE=edge"/>
        <link type="image/png" rel="icon" href="/resources/images/favicondataverse.png"/>
        <h:outputStylesheet library="bs" name="css/bootstrap.css" />
        <h:outputStylesheet library="bs" name="css/bootstrap-theme.min.css" />
        <h:outputStylesheet library="css" name="ie-compat.css" />
        <h:outputStylesheet library="css" name="componentStyles.css" />
        <h:outputStylesheet library="css" name="owl.carousel.css" />
        <h:outputStylesheet library="css" name="main.css" />
        <link type="text/css" rel="stylesheet" href="/resources/css/structure.css"/>
    </h:head>

    <h:body>
        <a href="#content" class="sr-only">Skip to main content</a>
        <ui:include src="dataverse_header.xhtml">
            <ui:param name="dataverse" value="#{dataverse != null ? dataverse : dataverseServiceBean.findRootDataverse()}"/>
            <ui:param name="showDataverseHeader" value="#{showDataverseHeader != null ? showDataverseHeader : true}"/>
            <ui:param name="showBreadcrumbs" value="#{showBreadcrumbs != null ? showBreadcrumbs : true}"/>
            <ui:param name="showMessagePanel" value="#{showMessagePanel != null ? showMessagePanel : true}"/>
        </ui:include>
        <div class="container" id="content">
            <ui:insert name="body">Default Body</ui:insert>
        </div>
        <div class="container clearfix" id="footer" style="margin-top:3em;">
            <div class="pull-left">
                &#169; Copyright 1997-2014, President &#38; Fellows Harvard University. <!-- | <a href="#">Privacy</a> -->
            </div>
            <div class="pull-right clearfix">
<<<<<<< HEAD
                <div class="poweredbylogo pull-left"><span style="color:#808080;font-size:.85em;margin-right:.3em;">Powered by</span> 
					<h:graphicImage value="/resources/images/dataverseproject_logo.jpg" />
				</div>
                <div class="version pull-right" style="margin-top:24px;font-size:.85em;color:#808080;">v. 4.0</div>
=======
                <div class="poweredbylogo pull-left"><span style="color:#808080;font-size:.85em;margin-right:.3em;">Powered by</span> <h:graphicImage value="/resources/images/dataverseproject_logo.jpg" /></div>
                <div class="version pull-right" style="margin-top:24px;font-size:.85em;color:#808080;">v. #{dataverseServiceBean.applicationVersion}</div>
>>>>>>> 59301821
            </div>
        </div>
        <p:ajaxStatus style="width:31px;height:31px;position:fixed;right:50%;bottom:50%;" id="ajaxStatusPanel">
            <f:facet name="start">
                <h:graphicImage value="/resources/images/ajax-loading.gif" />
            </f:facet>
            <f:facet name="complete">
                <!-- DO NOTHING -->
            </f:facet>
        </p:ajaxStatus>
<!--        <h:outputScript library="js" name="jquery.min.js" />-->
        <h:outputScript library="bs" name="js/bootstrap.min.js" />
        <h:outputScript library="bs" name="js/bootstrap-hover-dropdown.min.js" />
        <h:outputScript library="js" name="ie-compat.js" />
        <h:outputScript library="js" name="dv_rebind_bootstrap_ui.js" />
        <h:outputScript library="js" name="owl.carousel.js" />
        <script>
            
            $(document).ready(function() {
                // Navbar Search Toggle
                $(document).on('click', '#navbar-search-toggle', function (e) {
                    $(this).parent("li").hide();
                    $("form.navbar-form[role='search']").show();
                });
                $('body').click(function(e) {
                    if (!$(e.target).closest("form.navbar-form[role='search']").length) {
                        $("form.navbar-form[role='search']").hide();
                        $("#navbar-search-toggle").parent("li").show();
                    };
                });
                // Rebind bootstrap UI components
                bind_bsui_components();                
            });
        </script>	
       <script>
          (function(i,s,o,g,r,a,m){i['GoogleAnalyticsObject']=r;i[r]=i[r]||function(){
          (i[r].q=i[r].q||[]).push(arguments)},i[r].l=1*new Date();a=s.createElement(o),
          m=s.getElementsByTagName(o)[0];a.async=1;a.src=g;m.parentNode.insertBefore(a,m)
          })(window,document,'script','//www.google-analytics.com/analytics.js','ga');

          ga('create', 'UA-3745567-10', 'harvard.edu');
          ga('send', 'pageview');
	</script>
    </h:body>
</html><|MERGE_RESOLUTION|>--- conflicted
+++ resolved
@@ -39,15 +39,8 @@
                 &#169; Copyright 1997-2014, President &#38; Fellows Harvard University. <!-- | <a href="#">Privacy</a> -->
             </div>
             <div class="pull-right clearfix">
-<<<<<<< HEAD
-                <div class="poweredbylogo pull-left"><span style="color:#808080;font-size:.85em;margin-right:.3em;">Powered by</span> 
-					<h:graphicImage value="/resources/images/dataverseproject_logo.jpg" />
-				</div>
-                <div class="version pull-right" style="margin-top:24px;font-size:.85em;color:#808080;">v. 4.0</div>
-=======
                 <div class="poweredbylogo pull-left"><span style="color:#808080;font-size:.85em;margin-right:.3em;">Powered by</span> <h:graphicImage value="/resources/images/dataverseproject_logo.jpg" /></div>
                 <div class="version pull-right" style="margin-top:24px;font-size:.85em;color:#808080;">v. #{dataverseServiceBean.applicationVersion}</div>
->>>>>>> 59301821
             </div>
         </div>
         <p:ajaxStatus style="width:31px;height:31px;position:fixed;right:50%;bottom:50%;" id="ajaxStatusPanel">
