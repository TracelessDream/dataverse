<ui:composition
    xmlns="http://www.w3.org/1999/xhtml"
    xmlns:h="http://java.sun.com/jsf/html"
    xmlns:f="http://java.sun.com/jsf/core"
    xmlns:ui="http://java.sun.com/jsf/facelets"
    xmlns:p="http://primefaces.org/ui"
    xmlns:c="http://xmlns.jcp.org/jsp/jstl/core"
    xmlns:jsf="http://xmlns.jcp.org/jsf"
    xmlns:pt="http://java.sun.com/jsf/passthrough"
    xmlns:cc="http://java.sun.com/jsf/composite"
    xmlns:o="http://omnifaces.org/ui"
    xmlns:iqbs="http://xmlns.jcp.org/jsf/composite/iqbs">

    <script src="#{resource['js/fileupload.js']}?version=#{systemConfig.getVersion()}"></script>
    <script src="https://cdnjs.cloudflare.com/ajax/libs/crypto-js/3.1.2/components/core.js"></script>
    <script src="https://cdnjs.cloudflare.com/ajax/libs/crypto-js/3.1.2/components/md5.js"></script>
    <!-- Static Tab Layout -->
    <div data-widget="content" class="ui-tabs ui-widget ui-widget-content ui-corner-all ui-hidden-container ui-tabs-top" id="datasetForm:tabView">
        <ul role="tablist" class="ui-tabs-nav ui-helper-reset ui-helper-clearfix ui-widget-header ui-corner-all">
            <li aria-expanded="true" role="tab" class="ui-state-default ui-tabs-selected ui-state-active ui-corner-top">
                <a href="#datasetForm:tabView:dataFilesTab">#{bundle['files']}</a>
            </li>
        </ul>
        <div class="ui-tabs-panels">
            <div aria-hidden="false" role="tabpanel" class="ui-tabs-panel ui-widget-content ui-corner-bottom" id="datasetForm:tabView:dataFilesTab">
                <!-- Create dataset workflow info msg + user guide link -->
                <ui:fragment rendered="#{createDataset}">
                    <p class="help-block">
                        <h:outputFormat value="#{bundle['dataset.message.uploadFilesSingle.message']}" escape="false"
                                        rendered="#{settingsWrapper.uploadMethodsCount == 1}">
                            <f:param value="#{systemConfig.guidesBaseUrl}"/>
                            <f:param value="#{systemConfig.guidesVersion}"/>
                        </h:outputFormat>
                        
                        <h:outputText value="#{bundle['dataset.message.uploadFilesMultiple.message']}" escape="false"
                                        rendered="#{settingsWrapper.uploadMethodsCount > 1}"/>
                    </p>
                </ui:fragment>
                <!-- Upload -->
                <div class="panel-group" role="tablist" aria-multiselectable="true"
                      id="fileUploadFragment" jsf:rendered="#{datasetPage || EditDatafilesPage.showFileUploadFragment()}">
                    
                    <div jsf:id="httpPanel" jsf:rendered="#{settingsWrapper.HTTPUpload}" class="panel panel-default">
                        <div role="tab" id="headingHTTP" data-toggle="collapse" data-target="#panelCollapseHTTP" class="panel-heading text-info" aria-expanded="true" aria-controls="panelCollapseHTTP">
                            #{bundle['file.fromHTTP']} &#160;<span class="glyphicon glyphicon-chevron-up"/>
                        </div>
                        <div id="panelCollapseHTTP" class="panel-collapse collapse in" role="tabpanel" aria-labelledby="headingHTTP">
                            <div class="panel-body" jsf:id="httpUploadDisabledDueToExistingRsyncPackage" jsf:rendered="#{EditDatafilesPage.workingVersion.hasPackageFile and !EditDatafilesPage.dataset.released}">
                                <p class="help-block">
                                    <span class="glyphicon glyphicon-warning-sign text-warning"></span>
                                    <h:outputFormat class="text-warning" value=" #{bundle['file.rsyncUpload.httpUploadDisabledDueToRsyncFileExisting']}" escape="false">
                                        <o:param>
                                            <p:commandLink value="#{settingsWrapper.supportTeamName}" oncomplete="PF('contactForm').show()" update=":contactDialog" actionListener="#{sendFeedbackDialog.initUserInput}">
                                                <f:setPropertyActionListener target="#{sendFeedbackDialog.messageSubject}" value=""/>
                                                <f:setPropertyActionListener target="#{sendFeedbackDialog.recipient}" value="#{null}"/>
                                                <f:setPropertyActionListener target="#{sendFeedbackDialog.userMessage}" value=""/>
                                                <f:setPropertyActionListener target="#{sendFeedbackDialog.userEmail}" value=""/>
                                            </p:commandLink>                                
                                        </o:param>
                                    </h:outputFormat>
                                </p>
                            </div>
                            <div class="panel-body" jsf:id="httpUploadDisabledDueToExistingRsyncPackagePublished" jsf:rendered="#{EditDatafilesPage.workingVersion.hasPackageFile and EditDatafilesPage.dataset.released}">
                                <p class="help-block">
                                    <span class="glyphicon glyphicon-warning-sign text-warning"></span>
                                    <h:outputText class="text-warning" value=" #{bundle['file.rsyncUpload.httpUploadDisabledDueToRsyncFileExistingAndPublished']}"/>
                                </p>
                            </div>
                            <div class="panel-body" jsf:id="contentOfHttpPanel" jsf:rendered="#{!EditDatafilesPage.workingVersion.hasPackageFile}">
                                <p class="help-block">
                                    <h:outputFormat value="#{bundle['file.selectToAdd.tipMoreInformation']}" escape="false">
                                        <f:param value="#{systemConfig.guidesBaseUrl}"/>
                                        <f:param value="#{systemConfig.guidesVersion}"/>
                                    </h:outputFormat>
                                    <h:outputFormat value=" #{bundle['file.selectToAdd.tipLimit']}" escape="false" 
                                                    rendered="#{!EditDatafilesPage.isUnlimitedUploadFileSize()}">
                                        <f:param value="#{EditDatafilesPage.getHumanMaxFileUploadSizeInBytes()}"/>
                                    </h:outputFormat>
                                </p>
                    
                    <script>
                        //<![CDATA[
                        function uploadWidgetDropMsg() {
                            var fileUpload = $('div[id$="fileUpload"] div.ui-fileupload-content');
                            if ($(fileUpload).children('#dragdropMsg').length === 0) {
                                $(fileUpload).prepend('<div id="dragdropMsg">#{bundle['file.selectToAdd.dragdropMsg']}</div>');
                            }
                        }
                        function dropBoxUploadFinished(fileupload) {
                            $('button[id$="dropBoxUploadFinished"]').trigger('click');
                        }
                        function uploadWidgetDropRemoveMsg() {
                            $('div[id$="fileUpload"] div.ui-fileupload-content div#dragdropMsg').remove();
                        }
                        
                        $(document).ready(function () {
                            uploadWidgetDropMsg();
                            setupDirectUpload(#{systemConfig.directUploadEnabled(EditDatafilesPage.dataset)});
                        });
                        //]]>
                    </script>
                    <!-- ATTENTION: the update= attribute in the fileUpload component --> 
                    <!-- below appears to be super important -->
                    <!-- Note the "oncomplete=" attribute in the p:fileUpload --> 
                    <!-- component below. It is triggered whenever an upload is finished; -->
                    <!-- as in, whenever *every* one of potentially many simultaneous -->
                    <!-- uploads finishes. We don't want to re-render the page after -->
                    <!-- each successful upload. If we do that, and the user is -->
                    <!-- uploading N files, we'll end up re-rendering -->
                    <!-- the page N times, rendering N^2/2 individual file cells! This makes -->
                    <!-- the page freeze if N > 300 or so. So the "uploadFinished()" javascript -->
                    <!-- method has some logic to determine whether this was the very -->
                    <!-- last upload in the batch (based on "if (fileupload.files.length === 0)" -->
                    <!-- - where fileupload.files.length is the number of uploads still -->
                    <!-- in progress). This way we re-render the page only once, rendering -->
                    <!-- just the N file cells in one pass. -->
                    <!-- HOWEVER, setting the update attribute to "@this" breaks -->
                    <!-- this mechanism, for whatever reason. -->
                    <!-- So please be extra careful when making any modifications to this -->
                    <!-- section. Also, keep in mind that this section is also used for -->
                    <!-- file replace functionality (with the fragment being called from -->
                    <!-- the file landing page, file.xhtml). In that mode, the upload -->
                    <!-- component should only allow one file to be uploaded, and it -->
                    <!-- must be disabled once that one upload is complete. So, again, -->
                    <!-- please make sure that part is working if you have to make any -->
                    <!-- changes to this part of the fragment. -->

                    <p:fileUpload id="fileUpload" 
                                  dragDropSupport="true"
                                  auto="#{!(systemConfig.directUploadEnabled(EditDatafilesPage.dataset))}"
                                  multiple="#{datasetPage || EditDatafilesPage.allowMultipleFileUpload()}"
                                  disabled="#{lockedFromEdits ||  !(datasetPage || EditDatafilesPage.showFileUploadComponent()) }"
                                  listener="#{EditDatafilesPage.handleFileUpload}" 
                                  process="filesTable" 
                                  update=":datasetForm:filesTable, @([id$=filesButtons])"
                                  label="#{bundle['file.selectToAddBtn']}"
                                  oncomplete="javascript:bind_bsui_components();uploadFinished(PF('fileUploadWidget'));"
                                  onstart="javascript:uploadWidgetDropRemoveMsg();uploadStarted();"
                                  onerror="javascript:uploadFailure();"
                                  sizeLimit="#{EditDatafilesPage.getMaxFileUploadSizeInBytes()}"
                                  fileLimit="#{EditDatafilesPage.getMaxNumberOfFiles()}" 
                                  invalidSizeMessage="#{bundle['file.edit.error.file_exceeds_limit']}" 
                                  sequential="true"
                                  widgetVar="fileUploadWidget"/>
                                
                                <div jsf:id="dropboxBlock" jsf:rendered="#{settingsWrapper.isHasDropBoxKey() and !lockedFromEdits }"  class="margin-top">
                                    <!-- Dropbox upload widget -->
                                    <p class="help-block">#{bundle['file.fromDropbox.tip']}</p>
                                    <h:inputText id="dropBoxSelectionInput" style="display:none" value="#{EditDatafilesPage.dropBoxSelection}"/>
                                    <p:commandButton id="dropBoxButton" actionListener="#{EditDatafilesPage.handleDropBoxUpload}" oncomplete="javascript:dropBoxUploadFinished();" update="@none" style="display:none;" />
                                    <p:commandButton id="dropBoxUserButton" disabled="#{!(datasetPage || EditDatafilesPage.showFileUploadComponent())}" value="#{bundle['file.fromDropbox']}" onclick="openDropboxChooser();" icon="dropin-btn-status" />
                                    <p:message for="dropBoxButton" id="dropBoxUploadMessage" display="text" redisplay="false" />
                                </div>
                    
                            </div>
                        </div>
                    
                    </div>
                    
                    <div jsf:id="rsyncPanel" jsf:rendered="#{rsyncSupported and !EditDatafilesPage.fileReplaceOperation}" class="panel panel-default">
                        <!-- NOTE: conditional logic for 'glyphicon-chevron-up' icon in rsync header if HTTP is off, but isn't scalable when a third upload mode is added -->
                        <div role="tab" id="headingRsync" data-toggle="collapse" data-target="#panelCollapseRsync" class="panel-heading text-info" aria-expanded="true" aria-controls="panelCollapseRsync">
                            #{bundle['file.fromRsync']} &#160;<span class="glyphicon #{!settingsWrapper.HTTPUpload ? 'glyphicon-chevron-up' : 'glyphicon-chevron-down'}"/>
                        </div>
                        <!-- NOTE: conditional logic for 'in' style class opens the rsync panel if HTTP is off, but isn't scalable when a third upload mode is added -->
                        <div id="panelCollapseRsync" class="panel-collapse collapse #{!settingsWrapper.HTTPUpload ? 'in' : ''}" role="tabpanel" aria-labelledby="headingRsync">
                            <div class="panel-body">
                                <ui:fragment rendered="#{createDataset}">
                                    <ui:fragment rendered="#{empty EditDatafilesPage.fileMetadatas}">
                                        <p class="help-block">
                                            #{bundle['file.createUploadDisabled']}
                                        </p>
                                    </ui:fragment>
                                    <ui:fragment rendered="#{!empty EditDatafilesPage.fileMetadatas}">
                                        <p class="help-block">
                                            <span class="glyphicon glyphicon-warning-sign text-warning"/> <span class="text-warning">#{bundle['file.rsyncUpload.rsyncUploadDisabledDueFileUploadedViaHttp']}</span>
                                        </p>
                                    </ui:fragment>
                                </ui:fragment>
                                <ui:fragment rendered="#{!createDataset}"> 
                                    <!-- NO RSYNC/PACKAGE FILE YET. PROVIDE INSTRUCTIONS: DOWNLOAD TO UPLOAD. -->
                                    <ui:fragment rendered="#{empty EditDatafilesPage.fileMetadatas and EditDatafilesPage.isHasRsyncScript()}">
                                        <p class="help-block">
                                            <h:outputFormat value="#{bundle['file.rsyncUpload.info']}" escape="false">
                                                <f:param value="#{systemConfig.guidesBaseUrl}"/>
                                                <f:param value="#{systemConfig.guidesVersion}"/>
                                            </h:outputFormat>
                                        </p>
                                        <ol>
                                            <li>
                                                <h:outputText value="#{bundle['file.rsyncUpload.step1']}" escape="false"/>
                                            </li>
                                            <li>
                                                <h:outputText value="#{bundle['file.rsyncUpload.step2']} &#158; " escape="false"/>
                                                <h:commandLink id="rsyncDLEff" actionListener="#{EditDatafilesPage.downloadRsyncScript()}" styleClass="btn btn-default btn-xs">
                                                    <span class="glyphicon glyphicon-download-alt"/> <h:outputText value=" #{bundle['file.rsyncUpload.step2.downloadScriptButton']}"/>
                                                </h:commandLink>
                                            </li>
                                            <li>
                                                <h:outputFormat value="#{bundle['file.rsyncUpload.step3']}" escape="false">
                                                    <f:param value="#{EditDatafilesPage.rsyncScriptFilename}"/>
                                                </h:outputFormat>
                                            </li>
                                            <li>
                                                <h:outputText value="#{bundle['file.rsyncUpload.step4']}" escape="false"/>
                                            </li>
                                        </ol>
                                    </ui:fragment>
                                    <!-- RSYNC/PACKAGE FILE ALREADY EXISTS. THERE CAN BE ONLY ONE. -->
                                    <ui:fragment rendered="#{EditDatafilesPage.workingVersion.hasPackageFile}">
                                        <p class="help-block">
                                            <span class="glyphicon glyphicon-warning-sign text-warning"></span>
                                            <h:outputFormat class="text-warning" value=" #{bundle['file.rsyncUpload.filesExist']}" escape="false">
                                                <o:param>
                                                    <p:commandLink value="#{settingsWrapper.supportTeamName}" oncomplete="PF('contactForm').show()" update=":contactDialog" actionListener="#{sendFeedbackDialog.initUserInput}">
                                                        <f:setPropertyActionListener target="#{sendFeedbackDialog.messageSubject}" value=""/>
                                                        <f:setPropertyActionListener target="#{sendFeedbackDialog.recipient}" value="#{null}"/>
                                                        <f:setPropertyActionListener target="#{sendFeedbackDialog.userMessage}" value=""/>
                                                        <f:setPropertyActionListener target="#{sendFeedbackDialog.userEmail}" value=""/>
                                                    </p:commandLink>                                
                                                </o:param>
                                            </h:outputFormat>
                                        </p>
                                    </ui:fragment>
                                    <ui:fragment rendered="#{EditDatafilesPage.workingVersion.hasNonPackageFile and !EditDatafilesPage.workingVersion.dataset.released}">
                                        <p class="help-block">
                                            <span class="glyphicon glyphicon-warning-sign text-warning"></span>
                                            <h:outputText class="text-warning" value=" #{bundle['file.rsyncUpload.rsyncUploadDisabledDueFileUploadedViaHttp']}"/>
                                        </p>
                                    </ui:fragment>
                                    <ui:fragment rendered="#{EditDatafilesPage.workingVersion.hasNonPackageFile and EditDatafilesPage.workingVersion.dataset.released}">
                                        <p class="help-block">
                                            <span class="glyphicon glyphicon-warning-sign text-warning"></span>
                                            <h:outputText class="text-warning" value=" #{bundle['file.rsyncUpload.rsyncUploadDisabledDueFileUploadedViaHttpAndPublished']}"/>
                                        </p>
                                    </ui:fragment>
                                    <!-- HTTP FILE ALREADY EXISTS. THERE CAN BE ONLY ONE. -->
                                    <ui:fragment rendered="#{!empty EditDatafilesPage.fileMetadatas}">
                                        <p class="help-block">
                                            <span class="glyphicon glyphicon-warning-sign text-warning"/> <span class="text-warning">#{bundle['file.rsyncUpload.rsyncUploadDisabledDueFileUploadedViaHttp']}</span>
                                        </p>
                                    </ui:fragment>
                                    <!-- CAN'T DOWNLOAD RSYNC SCRIPT DUE to DCM BACKEND BROKEN. -->
                                    <ui:fragment rendered="#{empty EditDatafilesPage.workingVersion.fileMetadatas and !EditDatafilesPage.isHasRsyncScript()}">
                                        <p class="help-block">
                                            <span class="glyphicon glyphicon-exclamation-sign text-danger"></span>
                                            <h:outputFormat class="text-danger" value=" #{bundle['file.rsyncUpload.noScriptBroken']}" escape="false">
                                                <o:param>
                                                    <p:commandLink value="#{settingsWrapper.supportTeamName}" oncomplete="PF('contactForm').show()" update=":contactDialog" actionListener="#{sendFeedbackDialog.initUserInput}">
                                                        <f:setPropertyActionListener target="#{sendFeedbackDialog.messageSubject}" value=""/>
                                                        <f:setPropertyActionListener target="#{sendFeedbackDialog.recipient}" value="#{null}"/>
                                                        <f:setPropertyActionListener target="#{sendFeedbackDialog.userMessage}" value=""/>
                                                        <f:setPropertyActionListener target="#{sendFeedbackDialog.userEmail}" value=""/>
                                                    </p:commandLink>                                
                                                </o:param>
                                            </h:outputFormat>
                                        </p>
                                    </ui:fragment>
                                    <!-- CAN'T DOWNLOAD RSYNC SCRIPT DUE to DCM BACKEND BUSY. -->
                                    <!-- TODO: Figure out if we can detect the difference between the DCM being down and the DCM being busy. -->
                                    <ui:fragment rendered="#{false}">
                                        <p class="help-block">
                                            <span class="glyphicon glyphicon-warning-sign text-warning"></span>
                                            <h:outputFormat class="text-warning" value=" #{bundle['file.rsyncUpload.noScriptBusy']}" escape="false">
                                                <o:param>
                                                    <p:commandLink value="#{settingsWrapper.supportTeamName}" oncomplete="PF('contactForm').show()" update=":contactDialog" actionListener="#{sendFeedbackDialog.initUserInput}">
                                                        <f:setPropertyActionListener target="#{sendFeedbackDialog.messageSubject}" value=""/>
                                                        <f:setPropertyActionListener target="#{sendFeedbackDialog.recipient}" value="#{null}"/>
                                                        <f:setPropertyActionListener target="#{sendFeedbackDialog.userMessage}" value=""/>
                                                        <f:setPropertyActionListener target="#{sendFeedbackDialog.userEmail}" value=""/>
                                                    </p:commandLink>                                
                                                </o:param>
                                            </h:outputFormat>
                                        </p>
                                    </ui:fragment>
                                </ui:fragment>
                            </div>
                        </div>
                    </div>
                    <div jsf:id="globusPanel" jsf:rendered="#{settingsWrapper.globusUpload and !EditDatafilesPage.fileReplaceOperation}" class="panel panel-default">
                        <div>Globus</div>
                        <!-- NOTE: conditional logic for 'glyphicon-chevron-up' icon in rsync header if HTTP is off, but isn't scalable when a third upload mode is added -->
                        <div role="tab" id="headingGlobus" data-toggle="collapse" data-target="#panelCollapseGlobus" class="panel-heading text-info" aria-expanded="true" aria-controls="panelCollapseGlobus">
                            #{bundle['file.fromGlobus']} &#160;<span class="glyphicon #{!settingsWrapper.HTTPUpload ? 'glyphicon-chevron-up' : 'glyphicon-chevron-down'}"/>

                        </div>
                        <div id="panelCollapseGlobus" class="panel-collapse collapse #{!settingsWrapper.HTTPUpload ? 'in' : ''}" role="tabpanel" aria-labelledby="headingGlobus">
                            <div class="panel-body">
                                <ui:fragment rendered="#{createDataset}">
                                    <ui:fragment rendered="#{empty EditDatafilesPage.fileMetadatas}">
                                        <p class="help-block">
                                            #{bundle['file.createGlobusUploadDisabled']}
                                        </p>
                                    </ui:fragment>
                                </ui:fragment>
                                <ui:fragment rendered="#{!createDataset}">

                                    <p class="help-block">

                                        <b>BEFORE YOU START:</b>  You will need to set up a free account with <a href="https://www.globus.org/">Globus</a> and
                                        have <a href="https://www.globus.org/globus-connect">Globus Connect Personal</a> running on your computer to transfer files to and from the service.
                                        <br/>
                                        <p:commandButton id="dropBoxUserButtonG" disabled="#{!(datasetPage || EditDatafilesPage.showFileUploadComponent())}" value="#{bundle['file.fromGlobus']}"
                                                         onclick="openGlobus( #{EditDatafilesPage.dataset.id}   , #{EditDatafilesPage.getClientId()});" icon="dropin-btn-status"
                                        />

                                        <br/>
                                        <br/>
                                        Once Globus transfer has finished, you will get an email notification. Please come back here and press the following button:
                                        <br/>
                                        <p:commandButton id="globusFinishedButton" disabled="#{!(datasetPage || EditDatafilesPage.showFileUploadComponent())}" value="#{bundle['file.finishGlobus']}"
                                                         action="#{EditDatafilesPage.startTaskList()}"
                                        />

                                        <br/>
                                        <br/>

                                    </p>

                                    <div>
                                        Click here to view the dataset page: <a href="/dataset.xhtml?persistentId=#{EditDatafilesPage.dataset.globalId}&amp;faces-redirect=true" title="#{EditDatafilesPage.dataset.displayName}">#{EditDatafilesPage.dataset.displayName}</a> .
                                    </div>
                                </ui:fragment>
                            </div>
                        </div>
                    </div>
                    
                    <p:message for="fileUpload" id="uploadMessage" display="text" />
                    
                    <p:commandButton id="updateEditDataFilesButtonsForUpload" action="#{EditDatafilesPage.uploadFinished()}" update="datasetForm:editDataFilesButtons" rendered="#{showFileButtonUpdate}" style="display:none"/>
                    <p:commandButton id="updateEditDataFilesButtonsForDelete" action="#{EditDatafilesPage.deleteFilesCompleted()}" update="datasetForm:editDataFilesButtons" rendered="#{showFileButtonUpdate}" style="display:none"/>
                    <p:commandButton id="AllUploadsFinished" action="#{EditDatafilesPage.uploadFinished()}" update="@([id$=filesButtons]),datasetForm:contentOfHttpPanel,datasetForm:fileUpload,datasetForm:dropBoxUserButton,datasetForm:uploadMessage,datasetForm:rsyncPanel,datasetForm:filesCounts,datasetForm:filesTable" oncomplete="javascript:bind_bsui_components();javascript:uploadWidgetDropMsg();" style="display:none"/> 
                    <p:commandButton id="dropBoxUploadFinished" action="#{EditDatafilesPage.uploadFinished()}" update="@([id$=filesButtons]),datasetForm:fileUpload,datasetForm:dropBoxUserButton,datasetForm:dropBoxUploadMessage,datasetForm:rsyncPanel,datasetForm:filesCounts,datasetForm:filesTable" style="display:none"/>
                    <p:commandButton id="allDeletesFinished" action="#{EditDatafilesPage.deleteFilesCompleted()}" update="@([id$=filesButtons]),datasetForm:fileUpload,datasetForm:dropBoxUserButton,datasetForm:uploadMessage,datasetForm:rsyncPanel,datasetForm:filesCounts,datasetForm:filesTable" oncomplete="javascript:bind_bsui_components();javascript:uploadWidgetDropMsg();" style="display:none"/> 
                    <!-- ????? TODO: How scalable are all these hidden update buttons ????? -->
                    <!-- ????? 
                    datasetForm:fileUpload,
                    datasetForm:dropBoxUserButton,
                    datasetForm:uploadMessage,
                    datasetForm:filesCounts,
                    datasetForm:filesTable,
                    datasetForm:filesButtons 
                    ????? -->
                    
                </div>
                <!-- END: Upload -->
                
                <div jsf:id="filesCounts">
                <!-- TODO: ADDED filesCounts id to commandButtons above in Line 291-292, is there a better way to do this other than listing out 5-6 elements to update? -->
                
                <!-- Files Table -->
                <p:fragment>
                    <p:autoUpdate />
                    <p:outputPanel >
                        <p:dataTable id="filesTable" 
                                     value="#{EditDatafilesPage.fileMetadatas}"
                                     rendered="#{!empty EditDatafilesPage.fileMetadatas or !EditDatafilesPage.showFileUploadFragment()}"
                                     rowIndexVar="rowNum" 
                                     rowKey="#{fileMetadata.dataFile.storageIdentifier}"
                                     selection="#{EditDatafilesPage.selectedFiles}" 
                                     var="fileMetadata" 
                                     widgetVar="filesTable"
                                     emptyMessage="#{datasetPage || EditDatafilesPage.showFileUploadFragment() ? bundle['file.noUploadedFiles.tip'] : bundle['file.noSelectedFiles.tip']}">
                            <f:facet name="header">
                                <div jsf:id="filesHeaderBlock" class="row">
                                    <div id="filesHeaderCount" class="col-xs-6 text-left">
                                        <!-- Files Count -->
                                        <h:outputFormat value="#{datasetPage ? bundle['file.count.shown'] : bundle['file.count.shown']}" styleClass="highlightBold" rendered="#{!empty EditDatafilesPage.fileMetadatas}">
                                            <f:param value="#{EditDatafilesPage.fileMetadatas.size()}"/>
                                        </h:outputFormat>
                                    </div>
                                </div>
                            </f:facet>
                            <p:column selectionMode="multiple" class="col-select-width text-center" style="width:40px !important;"/>
                            <p:column class="col-file-metadata">
                                <div id="fileInfoInclude-filesTable" class="col-sm-12 row">
                                    <div class="pull-left col-file-thumb">
                                        <div class="thumbnail-block text-center">
                                            <!-- Thumbnail Preview -->
                                            <span class="file-thumbnail-preview-img" jsf:rendered="#{!empty fileMetadata.dataFile.id and dataFileServiceBean.isThumbnailAvailable(fileMetadata.dataFile)}"
                                                  data-container="body" data-toggle="popover" data-placement="top" data-trigger="hover" data-html="true" data-content="&lt;img src=&#34;/api/access/datafile/#{fileMetadata.dataFile.id}?imageThumb=400&#34; alt=&#34;#{bundle['file.preview']} #{fileMetadata.label}&#34; /&gt;"
                                                  data-template='&lt;div class="popover thumb-preview" role="tooltip"&gt;&lt;div class="arrow"&gt;&lt;/div&gt;&lt;h3 class="popover-title"&gt;&lt;/h3&gt;&lt;div class="popover-content"&gt;&lt;/div&gt;&lt;/div&gt;'>
                                                <p:graphicImage value="/api/access/datafile/#{fileMetadata.dataFile.id}?imageThumb=true" alt="#{fileMetadata.label}"/>
                                            </span>
                                            <!-- Default Icon -->
                                            <span class="icon-#{dataFileServiceBean.getFileThumbnailClass(fileMetadata.dataFile)} file-thumbnail-icon text-muted" jsf:rendered="#{(!empty fileMetadata.dataFile.id and !dataFileServiceBean.isThumbnailAvailable(fileMetadata.dataFile)) or (empty fileMetadata.dataFile.id and !fileMetadata.dataFile.previewImageAvailable)}"/>
                                            <ui:fragment rendered="#{empty fileMetadata.dataFile.id and !empty fileMetadata.dataFile.storageIdentifier and fileMetadata.dataFile.previewImageAvailable}">
                                                <img src="#{EditDatafilesPage.getTemporaryPreviewAsBase64(fileMetadata.dataFile.storageIdentifier)}" alt="#{fileMetadata.label}"/>
                                                <h:outputText id="imgPreview" value="#{bundle['preview']}" styleClass="bg-info text-info text-center show"/>
                                            </ui:fragment>
                                            <!-- Restricted File Icon -->
                                            <div class="file-icon-restricted-block" jsf:rendered="#{fileMetadata.restricted}">
                                                <span class="icon-unlock text-success"/>
                                            </div>
                                            <!-- Dataset Thumbnail -->
                                            <span id="datasetThumbnail" class="bg-info text-info text-center small show"
                                                  jsf:rendered="#{EditDatafilesPage.isDesignatedDatasetThumbnail(fileMetadata)}"
                                                  data-toggle="tooltip" data-placement="bottom" title="#{bundle['file.selectedThumbnail.tip']}">
                                                #{bundle['file.selectedThumbnail']}
                                            </span>
                                        </div>
                                    </div>
                                    <div class="col-md-10 file-metadata-block">
                                        <label class="control-label" for="fileName" style="margin-right:1em;margin-bottom:.5em;">
                                            #{bundle['file.fileName']}
                                        </label>
                                        <p:inputText id="fileName" value="#{fileMetadata.label}" style="width:60%; margin-bottom:.5em;" disabled="#{fileMetadata.dataFile.filePackage}"/>
                                        <p:message for="fileName"/>

                                        <label class="control-label" for="fileDirectoryLabel" style="margin-right:1em;margin-bottom:.5em;">
                                            #{bundle['file.metadataTab.fileMetadata.hierarchy.label']}    
                                            <span class="glyphicon glyphicon-question-sign tooltip-icon"
                                                  data-toggle="tooltip" data-placement="auto right" data-original-title="#{bundle['file.metadataTab.fileMetadata.hierarchy.tip']}"></span>
                                        </label>
                                        <p:inputText id="fileDirectoryName" value="#{fileMetadata.directoryLabel}"                                            
                                                     style="width:60%; margin-bottom:.5em;" disabled="#{fileMetadata.dataFile.filePackage}" widgetVar="fileDirectoryName"/>                        
                                        <p:message for="fileDirectoryName"/>

                                        <div class="text-muted small">
                                            <!-- TYPE + SIZE + DATE + CHECKSUM -->
                                            <h:outputText id="fileTypeOutputRegular" value="#{fileMetadata.dataFile.friendlyType}" rendered="#{!(fileMetadata.dataFile.tabularData)}"/>
                                            <h:outputText id="fileTypeOutputTabular" value="#{bundle['file.type.tabularData']}" rendered="#{fileMetadata.dataFile.tabularData}"/>
                                            <h:outputText id="fileCreatePublishDate" value=" - #{fileMetadata.getFileDateToDisplay()}" rendered="#{!(empty fileMetadata.id)}"/>
                                            <div class="checksum-block">
                                                <h:outputText id="fileChecksum" value="#{fileMetadata.dataFile.tabularData ? fileMetadata.dataFile.originalChecksumType : fileMetadata.dataFile.checksumType}: #{fileMetadata.dataFile.checksumValue}"/>
                                            </div>
                                            <!-- UNF + Variables, Obsersvations -->
                                            <div class="unf-block" style="word-break: break-all;" jsf:rendered="#{fileMetadata.dataFile.tabularData}">
                                                <h:outputText id="fileNumVars" value="#{fileMetadata.dataFile.dataTable.varQuantity} #{bundle['file.metaData.dataFile.dataTab.variables']}, " rendered="#{fileMetadata.dataFile.tabularData}"/>
                                                <h:outputText id="fileNumObs" value="#{fileMetadata.dataFile.dataTable.caseQuantity} #{bundle['file.metaData.dataFile.dataTab.observations']} #{!empty fileMetadata.dataFile.unf ? ' - ' : ''}" rendered="#{fileMetadata.dataFile.tabularData}"/>
                                                <h:outputText id="fileUNF" value="#{fileMetadata.dataFile.unf}" rendered="#{!empty fileMetadata.dataFile.unf}"/>
                                            </div>
                                        </div>
                                        <div class="file-description-block">
                                            <label class="control-label" for="fileDescription" style="margin-right:1em; margin-top:.5em; vertical-align:top;">
                                                #{bundle.description}
                                            </label>
                                            <p:inputTextarea id="fileDescription" rows="2" cols="40" value="#{fileMetadata.description}" style="width:60%; margin-top:.5em;"/> 
                                            <p:watermark for="fileDescription" value="#{bundle['file.addDescription']}"/>
                                            <p:message for="fileDescription"/>
                                        </div>
                                        <div class="file-tags-block margin-top-half">
                                            <ui:fragment rendered="#{!(empty fileMetadata.categories)}">
                                                <ui:repeat value="#{fileMetadata.categories}" var="cat">
                                                    <h:outputText value="#{cat.name}" styleClass="label label-default"/>
                                                </ui:repeat>
                                            </ui:fragment>
                                            <ui:fragment rendered="#{!(empty fileMetadata.dataFile.tags)}">
                                                <ui:repeat value="#{fileMetadata.dataFile.tags}" var="tag">
                                                    <h:outputText value="#{tag.typeLabel}" styleClass="label label-info"/>
                                                </ui:repeat>
                                            </ui:fragment>
                                        </div>
                                    </div>
                                </div>
                            </p:column>
                            <p:column class="col-file-action button-block text-right" style="width:30%;" ariaHeaderText="#{bundle['file.actionsBlock']}">
                                <f:facet name="header" class="col-file-action text-right">
                                    <div jsf:id="editFilesRestrictDeletePanel" style="margin-right:14px;" class="btn-group" jsf:rendered="#{!empty EditDatafilesPage.fileMetadatas and !EditDatafilesPage.workingVersion.hasPackageFile}">
                                        <button type="button" class="btn btn-default dropdown-toggle" data-toggle="dropdown">
                                            <span class="glyphicon glyphicon-pencil"/> #{bundle['file.editFilesSelected']} <span class="caret"></span>
                                        </button>
                                        <ul class="dropdown-menu multi-level pull-right text-left" role="menu">
                                            <li class="#{DatasetPage.lockedFromEdits ? 'disabled' : ''}">
                                                <p:commandLink  onclick="if (!testFilesSelected2()) return false;" 
                                                                oncomplete="PF('editDeleteFileConfirmation').show();">                                                  
                                                    <h:outputText value="#{bundle['file.delete']}"/> 
                                                </p:commandLink>
                                            </li>
                                            <li>
                                                <p:commandLink  onclick="if (!testFilesSelected2()) return false;"
                                                                update="@([id$=editFileAccessPopup])" 
                                                                oncomplete="PF('editFileAccessPopup').show();bind_bsui_components();">                                                               
                                                    <h:outputText value="#{bundle['file.restrict']}"/>
                                                    <f:setPropertyActionListener target="#{EditDatafilesPage.termsOfAccess}" value="#{version.termsOfUseAndAccess.termsOfAccess}" />
                                                    <f:setPropertyActionListener target="#{EditDatafilesPage.fileAccessRequest}" value="#{version.termsOfUseAndAccess.fileAccessRequest}" />                        
                                                </p:commandLink>
                                            </li>
                                            <li>
                                                <p:commandLink  onclick="if (!testFilesSelected2()) return false;"
                                                                actionListener="#{EditDatafilesPage.restrictFiles(false)}"
                                                                update="filesTable,:messagePanel" 
                                                                oncomplete="javascript:toggle_dropdown();javascript:bind_bsui_components();" >
                                                    <h:outputText value="#{bundle['file.unrestrict']}"/>
                                                </p:commandLink>
                                            </li>
                                            <li class="#{DatasetPage.lockedFromEdits  ? 'disabled' : ''}" jsf:rendered="#{false}">
                                                <p:commandLink id="fileCategoriesButton2"
                                                               actionListener="#{EditDatafilesPage.refreshTagsPopUp(fileMetadata)}"
                                                               update=":datasetForm:editFileTagsPopup"
                                                               oncomplete="PF('editFileTagsPopup').show();bind_bsui_components();">
                                                    #{bundle['file.tags']} 
                                                </p:commandLink>    
                                            </li>     
                                        </ul>
                                    </div>
                                </f:facet>
                                
                                <!-- FILE LEVEL MSGs -->
                                <div class="bg-warning text-warning text-center margin-bottom-half" jsf:rendered="#{!(empty fileMetadata.dataFile.duplicateFilename)}">
                                    <!-- Duplicate file name -->
                                    <span class="glyphicon glyphicon-warning-sign"/> #{fileMetadata.dataFile.duplicateFilename}
                                </div>
                                <!-- END: FILE LEVEL MSGs -->
                                
                                <div style="margin-right:14px;" class="btn-group">
                                    <button class="btn-file-options btn btn-link bootstrap-button-tooltip dropdown-toggle" title="#{bundle['file.optionsBtn']}" data-toggle="dropdown" aria-haspopup="true" aria-expanded="false"
                                            disabled="#{DatasetPage.lockedFromEdits ? 'disabled' : ''}">
                                        <span class="glyphicon glyphicon-option-vertical"/><span class="sr-only">#{bundle['file.optionsBtn']}</span><span class="caret"></span>
                                    </button>
                                    <ul class="dropdown-menu multi-level pull-right text-left" role="menu">
                                        <!-- Edit Options -->
                                        <li class="dropdown-header">#{bundle['file.optionsBtn.header.edit']} <span class="glyphicon glyphicon-pencil"/></li>
                                        <ui:fragment rendered="#{systemConfig.provCollectionEnabled}">
                                            <li class="#{DatasetPage.lockedFromEdits ? 'disabled' : ''}">
                                                <p:commandLink id="fileProvenanceButton"
                                                               update=":datasetForm:editProvenancePopup"
                                                               oncomplete="PF('editProvenancePopup').show();bind_bsui_components();">
                                                    <f:actionListener binding="#{provPopupFragmentBean.updatePopupStateAndDataset(fileMetadata, EditDatafilesPage.dataset)}"/>
                                                    #{bundle['file.provenance']} 
                                                </p:commandLink>    
                                            </li> 
                                        </ui:fragment>
                                        <ui:fragment rendered="#{false and !settingsWrapper.publicInstall}">
                                            <li class="#{DatasetPage.lockedFromEdits ? 'disabled' : ''}">
                                                <p:commandLink oncomplete="toggle_dropdown();" 
                                                               onclick="testFilesSelectedForRestriction()">
                                                    <h:outputText value="#{bundle['file.restrict']}"/>
                                                </p:commandLink>
                                            </li>
                                            <li class="#{DatasetPage.lockedFromEdits ? 'disabled' : ''}">
                                                <p:commandLink update=":datasetForm,,:messagePanel" oncomplete="toggle_dropdown();" 
                                                               action="#{DatasetPage.restrictSelectedFiles(false)}">
                                                    <h:outputText value="#{bundle['file.unrestrict']}"/>
                                                </p:commandLink>
                                            </li>
                                        </ui:fragment>
                                        <li class="#{DatasetPage.lockedFromEdits ? 'disabled' : ''}">
                                            <p:commandLink id="fileCategoriesButton"
                                                           actionListener="#{EditDatafilesPage.refreshTagsPopUp(fileMetadata)}"
                                                           update=":datasetForm:editFileTagsPopup"
                                                           oncomplete="PF('editFileTagsPopup').show();bind_bsui_components();">
                                                #{bundle['file.tags']} 
                                            </p:commandLink>
                                        </li>        
                                        <li class="#{DatasetPage.lockedFromEdits ? 'disabled' : ''}" jsf:rendered="#{false}">
                                            <p:commandLink onclick="testFilesSelectedForDelete();" id="deleteSelectedFile">
                                                <h:outputText value="#{bundle['file.delete']}"/>
                                            </p:commandLink>
                                        </li>
                                        <li>
                                            <p:commandLink id="fileSetThumbnailBtn"
                                                           rendered="#{!empty fileMetadata.dataFile.id and fileMetadata.dataFile.image and not EditDatafilesPage.thumbnailIsFromDatasetLogoRatherThanDatafile}"
                                                           actionListener="#{EditDatafilesPage.setFileMetadataSelectedForThumbnailPopup(fileMetadata)}"
                                                           update=":datasetForm:fileSetThumbnail"
                                                           oncomplete="PF('fileSetThumbnail').show()">
                                                #{bundle['file.setThumbnail']}
                                            </p:commandLink>
                                        </li>
                                        <li>
                                            <p:commandLink id="fileSetThumbnailBtn2"
                                                           rendered="#{!empty fileMetadata.dataFile.id and fileMetadata.dataFile.image and EditDatafilesPage.thumbnailIsFromDatasetLogoRatherThanDatafile}"
                                                           actionListener="#{EditDatafilesPage.setFileMetadataSelectedForThumbnailPopup(fileMetadata)}"
                                                           oncomplete="PF('fileThumbnailConfirm').show()">
                                                #{bundle['file.setThumbnail']}
                                            </p:commandLink>
                                        </li>
                                        <li>
                                            <p:commandLink id="advancedIngestOptionsButton"
                                                           rendered="#{((empty fileMetadata.dataFile.id) and dataFileServiceBean.isSpssPorFile(fileMetadata.dataFile))
                                                               or ((empty fileMetadata.dataFile.id) and dataFileServiceBean.isSpssSavFile(fileMetadata.dataFile))}"
                                                           actionListener="#{EditDatafilesPage.setFileMetadataSelectedForIngestOptionsPopup(fileMetadata)}"
                                                           update=":datasetForm:fileAdvancedOptions"
                                                           oncomplete="PF('fileAdvancedOptions').show()">
                                                #{bundle['file.advancedIngestOptions']}
                                            </p:commandLink>
                                        </li>
                                    </ul>
                                    <p:remoteCommand  name="openEditFilesPageCommand2" partialSubmit="true" async="true" update="" action="#{DatasetPage.editFileMetadata()}"  />
                                </div>
                            </p:column>
                        </p:dataTable>
                    </p:outputPanel>
                </p:fragment>
                </div>

            </div>
        </div>
    </div>
    <!-- END: Static Tab Layout -->
    <p:remoteCommand  name="returnToDatasetPage" partialSubmit="true" async="true" update="" action="#{EditDatafilesPage.returnToDatasetOnly()}"  />
    <p:remoteCommand  name="requestDirectUploadUrls" partialSubmit="true" async="true" update="@none" action="#{EditDatafilesPage.requestDirectUploadUrls()}" onerror="javascript:uploadFailure();" />
    <p:remoteCommand  name="handleExternalUpload" partialSubmit="true" async="true"  update="@none" action="#{EditDatafilesPage.handleExternalUpload()}" oncomplete="javascript:bind_bsui_components();directUploadFinished();" onerror="javascript:uploadFailure();" />
    <!-- TODO: a message panel informing the unauthorized, or unauthenticated user that they don't have permission - should it be here? L.A. 4.2 -->

    <!-- Popups -->
    <p:dialog id="fileTypeDifferentPopup" styleClass="smallPopUp" header="#{bundle['file.addreplace.content_type.header']}" widgetVar="fileTypeDifferentPopup" modal="true">
        <p class="text-warning"><span class="glyphicon glyphicon-warning-sign"/> #{EditDatafilesPage.warningMessageForFileTypeDifferentPopUp}</p>
        <div class="button-block">
            <p:commandButton styleClass="btn btn-default" value="#{bundle['file.delete']}" onclick="PF('fileTypeDifferentPopup').hide()" oncomplete="uploadWidgetDropMsg();"
                             action="#{EditDatafilesPage.deleteFiles()}"
                             update=":#{p:resolveClientId('datasetForm:filesTable', view)},:messagePanel,:#{p:resolveClientId('datasetForm:fileUpload', view)},uploadMessage"/>
            <button class="btn btn-default" onclick="PF('fileTypeDifferentPopup').hide();" type="button">
                #{bundle.continue}
            </button>
        </div>
    </p:dialog>
    
    <p:dialog id="fileAlreadyExistsPopup" styleClass="smallPopUp" header="#{EditDatafilesPage.headerForAlreadyExistsPopUp}" widgetVar="fileAlreadyExistsPopup" modal="true">
        <p class="text-warning"><span class="glyphicon glyphicon-warning-sign"/> #{EditDatafilesPage.warningMessageForAlreadyExistsPopUp}</p>
            <p class="help-block no-margin-top">                                           
                <h:outputFormat value="#{bundle['dataset.file.upload.popup.explanation.tip']}" escape="false">
                    <f:param value="#{systemConfig.guidesBaseUrl}"/>
                    <f:param value="#{systemConfig.guidesVersion}"/>
                </h:outputFormat>
            </p>
        <div class="button-block">
            <p:commandButton  styleClass="btn btn-default" value="#{EditDatafilesPage.labelForDeleteFilesPopup}" onclick="PF('fileAlreadyExistsPopup').hide()" oncomplete="uploadWidgetDropMsg();"
                              action="#{EditDatafilesPage.deleteDuplicateFiles()}"
                             update=":#{p:resolveClientId('datasetForm:filesTable', view)},:messagePanel,:#{p:resolveClientId('datasetForm:fileUpload', view)},uploadMessage,@([id$=filesButtons])"/>
            <button class="btn btn-default" onclick="PF('fileAlreadyExistsPopup').hide();" type="button">
                #{bundle.continue}
            </button>
        </div>
    </p:dialog>
    
    <p:dialog id="editDeleteFileConfirmation" styleClass="smallPopUp" header="#{bundle['file.deleteFileDialog.header']}" widgetVar="editDeleteFileConfirmation" modal="true">
        <p class="text-warning"><span class="glyphicon glyphicon-warning-sign"/> #{bundle['file.deleteFileDialog.tip']}</p>
        <ui:fragment rendered="#{EditDatafilesPage.dataset.released}">
            <p class="text-warning"><span class="glyphicon glyphicon-warning-sign"/> #{bundle['file.deleteFileDialog.failed.tip']}</p>
        </ui:fragment>
        <div class="button-block">
            <p:commandButton styleClass="btn btn-default" value="#{bundle.continue}" onclick="PF('editDeleteFileConfirmation').hide()" oncomplete="window.scrollTo(0, 0);deleteFinished();bind_bsui_components();"
                             update=":#{p:resolveClientId('datasetForm:filesTable', view)},:messagePanel,:#{p:resolveClientId('datasetForm:fileUpload', view)},uploadMessage" action="#{EditDatafilesPage.deleteFiles()}"/>
            <button class="btn btn-link" onclick="PF('editDeleteFileConfirmation').hide();bind_bsui_components();" type="button">                              
                #{bundle.cancel}
            </button>
        </div>
    </p:dialog>
    <p:dialog id="editFileAccessPopup" header="#{bundle['dataset.access.accessHeader']}" widgetVar="editFileAccessPopup" modal="true">
        <p:focus context="editFileAccessPopup"/>
        <p class="help-block">
            #{bundle['dataset.access.description']}
        </p>        
        <div class="form-horizontal">
            <div class="form-group">
                <label for="metadata_TermsAccess" class="col-sm-3 control-label">
                    #{bundle['file.dataFilesTab.terms.list.termsOfAccess.termsOfsAccess']}
                    <span class="glyphicon glyphicon-question-sign tooltip-icon"
                          data-toggle="tooltip" data-placement="auto top" data-original-title="#{bundle['file.dataFilesTab.terms.list.termsOfAccess.termsOfsAccess.title']}"></span>
                </label>
                <div class="col-sm-9">
                    <p:inputTextarea styleClass="form-control"
                                     value="#{EditDatafilesPage.termsOfAccess}" autoResize="false" rows="5"/>
                </div>
            </div>
            <div class="form-group">
                <label for="metadata_RequestAccess" class="col-sm-3 control-label">
                    #{bundle['file.dataFilesTab.terms.list.termsOfAccess.requestAccess']}
                    <span class="glyphicon glyphicon-question-sign tooltip-icon"
                          data-toggle="tooltip" data-placement="auto top" data-original-title="#{bundle['file.dataFilesTab.terms.list.termsOfAccess.requestAccess.title']}"></span>
                </label>
                <div class="col-sm-9">
                    <p:selectBooleanCheckbox id="editFileRequestAccess" itemLabel="#{bundle['file.dataFilesTab.terms.list.termsOfAccess.requestAccess.enableBtn']}" 
                                             value="#{EditDatafilesPage.fileAccessRequest}"/>
                </div>
            </div>
        </div>
        <div class="button-block">
            <p:commandButton styleClass="btn btn-default" value="#{bundle.continue}" 
                             onclick="PF('editFileAccessPopup').hide()" 
                             action="#{EditDatafilesPage.restrictFiles(true)}"
                             update="filesTable,:messagePanel"
                             oncomplete="javascript:bind_bsui_components();" />
            <button class="btn btn-link" onclick="PF('editFileAccessPopup').hide()" type="button">                              
                #{bundle.cancel}
            </button>               
        </div>
    </p:dialog>
    <p:dialog id="fileAdvancedOptions" styleClass="dialog-submenu smallPopUp" header="#{bundle['file.advancedIngestOptions']}" widgetVar="fileAdvancedOptions" modal="true">
        <p:focus context="fileAdvancedOptions"/>
        <div class="form-horizontal">
            <!-- select text encoding, for SPSS-SAV (and, and possibly, other) (this option is only available during ingest) data files; not implemented yet -->
            <div class="form-group" jsf:rendered="#{!(empty EditDatafilesPage.fileMetadataSelectedForIngestOptionsPopup) and (empty EditDatafilesPage.fileMetadataSelectedForIngestOptionsPopup.id) and dataFileServiceBean.isSpssSavFile(EditDatafilesPage.fileMetadataSelectedForIngestOptionsPopup.dataFile)}">
                <label for="spssSavEncodingLanguage" class="col-sm-4 control-label">
                    #{bundle['file.spss-savEncoding']}
                </label>
                <div class="col-sm-8">
                    <p class="help-block">#{bundle['file.spss-savEncoding.title']}</p>
                    <p class="form-control-static"><h:outputText id="selectedEncoding" value="#{bundle['file.spss-savEncoding.current']} #{EditDatafilesPage.ingestLanguageEncoding}"/></p>
                    <p:tieredMenu id="spssSavEncodingLanguage" styleClass="form-control">
                        <p:submenu label="#{bundle['editfilesfragment.mainlabel']}">
                            <p:submenu label="#{bundle['editfilesfragment.label1']}">
                                <p:menuitem value="#{bundle['editfilesfragment.label1.item1']}" update="selectedEncoding"
                                            actionListener="#{EditDatafilesPage.setIngestEncoding('iso-8859-1')}">
                                </p:menuitem>
                                <p:menuitem value="#{bundle['editfilesfragment.label1.item2']}" update="selectedEncoding"
                                            actionListener="#{EditDatafilesPage.setIngestEncoding('iso-8859-15')}">
                                </p:menuitem>
                                <p:menuitem value="#{bundle['editfilesfragment.label1.item3']}" update="selectedEncoding"
                                            actionListener="#{EditDatafilesPage.setIngestEncoding('windows-1252')}">
                                </p:menuitem>
                                <p:menuitem value="#{bundle['editfilesfragment.label1.item4']}" update="selectedEncoding"
                                            actionListener="#{EditDatafilesPage.setIngestEncoding('macintosh')}">
                                </p:menuitem>
                                <p:menuitem value="#{bundle['editfilesfragment.label1.item5']}" update="selectedEncoding"
                                            actionListener="#{EditDatafilesPage.setIngestEncoding('ibm850')}">
                                </p:menuitem>
                                <p:menuitem value="#{bundle['editfilesfragment.label1.item6']}" update="selectedEncoding"
                                            actionListener="#{EditDatafilesPage.setIngestEncoding('iso-8859-14')}">
                                </p:menuitem>
                                <p:menuitem value="#{bundle['editfilesfragment.label1.item7']}" update="selectedEncoding"
                                            actionListener="#{EditDatafilesPage.setIngestEncoding('iso-8859-7')}">
                                </p:menuitem>
                                <p:menuitem value="#{bundle['editfilesfragment.label1.item8']}" update="selectedEncoding"
                                            actionListener="#{EditDatafilesPage.setIngestEncoding('windows-1253')}">
                                </p:menuitem>
                                <p:menuitem value="#{bundle['editfilesfragment.label1.item9']}" update="selectedEncoding"
                                            actionListener="#{EditDatafilesPage.setIngestEncoding('x-mac-greek')}">
                                </p:menuitem>
                                <p:menuitem value="#{bundle['editfilesfragment.label1.item10']}" update="selectedEncoding"
                                            actionListener="#{EditDatafilesPage.setIngestEncoding('x-mac-icelandic')}">
                                </p:menuitem>
                                <p:menuitem value="#{bundle['editfilesfragment.label1.item11']}" update="selectedEncoding"
                                            actionListener="#{EditDatafilesPage.setIngestEncoding('iso-8859-10')}">
                                </p:menuitem>
                                <p:menuitem value="#{bundle['editfilesfragment.label1.item12']}" update="selectedEncoding"
                                            actionListener="#{EditDatafilesPage.setIngestEncoding('iso-8859-3')}">
                                </p:menuitem>
                            </p:submenu>
                            <p:submenu label="#{bundle['editfilesfragment.label2']}">
                                <p:menuitem value="#{bundle['editfilesfragment.label2.item1']}" update="selectedEncoding"
                                            actionListener="#{EditDatafilesPage.setIngestEncoding('iso-8859-4')}">
                                </p:menuitem>
                                <p:menuitem value="#{bundle['editfilesfragment.label2.item2']}" update="selectedEncoding"
                                            actionListener="#{EditDatafilesPage.setIngestEncoding('iso-8859-13')}">
                                </p:menuitem>
                                <p:menuitem value="#{bundle['editfilesfragment.label2.item3']}" update="selectedEncoding"
                                            actionListener="#{EditDatafilesPage.setIngestEncoding('windows-1257')}">
                                </p:menuitem>
                                <p:menuitem value="#{bundle['editfilesfragment.label2.item4']}" update="selectedEncoding"
                                            actionListener="#{EditDatafilesPage.setIngestEncoding('iso-8859-5')}">
                                </p:menuitem>
                                <p:menuitem value="#{bundle['editfilesfragment.label2.item5']}" update="selectedEncoding"
                                            actionListener="#{EditDatafilesPage.setIngestEncoding('iso-ir-111')}">
                                </p:menuitem>
                                <p:menuitem value="#{bundle['editfilesfragment.label2.item6']}" update="selectedEncoding"
                                            actionListener="#{EditDatafilesPage.setIngestEncoding('windows-1251')}">
                                </p:menuitem>
                                <p:menuitem value="#{bundle['editfilesfragment.label2.item7']}" update="selectedEncoding"
                                            actionListener="#{EditDatafilesPage.setIngestEncoding('x-mac-cyrillic')}">
                                </p:menuitem>
                                <p:menuitem value="#{bundle['editfilesfragment.label2.item8']}" update="selectedEncoding"
                                            actionListener="#{EditDatafilesPage.setIngestEncoding('x-mac-ukrainian')}">
                                </p:menuitem>
                                <p:menuitem value="#{bundle['editfilesfragment.label2.item9']}" update="selectedEncoding"
                                            actionListener="#{EditDatafilesPage.setIngestEncoding('koi8-r')}">
                                </p:menuitem>
                                <p:menuitem value="#{bundle['editfilesfragment.label2.item10']}" update="selectedEncoding"
                                            actionListener="#{EditDatafilesPage.setIngestEncoding('koi8-u')}">
                                </p:menuitem>
                                <p:menuitem value="#{bundle['editfilesfragment.label2.item11']}" update="selectedEncoding"
                                            actionListener="#{EditDatafilesPage.setIngestEncoding('x-mac-croatian')}">
                                </p:menuitem>
                                <p:menuitem value="#{bundle['editfilesfragment.label2.item12']}" update="selectedEncoding"
                                            actionListener="#{EditDatafilesPage.setIngestEncoding('x-mac-romanian')}">
                                </p:menuitem>
                                <p:menuitem value="#{bundle['editfilesfragment.label2.item13']}" update="selectedEncoding"
                                            actionListener="#{EditDatafilesPage.setIngestEncoding('iso-8859-16')}">
                                </p:menuitem>
                                <p:menuitem value="#{bundle['editfilesfragment.label2.item14']}" update="selectedEncoding"
                                            actionListener="#{EditDatafilesPage.setIngestEncoding('iso-8859-2')}">
                                </p:menuitem>
                                <p:menuitem value="#{bundle['editfilesfragment.label2.item15']}" update="selectedEncoding"
                                            actionListener="#{EditDatafilesPage.setIngestEncoding('windows-1250')}">
                                </p:menuitem>
                                <p:menuitem value="#{bundle['editfilesfragment.label2.item16']}" update="selectedEncoding"
                                            actionListener="#{EditDatafilesPage.setIngestEncoding('x-mac-ce')}">
                                </p:menuitem>
                                <p:menuitem value="#{bundle['editfilesfragment.label2.item17']}" update="selectedEncoding"
                                            actionListener="#{EditDatafilesPage.setIngestEncoding('ibm855')}">
                                </p:menuitem>
                            </p:submenu>
                            <p:submenu label="#{bundle['editfilesfragment.label3']}">
                                <p:menuitem value="#{bundle['editfilesfragment.label3.item1']}" update="selectedEncoding"
                                            actionListener="#{EditDatafilesPage.setIngestEncoding('iso-2022-jp')}">
                                </p:menuitem>
                                <p:menuitem value="#{bundle['editfilesfragment.label3.item2']}" update="selectedEncoding"
                                            actionListener="#{EditDatafilesPage.setIngestEncoding('shift_jis')}">
                                </p:menuitem>
                                <p:menuitem value="#{bundle['editfilesfragment.label3.item3']}" update="selectedEncoding"
                                            actionListener="#{EditDatafilesPage.setIngestEncoding('euc-jp')}">
                                </p:menuitem>
                                <p:menuitem value="#{bundle['editfilesfragment.label3.item4']}" update="selectedEncoding"
                                            actionListener="#{EditDatafilesPage.setIngestEncoding('big5')}">
                                </p:menuitem>
                                <p:menuitem value="#{bundle['editfilesfragment.label3.item5']}" update="selectedEncoding"
                                            actionListener="#{EditDatafilesPage.setIngestEncoding('big5-hkscs')}">
                                </p:menuitem>
                                <p:menuitem value="#{bundle['editfilesfragment.label3.item6']}" update="selectedEncoding"
                                            actionListener="#{EditDatafilesPage.setIngestEncoding('x-euc-tw')}">
                                </p:menuitem>
                                <p:menuitem value="#{bundle['editfilesfragment.label3.item7']}" update="selectedEncoding"
                                            actionListener="#{EditDatafilesPage.setIngestEncoding('gb2312')}">
                                </p:menuitem>
                                <p:menuitem value="#{bundle['editfilesfragment.label3.item8']}" update="selectedEncoding"
                                            actionListener="#{EditDatafilesPage.setIngestEncoding('hz-gb-2312')}">
                                </p:menuitem>
                                <p:menuitem value="#{bundle['editfilesfragment.label3.item9']}" update="selectedEncoding"
                                            actionListener="#{EditDatafilesPage.setIngestEncoding('gbk')}">
                                </p:menuitem>
                                <p:menuitem value="#{bundle['editfilesfragment.label3.item10']}" update="selectedEncoding"
                                            actionListener="#{EditDatafilesPage.setIngestEncoding('iso-2022-cn')}">
                                </p:menuitem>
                                <p:menuitem value="#{bundle['editfilesfragment.label3.item11']}" update="selectedEncoding"
                                            actionListener="#{EditDatafilesPage.setIngestEncoding('euc-kr')}">
                                </p:menuitem>
                                <p:menuitem value="#{bundle['editfilesfragment.label3.item12']}" update="selectedEncoding"
                                            actionListener="#{EditDatafilesPage.setIngestEncoding('x-johab')}">
                                </p:menuitem>
                                <p:menuitem value="#{bundle['editfilesfragment.label3.item13']}" update="selectedEncoding"
                                            actionListener="#{EditDatafilesPage.setIngestEncoding('iso-2022-kr')}">
                                </p:menuitem>
                            </p:submenu>
                            <p:submenu label="#{bundle['editfilesfragment.label4']}">
                                <p:menuitem value="#{bundle['editfilesfragment.label4.item1']}" update="selectedEncoding"
                                            actionListener="#{EditDatafilesPage.setIngestEncoding('utf-8')}">
                                </p:menuitem>
                                <p:menuitem value="#{bundle['editfilesfragment.label4.item2']}" update="selectedEncoding"
                                            actionListener="#{EditDatafilesPage.setIngestEncoding('utf-16le')}">
                                </p:menuitem>
                                <p:menuitem value="#{bundle['editfilesfragment.label4.item3']}" update="selectedEncoding"
                                            actionListener="#{EditDatafilesPage.setIngestEncoding('utf-16be')}">
                                </p:menuitem>
                            </p:submenu>
                            <p:separator />
                            <p:menuitem value="#{bundle['editfilesfragment.label5']}" update="selectedEncoding"
                                        actionListener="#{EditDatafilesPage.setIngestEncoding('US-ASCII')}">
                            </p:menuitem>
                        </p:submenu>
                    </p:tieredMenu>
                    <p:message for="spssSavEncodingLanguage" display="text" />
                </div>
            </div>
            <!-- ODUM-style extra variable labels for SPSS-POR files (this option is only available during ingest) -->
            <div class="form-group" jsf:rendered="#{!(empty EditDatafilesPage.fileMetadataSelectedForIngestOptionsPopup) and (empty EditDatafilesPage.fileMetadataSelectedForIngestOptionsPopup.id) and dataFileServiceBean.isSpssPorFile(EditDatafilesPage.fileMetadataSelectedForIngestOptionsPopup.dataFile)}">
                <label for="labelsFileUpload" class="col-sm-4 control-label">
                    #{bundle['file.spss-porExtraLabels']}
                </label>
                <div class="col-sm-8">
                    <p class="help-block">#{bundle['file.spss-porExtraLabels.title']}</p>
                    <p:growl id="messageForLabelsFileUpload" showDetail="true" />
                    <p:fileUpload id="labelsFileUpload" label="#{bundle['file.spss-porExtraLabels.selectToAddBtn']}" update="messageForLabelsFileUpload" mode="advanced" auto="true" listener="#{EditDatafilesPage.handleLabelsFileUpload}"/>
                </div>
            </div>
        </div>
        <div class="button-block">
            <p:commandButton styleClass="btn btn-default" id="fileAdvancedOptionsSaveButton" value="#{bundle.saveChanges}" oncomplete="PF('fileAdvancedOptions').hide();javascript:bind_bsui_components();" update=":datasetForm:filesTable,:messagePanel" actionListener="#{EditDatafilesPage.saveAdvancedOptions()}"/>
            <p:commandButton styleClass="btn btn-link" id="fileAdvancedOptionsCancelButton" value="#{bundle.cancel}" onclick="PF('fileAdvancedOptions').hide();PF('blockFileForm').hide();" oncomplete="javascript:bind_bsui_components();" actionListener="#{EditDatafilesPage.clearFileMetadataSelectedForIngestOptionsPopup()}"/>
        </div>
    </p:dialog>
    <!-- end of "advanced options" dialogue -->
    <p:dialog id="fileSetThumbnail" styleClass="smallPopUp" header="#{bundle['file.setThumbnail.header']}" widgetVar="fileSetThumbnail" modal="true">
        <p:focus context="fileSetThumbnail"/>
        <div class="form-horizontal">
            <div class="form-group">
                <label for="datasetThumbnailImage" class="col-sm-4 control-label">
                    #{bundle['file.datasetThumbnail']}
                </label>
                <div class="col-sm-8">
                    <p class="help-block">#{bundle['file.datasetThumbnail.tip']}</p>
                    <p:selectBooleanCheckbox id="datasetThumbnailImage"
                                             itemLabel="#{bundle['file.useThisIamge']}" value="#{EditDatafilesPage.useAsDatasetThumbnail}"/>
                    <p:message for="datasetThumbnailImage" display="text" />
                </div>
            </div>
        </div>
        <div class="button-block">
            <p:commandButton styleClass="btn btn-default" id="fileSetThumbnailSaveBtn" value="#{bundle.saveChanges}" oncomplete="PF('fileSetThumbnail').hide();javascript:bind_bsui_components();" update=":datasetForm:filesTable,:messagePanel" actionListener="#{EditDatafilesPage.saveAsDesignatedThumbnail()}"/>
            <p:commandButton styleClass="btn btn-link" id="fileSetThumbnailCancelBtn" value="#{bundle.cancel}" onclick="PF('fileSetThumbnail').hide();PF('blockFileForm').hide();" oncomplete="javascript:bind_bsui_components();" actionListener="#{EditDatafilesPage.clearFileMetadataSelectedForThumbnailPopup()}"/>
        </div>
    </p:dialog>
    <p:dialog id="fileThumbnailConfirm" styleClass="smallPopUp" header="#{bundle['file.setThumbnail.header']}" widgetVar="fileThumbnailConfirm" modal="true">
        <div>
            <p class="help-block">
                <span class="glyphicon glyphicon-exclamation-sign text-danger"/> <span class="text-danger">#{bundle['file.setThumbnail.confirmation']}</span>
            </p>
        </div>
        <div class="button-block">
            <p:commandButton styleClass="btn btn-default" id="fileThumbnailConfirmCntBtn" value="#{bundle.continue}" oncomplete="PF('fileThumbnailConfirm').hide();javascript:bind_bsui_components();" update=":datasetForm:filesTable,:messagePanel" actionListener="#{EditDatafilesPage.deleteDatasetLogoAndUseThisDataFileAsThumbnailInstead()}"/>
            <button class="btn btn-link" onclick="PF('fileThumbnailConfirm').hide();PF('blockFileForm').hide();bind_bsui_components();" type="button">                              
                #{bundle.cancel}
            </button>
        </div>
    </p:dialog>
    <ui:include rendered="#{systemConfig.provCollectionEnabled}" src="provenance-popups-fragment.xhtml"/>
    <p:dialog id="editFileTagsPopup" styleClass="smallPopUp" header="#{bundle['file.editTags']}" widgetVar="editFileTagsPopup" modal="true">
        <p:focus context="editFileTagsPopup"/>
        <p class="help-block">#{bundle['file.editTagsDialog.tip']}</p>
        <div class="form-horizontal" jsf:rendered="#{!(empty EditDatafilesPage.fileMetadataSelectedForTagsPopup)}">
            <div class="form-group text-left">
                <label for="selectedTagsListEFF" class="col-sm-4 control-label">
                    #{bundle['file.editTagsDialog.selectedTags']}
                </label>
                <div class="col-sm-8">
                    <p:outputPanel id="selectedTagsListEFF" style="padding-top:.5em;">
                        <h:outputText value="#{bundle['file.editTagsDialog.selectedTags.none']}" rendered="#{(empty EditDatafilesPage.selectedTags) and (empty EditDatafilesPage.selectedTabFileTags)}" />

                        <ui:repeat value="#{EditDatafilesPage.selectedTags}" var="tags" rendered="#{!empty EditDatafilesPage.selectedTags}">
                            <h:outputText value="#{tags}" styleClass="label label-default" style="margin-right:.5em;display:inline-block;"/>
                        </ui:repeat>
                        <ui:repeat value="#{EditDatafilesPage.selectedTabFileTags}" var="tags" rendered="#{!empty EditDatafilesPage.selectedTabFileTags}">
                            <h:outputText value="#{tags}" styleClass="label label-info" style="margin-right:.5em;display:inline-block;"/>
                        </ui:repeat>
                    </p:outputPanel>
                </div>
            </div>
            <div class="form-group text-left">
                <label for="fileTagsMenu" class="col-sm-4 control-label">
                    #{bundle['file.editTagsDialog.select']}
                </label>
                <div class="col-sm-8">
                    <p:selectCheckboxMenu id="fileTagsMenu" styleClass="form-control"
                                          value="#{EditDatafilesPage.selectedTags}" label="#{bundle.select}">
                        <f:selectItems value="#{EditDatafilesPage.categoriesByName}"/>
                        <p:ajax event="toggleSelect" listener="#{EditDatafilesPage.handleFileCategoriesSelection}" update="selectedTagsListEFF" />
                        <p:ajax event="change" listener="#{EditDatafilesPage.handleFileCategoriesSelection}" update="selectedTagsListEFF" />
                    </p:selectCheckboxMenu>
                    <p:message for="fileTagsMenu" display="text" />
                </div>
            </div>
            <div class="form-group text-left">
                <label for="fileTagAddNew" class="col-sm-4 control-label">
                    #{bundle['file.editTagsDialog.add']}
                </label>
                <div class="col-sm-8">
                    <div class="row form-inline">
                        <div class="col-sm-12">
                            <p class="help-block">#{bundle['file.editTagsDialog.add.tip']}</p>
                            <p:inputText id="fileTagAddNew" styleClass="form-control"
                                         type="text" value="#{EditDatafilesPage.newCategoryName}"
                                         placeholder="#{bundle['file.editTagsDialog.newName']}"
                                         onkeypress="if (event.keyCode == 13) {return false;}"/>
                            <p:commandButton styleClass="btn btn-default" style="margin-left:.5em;" value="#{bundle.apply}" action="#{EditDatafilesPage.saveNewCategory}" update="selectedTagsListEFF, fileTagAddNew, fileTagsMenu"/>
                            <p:message for="fileTagAddNew" display="text"/>
                        </div>
                    </div>
                </div>
            </div>
            <div class="form-group text-left" jsf:rendered="#{EditDatafilesPage.fileMetadataSelectedForTagsPopup.dataFile.tabularData}">
                <label for="tabularDataTags" class="col-sm-4 control-label">
                    #{bundle['file.tabularDataTags']}
                </label>
                <div class="col-sm-8">
                    <p class="help-block">#{bundle['file.tabularDataTags.tip']}</p>
                    <p:selectCheckboxMenu id="tabularDataTags" styleClass="form-control"
                                          value="#{EditDatafilesPage.selectedTabFileTags}" label="#{bundle.select}"
                                          filter="false">
                        <f:selectItems value="#{EditDatafilesPage.tabFileTags}" />
                        <p:ajax event="toggleSelect" listener="#{EditDatafilesPage.handleTabularTagsSelection}" update="tabularDataTags" />
                        <p:ajax event="change" listener="#{EditDatafilesPage.TabularTagsSelection}" update="tabularDataTags" />
                    </p:selectCheckboxMenu>
                    <p:message for="tabularDataTags" display="text" />
                </div>
            </div>
            <!-- <div class="form-group text-left"> REMOVED DELETE CHECKBOX FOR NOW
                <label class="col-sm-4 control-label">
                    # {bundle['dataset.removeUnusedFileTags.label']}
                </label>
                <div class="col-sm-8">
                    <p class="help-block"># {bundle['dataset.removeUnusedFileTags.tip']}</p>
                    <p:selectBooleanCheckbox id="removeUnused" itemLabel="# {bundle['dataset.removeUnusedFileTags.check']}" value="# {EditDatafilesPage.removeUnusedTags}" widgetVar="removeUnused"/>
                </div>
            </div> -->
        </div>
        <div class="button-block">
            <p:commandButton styleClass="btn btn-default" id="editFileTagsPopupSaveButton" value="#{bundle.saveChanges}" oncomplete="PF('editFileTagsPopup').hide();javascript:bind_bsui_components();" update=":datasetForm:filesTable" actionListener="#{EditDatafilesPage.saveFileTagsAndCategories()}"/>
            <p:commandButton styleClass="btn btn-link" id="editFileTagsPopupCancelButton" value="#{bundle.cancel}" onclick="PF('editFileTagsPopup').hide();PF('blockFileForm').hide();" oncomplete="javascript:bind_bsui_components();" update=":datasetForm:filesTable" actionListener="#{EditDatafilesPage.clearFileMetadataSelectedForTagsPopup()}"/>
        </div>
    </p:dialog>     
    <!-- Simple Popup For Select Files-->
    <p:dialog id="selectFiles2" styleClass="smallPopUp"
              header="#{bundle['dataset.noSelectedFiles.header']}" widgetVar="selectFiles2" modal="true">
        <p class="text-danger"><span class="glyphicon glyphicon-exclamation-sign"/> #{bundle['dataset.noSelectedFiles']}</p>
        <div class="button-block">
            <button class="btn btn-default" onclick="PF('selectFiles2').hide();" type="button">
                #{bundle.close}
            </button>
        </div>
    </p:dialog>       
    <script src="/resources/js/dropins.js" id="dropboxjs" data-app-key="#{EditDatafilesPage.dropBoxKey}"/>
    <script>
        //<![CDATA[
        function openDialog() {
            PF('details').show();
        }
        function testCheckBoxes() {
            var count = PF('versionsTable').getSelectedRowsCount();
            if (count !== 2) {
                PF('compareTwo').show();
            } else {
                $('button[id$="compareVersions"]').trigger('click');
            }
        }
        function deleteFinished() {
            $('button[id$="updateEditDataFilesButtonsForDelete"]').trigger('click');
            $('button[id$="allDeletesFinished"]').trigger('click');
        }
        function openDropboxChooser() {
            options = {
                // Required. Called when a user selects an item in the Chooser.
                success: function (files) {
                    // Pass the JSON-ized output of the Chooser to the backing bean,
                    // via a hidden input field:
                    $('input[id$="dropBoxSelectionInput"]').val(JSON.stringify(files));
                    //alert(JSON.stringify(files));
                    // Trigger the upload processing method in the backing
                    // bean, via an invisible commandButton:
                    $('button[id$="dropBoxButton"]').trigger('click');
                },
                linkType: "direct",
                multiselect: "#{datasetPage || EditDatafilesPage.allowMultipleFileUpload()}",
            };
            Dropbox.choose(options);
        }
<<<<<<< HEAD
        function openGlobus(datasetId, client_id) {
            var res =  location.protocol+'//'+location.hostname+(location.port ? ':'+location.port: '');

            var scope = encodeURI("openid+email+profile+urn:globus:auth:scope:transfer.api.globus.org:all", "UTF-8");

            var new_url =  "https://auth.globus.org/v2/oauth2/authorize?client_id=" + client_id + "&response_type=code&" +
                "scope=" + scope + "&state=" + datasetId;
            new_url = new_url + "&redirect_uri=" + res + "%2Fglobus.xhtml" ;


            var myWindows = window.open(new_url);
=======
        
        function testFilesSelected2() {
            var count = PF('filesTable').getSelectedRowsCount();
            if (count == 0) {
                PF("selectFiles2").show();
            } else {
                return true;
            }                        
>>>>>>> 9e7e3f1c
        }
        //]]>
    </script>
</ui:composition><|MERGE_RESOLUTION|>--- conflicted
+++ resolved
@@ -276,54 +276,7 @@
                                 </ui:fragment>
                             </div>
                         </div>
-                    </div>
-                    <div jsf:id="globusPanel" jsf:rendered="#{settingsWrapper.globusUpload and !EditDatafilesPage.fileReplaceOperation}" class="panel panel-default">
-                        <div>Globus</div>
-                        <!-- NOTE: conditional logic for 'glyphicon-chevron-up' icon in rsync header if HTTP is off, but isn't scalable when a third upload mode is added -->
-                        <div role="tab" id="headingGlobus" data-toggle="collapse" data-target="#panelCollapseGlobus" class="panel-heading text-info" aria-expanded="true" aria-controls="panelCollapseGlobus">
-                            #{bundle['file.fromGlobus']} &#160;<span class="glyphicon #{!settingsWrapper.HTTPUpload ? 'glyphicon-chevron-up' : 'glyphicon-chevron-down'}"/>
-
-                        </div>
-                        <div id="panelCollapseGlobus" class="panel-collapse collapse #{!settingsWrapper.HTTPUpload ? 'in' : ''}" role="tabpanel" aria-labelledby="headingGlobus">
-                            <div class="panel-body">
-                                <ui:fragment rendered="#{createDataset}">
-                                    <ui:fragment rendered="#{empty EditDatafilesPage.fileMetadatas}">
-                                        <p class="help-block">
-                                            #{bundle['file.createGlobusUploadDisabled']}
-                                        </p>
-                                    </ui:fragment>
-                                </ui:fragment>
-                                <ui:fragment rendered="#{!createDataset}">
-
-                                    <p class="help-block">
-
-                                        <b>BEFORE YOU START:</b>  You will need to set up a free account with <a href="https://www.globus.org/">Globus</a> and
-                                        have <a href="https://www.globus.org/globus-connect">Globus Connect Personal</a> running on your computer to transfer files to and from the service.
-                                        <br/>
-                                        <p:commandButton id="dropBoxUserButtonG" disabled="#{!(datasetPage || EditDatafilesPage.showFileUploadComponent())}" value="#{bundle['file.fromGlobus']}"
-                                                         onclick="openGlobus( #{EditDatafilesPage.dataset.id}   , #{EditDatafilesPage.getClientId()});" icon="dropin-btn-status"
-                                        />
-
-                                        <br/>
-                                        <br/>
-                                        Once Globus transfer has finished, you will get an email notification. Please come back here and press the following button:
-                                        <br/>
-                                        <p:commandButton id="globusFinishedButton" disabled="#{!(datasetPage || EditDatafilesPage.showFileUploadComponent())}" value="#{bundle['file.finishGlobus']}"
-                                                         action="#{EditDatafilesPage.startTaskList()}"
-                                        />
-
-                                        <br/>
-                                        <br/>
-
-                                    </p>
-
-                                    <div>
-                                        Click here to view the dataset page: <a href="/dataset.xhtml?persistentId=#{EditDatafilesPage.dataset.globalId}&amp;faces-redirect=true" title="#{EditDatafilesPage.dataset.displayName}">#{EditDatafilesPage.dataset.displayName}</a> .
-                                    </div>
-                                </ui:fragment>
-                            </div>
-                        </div>
-                    </div>
+                    </div>               
                     
                     <p:message for="fileUpload" id="uploadMessage" display="text" />
                     
@@ -1023,19 +976,6 @@
             };
             Dropbox.choose(options);
         }
-<<<<<<< HEAD
-        function openGlobus(datasetId, client_id) {
-            var res =  location.protocol+'//'+location.hostname+(location.port ? ':'+location.port: '');
-
-            var scope = encodeURI("openid+email+profile+urn:globus:auth:scope:transfer.api.globus.org:all", "UTF-8");
-
-            var new_url =  "https://auth.globus.org/v2/oauth2/authorize?client_id=" + client_id + "&response_type=code&" +
-                "scope=" + scope + "&state=" + datasetId;
-            new_url = new_url + "&redirect_uri=" + res + "%2Fglobus.xhtml" ;
-
-
-            var myWindows = window.open(new_url);
-=======
         
         function testFilesSelected2() {
             var count = PF('filesTable').getSelectedRowsCount();
@@ -1044,7 +984,6 @@
             } else {
                 return true;
             }                        
->>>>>>> 9e7e3f1c
         }
         //]]>
     </script>
