--- conflicted
+++ resolved
@@ -496,13 +496,8 @@
                         <o:importFunctions type="org.omnifaces.el.functions.Strings" />
                         <ui:param name="descriptionAbbreviationThreshold" value="280"/>
                         <!--CARDS-->
-<<<<<<< HEAD
                         <p:dataTable id="resultsTable" styleClass="#{SearchIncludeFragment.searchResultsCount > 0 ? '' : 'resultsNone'}" value="#{SearchIncludeFragment.searchResultsList}" var="result"
                                      rendered="#{SearchIncludeFragment.searchResultsList.size() > 0}">
-=======
-                        <!--Only render if there are results - no results messages handled above -->
-                        <p:dataTable rendered="#{SearchIncludeFragment.searchResultsCount > 0}" id="resultsTable" styleClass="#{SearchIncludeFragment.searchResultsCount > 0 ? '' : 'resultsNone'}" value="#{SearchIncludeFragment.searchResultsList}" var="result">
->>>>>>> 4a31fe9b
                             <p:column styleClass="#{result.type == 'dataverses' ? 'dataverseResult' : (result.type == 'datasets' ? 'datasetResult' : '')}">
                                 <ui:fragment rendered="#{SearchIncludeFragment.debug == true}">
                                     <h:outputText value="score: #{result.score}" rendered="#{SearchIncludeFragment.mode == SearchIncludeFragment.searchModeString}"/>
