--- conflicted
+++ resolved
@@ -63,17 +63,6 @@
                         <p:ajax event="tabChange" listener="#{DataverseUserPage.onTabChange}" update="@all" oncomplete="javascript:dataverseuser_page_rebind();" />
                         <p:tab id="myData" title="My Data">
                             <ui:include src="mydata_fragment.xhtml"></ui:include>
-<<<<<<< HEAD
-                            <!--ui:include src="mydata_page.xhtml"></ui:include-->
-                        </p:tab>
-
-                        <ui:remove>
-                        <p:tab id="dataRelatedToMe" title="#{bundle['user.dataRelatedToMe']}">
-                            <ui:include src="search-include-fragment.xhtml">
-                                <ui:param name="dataverseRedirectPage" value="dataverseuser.xhtml"/>
-                            </ui:include>
-=======
->>>>>>> ce4f43e0
                         </p:tab>
                         <p:tab id="notifications" title="#{bundle['header.user.selectTab.notifications']}">
                             <div class="table-container">
