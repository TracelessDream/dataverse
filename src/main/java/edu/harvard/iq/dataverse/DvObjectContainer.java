--- conflicted
+++ resolved
@@ -74,11 +74,7 @@
             if (this.getOwner() != null) {
                 ml = this.getOwner().getEffectiveMetadataLanguage();
             } else {
-<<<<<<< HEAD
-                ml = DEFAULT_METADATA_LANGUAGE_CODE;
-=======
                 ml = UNDEFINED_METADATA_LANGUAGE_CODE;
->>>>>>> da74a14c
             }
         }
         return ml;
