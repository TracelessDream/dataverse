--- conflicted
+++ resolved
@@ -6,11 +6,7 @@
 package edu.harvard.iq.dataverse;
 
 import edu.harvard.iq.dataverse.DatasetVersionServiceBean.RetrieveDatasetVersionResponse;
-<<<<<<< HEAD
 import edu.harvard.iq.dataverse.DataFile;
-import edu.harvard.iq.dataverse.dataaccess.DataFileIO;
-=======
->>>>>>> 5efe63b5
 import edu.harvard.iq.dataverse.dataaccess.SwiftAccessIO;
 import edu.harvard.iq.dataverse.authorization.AuthenticationServiceBean;
 import edu.harvard.iq.dataverse.authorization.Permission;
@@ -711,24 +707,6 @@
     }
 
     public String getPublicDownloadUrl() {
-<<<<<<< HEAD
-        if (System.getProperty("dataverse.files.storage-driver-id").equals("swift")){
-            String fileDownloadUrl = null;
-            try {
-                SwiftAccessIO swiftIO = (SwiftAccessIO) getFile().getAccessObject();
-                swiftIO.open();
-                fileDownloadUrl = swiftIO.getRemoteUrl();
-                logger.info("Swift url: " + fileDownloadUrl);
-            }
-            catch (Exception e){
-                e.printStackTrace();
-            }
-            return fileDownloadUrl;
-        }
-        else {
-            return FileUtil.getPublicDownloadUrl(systemConfig.getDataverseSiteUrl(), fileId);
-        }
-=======
             try {
                 StorageIO<DataFile> storageIO = getFile().getStorageIO();
             if (storageIO instanceof SwiftAccessIO) {
@@ -756,7 +734,6 @@
         }
         
         return FileUtil.getPublicDownloadUrl(systemConfig.getDataverseSiteUrl(), fileId);
->>>>>>> 5efe63b5
     }
     
 
