--- conflicted
+++ resolved
@@ -790,21 +790,9 @@
     public List<ExternalTool> getConfigureTools() {
         return configureTools;
     }
-<<<<<<< HEAD
-    
-    //Provenance fragment bean calls this to show error dialogs after popup failure
-    public void showProvError() {
-    //JsfHelper.addFlashMessage(BundleUtil.getStringFromBundle("dataset.message.validationError"));        
-    JH.addMessage(FacesMessage.SEVERITY_ERROR, JH.localize("file.metadataTab.provenance.error"));
-    //JsfHelper.addErrorMessage(getBundleString("file.metadataTab.provenance.error"));
-
-    }
-    
-=======
 
     public List<ExternalTool> getExploreTools() {
         return exploreTools;
     }
 
->>>>>>> ef6b5ace
 }