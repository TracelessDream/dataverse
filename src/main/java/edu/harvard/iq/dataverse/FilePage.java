/*
 * To change this license header, choose License Headers in Project Properties.
 * To change this template file, choose Tools | Templates
 * and open the template in the editor.
 */
package edu.harvard.iq.dataverse;

import edu.harvard.iq.dataverse.DatasetVersionServiceBean.RetrieveDatasetVersionResponse;
import edu.harvard.iq.dataverse.dataaccess.SwiftAccessIO;
import edu.harvard.iq.dataverse.authorization.AuthenticationServiceBean;
import edu.harvard.iq.dataverse.authorization.Permission;
import edu.harvard.iq.dataverse.dataaccess.StorageIO;
import edu.harvard.iq.dataverse.datasetutility.TwoRavensHelper;
import edu.harvard.iq.dataverse.datasetutility.WorldMapPermissionHelper;
import edu.harvard.iq.dataverse.engine.command.Command;
import edu.harvard.iq.dataverse.engine.command.exception.CommandException;
import edu.harvard.iq.dataverse.engine.command.exception.IllegalCommandException;
import edu.harvard.iq.dataverse.engine.command.impl.CreateDatasetCommand;
import edu.harvard.iq.dataverse.engine.command.impl.RestrictFileCommand;
import edu.harvard.iq.dataverse.engine.command.impl.UpdateDatasetCommand;
import edu.harvard.iq.dataverse.export.ExportException;
import edu.harvard.iq.dataverse.export.ExportService;
import edu.harvard.iq.dataverse.export.spi.Exporter;
import edu.harvard.iq.dataverse.externaltools.ExternalTool;
import edu.harvard.iq.dataverse.externaltools.ExternalToolServiceBean;
import edu.harvard.iq.dataverse.settings.SettingsServiceBean;
import edu.harvard.iq.dataverse.util.FileUtil;
import edu.harvard.iq.dataverse.util.JsfHelper;
import static edu.harvard.iq.dataverse.util.JsfHelper.JH;
import edu.harvard.iq.dataverse.util.SystemConfig;
import java.io.IOException;
import java.util.ArrayList;
import java.util.List;
import java.util.Set;
import java.util.logging.Logger;
import javax.ejb.EJB;
import javax.ejb.EJBException;
import javax.faces.application.FacesMessage;
import javax.faces.context.FacesContext;
import javax.faces.view.ViewScoped;
import javax.inject.Inject;
import javax.inject.Named;
import javax.validation.ConstraintViolation;
import org.primefaces.component.tabview.TabView;
import org.primefaces.event.TabChangeEvent;

/**
 *
 * @author skraffmi
 * 
 */

@ViewScoped
@Named("FilePage")
public class FilePage implements java.io.Serializable {
    
    private FileMetadata fileMetadata;
    private Long fileId;  
    private String version;
    private DataFile file;   
    private GuestbookResponse guestbookResponse;
    private int selectedTabIndex;
    private Dataset editDataset;
    private Dataset dataset;
    private List<DatasetVersion> datasetVersionsForTab;
    private List<FileMetadata> fileMetadatasForTab;
<<<<<<< HEAD
    private String persistentId;
=======
    private List<ExternalTool> externalTools;
>>>>>>> 2c2d9c82

    @EJB
    DataFileServiceBean datafileService;
    
    @EJB
    DatasetVersionServiceBean datasetVersionService;

    @EJB
    PermissionServiceBean permissionService;
    @EJB
    SettingsServiceBean settingsService;
    @EJB
    FileDownloadServiceBean fileDownloadService;
    @EJB
    GuestbookResponseServiceBean guestbookResponseService;
    @EJB
    AuthenticationServiceBean authService;
    
    @EJB
    SystemConfig systemConfig;


    @Inject
    DataverseSession session;
    @EJB
    EjbDataverseEngine commandEngine;
    @EJB
    ExternalToolServiceBean externalToolService;

    @Inject
    DataverseRequestServiceBean dvRequestService;
    @Inject
    PermissionsWrapper permissionsWrapper;
    @Inject
    FileDownloadHelper fileDownloadHelper;
    @Inject
    TwoRavensHelper twoRavensHelper;
    @Inject WorldMapPermissionHelper worldMapPermissionHelper;

    public WorldMapPermissionHelper getWorldMapPermissionHelper() {
        return worldMapPermissionHelper;
    }

    public void setWorldMapPermissionHelper(WorldMapPermissionHelper worldMapPermissionHelper) {
        this.worldMapPermissionHelper = worldMapPermissionHelper;
    }

    private static final Logger logger = Logger.getLogger(FilePage.class.getCanonicalName());

    private boolean fileDeleteInProgress = false;
    public String init() {
     
        
         if ( fileId != null || persistentId != null ) { 
           
            // ---------------------------------------
            // Set the file and datasetVersion 
            // ---------------------------------------           
            if (fileId != null) {
               file = datafileService.find(fileId);   

            }  else if (persistentId != null){
               file = datafileService.findByGlobalId(persistentId);
               if (file != null){
                                  fileId = file.getId();
               }

            } else if (fileId == null){
               return permissionsWrapper.notFound();
            }

                RetrieveDatasetVersionResponse retrieveDatasetVersionResponse;
                retrieveDatasetVersionResponse = datasetVersionService.selectRequestedVersion(file.getOwner().getVersions(), version);
                Long getDatasetVersionID = retrieveDatasetVersionResponse.getDatasetVersion().getId();
                fileMetadata = datafileService.findFileMetadataByDatasetVersionIdAndDataFileId(getDatasetVersionID, fileId);

          
            if (fileMetadata == null){
               return permissionsWrapper.notFound();
            }

           // If this DatasetVersion is unpublished and permission is doesn't have permissions:
           //  > Go to the Login page
           //
            // Check permisisons       

            
            Boolean authorized = (fileMetadata.getDatasetVersion().isReleased()) ||
                    (!fileMetadata.getDatasetVersion().isReleased() && this.canViewUnpublishedDataset());
            
            if (!authorized ) {
                return permissionsWrapper.notAuthorized();
            }         
           
           this.guestbookResponse = this.guestbookResponseService.initGuestbookResponseForFragment(fileMetadata, session);

            List<ExternalTool> allTools = externalToolService.findAll();
            
            externalTools = externalToolService.findExternalToolsByFile(allTools, file);
            
        } else {

            return permissionsWrapper.notFound();
        }

        return null;
    }
    
    private boolean canViewUnpublishedDataset() {
        return permissionsWrapper.canViewUnpublishedDataset( dvRequestService.getDataverseRequest(), fileMetadata.getDatasetVersion().getDataset());
    }
   

    public FileMetadata getFileMetadata() {
        return fileMetadata;
    }
    

    public boolean isDownloadPopupRequired() {  
        if(fileMetadata.getId() == null || fileMetadata.getDatasetVersion().getId() == null ){
            return false;
        }
        return FileUtil.isDownloadPopupRequired(fileMetadata.getDatasetVersion());
    }
    
    public boolean isRequestAccessPopupRequired() {  
        if(fileMetadata.getId() == null || fileMetadata.getDatasetVersion().getId() == null ){
            return false;
        }
        return FileUtil.isRequestAccessPopupRequired(fileMetadata.getDatasetVersion());
    }


    public void setFileMetadata(FileMetadata fileMetadata) {
        this.fileMetadata = fileMetadata;
    }

    public DataFile getFile() {
        return file;
    }

    public void setFile(DataFile file) {
        this.file = file;
    }
    
    public Long getFileId() {
        return fileId;
    }

    public void setFileId(Long fileId) {
        this.fileId = fileId;
    }
     
    public String getVersion() {
        return version;
    }

    public void setVersion(String version) {
        this.version = version;
    }
    
    public List< String[]> getExporters(){
        List<String[]> retList = new ArrayList<>();
        String myHostURL = systemConfig.getDataverseSiteUrl();
        for (String [] provider : ExportService.getInstance(settingsService).getExportersLabels() ){
            String formatName = provider[1];
            String formatDisplayName = provider[0];
            
            Exporter exporter = null; 
            try {
                exporter = ExportService.getInstance(settingsService).getExporter(formatName);
            } catch (ExportException ex) {
                exporter = null;
            }
            if (exporter != null && exporter.isAvailableToUsers()) {
                // Not all metadata exports should be presented to the web users!
                // Some are only for harvesting clients.
                
                String[] temp = new String[2];            
                temp[0] = formatDisplayName;
                temp[1] = myHostURL + "/api/datasets/export?exporter=" + formatName + "&persistentId=" + fileMetadata.getDatasetVersion().getDataset().getGlobalId();
                retList.add(temp);
            }
        }
        return retList;  
    }
    
    public String restrictFile(boolean restricted) throws CommandException{
        String fileNames = null;
        String termsOfAccess = this.fileMetadata.getDatasetVersion().getTermsOfUseAndAccess().getTermsOfAccess();        
        Boolean allowRequest = this.fileMetadata.getDatasetVersion().getTermsOfUseAndAccess().isFileAccessRequest();
        editDataset = this.file.getOwner();
        
        Command cmd;
        for (FileMetadata fmw : editDataset.getEditVersion().getFileMetadatas()) {
            if (fmw.getDataFile().equals(this.fileMetadata.getDataFile())) {
                fileNames += fmw.getLabel();
                //fmw.setRestricted(restricted);
                cmd = new RestrictFileCommand(fmw.getDataFile(), dvRequestService.getDataverseRequest(), restricted);
                commandEngine.submit(cmd);
            }
        }
        
        editDataset.getEditVersion().getTermsOfUseAndAccess().setTermsOfAccess(termsOfAccess);
        editDataset.getEditVersion().getTermsOfUseAndAccess().setFileAccessRequest(allowRequest);
        
        if (fileNames != null) {
            String successMessage = JH.localize("file.restricted.success");
            successMessage = successMessage.replace("{0}", fileNames);
            JsfHelper.addFlashMessage(successMessage);
        }
        save();
        init();
        return returnToDraftVersion();
    }
    
    private List<FileMetadata> filesToBeDeleted = new ArrayList<>();

    public String deleteFile() {
        
        String fileNames = this.getFileMetadata().getLabel();

        editDataset = this.getFileMetadata().getDataFile().getOwner();
        
        FileMetadata markedForDelete = null;
        
        for (FileMetadata fmd : editDataset.getEditVersion().getFileMetadatas() ){
            
            if (fmd.getDataFile().getId().equals(this.getFile().getId())){
                markedForDelete = fmd;
            }
        }

            if (markedForDelete.getId() != null) {
                // the file already exists as part of this dataset
                // so all we remove is the file from the fileMetadatas (for display)
                // and let the delete be handled in the command (by adding it to the filesToBeDeleted list
                editDataset.getEditVersion().getFileMetadatas().remove(markedForDelete);
                filesToBeDeleted.add(markedForDelete);
                
            } else {
                 List<FileMetadata> filesToKeep = new ArrayList<>();
                 for (FileMetadata fmo: editDataset.getEditVersion().getFileMetadatas()){
                      if (!fmo.getDataFile().getId().equals(this.getFile().getId())){
                          filesToKeep.add(fmo);
                      }
                 }
                 editDataset.getEditVersion().setFileMetadatas(filesToKeep);
            }

    

        fileDeleteInProgress = true;
        save();
        return returnToDatasetOnly();
        
    }
    
    private int activeTabIndex;

    public int getActiveTabIndex() {
        return activeTabIndex;
    }

    public void setActiveTabIndex(int activeTabIndex) {
        this.activeTabIndex = activeTabIndex;
    }
    
    public void tabChanged(TabChangeEvent event) {
        TabView tv = (TabView) event.getComponent();
        this.activeTabIndex = tv.getActiveIndex();
        if (this.activeTabIndex == 1 || this.activeTabIndex == 2 ) {
            setFileMetadatasForTab(loadFileMetadataTabList());
        } else {
            setFileMetadatasForTab( new ArrayList<>());         
        }
    }
    
    
    private List<FileMetadata> loadFileMetadataTabList() {
        List<DataFile> allfiles = allRelatedFiles();
        List<FileMetadata> retList = new ArrayList<>();
        for (DatasetVersion versionLoop : fileMetadata.getDatasetVersion().getDataset().getVersions()) {
            boolean foundFmd = false;
            
            if (versionLoop.isReleased() || versionLoop.isDeaccessioned() || permissionService.on(fileMetadata.getDatasetVersion().getDataset()).has(Permission.ViewUnpublishedDataset)) {
                foundFmd = false;
                for (DataFile df : allfiles) {
                    FileMetadata fmd = datafileService.findFileMetadataByDatasetVersionIdAndDataFileId(versionLoop.getId(), df.getId());
                    if (fmd != null) {
                        fmd.setContributorNames(datasetVersionService.getContributorsNames(versionLoop));
                        FileVersionDifference fvd = new FileVersionDifference(fmd, getPreviousFileMetadata(fmd));
                        fmd.setFileVersionDifference(fvd);
                        retList.add(fmd);
                        foundFmd = true;
                        break;
                    }
                }
                //no File metadata found make dummy one
                if (!foundFmd) {
                    FileMetadata dummy = new FileMetadata();
                    dummy.setDatasetVersion(versionLoop);
                    dummy.setDataFile(null);
                    FileVersionDifference fvd = new FileVersionDifference(dummy, getPreviousFileMetadata(versionLoop));
                    dummy.setFileVersionDifference(fvd);
                    retList.add(dummy);
                }
            }
        }
        return retList;
    }
    
    private FileMetadata getPreviousFileMetadata(DatasetVersion currentversion) {
        List<DataFile> allfiles = allRelatedFiles();
        boolean foundCurrent = false;
        DatasetVersion priorVersion = null;
        for (DatasetVersion versionLoop : fileMetadata.getDatasetVersion().getDataset().getVersions()) {
            if (foundCurrent) {
                priorVersion = versionLoop;
                break;
            }
            if (versionLoop.equals(currentversion)) {
                foundCurrent = true;
            }

        }
        if (priorVersion != null && priorVersion.getFileMetadatasSorted() != null) {
            for (FileMetadata fmdTest : priorVersion.getFileMetadatasSorted()) {
                for (DataFile fileTest : allfiles) {
                    if (fmdTest.getDataFile().equals(fileTest)) {
                        return fmdTest;
                    }
                }
            }
        }

        return null;

    }
    
    private FileMetadata getPreviousFileMetadata(FileMetadata fmdIn){
        
        DataFile dfPrevious = datafileService.findPreviousFile(fmdIn.getDataFile());
        DatasetVersion dvPrevious = null;
        boolean gotCurrent = false;
        for (DatasetVersion dvloop: fileMetadata.getDatasetVersion().getDataset().getVersions()){
            if(gotCurrent){
                dvPrevious  = dvloop;
                break;
            }
             if(dvloop.equals(fmdIn.getDatasetVersion())){
                 gotCurrent = true;
             }
        } 
        
        List<DataFile> allfiles = allRelatedFiles();
        
        if (dvPrevious != null && dvPrevious.getFileMetadatasSorted() != null) {
            for (FileMetadata fmdTest : dvPrevious.getFileMetadatasSorted()) {
                for (DataFile fileTest : allfiles) {
                    if (fmdTest.getDataFile().equals(fileTest)) {
                        return fmdTest;
                    }
                }
            }
        }
        
        Long dfId = fmdIn.getDataFile().getId();
        if (dfPrevious != null){
            dfId = dfPrevious.getId();
        }
        Long versionId = null;       
        if (dvPrevious !=null){
            versionId = dvPrevious.getId();
        }
        
        FileMetadata fmd = datafileService.findFileMetadataByDatasetVersionIdAndDataFileId(versionId, dfId);
        
        return fmd;
    }
    
    public List<FileMetadata> getFileMetadatasForTab() {
        return fileMetadatasForTab;
    }

    public void setFileMetadatasForTab(List<FileMetadata> fileMetadatasForTab) {
        this.fileMetadatasForTab = fileMetadatasForTab;
    }
    
    public String getPersistentId() {
        return persistentId;
    }

    public void setPersistentId(String persistentId) {
        this.persistentId = persistentId;
    }
    
    
    public List<DatasetVersion> getDatasetVersionsForTab() {
        return datasetVersionsForTab;
    }

    public void setDatasetVersionsForTab(List<DatasetVersion> datasetVersionsForTab) {
        this.datasetVersionsForTab = datasetVersionsForTab;
    }
    
    public String save() {
        // Validate
        Set<ConstraintViolation> constraintViolations = this.fileMetadata.getDatasetVersion().validate();
        if (!constraintViolations.isEmpty()) {
             //JsfHelper.addFlashMessage(JH.localize("dataset.message.validationError"));
             fileDeleteInProgress = false;
             JH.addMessage(FacesMessage.SEVERITY_ERROR, JH.localize("dataset.message.validationError"));
            //FacesContext.getCurrentInstance().addMessage(null, new FacesMessage(FacesMessage.SEVERITY_ERROR, "Validation Error", "See below for details."));
            return "";
        }
               

        Command<Dataset> cmd;
        try {
            cmd = new UpdateDatasetCommand(editDataset, dvRequestService.getDataverseRequest(), filesToBeDeleted);
            commandEngine.submit(cmd);

        } catch (EJBException ex) {
            
            StringBuilder error = new StringBuilder();
            error.append(ex).append(" ");
            error.append(ex.getMessage()).append(" ");
            
            
            Throwable cause = ex;
            while (cause.getCause()!= null) {
                cause = cause.getCause();
                error.append(cause).append(" ");
                error.append(cause.getMessage()).append(" ");
            }
            return null;
        } catch (CommandException ex) {
            fileDeleteInProgress = false;
            FacesContext.getCurrentInstance().addMessage(null, new FacesMessage(FacesMessage.SEVERITY_ERROR, "Dataset Save Failed", " - " + ex.toString()));
            return null;
        }


        if (fileDeleteInProgress) {
            JsfHelper.addSuccessMessage(JH.localize("file.message.deleteSuccess"));
            fileDeleteInProgress = false;
        } else {
            JsfHelper.addSuccessMessage(JH.localize("file.message.editSuccess"));
        }
        
        setVersion("DRAFT");
        return "";
    }
    
    private Boolean thumbnailAvailable = null; 
    
    public boolean isThumbnailAvailable(FileMetadata fileMetadata) {
        // new and optimized logic: 
        // - check download permission here (should be cached - so it's free!)
        // - only then ask the file service if the thumbnail is available/exists.
        // the service itself no longer checks download permissions.
        // (Also, cache the result the first time the check is performed... 
        // remember - methods referenced in "rendered=..." attributes are 
        // called *multiple* times as the page is loading!)
        
        if (thumbnailAvailable != null) {
            return thumbnailAvailable;
        }
                
        if (!fileDownloadHelper.canDownloadFile(fileMetadata)) {
            thumbnailAvailable = false;
        } else {
            thumbnailAvailable = datafileService.isThumbnailAvailable(fileMetadata.getDataFile());
        }
        
        return thumbnailAvailable;
    }
    
    private String returnToDatasetOnly(){
        
         return "/dataset.xhtml?persistentId=" + editDataset.getGlobalId()  + "&version=DRAFT" + "&faces-redirect=true";   
    }
    
    private String returnToDraftVersion(){ 
        
         return "/file.xhtml?fileId=" + fileId + "&version=DRAFT&faces-redirect=true";    
    }
    
    public FileDownloadServiceBean getFileDownloadService() {
        return fileDownloadService;
    }

    public void setFileDownloadService(FileDownloadServiceBean fileDownloadService) {
        this.fileDownloadService = fileDownloadService;
    }
    
    
    public GuestbookResponseServiceBean getGuestbookResponseService() {
        return guestbookResponseService;
    }

    public void setGuestbookResponseService(GuestbookResponseServiceBean guestbookResponseService) {
        this.guestbookResponseService = guestbookResponseService;
    }
    
    
    public GuestbookResponse getGuestbookResponse() {
        return guestbookResponse;
    }

    public void setGuestbookResponse(GuestbookResponse guestbookResponse) {
        this.guestbookResponse = guestbookResponse;
    }
    
    
    public boolean canUpdateDataset() {
        return permissionsWrapper.canUpdateDataset(dvRequestService.getDataverseRequest(), this.file.getOwner());
    }
    
    public int getSelectedTabIndex() {
        return selectedTabIndex;
    }

    public void setSelectedTabIndex(int selectedTabIndex) {
        this.selectedTabIndex = selectedTabIndex;
    }
    
    public boolean isSwiftStorage () {
        Boolean swiftBool = false;
        if (file.getStorageIdentifier().startsWith("swift://")){
            swiftBool = true;
        }
        return swiftBool;
    }
    
    public boolean showComputeButton () {
        if (isSwiftStorage() && (settingsService.getValueForKey(SettingsServiceBean.Key.ComputeBaseUrl) != null)) {
            return true;
        }
        
        return false;
    }
    
    public SwiftAccessIO getSwiftObject() {
        try {
            StorageIO<DataFile> storageIO = getFile().getStorageIO();
            if (storageIO != null && storageIO instanceof SwiftAccessIO) {
                return (SwiftAccessIO)storageIO;
            } else {
                logger.fine("FilePage: Failed to cast storageIO as SwiftAccessIO");
            } 
        } catch (IOException e) {
            logger.fine("FilePage: Failed to get storageIO");
        }
        return null;
    }


    public String getSwiftContainerName(){
        SwiftAccessIO swiftObject = getSwiftObject();
        try {
            swiftObject.open();
            return swiftObject.getSwiftContainerName();
        } catch (IOException e){
            logger.info("FilePage: Failed to open swift object");
        }
        return "";
    }

    public String getComputeUrl() throws IOException {
        SwiftAccessIO swiftObject = getSwiftObject();
        if (swiftObject != null) {
            swiftObject.open();
            //generate a temp url for a file
            if (settingsService.isTrueForKey(SettingsServiceBean.Key.PublicInstall, false)) {
                return settingsService.getValueForKey(SettingsServiceBean.Key.ComputeBaseUrl) + "?containerName=" + swiftObject.getSwiftContainerName() + "&objectName=" + swiftObject.getSwiftFileName();
            }
            return settingsService.getValueForKey(SettingsServiceBean.Key.ComputeBaseUrl) + "?containerName=" + swiftObject.getSwiftContainerName() + "&objectName=" + swiftObject.getSwiftFileName() + "&temp_url_sig=" + swiftObject.getTempUrlSignature() + "&temp_url_expires=" + swiftObject.getTempUrlExpiry();
        }
        return "";
        }

    private List<DataFile> allRelatedFiles() {
        List<DataFile> dataFiles = new ArrayList<>();
        DataFile dataFileToTest = fileMetadata.getDataFile();
        Long rootDataFileId = dataFileToTest.getRootDataFileId();
        if (rootDataFileId < 0) {
            dataFiles.add(dataFileToTest);
        } else {
            dataFiles.addAll(datafileService.findAllRelatedByRootDatafileId(rootDataFileId));
        }

        return dataFiles;
    }
    
    public boolean isDraftReplacementFile(){
        /*
        This method tests to see if the file has been replaced in a draft version of the dataset
        Since it must must work when you are on prior versions of the dataset 
        it must accrue all replacement files that may have been created
        */
        Dataset datasetToTest = fileMetadata.getDataFile().getOwner();
        DataFile dataFileToTest = fileMetadata.getDataFile();
        
        DatasetVersion currentVersion = datasetToTest.getLatestVersion();
        
        if (!currentVersion.isDraft()){
            return false;
        }
        
        if (datasetToTest.getReleasedVersion() == null){
            return false;
        }
        
        List<DataFile> dataFiles = new ArrayList<>();
        
        dataFiles.add(dataFileToTest);
        
        while (datafileService.findReplacementFile(dataFileToTest.getId()) != null ){
            dataFiles.add(datafileService.findReplacementFile(dataFileToTest.getId()));
            dataFileToTest = datafileService.findReplacementFile(dataFileToTest.getId());
        }
        
        if(dataFiles.size() <2){
            return false;
        }
        
        int numFiles = dataFiles.size();
        
        DataFile current = dataFiles.get(numFiles - 1 );       
        
        DatasetVersion publishedVersion = datasetToTest.getReleasedVersion();
        
        if( datafileService.findFileMetadataByDatasetVersionIdAndDataFileId(publishedVersion.getId(), current.getId()) == null){
            return true;
        }
        
        return false;
    }
    


    
    /**
     * To help with replace development 
     * @return 
     */
    public boolean isReplacementFile(){
   
        return this.datafileService.isReplacementFile(this.getFile());
    }

    public boolean isPubliclyDownloadable() {
        return FileUtil.isPubliclyDownloadable(fileMetadata);
    }
    
    /**
     * Authors are not allowed to edit but curators are allowed - when Dataset is inReview
     * For all other locks edit should be locked for all editors.
     */
    public boolean isLockedFromEdits() {
        Dataset testDataset = fileMetadata.getDataFile().getOwner();
        
        try {
            permissionService.checkEditDatasetLock(testDataset, dvRequestService.getDataverseRequest(), new UpdateDatasetCommand(testDataset, dvRequestService.getDataverseRequest()));
        } catch (IllegalCommandException ex) {
            return true;
        }
        return false;
    }
    
    public boolean isLockedFromDownload(){
        Dataset testDataset = fileMetadata.getDataFile().getOwner();
        try {
            permissionService.checkDownloadFileLock(testDataset, dvRequestService.getDataverseRequest(), new CreateDatasetCommand(testDataset, dvRequestService.getDataverseRequest()));
        } catch (IllegalCommandException ex) {
            return true;
        }
        return false;       
    }

    public String getPublicDownloadUrl() {
            try {
                StorageIO<DataFile> storageIO = getFile().getStorageIO();
            if (storageIO instanceof SwiftAccessIO) {
                String fileDownloadUrl = null;
                try {
                    SwiftAccessIO<DataFile> swiftIO = (SwiftAccessIO<DataFile>) storageIO;
                    swiftIO.open();
                    //if its a public install, lets just give users the permanent URL!
                    if (systemConfig.isPublicInstall()){                        
                        fileDownloadUrl = swiftIO.getRemoteUrl();
                    } else {
                        //TODO: if a user has access to this file, they should be given the swift url
                        // perhaps even we could use this as the "private url"
                        fileDownloadUrl = swiftIO.getTemporarySwiftUrl();
                    }
                    logger.info("Swift url: " + fileDownloadUrl);
                    return fileDownloadUrl;

                } catch (Exception e) {
                    e.printStackTrace();
                }
            }
        } catch (Exception e){
            e.printStackTrace();
        }
        
        return FileUtil.getPublicDownloadUrl(systemConfig.getDataverseSiteUrl(), fileId);
    }

    public List<ExternalTool> getExternalTools() {
        return externalTools;
    }
    
}<|MERGE_RESOLUTION|>--- conflicted
+++ resolved
@@ -64,11 +64,8 @@
     private Dataset dataset;
     private List<DatasetVersion> datasetVersionsForTab;
     private List<FileMetadata> fileMetadatasForTab;
-<<<<<<< HEAD
     private String persistentId;
-=======
     private List<ExternalTool> externalTools;
->>>>>>> 2c2d9c82
 
     @EJB
     DataFileServiceBean datafileService;
