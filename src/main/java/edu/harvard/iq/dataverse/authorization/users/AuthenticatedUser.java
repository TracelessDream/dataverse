package edu.harvard.iq.dataverse.authorization.users;

import edu.harvard.iq.dataverse.DatasetLock;
import edu.harvard.iq.dataverse.ValidateEmail;
import edu.harvard.iq.dataverse.authorization.AuthenticatedUserDisplayInfo;
import edu.harvard.iq.dataverse.authorization.AuthenticatedUserLookup;
import edu.harvard.iq.dataverse.authorization.RoleAssigneeDisplayInfo;
import edu.harvard.iq.dataverse.authorization.providers.builtin.BuiltinAuthenticationProvider;
import java.io.Serializable;
import java.sql.Timestamp;
import java.util.List;
import java.util.Objects;
import javax.persistence.CascadeType;
import javax.persistence.Column;
import javax.persistence.Entity;
import javax.persistence.GeneratedValue;
import javax.persistence.GenerationType;
import javax.persistence.Id;
import javax.persistence.NamedQueries;
import javax.persistence.NamedQuery;
import javax.persistence.OneToMany;
import javax.persistence.OneToOne;
import javax.persistence.Transient;
import javax.validation.constraints.NotNull;

@NamedQueries({
    @NamedQuery( name="AuthenticatedUser.findAll",
                query="select au from AuthenticatedUser au"),
    @NamedQuery( name="AuthenticatedUser.findSuperUsers",
                query="SELECT au FROM AuthenticatedUser au WHERE au.superuser = TRUE"),
    @NamedQuery( name="AuthenticatedUser.findByIdentifier",
                query="select au from AuthenticatedUser au WHERE au.userIdentifier=:identifier"),
    @NamedQuery( name="AuthenticatedUser.findByEmail",
                query="select au from AuthenticatedUser au WHERE LOWER(au.email)=LOWER(:email)"),
    @NamedQuery( name="AuthenticatedUser.countOfIdentifier",
                query="SELECT COUNT(a) FROM AuthenticatedUser a WHERE a.userIdentifier=:identifier"),
    @NamedQuery( name="AuthenticatedUser.filter",
                query="select au from AuthenticatedUser au WHERE ("
                        + "au.userIdentifier like :query OR "
                        + "lower(concat(au.firstName,' ',au.lastName)) like lower(:query))"),
    @NamedQuery( name="AuthenticatedUser.findAdminUser",
                query="select au from AuthenticatedUser au WHERE "
                        + "au.superuser = true "
                        + "order by au.id")
    
})
@Entity
public class AuthenticatedUser implements User, Serializable {
    
    public static final String IDENTIFIER_PREFIX = "@";
    
    @Id
    @GeneratedValue(strategy = GenerationType.IDENTITY)
    Long id;

    /**
     * @todo Shouldn't there be some constraints on what the userIdentifier is
     * allowed to be? It can't be as restrictive as the "userName" field on
     * BuiltinUser because we can't predict what Shibboleth Identity Providers
     * (IdPs) will send (typically in the "eppn" SAML assertion) but perhaps
     * spaces, for example, should be disallowed. Right now "elisah.da mota" can
     * be persisted as a userIdentifier per
     * https://github.com/IQSS/dataverse/issues/2945
     */
    @NotNull
    @Column(nullable = false, unique=true)
    private String userIdentifier;

    @ValidateEmail(message = "Please enter a valid email address.")
    @NotNull
    @Column(nullable = false, unique=true)
    private String email;
    private String affiliation;
    private String position;
    private String lastName;
    private String firstName;
    @Column(nullable = true)
    private Timestamp emailConfirmed;
    private boolean superuser;

    /**
     * @todo Remove? Check for accuracy? For Solr JOINs we used to care about
     * the modification times of users but now we don't index users at all.
     */
    private Timestamp modificationTime;

    /**
     * @todo Consider storing a hash of *all* potentially interesting Shibboleth
     * attribute key/value pairs, not just the Identity Provider (IdP).
     */
    @Transient
    private String shibIdentityProvider;

    @Override
    public String getIdentifier() {
        return IDENTIFIER_PREFIX + userIdentifier;
    }
    
    
    
    @OneToMany(mappedBy = "user", cascade={CascadeType.REMOVE, CascadeType.MERGE, CascadeType.PERSIST})
    private List<DatasetLock> datasetLocks;
	
    public List<DatasetLock> getDatasetLocks() {
        return datasetLocks;
    }

    public void setDatasetLocks(List<DatasetLock> datasetLocks) {
        this.datasetLocks = datasetLocks;
    }
    
    @Override
    public RoleAssigneeDisplayInfo getDisplayInfo() {
        return new AuthenticatedUserDisplayInfo(firstName, lastName, email, affiliation, position);
    }
    
    /**
     * Takes the passed info object and updated the internal fields according to it.
     * @param inf the info from which we update the fields.
    */
    public void applyDisplayInfo( AuthenticatedUserDisplayInfo inf ) {
        setFirstName(inf.getFirstName());
        setLastName(inf.getLastName());
        setEmail(inf.getEmailAddress());
        setAffiliation( inf.getAffiliation() );
        setPosition( inf.getPosition());
    }
    
    @Override
    public boolean isAuthenticated() { return true; }

    public Long getId() {
        return id;
    }

    public void setId(Long id) {
        this.id = id;
    }

    public String getUserIdentifier() {
        return userIdentifier;
    }

    public void setUserIdentifier(String userIdentifier) {
        this.userIdentifier = userIdentifier;
    }

    public String getName() {
        return firstName + " " + lastName;
    }

    public String getEmail() {
        return email;
    }

    public void setEmail(String email) {
        this.email = email;
    }

    public String getAffiliation() {
        return affiliation;
    }

    public void setAffiliation(String affiliation) {
        this.affiliation = affiliation;
    }

    public String getPosition() {
        return position;
    }

    public void setPosition(String position) {
        this.position = position;
    }

    public String getLastName() {
        return lastName;
    }

    public void setLastName(String lastName) {
        this.lastName = lastName;
    }

    public String getFirstName() {
        return firstName;
    }

    public void setFirstName(String firstName) {
        this.firstName = firstName;
    }

    public Timestamp getEmailConfirmed() {
        return emailConfirmed;
    }

    public void setEmailConfirmed(Timestamp emailConfirmed) {
        this.emailConfirmed = emailConfirmed;
    }

    @Override
    public boolean isSuperuser() {
        return superuser;
    }

    public void setSuperuser(boolean superuser) {
        this.superuser = superuser;
    }

    public void setModificationTime(Timestamp modificationTime) {
        this.modificationTime = modificationTime;
    }

    public boolean isBuiltInUser() {
        String authProviderString = authenticatedUserLookup.getAuthenticationProviderId();
        if (authProviderString != null && authProviderString.equals(BuiltinAuthenticationProvider.PROVIDER_ID)) {
            return true;
        }
        
        return false;
    }

    @OneToOne(mappedBy = "authenticatedUser")
    private AuthenticatedUserLookup authenticatedUserLookup;

    public AuthenticatedUserLookup getAuthenticatedUserLookup() {
        return authenticatedUserLookup;
    }

    public void setAuthenticatedUserLookup(AuthenticatedUserLookup authenticatedUserLookup) {
        this.authenticatedUserLookup = authenticatedUserLookup;
    }
    
    @Override
    public int hashCode() {
        int hash = 0;
        hash += (id != null ? id.hashCode() : 0);
        return hash;
    }    
    
    @Override
    public boolean equals(Object object) {
        // TODO: Warning - this method won't work in the case the id fields are not set
        if (!(object instanceof AuthenticatedUser)) {
            return false;
        }
        AuthenticatedUser other = (AuthenticatedUser) object;
        return Objects.equals(getId(), other.getId());
    }    

    public String getShibIdentityProvider() {
        return shibIdentityProvider;
    }

    public void setShibIdentityProvider(String shibIdentityProvider) {
        this.shibIdentityProvider = shibIdentityProvider;
    }
    
    @Override
<<<<<<< HEAD
    public String toString() {
        return "[AuthenticatedUser identifier:" + getIdentifier() + "]";
=======
    public String getSortByString() {
        return this.getLastName() + " " + this.getFirstName() + " " + this.getUserIdentifier();
>>>>>>> e054b8ca
    }
    
}<|MERGE_RESOLUTION|>--- conflicted
+++ resolved
@@ -256,13 +256,12 @@
     }
     
     @Override
-<<<<<<< HEAD
     public String toString() {
         return "[AuthenticatedUser identifier:" + getIdentifier() + "]";
-=======
+    }
+    
     public String getSortByString() {
         return this.getLastName() + " " + this.getFirstName() + " " + this.getUserIdentifier();
->>>>>>> e054b8ca
     }
     
 }