--- conflicted
+++ resolved
@@ -66,18 +66,15 @@
      */
     @NotNull
     @Column(nullable = false, unique=true)
-    private String userIdentifier;    
+    private String userIdentifier;
+
     @ValidateEmail(message = "Please enter a valid email address.")
     @NotNull
     @Column(nullable = false, unique=true)
     private String email;
     private String affiliation;
-<<<<<<< HEAD
-    private String position;    
-=======
     private String position;
     
->>>>>>> ce157c45
     @NotBlank(message = "Please enter your last name.")
     private String lastName;
     
@@ -92,9 +89,6 @@
     
     private boolean superuser;
 
-    @NotNull
-    private Timestamp created;
-
     /**
      * @todo Remove? Check for accuracy? For Solr JOINs we used to care about
      * the modification times of users but now we don't index users at all.
@@ -107,7 +101,6 @@
      */
     @Transient
     private String shibIdentityProvider;
-    private Timestamp userCreated;
 
     @Override
     public String getIdentifier() {
@@ -219,14 +212,6 @@
         this.emailConfirmed = emailConfirmed;
     }
 
-    public Timestamp getCreated() {
-        return created;
-    }
-    
-    public void setCreated(Timestamp created) {
-        this.created = created;
-    }
-    
     @Override
     public boolean isSuperuser() {
         return superuser;
