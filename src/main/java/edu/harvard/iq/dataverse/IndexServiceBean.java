--- conflicted
+++ resolved
@@ -2,16 +2,13 @@
 
 import edu.harvard.iq.dataverse.api.SearchFields;
 import java.io.IOException;
-import java.text.ParseException;
 import java.text.SimpleDateFormat;
 import java.util.ArrayList;
 import java.util.Collection;
-import java.util.Date;
 import java.util.List;
 import java.util.Locale;
 import java.util.logging.Logger;
 import javax.ejb.EJB;
-import javax.ejb.EJBException;
 import javax.ejb.Stateless;
 import javax.inject.Named;
 import org.apache.solr.client.solrj.SolrServer;
@@ -167,13 +164,9 @@
             datafileSolrInputDocument.addField(SearchFields.SUBTREE, dataversePaths);
             datafileSolrInputDocument.addField(SearchFields.ORIGINAL_DATAVERSE, dataFile.getOwner().getOwner().getName());
             datafileSolrInputDocument.addField(SearchFields.PARENT_TYPE, "files");
-<<<<<<< HEAD
+           // datafileSolrInputDocument.addField(SearchFields.PARENT_NAME, dataFile.getDataset().getTitle());
             datafileSolrInputDocument.addField(SearchFields.PARENT_ID, dataFile.getOwner().getId());
-            datafileSolrInputDocument.addField(SearchFields.PARENT_NAME, dataFile.getOwner().getTitle());
-=======
-            datafileSolrInputDocument.addField(SearchFields.PARENT_ID, dataFile.getDataset().getId());
-           // datafileSolrInputDocument.addField(SearchFields.PARENT_NAME, dataFile.getDataset().getTitle());
->>>>>>> 41501443
+            datafileSolrInputDocument.addField(SearchFields.PARENT_NAME, dataFile.getOwner().getLatestVersion().getMetadata().getTitle());
             docs.add(datafileSolrInputDocument);
         }
 
