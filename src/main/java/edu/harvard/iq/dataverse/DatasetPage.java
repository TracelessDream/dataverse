/*
 * To change this license header, choose License Headers in Project Properties.
 * To change this template file, choose Tools | Templates
 * and open the template in the editor.
 */
package edu.harvard.iq.dataverse;

import edu.harvard.iq.dataverse.authorization.users.AuthenticatedUser;
import edu.harvard.iq.dataverse.datavariable.VariableServiceBean;
import edu.harvard.iq.dataverse.engine.command.Command;
import edu.harvard.iq.dataverse.engine.command.exception.CommandException;
import edu.harvard.iq.dataverse.engine.command.impl.CreateDatasetCommand;
import edu.harvard.iq.dataverse.engine.command.impl.DeaccessionDatasetVersionCommand;
import edu.harvard.iq.dataverse.engine.command.impl.DeleteDataFileCommand;
import edu.harvard.iq.dataverse.engine.command.impl.DeleteDatasetVersionCommand;
import edu.harvard.iq.dataverse.engine.command.impl.DestroyDatasetCommand;
import edu.harvard.iq.dataverse.engine.command.impl.PublishDatasetCommand;
import edu.harvard.iq.dataverse.engine.command.impl.UpdateDatasetCommand;
import edu.harvard.iq.dataverse.engine.command.impl.UpdateDataverseTemplateCountCommand;
import edu.harvard.iq.dataverse.ingest.IngestServiceBean;
import edu.harvard.iq.dataverse.metadataimport.ForeignMetadataImportServiceBean;
<<<<<<< HEAD
=======
import java.io.ByteArrayOutputStream;
import java.io.File;
import java.io.FileInputStream;
>>>>>>> 59301821
import java.io.IOException;
import java.io.InputStream;
import java.io.StringReader;
import java.sql.Timestamp;
import java.text.SimpleDateFormat;
import java.util.ArrayList;
import java.util.Date;
import java.util.HashMap;
import java.util.Iterator;
import java.util.List;
import java.util.Map;
import java.util.Set;
import java.util.logging.Logger;
import javax.ejb.EJB;
import javax.ejb.EJBException;
import javax.faces.application.FacesMessage;
import javax.faces.context.FacesContext;
import javax.faces.event.ActionEvent;
import javax.faces.event.ValueChangeEvent;
import javax.faces.view.ViewScoped;
import javax.inject.Inject;
import javax.inject.Named;
import org.primefaces.event.FileUploadEvent;
import org.primefaces.model.UploadedFile;
import javax.json.Json;
import javax.json.JsonObject;
import javax.json.JsonArray;
import javax.json.JsonReader;
import javax.servlet.ServletOutputStream;
import javax.servlet.http.HttpServletResponse;
import javax.validation.ConstraintViolation;
import javax.validation.Validation;
import javax.validation.Validator;
import javax.validation.ValidatorFactory;
import org.apache.commons.httpclient.HttpClient;
import org.apache.commons.httpclient.methods.GetMethod;
import org.primefaces.context.RequestContext;

/**
 *
 * @author gdurand
 */
@ViewScoped
@Named("DatasetPage")
public class DatasetPage implements java.io.Serializable {

    private static final Logger logger = Logger.getLogger(DatasetPage.class.getCanonicalName());

    public enum EditMode {

        CREATE, INFO, FILE, METADATA
    };

    public enum DisplayMode {

        INIT, SAVE
    };

    @EJB
    DatasetServiceBean datasetService;
    @EJB
    DatasetVersionServiceBean datasetVersionService;
    @EJB
    DataFileServiceBean datafileService;
    @EJB
    PermissionServiceBean permissionServiceBean;
    @EJB
    DataverseServiceBean dataverseService;
    @EJB
    DatasetFieldServiceBean fieldService;
    @EJB
    VariableServiceBean variableService;
    @EJB
    IngestServiceBean ingestService;
    @EJB
    ForeignMetadataImportServiceBean metadataImportService;
    @EJB
    EjbDataverseEngine commandEngine;
    @Inject
    DataverseSession session;
    @EJB
    UserNotificationServiceBean userNotificationService;
    @EJB
    MapLayerMetadataServiceBean mapLayerMetadataService;

    private Dataset dataset = new Dataset();
    private EditMode editMode;
    private Long ownerId;
    private Long versionId;
    private int selectedTabIndex;
    private List<DataFile> newFiles = new ArrayList();
    private DatasetVersion workingVersion;
    private DatasetVersionUI datasetVersionUI = new DatasetVersionUI();
    private int releaseRadio = 1;
    private int deaccessionRadio = 0;
    private int deaccessionReasonRadio = 0;
    private String datasetNextMajorVersion = "1.0";
    private String datasetNextMinorVersion = "";
    private String dropBoxSelection = "";
    private String deaccessionReasonText = "";
    private String displayCitation;
    private String deaccessionForwardURLFor = "";
    private String showVersionList = "false";
    private List<Template> dataverseTemplates = new ArrayList();
    private Template defaultTemplate;
    private Template selectedTemplate;

    private final Map<Long, MapLayerMetadata> mapLayerMetadataLookup = new HashMap<>();

    /**
     * @todo ticket to get away from these hard-coded protocol and authority
     * values: https://github.com/IQSS/dataverse/issues/757
     */
    static String fixMeDontHardCodeProtocol = "doi";
    static String fixMeDontHardCodeAuthority = "10.5072/FK2";
    
    public static String getProtocol() { return fixMeDontHardCodeProtocol; }
    public static String getAuthority() { return fixMeDontHardCodeAuthority; }
    
    public String getShowVersionList() {
        return showVersionList;
    }

    public void setShowVersionList(String showVersionList) {
        this.showVersionList = showVersionList;
    }

    public String getShowOtherText() {
        return showOtherText;
    }

    public void setShowOtherText(String showOtherText) {
        this.showOtherText = showOtherText;
    }
    private String showOtherText = "false";

    public String getDeaccessionForwardURLFor() {
        return deaccessionForwardURLFor;
    }

    public void setDeaccessionForwardURLFor(String deaccessionForwardURLFor) {
        this.deaccessionForwardURLFor = deaccessionForwardURLFor;
    }
    private DatasetVersionDifference datasetVersionDifference;

    public String getDeaccessionReasonText() {
        return deaccessionReasonText;
    }

    public void setDeaccessionReasonText(String deaccessionReasonText) {
        this.deaccessionReasonText = deaccessionReasonText;
    }

    public String getDisplayCitation() {
        return displayCitation;
    }

    public void setDisplayCitation(String displayCitation) {
        this.displayCitation = displayCitation;
    }

    public String getDropBoxSelection() {
        return dropBoxSelection;
    }

    public String getDropBoxKey() {
        // Site-specific DropBox application registration key is configured 
        // via a JVM option under glassfish.

        String configuredDropBoxKey = System.getProperty("dataverse.dropbox.key");
        if (configuredDropBoxKey != null) {
            return configuredDropBoxKey;
        }
        return "";
    }

    public void setDropBoxSelection(String dropBoxSelection) {
        this.dropBoxSelection = dropBoxSelection;
    }

    public Dataset getDataset() {
        return dataset;
    }

    public void setDataset(Dataset dataset) {
        this.dataset = dataset;
    }

    public DatasetVersion getWorkingVersion() {
        return workingVersion;
    }

    public EditMode getEditMode() {
        return editMode;
    }

    public void setEditMode(EditMode editMode) {
        this.editMode = editMode;
    }

    public Long getOwnerId() {
        return ownerId;
    }

    public void setOwnerId(Long ownerId) {
        this.ownerId = ownerId;
    }

    public Long getVersionId() {
        return versionId;
    }

    public void setVersionId(Long versionId) {
        this.versionId = versionId;
    }

    public int getSelectedTabIndex() {
        return selectedTabIndex;
    }

    public void setSelectedTabIndex(int selectedTabIndex) {
        this.selectedTabIndex = selectedTabIndex;
    }

    public int getReleaseRadio() {
        return releaseRadio;
    }

    public void setReleaseRadio(int releaseRadio) {
        this.releaseRadio = releaseRadio;
    }

    public String getDatasetNextMajorVersion() {
        return datasetNextMajorVersion;
    }

    public void setDatasetNextMajorVersion(String datasetNextMajorVersion) {
        this.datasetNextMajorVersion = datasetNextMajorVersion;
    }

    public String getDatasetNextMinorVersion() {
        return datasetNextMinorVersion;
    }

    public void setDatasetNextMinorVersion(String datasetNextMinorVersion) {
        this.datasetNextMinorVersion = datasetNextMinorVersion;
    }

    public int getDeaccessionReasonRadio() {
        return deaccessionReasonRadio;
    }

    public void setDeaccessionReasonRadio(int deaccessionReasonRadio) {
        this.deaccessionReasonRadio = deaccessionReasonRadio;
    }

    public int getDeaccessionRadio() {
        return deaccessionRadio;
    }

    public void setDeaccessionRadio(int deaccessionRadio) {
        this.deaccessionRadio = deaccessionRadio;
    }

    public List<Template> getDataverseTemplates() {
        return dataverseTemplates;
    }

    public void setDataverseTemplates(List<Template> dataverseTemplates) {
        this.dataverseTemplates = dataverseTemplates;
    }

    public Template getDefaultTemplate() {
        return defaultTemplate;
    }

    public void setDefaultTemplate(Template defaultTemplate) {
        this.defaultTemplate = defaultTemplate;
    }

    public Template getSelectedTemplate() {;
        return selectedTemplate;
    }

    public void setSelectedTemplate(Template selectedTemplate) {
        this.selectedTemplate = selectedTemplate;
    }

    public void updateSelectedTemplate(ValueChangeEvent event) {

        selectedTemplate = (Template) event.getNewValue();
        if (selectedTemplate != null) {
            workingVersion = dataset.getEditVersion(selectedTemplate);
        } else {

            dataset = new Dataset();
            workingVersion = dataset.getLatestVersion();
            dataset.setIdentifier(datasetService.generateIdentifierSequence(fixMeDontHardCodeProtocol, fixMeDontHardCodeAuthority));
            dataset.setOwner(dataverseService.find(ownerId));

        }

        resetVersionUI();
    }

    public void handleChange() {
        System.out.print("handle change");
        System.out.print("new value " + selectedTemplate.getId());
    }

    public void handleChangeButton() {

    }

    public boolean isShapefileType(FileMetadata fm) {
        if (fm == null) {
            return false;
        }
        if (fm.getDataFile() == null) {
            return false;
        }

        return fm.getDataFile().isShapefileType();
    }

    /*
     Check if the FileMetadata.dataFile has an associated MapLayerMetadata object
    
     The MapLayerMetadata objects have been fetched at page inception by "loadMapLayerMetadataLookup()" 
     */
    public boolean hasMapLayerMetadata(FileMetadata fm) {
        if (fm == null) {
            return false;
        }
        if (fm.getDataFile() == null) {
            return false;
        }
        return doesDataFileHaveMapLayerMetadata(fm.getDataFile());
    }

    /**
     * Check if a DataFile has an associated MapLayerMetadata object
     *
     * The MapLayerMetadata objects have been fetched at page inception by
     * "loadMapLayerMetadataLookup()"
     */
    private boolean doesDataFileHaveMapLayerMetadata(DataFile df) {
        if (df == null) {
            return false;
        }
        if (df.getId() == null) {
            return false;
        }
        return this.mapLayerMetadataLookup.containsKey(df.getId());
    }

    /**
     * Using a DataFile id, retreive an associated MapLayerMetadata object
     *
     * The MapLayerMetadata objects have been fetched at page inception by
     * "loadMapLayerMetadataLookup()"
     */
    public MapLayerMetadata getMapLayerMetadata(DataFile df) {
        if (df == null) {
            return null;
        }
        return this.mapLayerMetadataLookup.get(df.getId());
    }

    /**
     * Create a hashmap consisting of { DataFile.id : MapLayerMetadata object}
     *
     * Very few DataFiles will have associated MapLayerMetadata objects so only
     * use 1 query to get them
     */
    private void loadMapLayerMetadataLookup() {
        if (this.dataset == null) {
            return;
        }
        if (this.dataset.getId() == null) {
            return;
        }
        List<MapLayerMetadata> mapLayerMetadataList = mapLayerMetadataService.getMapLayerMetadataForDataset(this.dataset);
        if (mapLayerMetadataList == null) {
            return;
        }
        for (MapLayerMetadata layer_metadata : mapLayerMetadataList) {
            mapLayerMetadataLookup.put(layer_metadata.getDataFile().getId(), layer_metadata);
        }

    }// A DataFile may have a related MapLayerMetadata object

    public void init() {
        if (dataset.getId() != null) { // view mode for a dataset           
            dataset = datasetService.find(dataset.getId());
            if (versionId == null) {
                workingVersion = dataset.getLatestVersion();
            } else {
                workingVersion = datasetVersionService.find(versionId);
            }
            ownerId = dataset.getOwner().getId();
            datasetNextMajorVersion = this.dataset.getNextMajorVersionString();
            datasetNextMinorVersion = this.dataset.getNextMinorVersionString();
            try {
                datasetVersionUI = new DatasetVersionUI(workingVersion);
            } catch (NullPointerException npe) {
                //This will happen when solr is down and will allow any link to be displayed.
                throw new RuntimeException("You do not have permission to view this dataset version."); // improve error handling
            }

            displayCitation = dataset.getCitation(false, workingVersion);
            setVersionTabList(resetVersionTabList());
            setReleasedVersionTabList(resetReleasedVersionTabList());

            // populate MapLayerMetadata
            this.loadMapLayerMetadataLookup();  // A DataFile may have a related MapLayerMetadata object

        } else if (ownerId != null) {
            // create mode for a new child dataset
            editMode = EditMode.CREATE;
<<<<<<< HEAD
            workingVersion = dataset.getLatestVersion();

            dataset.setOwner(dataverseService.find(ownerId));
            datasetVersionUI = new DatasetVersionUI(workingVersion);
            dataset.setIdentifier(datasetService.generateIdentifierSequence(fixMeDontHardCodeProtocol, fixMeDontHardCodeAuthority));
            //On create set pre-populated fields
            for (DatasetField dsf : dataset.getEditVersion().getDatasetFields()) {
                if (dsf.getDatasetFieldType().getName().equals(DatasetFieldConstant.depositor)) {
                    dsf.getDatasetFieldValues().get(0).setValue(session.getUser().getDisplayInfo().getTitle());
                }
                if (dsf.getDatasetFieldType().getName().equals(DatasetFieldConstant.dateOfDeposit)) {
                    dsf.getDatasetFieldValues().get(0).setValue(new SimpleDateFormat("yyyy-MM-dd").format(new Timestamp(new Date().getTime())));
                }
                if (dsf.getDatasetFieldType().getName().equals(DatasetFieldConstant.distributorContactEmail)) {
                    dsf.getDatasetFieldValues().get(0).setValue(session.getUser().getDisplayInfo().getEmailAddress());
                }
                if (dsf.getDatasetFieldType().getName().equals(DatasetFieldConstant.author)) {
                    for (DatasetFieldCompoundValue authorValue : dsf.getDatasetFieldCompoundValues()) {
                        for (DatasetField subField : authorValue.getChildDatasetFields()) {
                            if (subField.getDatasetFieldType().getName().equals(DatasetFieldConstant.authorName)) {
                                subField.getDatasetFieldValues().get(0).setValue(session.getUser().getDisplayInfo().getTitle());
                            }
                            if (subField.getDatasetFieldType().getName().equals(DatasetFieldConstant.authorAffiliation)) {
                                subField.getDatasetFieldValues().get(0).setValue(session.getUser().getDisplayInfo().getAffiliation());
                            }
                        }
=======
            dataverseTemplates = dataverseService.find(ownerId).getTemplates();
            if (dataverseService.find(ownerId).isTemplateRoot()) {
                dataverseTemplates.addAll(dataverseService.find(ownerId).getParentTemplates());
            }
            defaultTemplate = dataverseService.find(ownerId).getDefaultTemplate();
            if (defaultTemplate != null) {
                selectedTemplate = defaultTemplate;
                for (Template testT : dataverseTemplates) {
                    if (defaultTemplate.getId().equals(testT.getId())) {
                        selectedTemplate = testT;
>>>>>>> 59301821
                    }
                }
                workingVersion = dataset.getEditVersion(selectedTemplate);
            } else {
                workingVersion = dataset.getLatestVersion();
            }
            dataset.setIdentifier(datasetService.generateIdentifierSequence(fixMeDontHardCodeProtocol, fixMeDontHardCodeAuthority));
            dataset.setOwner(dataverseService.find(ownerId));
            resetVersionUI();
            // FacesContext.getCurrentInstance().addMessage(null, new FacesMessage(FacesMessage.SEVERITY_INFO, "Add New Dataset", " - Enter metadata to create the dataset's citation. You can add more metadata about this dataset after it's created."));
        } else {
            throw new RuntimeException("On Dataset page without id or ownerid."); // improve error handling
        }
    }

    private void resetVersionUI() {
        datasetVersionUI = new DatasetVersionUI(workingVersion);

        //On create set pre-populated fields
        for (DatasetField dsf : dataset.getEditVersion().getDatasetFields()) {
            if (dsf.getDatasetFieldType().getName().equals(DatasetFieldConstant.depositor) && dsf.isEmpty()) {
                dsf.getDatasetFieldValues().get(0).setValue(session.getUser().getLastName() + ", " + session.getUser().getFirstName());
            }
            if (dsf.getDatasetFieldType().getName().equals(DatasetFieldConstant.dateOfDeposit) && dsf.isEmpty()) {
                dsf.getDatasetFieldValues().get(0).setValue(new SimpleDateFormat("yyyy-MM-dd").format(new Timestamp(new Date().getTime())));
            }
            if (dsf.getDatasetFieldType().getName().equals(DatasetFieldConstant.datasetContact) && dsf.isEmpty()) {
                dsf.getDatasetFieldValues().get(0).setValue(session.getUser().getEmail());
            }
            if (dsf.getDatasetFieldType().getName().equals(DatasetFieldConstant.author) && dsf.isEmpty()) {
                for (DatasetFieldCompoundValue authorValue : dsf.getDatasetFieldCompoundValues()) {
                    for (DatasetField subField : authorValue.getChildDatasetFields()) {
                        if (subField.getDatasetFieldType().getName().equals(DatasetFieldConstant.authorName)) {
                            subField.getDatasetFieldValues().get(0).setValue(session.getUser().getLastName() + ", " + session.getUser().getFirstName());
                        }
                        if (subField.getDatasetFieldType().getName().equals(DatasetFieldConstant.authorAffiliation)) {
                            subField.getDatasetFieldValues().get(0).setValue(session.getUser().getAffiliation());
                        }
                    }
                }
            }
        }

    }

    public void edit(EditMode editMode) {
        this.editMode = editMode;
        workingVersion = dataset.getEditVersion();

        if (editMode == EditMode.INFO) {
            // ?
        } else if (editMode == EditMode.FILE) {
            // FacesContext.getCurrentInstance().addMessage(null, new FacesMessage(FacesMessage.SEVERITY_INFO, "Upload + Edit Dataset Files", " - You can drag and drop your files from your desktop, directly into the upload widget."));
        } else if (editMode == EditMode.METADATA) {
            datasetVersionUI = new DatasetVersionUI(workingVersion);
            FacesContext.getCurrentInstance().addMessage(null, new FacesMessage(FacesMessage.SEVERITY_INFO, "Edit Dataset Metadata", " - Add more metadata about your dataset to help others easily find it."));
        }
    }

    public String releaseDraft() {
        if (releaseRadio == 1) {
            return releaseDataset(false);
        } else {
            return releaseDataset(true);
        }
    }

    public String releaseDataset() {
        return releaseDataset(false);
    }

    public String deaccessionDataset() {
        return "";
    }

    public String deaccessionVersions() {
        Command<DatasetVersion> cmd;
        try {
            if (selectedDeaccessionVersions == null) {
                for (DatasetVersion dv : this.dataset.getVersions()) {
                    if (dv.isReleased()) {
                        cmd = new DeaccessionDatasetVersionCommand(session.getUser(), setDatasetVersionDeaccessionReasonAndURL(dv));
                        DatasetVersion datasetv = commandEngine.submit(cmd);
                    }
                }
            } else {
                for (DatasetVersion dv : selectedDeaccessionVersions) {
                    cmd = new DeaccessionDatasetVersionCommand(session.getUser(), setDatasetVersionDeaccessionReasonAndURL(dv));
                    DatasetVersion datasetv = commandEngine.submit(cmd);
                }
            }
        } catch (CommandException ex) {
            FacesContext.getCurrentInstance().addMessage(null, new FacesMessage(FacesMessage.SEVERITY_ERROR, "Dataset Release Failed", " - " + ex.toString()));
            logger.severe(ex.getMessage());
        }
        FacesMessage message = new FacesMessage(FacesMessage.SEVERITY_INFO, "DatasetDeaccessioned", "Your selected versions have been deaccessioned.");
        FacesContext.getCurrentInstance().addMessage(null, message);
        return "/dataset.xhtml?id=" + dataset.getId() + "&faces-redirect=true";
    }

    private DatasetVersion setDatasetVersionDeaccessionReasonAndURL(DatasetVersion dvIn) {
        int deaccessionReasonCode = getDeaccessionReasonRadio();
        switch (deaccessionReasonCode) {
            case 1:
                dvIn.setVersionNote("There is identifiable data in one or more files. " + getDeaccessionReasonText());
                break;
            case 2:
                dvIn.setVersionNote("The research article has been retracted. " + getDeaccessionReasonText());
                break;
            case 3:
                dvIn.setVersionNote("The dataset has been transferred to another repository. " + getDeaccessionReasonText());
                break;
            case 4:
                dvIn.setVersionNote("IRB request. " + getDeaccessionReasonText());
                break;
            case 5:
                dvIn.setVersionNote("Legal issue or Data Usage Agreement. " + getDeaccessionReasonText());
                break;
            case 6:
                dvIn.setVersionNote("Not a valid dataset. " + getDeaccessionReasonText());
                break;
            case 7:
                dvIn.setVersionNote(getDeaccessionReasonText());
                break;
        }
        dvIn.setArchiveNote(getDeaccessionForwardURLFor());
        return dvIn;
    }

    private String releaseDataset(boolean minor) {
        Command<Dataset> cmd;
        try {
            if (editMode == EditMode.CREATE) {
                cmd = new PublishDatasetCommand(dataset, session.getUser(), minor);
            } else {
                cmd = new PublishDatasetCommand(dataset, session.getUser(), minor);
            }
            dataset = commandEngine.submit(cmd);
        } catch (CommandException ex) {
            FacesContext.getCurrentInstance().addMessage(null, new FacesMessage(FacesMessage.SEVERITY_ERROR, "Dataset Release Failed", " - " + ex.toString()));
            logger.severe(ex.getMessage());
        }
        FacesMessage message = new FacesMessage(FacesMessage.SEVERITY_INFO, "DatasetReleased", "Your dataset is now public.");
        FacesContext.getCurrentInstance().addMessage(null, message);
        return "/dataset.xhtml?id=" + dataset.getId() + "&faces-redirect=true";
    }

    public void refresh(ActionEvent e) {
        refresh();
    }

    public void refresh() {
        logger.fine("refreshing");
        // refresh the working copy of the Dataset and DatasetVersion:
        dataset = datasetService.find(dataset.getId());

        logger.fine("refreshing working version");
        if (versionId == null) {
            if (editMode == EditMode.FILE) {
                workingVersion = dataset.getEditVersion();
            } else {
                if (!dataset.isReleased()) {
                    workingVersion = dataset.getLatestVersion();
                } else {
                    workingVersion = dataset.getReleasedVersion();
                }
            }
        } else {
            logger.fine("refreshing working version, from version id.");
            workingVersion = datasetVersionService.find(versionId);
        }
    }

    public String deleteDataset() {

        Command cmd;
        try {
            cmd = new DestroyDatasetCommand(dataset, session.getUser());
            commandEngine.submit(cmd);
            /* - need to figure out what to do 
             Update notification in Delete Dataset Method
             for (UserNotification und : userNotificationService.findByDvObject(dataset.getId())){
             userNotificationService.delete(und);
             } */
        } catch (CommandException ex) {
            FacesContext.getCurrentInstance().addMessage(null, new FacesMessage(FacesMessage.SEVERITY_ERROR, "Dataset Delete Failed", " - " + ex.toString()));
            logger.severe(ex.getMessage());
        }
        FacesMessage message = new FacesMessage(FacesMessage.SEVERITY_INFO, "DatasetDeleted", "Your dataset has been deleted.");
        FacesContext.getCurrentInstance().addMessage(null, message);
        return "/dataverse.xhtml?id=" + dataset.getOwner().getId() + "&faces-redirect=true";
    }

    public String deleteDatasetVersion() {
        Command cmd;
        try {
            cmd = new DeleteDatasetVersionCommand(session.getUser(), dataset);
            commandEngine.submit(cmd);
        } catch (CommandException ex) {
            FacesContext.getCurrentInstance().addMessage(null, new FacesMessage(FacesMessage.SEVERITY_ERROR, "Dataset Version Delete Failed", " - " + ex.toString()));
            logger.severe(ex.getMessage());
        }
        FacesMessage message = new FacesMessage(FacesMessage.SEVERITY_INFO, "DatasetDeleted", "Your dataset has been deleted.");
        FacesContext.getCurrentInstance().addMessage(null, message);
        return "/dataset.xhtml?id=" + dataset.getId() + "&faces-redirect=true";
    }

    private List<FileMetadata> selectedFiles;

    public List<FileMetadata> getSelectedFiles() {
        return selectedFiles;
    }

    public void setSelectedFiles(List<FileMetadata> selectedFiles) {
        this.selectedFiles = selectedFiles;
    }

    public String save() {
        // Validate
        boolean dontSave = false;
        ValidatorFactory factory = Validation.buildDefaultValidatorFactory();
        Validator validator = factory.getValidator();
        for (DatasetField dsf : workingVersion.getFlatDatasetFields()) {
            dsf.setValidationMessage(null); // clear out any existing validation message
            Set<ConstraintViolation<DatasetField>> constraintViolations = validator.validate(dsf);
            for (ConstraintViolation<DatasetField> constraintViolation : constraintViolations) {
                FacesContext.getCurrentInstance().addMessage(null, new FacesMessage(FacesMessage.SEVERITY_ERROR, "Validation Error", constraintViolation.getMessage()));
                dsf.setValidationMessage(constraintViolation.getMessage());
                dontSave = true;
                break; // currently only support one message, so we can break out of the loop after the first constraint violation
            }
            for (DatasetFieldValue dsfv : dsf.getDatasetFieldValues()) {
                dsfv.setValidationMessage(null); // clear out any existing validation message
                Set<ConstraintViolation<DatasetFieldValue>> constraintViolations2 = validator.validate(dsfv);
                for (ConstraintViolation<DatasetFieldValue> constraintViolation : constraintViolations2) {
                    FacesContext.getCurrentInstance().addMessage(null, new FacesMessage(FacesMessage.SEVERITY_ERROR, "Validation Error", constraintViolation.getMessage()));
                    dsfv.setValidationMessage(constraintViolation.getMessage());
                    dontSave = true;
                    break; // currently only support one message, so we can break out of the loop after the first constraint violation                    
                }
            }
        }
        if (dontSave) {
            return "";
        }

        //TODO get real application-wide protocol/authority https://github.com/IQSS/dataverse/issues/757
        dataset.setProtocol(fixMeDontHardCodeProtocol);
        dataset.setAuthority(fixMeDontHardCodeAuthority);

        /*
         * Save and/or ingest files, if there are any:
        
         * All the back end-specific ingest logic has been moved into 
         * the IngestServiceBean! -- L.A.
         */
        // File deletes (selected by the checkboxes on the page)
        //
        // First Remove Any that have never been ingested;
        if (this.selectedFiles != null) {
            Iterator<DataFile> dfIt = newFiles.iterator();
            while (dfIt.hasNext()) {
                DataFile dfn = dfIt.next();
                for (FileMetadata markedForDelete : this.selectedFiles) {
                    if (markedForDelete.getDataFile().getFileSystemName().equals(dfn.getFileSystemName())) {
                        dfIt.remove();
                    }
                }
            }

            dfIt = dataset.getFiles().iterator();
            while (dfIt.hasNext()) {
                DataFile dfn = dfIt.next();
                for (FileMetadata markedForDelete : this.selectedFiles) {
                    if (markedForDelete.getId() == null && markedForDelete.getDataFile().getFileSystemName().equals(dfn.getFileSystemName())) {
                        dfIt.remove();
                    }
                }
            }

            Iterator<FileMetadata> fmIt = dataset.getEditVersion().getFileMetadatas().iterator();

            while (fmIt.hasNext()) {
                FileMetadata dfn = fmIt.next();
                for (FileMetadata markedForDelete : this.selectedFiles) {
                    if (markedForDelete.getId() == null && markedForDelete.getDataFile().getFileSystemName().equals(dfn.getDataFile().getFileSystemName())) {
                        fmIt.remove();
                        break;
                    }
                }
            }
//delete for files that have been injested....

            for (FileMetadata fmd : selectedFiles) {
                if (fmd.getId() != null && fmd.getId().intValue() > 0) {
                    Command cmd;
                    fmIt = dataset.getEditVersion().getFileMetadatas().iterator();
                    while (fmIt.hasNext()) {
                        FileMetadata dfn = fmIt.next();
                        if (fmd.getId().equals(dfn.getId())) {
                            try {
                                Long idToRemove = dfn.getId();
                                cmd = new DeleteDataFileCommand(fmd.getDataFile(), session.getUser());
                                commandEngine.submit(cmd);
                                fmIt.remove();
                                Long fileIdToRemove = dfn.getDataFile().getId();
                                int i = dataset.getFiles().size();
                                for (int j = 0; j < i; j++) {
                                    Iterator<FileMetadata> tdIt = dataset.getFiles().get(j).getFileMetadatas().iterator();
                                    while (tdIt.hasNext()) {
                                        FileMetadata dsTest = tdIt.next();
                                        if (dsTest.getId().equals(idToRemove)) {
                                            tdIt.remove();
                                        }
                                    }
                                }
                                if (!(dataset.isReleased())) {
                                    Iterator<DataFile> dfrIt = dataset.getFiles().iterator();
                                    while (dfrIt.hasNext()) {
                                        DataFile dsTest = dfrIt.next();
                                        if (dsTest.getId().equals(fileIdToRemove)) {
                                            dfrIt.remove();
                                        }
                                    }
                                }

                            } catch (CommandException ex) {
                                FacesContext.getCurrentInstance().addMessage(null, new FacesMessage(FacesMessage.SEVERITY_ERROR, "Data file Delete Failed", " - " + ex.toString()));
                                logger.severe(ex.getMessage());
                            }
                        }
                    }
                }
            }
        }

        // One last check before we save the files - go through the newly-uploaded 
        // ones and modify their names so that there are no duplicates. 
        // (but should we really be doing it here? - maybe a better approach to do it
        // in the ingest service bean, when the files get uploaded.)
        // Finally, save the files permanently: 
        ingestService.addFiles(workingVersion, newFiles);

        // Use the API to save the dataset: 
        Command<Dataset> cmd;
        try {
            if (editMode == EditMode.CREATE) {
                cmd = new CreateDatasetCommand(dataset, session.getUser());
            } else {
                cmd = new UpdateDatasetCommand(dataset, session.getUser());
            }
            dataset = commandEngine.submit(cmd);
            if (editMode == EditMode.CREATE) {
<<<<<<< HEAD
                if ( session.getUser() instanceof AuthenticatedUser ) {
                    userNotificationService.sendNotification((AuthenticatedUser)session.getUser(), dataset.getCreateDate(), UserNotification.Type.CREATEDS, dataset.getLatestVersion().getId());
=======
                userNotificationService.sendNotification(session.getUser(), dataset.getCreateDate(), UserNotification.Type.CREATEDS, dataset.getLatestVersion().getId());
                if (selectedTemplate != null) {
                    commandEngine.submit(new UpdateDataverseTemplateCountCommand(session.getUser(), selectedTemplate, dataset));
>>>>>>> 59301821
                }
            }
        } catch (EJBException ex) {
            StringBuilder error = new StringBuilder();
            error.append(ex + " ");
            error.append(ex.getMessage() + " ");
            Throwable cause = ex;
            while (cause.getCause() != null) {
                cause = cause.getCause();
                error.append(cause + " ");
                error.append(cause.getMessage() + " ");
            }
            logger.fine("Couldn't save dataset: " + error.toString());
            FacesContext.getCurrentInstance().addMessage(null, new FacesMessage(FacesMessage.SEVERITY_ERROR, "Dataset Save Failed", " - " + error.toString()));
            return null;
        } catch (CommandException ex) {
            FacesContext.getCurrentInstance().addMessage(null, new FacesMessage(FacesMessage.SEVERITY_ERROR, "Dataset Save Failed", " - " + ex.toString()));
            logger.severe(ex.getMessage());
        }
        newFiles.clear();
        editMode = null;

        // Call Ingest Service one more time, to 
        // queue the data ingest jobs for asynchronous execution: 
        ingestService.startIngestJobs(dataset, (AuthenticatedUser)session.getUser());

        return "/dataset.xhtml?id=" + dataset.getId() + "&versionId=" + dataset.getLatestVersion().getId() + "&faces-redirect=true";
    }

    public void cancel() {
        // reset values
        dataset = datasetService.find(dataset.getId());
        workingVersion = dataset.getLatestVersion();
        if (workingVersion.isDeaccessioned() && dataset.getReleasedVersion() != null) {
            workingVersion = dataset.getReleasedVersion();
        }
        ownerId = dataset.getOwner().getId();
        setVersionTabList(resetVersionTabList());
        setReleasedVersionTabList(resetReleasedVersionTabList());
        newFiles.clear();
        editMode = null;
    }

    public boolean isDuplicate(FileMetadata fileMetadata) {
        String thisMd5 = fileMetadata.getDataFile().getmd5();
        if (thisMd5 == null) {
            return false;
        }

        Map<String, Integer> MD5Map = new HashMap<String, Integer>();

        // TODO: 
        // think of a way to do this that doesn't involve populating this 
        // map for every file on the page? 
        // man not be that much of a problem, if we paginate and never display 
        // more than a certain number of files... Still, needs to be revisited
        // before the final 4.0. 
        // -- L.A. 4.0
        Iterator<FileMetadata> fmIt = workingVersion.getFileMetadatas().iterator();
        while (fmIt.hasNext()) {
            FileMetadata fm = fmIt.next();
            String md5 = fm.getDataFile().getmd5();
            if (md5 != null) {
                if (MD5Map.get(md5) != null) {
                    MD5Map.put(md5, MD5Map.get(md5).intValue() + 1);
                } else {
                    MD5Map.put(md5, 1);
                }
            }
        }

        return MD5Map.get(thisMd5) != null && MD5Map.get(thisMd5).intValue() > 1;
    }

    private HttpClient getClient() {
        // TODO: 
        // cache the http client? -- L.A. 4.0 alpha
        return new HttpClient();
    }

    public void handleDropBoxUpload(ActionEvent e) {
        // Read JSON object from the output of the DropBox Chooser: 
        JsonReader dbJsonReader = Json.createReader(new StringReader(dropBoxSelection));
        JsonArray dbArray = dbJsonReader.readArray();
        dbJsonReader.close();

        for (int i = 0; i < dbArray.size(); i++) {
            JsonObject dbObject = dbArray.getJsonObject(i);

            // Extract the payload:
            String fileLink = dbObject.getString("link");
            String fileName = dbObject.getString("name");
            int fileSize = dbObject.getInt("bytes");

            logger.fine("DropBox url: " + fileLink + ", filename: " + fileName + ", size: " + fileSize);

            DataFile dFile = null;

            // Make http call, download the file: 
            GetMethod dropBoxMethod = new GetMethod(fileLink);
            int status = 0;
            InputStream dropBoxStream = null;
            try {
                status = getClient().executeMethod(dropBoxMethod);
                if (status == 200) {
                    dropBoxStream = dropBoxMethod.getResponseBodyAsStream();

                    // If we've made it this far, we must have been able to
                    // make a successful HTTP call to the DropBox server and 
                    // obtain an InputStream - so we can now create a new
                    // DataFile object: 
                    dFile = ingestService.createDataFile(workingVersion, dropBoxStream, fileName, null);
                    newFiles.add(dFile);
                }
            } catch (IOException ex) {
                logger.warning("Failed to access DropBox url: " + fileLink + "!");
                continue;
            } finally {
                if (dropBoxMethod != null) {
                    dropBoxMethod.releaseConnection();
                }
                if (dropBoxStream != null) {
                    try {
                        dropBoxStream.close();
                    } catch (Exception ex) {
                        //logger.whocares("...");
                    }
                }
            }
        }
    }

    public void handleFileUpload(FileUploadEvent event) {
        UploadedFile uFile = event.getFile();
        DataFile dFile = null;
        List<DataFile> dFileList = null;

        try {
            dFileList = ingestService.createDataFiles(workingVersion, uFile.getInputstream(), uFile.getFileName(), uFile.getContentType());
        } catch (IOException ioex) {
            logger.warning("Failed to process and/or save the file " + uFile.getFileName() + "; " + ioex.getMessage());
            return;
        }

        if (dFileList != null) {
            for (int i = 0; i < dFileList.size(); i++) {
                dFile = dFileList.get(i);
                newFiles.add(dFile);
            }
        }
    }

    public boolean isLocked() {
        if (dataset != null) {
            logger.fine("checking lock status of dataset " + dataset.getId());
            if (dataset.isLocked()) {
                // refresh the dataset and version, if the current working
                // version of the dataset is locked:
                refresh();
            }
            Dataset lookedupDataset = datasetService.find(dataset.getId());
            DatasetLock datasetLock = null;
            if (lookedupDataset != null) {
                datasetLock = lookedupDataset.getDatasetLock();
                if (datasetLock != null) {
                    logger.fine("locked!");
                    return true;
                }
            }
        }
        return false;
    }

    public DatasetVersionUI getDatasetVersionUI() {
        return datasetVersionUI;
    }

    private List<DatasetVersion> versionTabList = new ArrayList();

    public List<DatasetVersion> getVersionTabList() {
        return versionTabList;
    }

    public Integer getCompareVersionsCount() {
        Integer retVal = 0;
        for (DatasetVersion dvTest : dataset.getVersions()) {
            if (!dvTest.isDeaccessioned()) {
                retVal++;
            }
        }
        return retVal;
    }

    public void setVersionTabList(List<DatasetVersion> versionTabList) {
        this.versionTabList = versionTabList;
    }

    private List<DatasetVersion> releasedVersionTabList = new ArrayList();

    public List<DatasetVersion> getReleasedVersionTabList() {
        return releasedVersionTabList;
    }

    public void setReleasedVersionTabList(List<DatasetVersion> releasedVersionTabList) {
        this.releasedVersionTabList = releasedVersionTabList;
    }

    private List<DatasetVersion> selectedVersions;

    public List<DatasetVersion> getSelectedVersions() {
        return selectedVersions;
    }

    public void setSelectedVersions(List<DatasetVersion> selectedVersions) {
        this.selectedVersions = selectedVersions;
    }

    private List<DatasetVersion> selectedDeaccessionVersions;

    public List<DatasetVersion> getSelectedDeaccessionVersions() {
        return selectedDeaccessionVersions;
    }

    public void setSelectedDeaccessionVersions(List<DatasetVersion> selectedDeaccessionVersions) {
        this.selectedDeaccessionVersions = selectedDeaccessionVersions;
    }

    public DatasetVersionDifference getDatasetVersionDifference() {
        return datasetVersionDifference;
    }

    public void setDatasetVersionDifference(DatasetVersionDifference datasetVersionDifference) {
        this.datasetVersionDifference = datasetVersionDifference;
    }

    public void compareVersionDifferences() {
        RequestContext requestContext = RequestContext.getCurrentInstance();
        if (this.selectedVersions.size() != 2) {
            requestContext.execute("openCompareTwo();");
        } else {
            //order depends on order of selection - needs to be chronological order
            if (this.selectedVersions.get(0).getId().intValue() > this.selectedVersions.get(1).getId().intValue()) {
                updateVersionDifferences(this.selectedVersions.get(0), this.selectedVersions.get(1));
            } else {
                updateVersionDifferences(this.selectedVersions.get(1), this.selectedVersions.get(0));
            }
        }
    }

    public void updateVersionDifferences(DatasetVersion newVersion, DatasetVersion originalVersion) {
        if (originalVersion == null) {
            setDatasetVersionDifference(newVersion.getDefaultVersionDifference());
        } else {
            setDatasetVersionDifference(new DatasetVersionDifference(newVersion, originalVersion));
        }
    }

    private boolean canIssueUpdateCommand() {
        try {
            if (permissionServiceBean.on(dataset).canIssueCommand("UpdateDatasetCommand")) {
                return true;
            } else {
                return false;
            }
        } catch (ClassNotFoundException ex) {

        }
        return false;
    }

    private List<DatasetVersion> resetVersionTabList() {
        List<DatasetVersion> retList = new ArrayList();

        if (canIssueUpdateCommand()) {
            return dataset.getVersions();
        } else {
            for (DatasetVersion version : dataset.getVersions()) {
                if (version.isReleased() || version.isDeaccessioned()) {
                    retList.add(version);
                }
            }
            return retList;
        }
    }

    private List<DatasetVersion> resetReleasedVersionTabList() {
        List<DatasetVersion> retList = new ArrayList();
        for (DatasetVersion version : dataset.getVersions()) {
            if (version.isReleased() || version.isArchived()) {
                retList.add(version);
            }
        }
        return retList;
    }

    public void downloadXMLFile() {

        ByteArrayOutputStream outStream = new ByteArrayOutputStream();
        datasetService.createXML(outStream, workingVersion);
        String xml = outStream.toString();
        FacesContext ctx = FacesContext.getCurrentInstance();
        HttpServletResponse response = (HttpServletResponse) ctx.getExternalContext().getResponse();
        response.setContentType("text/xml");
        String fileNameString = "attachment;filename=" + workingVersion.getDataset().getId().toString() + "file.xml";
        response.setHeader("Content-Disposition", fileNameString);
        try {
            ServletOutputStream out = response.getOutputStream();
            out.write(xml.getBytes());
            out.flush();
            ctx.responseComplete();
        } catch (Exception e) {

        }
    }

    public void downloadRISFile() {

        String risFormatDowload = datasetService.getRISFormat(workingVersion);
        FacesContext ctx = FacesContext.getCurrentInstance();
        HttpServletResponse response = (HttpServletResponse) ctx.getExternalContext().getResponse();
        response.setContentType("application/download");
        String fileNameString = "attachment;filename=" + workingVersion.getDataset().getId().toString() + "file.ris";
        response.setHeader("Content-Disposition", fileNameString);

        try {
            ServletOutputStream out = response.getOutputStream();
            out.write(risFormatDowload.getBytes());
            out.flush();
            ctx.responseComplete();
        } catch (Exception e) {

        }
    }
}<|MERGE_RESOLUTION|>--- conflicted
+++ resolved
@@ -19,12 +19,9 @@
 import edu.harvard.iq.dataverse.engine.command.impl.UpdateDataverseTemplateCountCommand;
 import edu.harvard.iq.dataverse.ingest.IngestServiceBean;
 import edu.harvard.iq.dataverse.metadataimport.ForeignMetadataImportServiceBean;
-<<<<<<< HEAD
-=======
 import java.io.ByteArrayOutputStream;
 import java.io.File;
 import java.io.FileInputStream;
->>>>>>> 59301821
 import java.io.IOException;
 import java.io.InputStream;
 import java.io.StringReader;
@@ -445,34 +442,6 @@
         } else if (ownerId != null) {
             // create mode for a new child dataset
             editMode = EditMode.CREATE;
-<<<<<<< HEAD
-            workingVersion = dataset.getLatestVersion();
-
-            dataset.setOwner(dataverseService.find(ownerId));
-            datasetVersionUI = new DatasetVersionUI(workingVersion);
-            dataset.setIdentifier(datasetService.generateIdentifierSequence(fixMeDontHardCodeProtocol, fixMeDontHardCodeAuthority));
-            //On create set pre-populated fields
-            for (DatasetField dsf : dataset.getEditVersion().getDatasetFields()) {
-                if (dsf.getDatasetFieldType().getName().equals(DatasetFieldConstant.depositor)) {
-                    dsf.getDatasetFieldValues().get(0).setValue(session.getUser().getDisplayInfo().getTitle());
-                }
-                if (dsf.getDatasetFieldType().getName().equals(DatasetFieldConstant.dateOfDeposit)) {
-                    dsf.getDatasetFieldValues().get(0).setValue(new SimpleDateFormat("yyyy-MM-dd").format(new Timestamp(new Date().getTime())));
-                }
-                if (dsf.getDatasetFieldType().getName().equals(DatasetFieldConstant.distributorContactEmail)) {
-                    dsf.getDatasetFieldValues().get(0).setValue(session.getUser().getDisplayInfo().getEmailAddress());
-                }
-                if (dsf.getDatasetFieldType().getName().equals(DatasetFieldConstant.author)) {
-                    for (DatasetFieldCompoundValue authorValue : dsf.getDatasetFieldCompoundValues()) {
-                        for (DatasetField subField : authorValue.getChildDatasetFields()) {
-                            if (subField.getDatasetFieldType().getName().equals(DatasetFieldConstant.authorName)) {
-                                subField.getDatasetFieldValues().get(0).setValue(session.getUser().getDisplayInfo().getTitle());
-                            }
-                            if (subField.getDatasetFieldType().getName().equals(DatasetFieldConstant.authorAffiliation)) {
-                                subField.getDatasetFieldValues().get(0).setValue(session.getUser().getDisplayInfo().getAffiliation());
-                            }
-                        }
-=======
             dataverseTemplates = dataverseService.find(ownerId).getTemplates();
             if (dataverseService.find(ownerId).isTemplateRoot()) {
                 dataverseTemplates.addAll(dataverseService.find(ownerId).getParentTemplates());
@@ -483,7 +452,6 @@
                 for (Template testT : dataverseTemplates) {
                     if (defaultTemplate.getId().equals(testT.getId())) {
                         selectedTemplate = testT;
->>>>>>> 59301821
                     }
                 }
                 workingVersion = dataset.getEditVersion(selectedTemplate);
@@ -837,14 +805,8 @@
             }
             dataset = commandEngine.submit(cmd);
             if (editMode == EditMode.CREATE) {
-<<<<<<< HEAD
                 if ( session.getUser() instanceof AuthenticatedUser ) {
                     userNotificationService.sendNotification((AuthenticatedUser)session.getUser(), dataset.getCreateDate(), UserNotification.Type.CREATEDS, dataset.getLatestVersion().getId());
-=======
-                userNotificationService.sendNotification(session.getUser(), dataset.getCreateDate(), UserNotification.Type.CREATEDS, dataset.getLatestVersion().getId());
-                if (selectedTemplate != null) {
-                    commandEngine.submit(new UpdateDataverseTemplateCountCommand(session.getUser(), selectedTemplate, dataset));
->>>>>>> 59301821
                 }
             }
         } catch (EJBException ex) {
