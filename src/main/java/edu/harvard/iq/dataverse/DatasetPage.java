--- conflicted
+++ resolved
@@ -5480,15 +5480,9 @@
 
     /**
      * Add Signposting
-<<<<<<< HEAD
-     * @return
-     */
-    public String getSignpostingLinkHeader(){
-=======
      * @return String
      */
     public String getSignpostingLinkHeader() {
->>>>>>> 15e7f28b
         if (!workingVersion.isReleased())
             return "DRAFT";
         SignpostingResources sr = new SignpostingResources(systemConfig, workingVersion, settingsService.getValueForKey(SettingsServiceBean.Key.SignpostingConf));
