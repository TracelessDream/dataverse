--- conflicted
+++ resolved
@@ -186,11 +186,8 @@
     public void handleFileUpload(FileUploadEvent event) {
         UploadedFile uFile = event.getFile();
         DataFile dFile = new DataFile( uFile.getFileName(), uFile.getContentType()); 
-<<<<<<< HEAD
+        FileMetadata fmd = new FileMetadata();       
         dFile.setOwner(dataset);
-=======
-        FileMetadata fmd = new FileMetadata();       
-        dFile.setDataset(dataset);
         fmd.setDataFile(dFile);
         fmd.setLabel(dFile.getName());
         fmd.setCategory(dFile.getContentType());
@@ -199,7 +196,6 @@
         }
         editVersion.getFileMetadatas().add(fmd);
         fmd.setDatasetVersion(editVersion);       
->>>>>>> 41501443
         dataset.getFiles().add( dFile );
         newFiles.put(uFile, dFile);
     }
