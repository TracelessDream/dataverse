--- conflicted
+++ resolved
@@ -3450,7 +3450,7 @@
             }
             dataset = commandEngine.submit(cmd);
             for (DatasetField df : dataset.getLatestVersion().getDatasetFields()) {
-                logger.info("Found id: " + df.getDatasetFieldType().getId());
+                logger.fine("Found id: " + df.getDatasetFieldType().getId());
                 if (fieldService.getCVocConf(false).containsKey(df.getDatasetFieldType().getId())) {
                     fieldService.registerExternalVocabValues(df);
                 }
@@ -5511,7 +5511,23 @@
         return dataFile.getDeleted();
     }
     
-<<<<<<< HEAD
+    public String getEffectiveMetadataLanguage() {
+        String mdLang = dataset.getEffectiveMetadataLanguage();
+        if (mdLang.equals(DvObjectContainer.UNDEFINED_METADATA_LANGUAGE_CODE)) {
+            mdLang = settingsWrapper.getDefaultMetadataLanguage();
+        }
+        return mdLang;
+    }
+    
+    public String getLocaleDisplayName(String code) {
+        String displayName = settingsWrapper.getBaseMetadataLanguageMap(false).get(code);
+        if(displayName==null) {
+            //Default (for cases such as :when a Dataset has a metadatalanguage code but :MetadataLanguages is no longer defined).
+            displayName = new Locale(code).getDisplayName(); 
+        }
+        return displayName; 
+    }
+    
     Map<Long, JsonObject> cachedCvocMap=null;
     public Map<Long, JsonObject> getCVocConf() {
         //Cache this in the view
@@ -5544,23 +5560,4 @@
         }
         return null;
     }
-    
-=======
-    public String getEffectiveMetadataLanguage() {
-        String mdLang = dataset.getEffectiveMetadataLanguage();
-        if (mdLang.equals(DvObjectContainer.UNDEFINED_METADATA_LANGUAGE_CODE)) {
-            mdLang = settingsWrapper.getDefaultMetadataLanguage();
-        }
-        return mdLang;
-    }
-    
-    public String getLocaleDisplayName(String code) {
-        String displayName = settingsWrapper.getBaseMetadataLanguageMap(false).get(code);
-        if(displayName==null) {
-            //Default (for cases such as :when a Dataset has a metadatalanguage code but :MetadataLanguages is no longer defined).
-            displayName = new Locale(code).getDisplayName(); 
-        }
-        return displayName; 
-    }
->>>>>>> 7fd59a58
 }