package edu.harvard.iq.dataverse;

import edu.harvard.iq.dataverse.provenance.ProvPopupFragmentBean;
import edu.harvard.iq.dataverse.api.AbstractApiBean;
import edu.harvard.iq.dataverse.authorization.AuthenticationServiceBean;
import edu.harvard.iq.dataverse.authorization.Permission;
import edu.harvard.iq.dataverse.authorization.providers.builtin.BuiltinUserServiceBean;
import edu.harvard.iq.dataverse.authorization.users.ApiToken;
import edu.harvard.iq.dataverse.authorization.users.AuthenticatedUser;
import edu.harvard.iq.dataverse.authorization.users.PrivateUrlUser;
import edu.harvard.iq.dataverse.authorization.users.User;
import edu.harvard.iq.dataverse.branding.BrandingUtil;
import edu.harvard.iq.dataverse.dataaccess.StorageIO;
import edu.harvard.iq.dataverse.dataaccess.ImageThumbConverter;
import edu.harvard.iq.dataverse.dataaccess.SwiftAccessIO;
import edu.harvard.iq.dataverse.datacapturemodule.DataCaptureModuleUtil;
import edu.harvard.iq.dataverse.datacapturemodule.ScriptRequestResponse;
import edu.harvard.iq.dataverse.dataset.DatasetThumbnail;
import edu.harvard.iq.dataverse.dataset.DatasetUtil;
import edu.harvard.iq.dataverse.datasetutility.FileSizeChecker;
import edu.harvard.iq.dataverse.datavariable.VariableServiceBean;
import edu.harvard.iq.dataverse.engine.command.Command;
import edu.harvard.iq.dataverse.engine.command.CommandContext;
import edu.harvard.iq.dataverse.engine.command.exception.CommandException;
import edu.harvard.iq.dataverse.engine.command.impl.CreatePrivateUrlCommand;
import edu.harvard.iq.dataverse.engine.command.impl.CuratePublishedDatasetVersionCommand;
import edu.harvard.iq.dataverse.engine.command.impl.DeaccessionDatasetVersionCommand;
import edu.harvard.iq.dataverse.engine.command.impl.DeleteDatasetVersionCommand;
import edu.harvard.iq.dataverse.engine.command.impl.DeletePrivateUrlCommand;
import edu.harvard.iq.dataverse.engine.command.impl.DestroyDatasetCommand;
import edu.harvard.iq.dataverse.engine.command.impl.GetPrivateUrlCommand;
import edu.harvard.iq.dataverse.engine.command.impl.LinkDatasetCommand;
import edu.harvard.iq.dataverse.engine.command.impl.PublishDatasetCommand;
import edu.harvard.iq.dataverse.engine.command.impl.PublishDataverseCommand;
import edu.harvard.iq.dataverse.engine.command.impl.UpdateDatasetVersionCommand;
import edu.harvard.iq.dataverse.export.ExportException;
import edu.harvard.iq.dataverse.export.ExportService;
import edu.harvard.iq.dataverse.export.spi.Exporter;
import edu.harvard.iq.dataverse.ingest.IngestRequest;
import edu.harvard.iq.dataverse.ingest.IngestServiceBean;
import edu.harvard.iq.dataverse.metadataimport.ForeignMetadataImportServiceBean;
import edu.harvard.iq.dataverse.privateurl.PrivateUrl;
import edu.harvard.iq.dataverse.privateurl.PrivateUrlServiceBean;
import edu.harvard.iq.dataverse.privateurl.PrivateUrlUtil;
import edu.harvard.iq.dataverse.search.SearchFilesServiceBean;
import edu.harvard.iq.dataverse.search.SortBy;
import edu.harvard.iq.dataverse.settings.SettingsServiceBean;
import edu.harvard.iq.dataverse.util.ArchiverUtil;
import edu.harvard.iq.dataverse.util.BundleUtil;
import edu.harvard.iq.dataverse.util.FileSortFieldAndOrder;
import edu.harvard.iq.dataverse.util.FileUtil;
import edu.harvard.iq.dataverse.util.JsfHelper;
import static edu.harvard.iq.dataverse.util.JsfHelper.JH;
import static edu.harvard.iq.dataverse.util.StringUtil.isEmpty;

import edu.harvard.iq.dataverse.util.StringUtil;
import edu.harvard.iq.dataverse.util.SystemConfig;
import edu.harvard.iq.dataverse.workflows.WorkflowComment;

import java.io.File;
import java.io.FileOutputStream;
import java.io.IOException;
import java.io.InputStream;
import java.sql.Timestamp;
import java.text.SimpleDateFormat;
import java.time.Instant;
import java.time.LocalDate;
import java.util.ArrayList;
import java.util.Date;
import java.util.HashMap;
import java.util.Iterator;
import java.util.List;
import java.util.Locale;
import java.util.Map;
import java.util.Map.Entry;
import java.util.Set;
import java.util.Collection;
import java.util.logging.Logger;
import javax.ejb.EJB;
import javax.ejb.EJBException;
import javax.faces.application.FacesMessage;
import javax.faces.context.FacesContext;
import javax.faces.event.ActionEvent;
import javax.faces.event.ValueChangeEvent;
import javax.faces.view.ViewScoped;
import javax.inject.Inject;
import javax.inject.Named;

import org.primefaces.event.FileUploadEvent;
import org.primefaces.model.file.UploadedFile;
import javax.validation.ConstraintViolation;
import org.apache.commons.httpclient.HttpClient;
//import org.primefaces.context.RequestContext;
import java.util.Arrays;
import java.util.HashSet;
import javax.faces.model.SelectItem;
import java.util.logging.Level;
import edu.harvard.iq.dataverse.engine.command.exception.IllegalCommandException;
import edu.harvard.iq.dataverse.engine.command.impl.AbstractSubmitToArchiveCommand;
import edu.harvard.iq.dataverse.engine.command.impl.CreateNewDatasetCommand;
import edu.harvard.iq.dataverse.engine.command.impl.GetLatestPublishedDatasetVersionCommand;
import edu.harvard.iq.dataverse.engine.command.impl.RequestRsyncScriptCommand;
import edu.harvard.iq.dataverse.engine.command.impl.PublishDatasetResult;
import edu.harvard.iq.dataverse.engine.command.impl.RestrictFileCommand;
import edu.harvard.iq.dataverse.engine.command.impl.ReturnDatasetToAuthorCommand;
import edu.harvard.iq.dataverse.engine.command.impl.SubmitDatasetForReviewCommand;
import edu.harvard.iq.dataverse.externaltools.ExternalTool;
import edu.harvard.iq.dataverse.externaltools.ExternalToolServiceBean;
import edu.harvard.iq.dataverse.export.SchemaDotOrgExporter;
import edu.harvard.iq.dataverse.externaltools.ExternalToolHandler;
import edu.harvard.iq.dataverse.makedatacount.MakeDataCountLoggingServiceBean;
import edu.harvard.iq.dataverse.makedatacount.MakeDataCountLoggingServiceBean.MakeDataCountEntry;
import java.util.Collections;
import javax.faces.component.UIComponent;
import javax.faces.component.UIInput;

import javax.faces.event.AjaxBehaviorEvent;
import javax.servlet.ServletOutputStream;
import javax.servlet.http.HttpServletResponse;

import org.apache.commons.text.StringEscapeUtils;
import org.apache.commons.lang3.mutable.MutableBoolean;
import org.apache.commons.io.IOUtils;

import org.primefaces.component.tabview.TabView;
import org.primefaces.event.CloseEvent;
import org.primefaces.event.TabChangeEvent;
import org.primefaces.event.data.PageEvent;

import edu.harvard.iq.dataverse.search.FacetLabel;
import edu.harvard.iq.dataverse.search.SearchConstants;
import edu.harvard.iq.dataverse.search.SearchFields;
import edu.harvard.iq.dataverse.search.SearchServiceBean;
import edu.harvard.iq.dataverse.search.SearchUtil;
import edu.harvard.iq.dataverse.search.SolrClientService;
import java.util.Comparator;
import org.apache.solr.client.solrj.SolrQuery;
import org.apache.solr.client.solrj.impl.HttpSolrClient;
import org.apache.solr.client.solrj.response.FacetField;
import org.apache.solr.client.solrj.response.QueryResponse;
import org.apache.solr.common.SolrDocument;
import org.apache.solr.common.SolrDocumentList;
import org.primefaces.PrimeFaces;
import org.primefaces.model.DefaultTreeNode;
import org.primefaces.model.TreeNode;

/**
 *
 * @author gdurand
 */
@ViewScoped
@Named("DatasetPage")
public class DatasetPage implements java.io.Serializable {

    static final Logger logger = Logger.getLogger(DatasetPage.class.getCanonicalName());

    public enum EditMode {

        CREATE, INFO, FILE, METADATA, LICENSE
    };

    public enum DisplayMode {

        INIT, SAVE
    };


    @EJB
    DatasetServiceBean datasetService;
    @EJB
    DatasetVersionServiceBean datasetVersionService;
    @EJB
    DataFileServiceBean datafileService;
    @EJB
    PermissionServiceBean permissionService;
    @EJB
    DataverseServiceBean dataverseService;
    @EJB
    DatasetFieldServiceBean fieldService;
    @EJB
    VariableServiceBean variableService;
    @EJB
    IngestServiceBean ingestService;
    @EJB
    ForeignMetadataImportServiceBean metadataImportService;
    @EJB
    EjbDataverseEngine commandEngine;
    @Inject
    DataverseSession session;
    @EJB
    UserNotificationServiceBean userNotificationService;
    @EJB
    BuiltinUserServiceBean builtinUserService;
    @EJB
    DataverseFieldTypeInputLevelServiceBean dataverseFieldTypeInputLevelService;
    @EJB
    SettingsServiceBean settingsService;
    @EJB
    SearchServiceBean searchService;
    @EJB
    AuthenticationServiceBean authService;
    @EJB
    SystemConfig systemConfig;
    @EJB
    GuestbookResponseServiceBean guestbookResponseService;
    @EJB
    FileDownloadServiceBean fileDownloadService;
    @EJB
    DataverseLinkingServiceBean dvLinkingService;
    @EJB
    DatasetLinkingServiceBean dsLinkingService;
    @EJB
    SearchFilesServiceBean searchFilesService;
    @EJB
    DataverseRoleServiceBean dataverseRoleService;
    @EJB
    PrivateUrlServiceBean privateUrlService;
    @EJB
    ExternalToolServiceBean externalToolService;
    @EJB
    SolrClientService solrClientService;
    @Inject
    DataverseRequestServiceBean dvRequestService;
    @Inject
    DatasetVersionUI datasetVersionUI;
    @Inject
    PermissionsWrapper permissionsWrapper;
    @Inject
    FileDownloadHelper fileDownloadHelper;
    @Inject
    ThumbnailServiceWrapper thumbnailServiceWrapper;
    @Inject
    SettingsWrapper settingsWrapper;
    @Inject
    ProvPopupFragmentBean provPopupFragmentBean;
    @Inject
    MakeDataCountLoggingServiceBean mdcLogService;
    @Inject 
    DataverseHeaderFragment dataverseHeaderFragment;
    @Inject 
    EmbargoServiceBean embargoService;

    private Dataset dataset = new Dataset();

    private Long id = null;
    private EditMode editMode;
    private boolean bulkFileDeleteInProgress = false;

    private Long ownerId;
    private Long versionId;
    private int selectedTabIndex;
    private List<DataFile> newFiles = new ArrayList<>();
    private List<DataFile> uploadedFiles = new ArrayList<>();
    private MutableBoolean uploadInProgress = new MutableBoolean(false);

    private DatasetVersion workingVersion;
    private DatasetVersion clone;
    private int releaseRadio = 1;
    private int deaccessionRadio = 0;
    private int deaccessionReasonRadio = 0;
    private String datasetNextMajorVersion = "1.0";
    private String datasetNextMinorVersion = "";
    private String dropBoxSelection = "";
    private String deaccessionReasonText = "";
    private String displayCitation;
    private String deaccessionForwardURLFor = "";
    private String showVersionList = "false";
    private List<Template> dataverseTemplates = new ArrayList<>();
    private Template defaultTemplate;
    private Template selectedTemplate;
    /**
     * In the file listing, the page the user is on. This is zero-indexed so if
     * the user clicks page 2 in the UI, this will be 1.
     */
    private int filePaginatorPage;
    private int rowsPerPage;

    private String persistentId;
    private String version;
    private String protocol = "";
    private String authority = "";
    private String customFields="";

    private boolean noDVsAtAll = false;

    private boolean noDVsRemaining = false;

    private boolean stateChanged = false;

    private Long linkingDataverseId;
    private List<SelectItem> linkingDVSelectItems;
    private Dataverse linkingDataverse;
    private Dataverse selectedHostDataverse;

    public Dataverse getSelectedHostDataverse() {
        return selectedHostDataverse;
    }

    public void setSelectedHostDataverse(Dataverse selectedHostDataverse) {
        this.selectedHostDataverse = selectedHostDataverse;
    }

    // Version tab lists
    private List<DatasetVersion> versionTabList = new ArrayList<>();
    private List<DatasetVersion> versionTabListForPostLoad = new ArrayList<>();


    // Used to store results of permissions checks
    private final Map<String, Boolean> datasetPermissionMap = new HashMap<>(); // { Permission human_name : Boolean }



    private DataFile selectedDownloadFile;

    private Long maxFileUploadSizeInBytes = null;

    private String dataverseSiteUrl = "";

    private boolean removeUnusedTags;

    private Boolean hasRsyncScript = false;

    private Boolean hasTabular = false;

    /**
     * If the dataset version has at least one tabular file. The "hasTabular"
     * boolean is for the dataset level ("has ever had a tabular file") but
     * sometimes you want to know about the current version ("no tabular files
     * currently"). Like all files, tabular files can be deleted.
     */
    private boolean versionHasTabular = false;

    private boolean showIngestSuccess;

    public boolean isShowIngestSuccess() {
        return showIngestSuccess;
    }

    public void setShowIngestSuccess(boolean showIngestSuccess) {
        this.showIngestSuccess = showIngestSuccess;
    }

    // TODO: Consider renaming "configureTools" to "fileConfigureTools".
    List<ExternalTool> configureTools = new ArrayList<>();
    // TODO: Consider renaming "exploreTools" to "fileExploreTools".
    List<ExternalTool> exploreTools = new ArrayList<>();
    // TODO: Consider renaming "configureToolsByFileId" to "fileConfigureToolsByFileId".
    Map<Long, List<ExternalTool>> configureToolsByFileId = new HashMap<>();
    // TODO: Consider renaming "exploreToolsByFileId" to "fileExploreToolsByFileId".
    Map<Long, List<ExternalTool>> exploreToolsByFileId = new HashMap<>();
    // TODO: Consider renaming "previewToolsByFileId" to "file:PreviewToolsByFileId".
    Map<Long, List<ExternalTool>> previewToolsByFileId = new HashMap<>();
    // TODO: Consider renaming "previewTools" to "filePreviewTools".
    List<ExternalTool> previewTools = new ArrayList<>();
    private List<ExternalTool> datasetExploreTools;

    public Boolean isHasRsyncScript() {
        return hasRsyncScript;
    }

    public void setHasRsyncScript(Boolean hasRsyncScript) {
        this.hasRsyncScript = hasRsyncScript;
    }

    /**
     * The contents of the script.
     */
    private String rsyncScript = "";

    public String getRsyncScript() {
        return rsyncScript;
    }

    public void setRsyncScript(String rsyncScript) {
        this.rsyncScript = rsyncScript;
    }

    private String rsyncScriptFilename;

    public String getRsyncScriptFilename() {
        return rsyncScriptFilename;
    }

    private String thumbnailString = null;

    // This is the Dataset-level thumbnail;
    // it's either the thumbnail of the designated datafile,
    // or scaled down uploaded "logo" file, or randomly selected
    // image datafile from this dataset.
    public String getThumbnailString() {
        // This method gets called 30 (!) times, just to load the page!
        // - so let's cache that string the first time it's called.

        if (thumbnailString != null) {
            if ("".equals(thumbnailString)) {
                return null;
            }
            return thumbnailString;
        }

        if (!readOnly) {
            DatasetThumbnail datasetThumbnail = dataset.getDatasetThumbnail(ImageThumbConverter.DEFAULT_DATASETLOGO_SIZE);
            if (datasetThumbnail == null) {
                thumbnailString = "";
                return null;
            }

            if (datasetThumbnail.isFromDataFile()) {
                if (!datasetThumbnail.getDataFile().equals(dataset.getThumbnailFile())) {
                    datasetService.assignDatasetThumbnailByNativeQuery(dataset, datasetThumbnail.getDataFile());
                    // refresh the dataset:
                    dataset = datasetService.find(dataset.getId());
                }
            }

            thumbnailString = datasetThumbnail.getBase64image();
        } else {
            thumbnailString = thumbnailServiceWrapper.getDatasetCardImageAsBase64Url(dataset,
                    workingVersion.getId(),
                    !workingVersion.isDraft(),
                    ImageThumbConverter.DEFAULT_DATASETLOGO_SIZE);
            if (thumbnailString == null) {
                thumbnailString = "";
                return null;
            }


        }
        return thumbnailString;
    }

    public void setThumbnailString(String thumbnailString) {
        //Dummy method
    }

    public boolean isRemoveUnusedTags() {
        return removeUnusedTags;
    }

    public void setRemoveUnusedTags(boolean removeUnusedTags) {
        this.removeUnusedTags = removeUnusedTags;
    }

    private String fileSortField;
    private String fileSortOrder;

    public List<Entry<String,String>> getCartList() {
        if (session.getUser() instanceof AuthenticatedUser) {
            return ((AuthenticatedUser) session.getUser()).getCart().getContents();
        }
        return null;
    }

    public boolean checkCartForItem(String title, String persistentId) {
        if (session.getUser() instanceof AuthenticatedUser) {
            return ((AuthenticatedUser) session.getUser()).getCart().checkCartForItem(title, persistentId);
        }
        return false;
    }

    public void addItemtoCart(String title, String persistentId) throws Exception{
        if (canComputeAllFiles(true)) {
            if (session.getUser() instanceof AuthenticatedUser) {
                AuthenticatedUser authUser = (AuthenticatedUser) session.getUser();
                try {
                    authUser.getCart().addItem(title, persistentId);
                    JsfHelper.addSuccessMessage(BundleUtil.getStringFromBundle("dataset.compute.computeBatch.success"));
                } catch (Exception ex){
                    JsfHelper.addErrorMessage(BundleUtil.getStringFromBundle("dataset.compute.computeBatch.failure"));
                }
            }
        }
    }

    public void removeCartItem(String title, String persistentId) throws Exception {
        if (session.getUser() instanceof AuthenticatedUser) {
            AuthenticatedUser authUser = (AuthenticatedUser) session.getUser();
            try {
                authUser.getCart().removeItem(title, persistentId);
                JsfHelper.addSuccessMessage(BundleUtil.getStringFromBundle("dataset.compute.computeBatch.success"));
            } catch (Exception ex){
                JsfHelper.addErrorMessage(BundleUtil.getStringFromBundle("dataset.compute.computeBatch.failure"));
            }
        }
    }

    public void clearCart() throws Exception {
        if (session.getUser() instanceof AuthenticatedUser) {
            AuthenticatedUser authUser = (AuthenticatedUser) session.getUser();
            try {
                authUser.getCart().clear();
                JsfHelper.addSuccessMessage(BundleUtil.getStringFromBundle("dataset.compute.computeBatch.success"));
            } catch (Exception ex){
                JsfHelper.addErrorMessage(BundleUtil.getStringFromBundle("dataset.compute.computeBatch.failure"));
            }
        }
    }

    public boolean isCartEmpty() {
        if (session.getUser() instanceof AuthenticatedUser) {
            AuthenticatedUser authUser = (AuthenticatedUser) session.getUser();
            return authUser.getCart().getContents().isEmpty();
        }
        return true;
    }


    public String getCartComputeUrl() {
        if (session.getUser() instanceof AuthenticatedUser) {
            AuthenticatedUser authUser = (AuthenticatedUser) session.getUser();
            String url = settingsWrapper.getValueForKey(SettingsServiceBean.Key.ComputeBaseUrl);
            if (url == null) {
                return "";
            }
            // url indicates that you are computing with multiple datasets
            url += "/multiparty?";
            List<Entry<String,String>> contents = authUser.getCart().getContents();
            for (Entry<String,String> entry : contents) {
                String persistentIdUrl = entry.getValue();
                url +=  persistentIdUrl + "&";
            }
            return url.substring(0, url.length() - 1);
        }
        return "";
    }

    private String fileLabelSearchTerm;

    public String getFileLabelSearchTerm() {
        return fileLabelSearchTerm;
    }

    public void setFileLabelSearchTerm(String fileLabelSearchTerm) {
        if (fileLabelSearchTerm != null) {
            this.fileLabelSearchTerm = fileLabelSearchTerm.trim();
        } else {
            this.fileLabelSearchTerm="";
        }
    }

    private String fileTypeFacet;

    public String getFileTypeFacet() {
        return fileTypeFacet;
    }

    public void setFileTypeFacet(String fileTypeFacet) {
        if (fileTypeFacet != null) {
            this.fileTypeFacet = fileTypeFacet.trim();
        }
    }

    private String fileAccessFacet;

    public String getFileAccessFacet() {
        return fileAccessFacet;
    }

    public void setFileAccessFacet(String fileAccessFacet) {
        if (fileAccessFacet != null) {
            this.fileAccessFacet = fileAccessFacet.trim();
        }
    }

    private String fileTagsFacet;

    public String getFileTagsFacet() {
        return fileTagsFacet;
    }

    public void setFileTagsFacet(String fileTagsFacet) {
        if (fileTagsFacet != null) {
            this.fileTagsFacet = fileTagsFacet.trim();
        }
    }

    private List<FileMetadata> fileMetadatasSearch;

    public List<FileMetadata> getFileMetadatasSearch() {
        return fileMetadatasSearch;
    }

    public void setFileMetadatasSearch(List<FileMetadata> fileMetadatasSearch) {
        this.fileMetadatasSearch = fileMetadatasSearch;
    }

    public void updateFileSearch(){
        logger.fine("updating file search list");
        this.fileMetadatasSearch = selectFileMetadatasForDisplay();

    }

        private Long numberOfFilesToShow = (long) 25;

    public Long getNumberOfFilesToShow() {
        return numberOfFilesToShow;
    }

    public void setNumberOfFilesToShow(Long numberOfFilesToShow) {
        this.numberOfFilesToShow = numberOfFilesToShow;
    }

    public void showAll(){
        setNumberOfFilesToShow(new Long(fileMetadatasSearch.size()));
    }

    private List<FileMetadata> selectFileMetadatasForDisplay() {
        Set<Long> searchResultsIdSet = null;

        if (isIndexedVersion()) {
            // We run the search even if no search term and/or facets are
            // specified - to generate the facet labels list:
            searchResultsIdSet = getFileIdsInVersionFromSolr(workingVersion.getId(), this.fileLabelSearchTerm);
            // But, if no search terms were specified, we can immediately return the full
            // list of the files in the version:
            if (StringUtil.isEmpty(fileLabelSearchTerm)
                    && StringUtil.isEmpty(fileTypeFacet)
                    && StringUtil.isEmpty(fileAccessFacet)
                    && StringUtil.isEmpty(fileTagsFacet)) {
                if ((StringUtil.isEmpty(fileSortField) || fileSortField.equals("name")) && StringUtil.isEmpty(fileSortOrder)) {
                    return workingVersion.getFileMetadatasSorted();
                } else {
                    searchResultsIdSet = null;
                }
            }

        } else {
            // No, this is not an indexed version.
            // If the search term was specified, we'll run a search in the db;
            // if not - return the full list of files in the version.
            // (no facets without solr!)
            if (StringUtil.isEmpty(this.fileLabelSearchTerm)) {
                if ((StringUtil.isEmpty(fileSortField) || fileSortField.equals("name")) && StringUtil.isEmpty(fileSortOrder)) {
                    return workingVersion.getFileMetadatasSorted();
                }
            } else {
                searchResultsIdSet = getFileIdsInVersionFromDb(workingVersion.getId(), this.fileLabelSearchTerm);
            }
        }

        List<FileMetadata> retList = new ArrayList<>();

        for (FileMetadata fileMetadata : workingVersion.getFileMetadatasSorted()) {
            if (searchResultsIdSet == null || searchResultsIdSet.contains(fileMetadata.getDataFile().getId())) {
                retList.add(fileMetadata);
            }
        }

        if ((StringUtil.isEmpty(fileSortOrder) && !("name".equals(fileSortField)))
                || ("desc".equals(fileSortOrder) || !("name".equals(fileSortField)))) {
            sortFileMetadatas(retList);

        }

        return retList;
    }

    private void sortFileMetadatas(List<FileMetadata> fileList) {
        if ("name".equals(fileSortField) && "desc".equals(fileSortOrder)) {
            Collections.sort(fileList, compareByLabelZtoA);
        } else if ("date".equals(fileSortField)) {
            if ("desc".equals(fileSortOrder)) {
                Collections.sort(fileList, compareByOldest);
            } else {
                Collections.sort(fileList, compareByNewest);
            }
        } else if ("type".equals(fileSortField)) {
            Collections.sort(fileList, compareByType);
        } else if ("size".equals(fileSortField)) {
            Collections.sort(fileList, compareBySize);
        }
    }

    private Boolean isIndexedVersion = null;

    public boolean isIndexedVersion() {
        if (isIndexedVersion != null) {
            return isIndexedVersion;
        }
        // The version is SUPPOSED to be indexed if it's the latest published version, or a
        // draft. So if none of the above is true, we return false right away:

        if (!(workingVersion.isDraft() || isThisLatestReleasedVersion())) {
            return isIndexedVersion = false;
        }

        // ... but if it is the latest published version or a draft, we want to test
        // and confirm that this version *has* actually been indexed and is searchable
        // (and that solr is actually up and running!), by running a quick solr search:
        return isIndexedVersion = isThisVersionSearchable();
    }

    /**
     * Finds the list of numeric datafile ids in the Version specified, by running
     * a database query.
     *
     * @param datasetVersionId numeric version id
     * @param pattern string keyword
     * @return set of numeric ids
     *
     */

    public Set<Long> getFileIdsInVersionFromDb(Long datasetVersionId, String pattern) {
        logger.fine("searching for file ids, in the database");
        List<Long> searchResultsIdList = datafileService.findDataFileIdsByDatasetVersionIdLabelSearchTerm(datasetVersionId, pattern, "", "");

        Set<Long> ret = new HashSet<>();
        for (Long id : searchResultsIdList) {
            ret.add(id);
        }

        return ret;
    }


    private Map<String, List<FacetLabel>> facetLabelsMap;

    public Map<String, List<FacetLabel>> getFacetLabelsMap() {
        return facetLabelsMap;
    }

    public List<FacetLabel> getFileTypeFacetLabels() {
        if (facetLabelsMap != null) {
            return facetLabelsMap.get("fileTypeGroupFacet");
        }
        return null;
    }

    public List<FacetLabel> getFileAccessFacetLabels() {
        if (facetLabelsMap != null) {
            return facetLabelsMap.get("fileAccess");
        }
        return null;
    }

    public List<FacetLabel> getFileTagsFacetLabels() {
        if (facetLabelsMap != null) {
            return facetLabelsMap.get("fileTag");
        }
        return null;
    }

    /**
     * Verifies that solr is running and that the version is indexed and searchable
     * @return boolean
     */
    public boolean isThisVersionSearchable() {
        SolrQuery solrQuery = new SolrQuery();

        solrQuery.setQuery(SearchUtil.constructQuery(SearchFields.ENTITY_ID, workingVersion.getDataset().getId().toString()));

        solrQuery.addFilterQuery(SearchUtil.constructQuery(SearchFields.TYPE, SearchConstants.DATASETS));
        solrQuery.addFilterQuery(SearchUtil.constructQuery(SearchFields.DATASET_VERSION_ID, workingVersion.getId().toString()));

        logger.fine("Solr query (testing if searchable): " + solrQuery);

        QueryResponse queryResponse = null;

        try {
            queryResponse = solrClientService.getSolrClient().query(solrQuery);
        } catch (Exception ex) {
            logger.fine("Solr exception: " + ex.getLocalizedMessage());
            // solr maybe down/some error may have occurred...
            return false;
        }

        SolrDocumentList docs = queryResponse.getResults();
        Iterator<SolrDocument> iter = docs.iterator();

        // there should be only 1 result, really...
        while (iter.hasNext()) {
            SolrDocument solrDocument = iter.next();
            Long entityid = (Long) solrDocument.getFieldValue(SearchFields.ENTITY_ID);
            logger.fine("solr result id: "+entityid);
            if (entityid.equals(workingVersion.getDataset().getId())) {
                return true;
            }
        }

        return false;
    }

    /**
     * Finds the list of numeric datafile ids in the Version specified, by running
     * a direct solr search query.
     *
     * @param datasetVersionId numeric version id
     * @param pattern string keyword
     * @return set of numeric ids
     *
     */
    public Set<Long> getFileIdsInVersionFromSolr(Long datasetVersionId, String pattern) {
        logger.fine("searching for file ids, in solr");

        SolrQuery solrQuery = new SolrQuery();

        List<String> queryStrings = new ArrayList<>();

        // Main query:
        if (!StringUtil.isEmpty(pattern)) {
            // searching on the file name ("label") and description:
            queryStrings.add(SearchUtil.constructQuery(SearchFields.FILE_NAME, pattern + "*"));
            queryStrings.add(SearchUtil.constructQuery(SearchFields.FILE_DESCRIPTION, pattern + "*"));
            queryStrings.add(SearchUtil.constructQuery(SearchFields.FILE_TAG_SEARCHABLE, pattern + "*"));

            solrQuery.setQuery(SearchUtil.constructQuery(queryStrings, false));
        } else {
            // ... or "everything", if no search pattern is supplied:
            // (presumably, one or more facet fields is supplied, below)
            solrQuery.setQuery("*");
        }


        // ask for facets:

        solrQuery.setParam("facet", "true");
        /**
         * @todo: do we need facet.query?
         */
        solrQuery.setParam("facet.query", "*");

        solrQuery.addFacetField(SearchFields.FILE_TYPE);
        solrQuery.addFacetField(SearchFields.ACCESS);
        solrQuery.addFacetField(SearchFields.FILE_TAG);


        // Extra filter queries from the facets, if specified:

        if (!StringUtil.isEmpty(fileTypeFacet)) {
            solrQuery.addFilterQuery(SearchFields.FILE_TYPE + ":" + fileTypeFacet);
        }

        if (!StringUtil.isEmpty(fileAccessFacet)) {
            solrQuery.addFilterQuery(SearchFields.ACCESS + ":" + fileAccessFacet);
        }

        if (!StringUtil.isEmpty(fileTagsFacet)) {
            solrQuery.addFilterQuery(SearchFields.FILE_TAG + ":" + fileTagsFacet);
        }

        // Additional filter queries, to restrict the results to files in this version only:

        solrQuery.addFilterQuery(SearchFields.TYPE + ":" + SearchConstants.FILES);
        if (!workingVersion.isDraft()) {
            solrQuery.addFilterQuery(SearchFields.DATASET_VERSION_ID + ":" + datasetVersionId);
        } else {
            // To avoid indexing duplicate solr documents, we don't index ALL of the files
            // in a draft version - only the new files added to the draft and/or the
            // files for which the metadata have been changed.
            // So, in order to find all the files in the draft version, we can't just
            // run a query with the dataset version id, like with the published version,
            // above. Instead we are searching for all the indexed files in the dataset,
            // except the ones indexed with the "fileDeleted" flag - that indicates that
            // they are no longer in the draft:
            solrQuery.addFilterQuery(SearchFields.PARENT_ID + ":" + workingVersion.getDataset().getId());
            // Note that we don't want to use the query "fileDeleted: false" - that
            // would only find the documents in which the fileDeleted boolean field
            // is actually present, AND set to false. Instead we are searching with
            // "!(fileDeleted: true)" - that will find ALL the records, except for
            // the ones where the value is explicitly set to true.
            solrQuery.addFilterQuery("!(" + SearchFields.FILE_DELETED + ":" + true + ")");

        }

        // Unlimited number of search results:
        // (but we are searching within one dataset(version), so it should be manageable)
        solrQuery.setRows(Integer.MAX_VALUE);

        logger.fine("Solr query (file search): " + solrQuery);

        QueryResponse queryResponse = null;
        boolean fileDeletedFlagNotIndexed = false;
        Set<Long> resultIds = new HashSet<>();

        try {
            queryResponse = solrClientService.getSolrClient().query(solrQuery);
        } catch (HttpSolrClient.RemoteSolrException ex) {
            logger.fine("Remote Solr Exception: " + ex.getLocalizedMessage());
            String msg = ex.getLocalizedMessage();
            if (msg.contains(SearchFields.FILE_DELETED)) {
                fileDeletedFlagNotIndexed = true;
            }
        } catch (Exception ex) {
            logger.warning("Solr exception: " + ex.getLocalizedMessage());
            return resultIds;
        }

        if (fileDeletedFlagNotIndexed) {
            // try again, without the flag:
            solrQuery.removeFilterQuery("!(" + SearchFields.FILE_DELETED + ":" + true + ")");
            logger.fine("Solr query (trying again): " + solrQuery);

            try {
                queryResponse = solrClientService.getSolrClient().query(solrQuery);
            } catch (Exception ex) {
                logger.warning("Caught a Solr exception (again!): " + ex.getLocalizedMessage());
                return resultIds;
            }
        }

        // Process the facets:

        facetLabelsMap = new HashMap<>();

        for (FacetField facetField : queryResponse.getFacetFields()) {
            List<FacetLabel> facetLabelList = new ArrayList<>();

            int count = 0;

            for (FacetField.Count facetFieldCount : facetField.getValues()) {
                logger.fine("facet field value: " + facetField.getName() + " " + facetFieldCount.getName() + " (" + facetFieldCount.getCount() + ")");
                if (facetFieldCount.getCount() > 0) {
                    FacetLabel facetLabel = new FacetLabel(facetFieldCount.getName(), facetFieldCount.getCount());
                    // quote facets arguments, just in case:
                    facetLabel.setFilterQuery(facetField.getName() + ":\"" + facetFieldCount.getName() + "\"");
                    facetLabelList.add(facetLabel);
                    count += facetFieldCount.getCount();
                }
            }

            if (count > 0) {
                facetLabelsMap.put(facetField.getName(), facetLabelList);
            }
        }

        SolrDocumentList docs = queryResponse.getResults();
        Iterator<SolrDocument> iter = docs.iterator();

        while (iter.hasNext()) {
            SolrDocument solrDocument = iter.next();
            Long entityid = (Long) solrDocument.getFieldValue(SearchFields.ENTITY_ID);
            logger.fine("solr result id: "+entityid);
            resultIds.add(entityid);
        }

        return resultIds;
    }

    /*
        Save the setting locally so db isn't hit repeatedly

        This may be "null", signifying unlimited download size
    */
    public Long getMaxFileUploadSizeInBytes(){
        return this.maxFileUploadSizeInBytes;
    }

    public boolean isUnlimitedUploadFileSize(){

        if (this.maxFileUploadSizeInBytes == null){
            return true;
        }
        return false;
    }

    public String getDataverseSiteUrl() {
        return this.dataverseSiteUrl;
    }

    public void setDataverseSiteUrl(String dataverseSiteUrl) {
        this.dataverseSiteUrl = dataverseSiteUrl;
    }

    public DataFile getInitialDataFile() {
        if (workingVersion.getFileMetadatas() != null && workingVersion.getFileMetadatas().size() > 0) {
            return workingVersion.getFileMetadatas().get(0).getDataFile();
        }
        return null;
    }

    public SwiftAccessIO getSwiftObject() {
        try {
            StorageIO<DataFile> storageIO = getInitialDataFile() == null ? null : getInitialDataFile().getStorageIO();
            if (storageIO != null && storageIO instanceof SwiftAccessIO) {
                return (SwiftAccessIO)storageIO;
            } else {
                logger.fine("DatasetPage: Failed to cast storageIO as SwiftAccessIO (most likely because storageIO is a FileAccessIO)");
            }
        } catch (IOException e) {
            logger.fine("DatasetPage: Failed to get storageIO");

        }
        return null;
    }

    public String getSwiftContainerName() throws IOException {
        SwiftAccessIO swiftObject = getSwiftObject();
        try {
            swiftObject.open();
            return swiftObject.getSwiftContainerName();
        } catch (Exception e){
            logger.info("DatasetPage: Failed to open swift object");
        }

        return "";

    }

    public void setSwiftContainerName(String name){

    }
    //This function applies to an entire dataset
    private boolean isSwiftStorage() {
        //containers without datafiles will not be stored in swift storage
        if (getInitialDataFile() != null){
            for (FileMetadata fmd : workingVersion.getFileMetadatas()) {
                //if any of the datafiles are stored in swift
                if (fmd.getDataFile().getStorageIdentifier().startsWith("swift://")) {
                    return true;
                }
            }
        }
        return false;
    }

    //This function applies to a single datafile
    private boolean isSwiftStorage(FileMetadata metadata){
        if (metadata.getDataFile().getStorageIdentifier().startsWith("swift://")) {
            return true;
        }
        return false;
    }


    private Boolean showComputeButtonForDataset = null;
    //This function applies to an entire dataset
    public boolean showComputeButton() {
        if (showComputeButtonForDataset != null) {
            return showComputeButtonForDataset;
        }

        if (isSwiftStorage() && (settingsService.getValueForKey(SettingsServiceBean.Key.ComputeBaseUrl) != null)) {
            showComputeButtonForDataset = true;
        } else {
            showComputeButtonForDataset = false;
        }
        return showComputeButtonForDataset;
    }

    private Map<Long, Boolean> showComputeButtonForFile = new HashMap<>();
    //this function applies to a single datafile
    public boolean showComputeButton(FileMetadata metadata) {
        Long fileId = metadata.getDataFile().getId();

        if (fileId == null) {
            return false;
        }

        if (showComputeButtonForFile.containsKey(fileId)) {
            return showComputeButtonForFile.get(fileId);
        }

        boolean result = isSwiftStorage(metadata)
                && settingsService.getValueForKey(SettingsServiceBean.Key.ComputeBaseUrl) != null;

        showComputeButtonForFile.put(fileId, result);
        return result;
    }

    public boolean canComputeAllFiles(boolean isCartCompute){
        for (FileMetadata fmd : workingVersion.getFileMetadatas()) {
             if (!fileDownloadHelper.canDownloadFile(fmd)) {
                 //RequestContext requestContext = RequestContext.getCurrentInstance();
                 PrimeFaces.current().executeScript("PF('computeInvalid').show()");
                 return false;
             }
        }
        if (!isCartCompute) {
            try {
                FacesContext.getCurrentInstance().getExternalContext().redirect(getComputeUrl());
             } catch (IOException ioex) {
                 logger.warning("Failed to issue a redirect.");
             }
        }
        return true;
    }
    
    Boolean canDownloadFiles = null;

    //caching can download files to limit trips to File Download Helper
    public boolean canDownloadFiles() {
        if (canDownloadFiles == null) {
            canDownloadFiles = false;
            for (FileMetadata fmd : workingVersion.getFileMetadatas()) {
                if (fileDownloadHelper.canDownloadFile(fmd)) {
                    canDownloadFiles = true;
                    break;
                }
            }
        }
        return canDownloadFiles;
    }

    /*
    in getComputeUrl(), we are sending the container/dataset name and the exipiry and signature
    for the temporary url of only ONE datafile within the dataset. This is because in the
    ceph version of swift, we are only able to generate the temporary url for a single object
    within a container.
    Ideally, we want a temporary url for an entire container/dataset, so perhaps this could instead
    be handled on the compute environment end.
    Additionally, we have to think about the implications this could have with dataset versioning,
    since we currently store all files (even from old versions) in the same container.
    --SF
    */
    public String getComputeUrl() throws IOException {

        return settingsWrapper.getValueForKey(SettingsServiceBean.Key.ComputeBaseUrl) + "?" + this.getPersistentId();
            //WHEN we are able to get a temp url for a dataset
            //return settingsWrapper.getValueForKey(SettingsServiceBean.Key.ComputeBaseUrl) + "?containerName=" + swiftObject.getSwiftContainerName() + "&temp_url_sig=" + swiftObject.getTempUrlSignature() + "&temp_url_expires=" + swiftObject.getTempUrlExpiry();


    }

    //For a single file
    public String getComputeUrl(FileMetadata metadata) {
        SwiftAccessIO swiftObject = null;
        try {
            StorageIO<DataFile> storageIO = metadata.getDataFile().getStorageIO();
            if (storageIO != null && storageIO instanceof SwiftAccessIO) {
                swiftObject = (SwiftAccessIO)storageIO;
                swiftObject.open();
            }

        } catch (IOException e) {
            logger.info("DatasetPage: Failed to get storageIO");
        }
        if (settingsWrapper.isTrueForKey(SettingsServiceBean.Key.PublicInstall, false)) {
            return settingsWrapper.getValueForKey(SettingsServiceBean.Key.ComputeBaseUrl) + "?" + this.getPersistentId() + "=" + swiftObject.getSwiftFileName();
        }

        return settingsWrapper.getValueForKey(SettingsServiceBean.Key.ComputeBaseUrl) + "?" + this.getPersistentId() + "=" + swiftObject.getSwiftFileName() + "&temp_url_sig=" + swiftObject.getTempUrlSignature() + "&temp_url_expires=" + swiftObject.getTempUrlExpiry();

    }

    public String getCloudEnvironmentName() {
        return settingsWrapper.getValueForKey(SettingsServiceBean.Key.CloudEnvironmentName);
    }

    public DataFile getSelectedDownloadFile() {
        return selectedDownloadFile;
    }

    public void setSelectedDownloadFile(DataFile selectedDownloadFile) {
        this.selectedDownloadFile = selectedDownloadFile;
    }

    public List<DataFile> getNewFiles() {
        return newFiles;
    }

    public void setNewFiles(List<DataFile> newFiles) {
        this.newFiles = newFiles;
    }

    public List<DataFile> getUploadedFiles() {
        return uploadedFiles;
    }

    public void setUploadedFiles(List<DataFile> uploadedFiles) {
        this.uploadedFiles = uploadedFiles;
    }

    public MutableBoolean getUploadInProgress() {
        return uploadInProgress;
    }

    public void setUploadInProgress(MutableBoolean inProgress) {
        this.uploadInProgress = inProgress;
    }

    public Dataverse getLinkingDataverse() {
        return linkingDataverse;
    }

    public void setLinkingDataverse(Dataverse linkingDataverse) {
        this.linkingDataverse = linkingDataverse;
    }

    public List<SelectItem> getLinkingDVSelectItems() {
        return linkingDVSelectItems;
    }

    public void setLinkingDVSelectItems(List<SelectItem> linkingDVSelectItems) {
        this.linkingDVSelectItems = linkingDVSelectItems;
    }

    public Long getLinkingDataverseId() {
        return linkingDataverseId;
    }

    public void setLinkingDataverseId(Long linkingDataverseId) {
        this.linkingDataverseId = linkingDataverseId;
    }



    public void updateReleasedVersions(){

        setReleasedVersionTabList(resetReleasedVersionTabList());

    }

    public void clickDeaccessionDataset(){
        setReleasedVersionTabList(resetReleasedVersionTabList());
        setRenderDeaccessionPopup(true);
    }

    private boolean renderDeaccessionPopup = false;

    public boolean isRenderDeaccessionPopup() {
        return renderDeaccessionPopup;
    }

    public void setRenderDeaccessionPopup(boolean renderDeaccessionPopup) {
        this.renderDeaccessionPopup = renderDeaccessionPopup;
    }

    public void updateSelectedLinkingDV(ValueChangeEvent event) {
        linkingDataverseId = (Long) event.getNewValue();
    }

    public boolean isNoDVsAtAll() {
        return noDVsAtAll;
    }

    public void setNoDVsAtAll(boolean noDVsAtAll) {
        this.noDVsAtAll = noDVsAtAll;
    }

    public boolean isNoDVsRemaining() {
        return noDVsRemaining;
    }


    private Map<Long, String> datafileThumbnailsMap = new HashMap<>();

    public boolean isThumbnailAvailable(FileMetadata fileMetadata) {

        // new and optimized logic:
        // - check download permission here (should be cached - so it's free!)
        // - only then check if the thumbnail is available/exists.
        // then cache the results!

        Long dataFileId = fileMetadata.getDataFile().getId();

        if (datafileThumbnailsMap.containsKey(dataFileId)) {
            return !"".equals(datafileThumbnailsMap.get(dataFileId));
        }

        if (!FileUtil.isThumbnailSupported(fileMetadata.getDataFile())) {
            datafileThumbnailsMap.put(dataFileId, "");
            return false;
        }

        if (!this.fileDownloadHelper.canDownloadFile(fileMetadata)) {
            datafileThumbnailsMap.put(dataFileId, "");
            return false;
        }



        String thumbnailAsBase64 = ImageThumbConverter.getImageThumbnailAsBase64(fileMetadata.getDataFile(), ImageThumbConverter.DEFAULT_THUMBNAIL_SIZE);


        //if (datafileService.isThumbnailAvailable(fileMetadata.getDataFile())) {
        if (!StringUtil.isEmpty(thumbnailAsBase64)) {
            datafileThumbnailsMap.put(dataFileId, thumbnailAsBase64);
            return true;
        }

        datafileThumbnailsMap.put(dataFileId, "");
        return false;

    }

    public String getDataFileThumbnailAsBase64(FileMetadata fileMetadata) {
        return datafileThumbnailsMap.get(fileMetadata.getDataFile().getId());
    }

    // Another convenience method - to cache Update Permission on the dataset:
    public boolean canUpdateDataset() {
        return permissionsWrapper.canUpdateDataset(dvRequestService.getDataverseRequest(), this.dataset);
    }
    public boolean canPublishDataverse() {
        return permissionsWrapper.canIssuePublishDataverseCommand(dataset.getOwner());
    }

    public boolean canPublishDataset(){
        return permissionsWrapper.canIssuePublishDatasetCommand(dataset);
    }

    public boolean canViewUnpublishedDataset() {
        return permissionsWrapper.canViewUnpublishedDataset( dvRequestService.getDataverseRequest(), dataset);
    }

    /*
     * 4.2.1 optimization.
     * HOWEVER, this doesn't appear to be saving us anything!
     * i.e., it's just as cheap to use session.getUser().isAuthenticated()
     * every time; it doesn't do any new db lookups.
    */
    public boolean isSessionUserAuthenticated() {
        return session.getUser().isAuthenticated();
    }

    /**
     * For use in the Dataset page
     * @return
     */
    public boolean isSuperUser(){

        if (!this.isSessionUserAuthenticated()){
            return false;
        }

        if (this.session.getUser().isSuperuser()){
            return true;
        }
        return false;
    }
    /**
     * Check Dataset related permissions
     *
     * @param permissionToCheck
     * @return
     */
    public boolean doesSessionUserHaveDataSetPermission(Permission permissionToCheck){
        if (permissionToCheck == null){
            return false;
        }

        String permName = permissionToCheck.getHumanName();

        // Has this check already been done?
        //
        if (this.datasetPermissionMap.containsKey(permName)){
            // Yes, return previous answer
            return this.datasetPermissionMap.get(permName);
        }

        // Check the permission
        //
        boolean hasPermission = this.permissionService.userOn(this.session.getUser(), this.dataset).has(permissionToCheck);

        // Save the permission
        this.datasetPermissionMap.put(permName, hasPermission);

        // return true/false
        return hasPermission;
    }

    public void setNoDVsRemaining(boolean noDVsRemaining) {
        this.noDVsRemaining = noDVsRemaining;
    }

    private GuestbookResponse guestbookResponse;
    private Guestbook selectedGuestbook;

    public GuestbookResponse getGuestbookResponse() {
        return guestbookResponse;
    }

    public void setGuestbookResponse(GuestbookResponse guestbookResponse) {
        this.guestbookResponse = guestbookResponse;
    }

    public Guestbook getSelectedGuestbook() {
        return selectedGuestbook;
    }

    public void setSelectedGuestbook(Guestbook selectedGuestbook) {
        this.selectedGuestbook = selectedGuestbook;
    }

    public void viewSelectedGuestbook(Guestbook selectedGuestbook) {
        this.selectedGuestbook = selectedGuestbook;
    }

    public void reset() {
        dataset.setGuestbook(null);
    }

    public int getFilePaginatorPage() {
        return filePaginatorPage;
    }

    public void setFilePaginatorPage(int filePaginatorPage) {
        this.filePaginatorPage = filePaginatorPage;
    }


    public int getRowsPerPage() {
        return rowsPerPage;
    }

    public void setRowsPerPage(int rowsPerPage) {
        this.rowsPerPage = rowsPerPage;
    }

    public String getGlobalId() {
        return persistentId;
    }

    public String getPersistentId() {
        return persistentId;
    }

    public void setPersistentId(String persistentId) {
        this.persistentId = persistentId;
    }
    public String getVersion() {
        return version;
    }

    public void setVersion(String version) {
        this.version = version;
    }

    public String getShowVersionList() {
        return showVersionList;
    }

    public void setShowVersionList(String showVersionList) {
        this.showVersionList = showVersionList;
    }

    public String getShowOtherText() {
        return showOtherText;
    }

    public void setShowOtherText(String showOtherText) {
        this.showOtherText = showOtherText;
    }
    private String showOtherText = "false";

    public String getDeaccessionForwardURLFor() {
        return deaccessionForwardURLFor;
    }

    public void setDeaccessionForwardURLFor(String deaccessionForwardURLFor) {
        this.deaccessionForwardURLFor = deaccessionForwardURLFor;
    }
    private DatasetVersionDifference datasetVersionDifference;

    public String getDeaccessionReasonText() {
        return deaccessionReasonText;
    }

    public void setDeaccessionReasonText(String deaccessionReasonText) {
        this.deaccessionReasonText = deaccessionReasonText;
    }

    public String getDisplayCitation() {
        //displayCitation = dataset.getCitation(false, workingVersion);
        return displayCitation;
    }

    public void setDisplayCitation(String displayCitation) {
        this.displayCitation = displayCitation;
    }

    public String getDropBoxSelection() {
        return dropBoxSelection;
    }

    public String getDropBoxKey() {
        // Site-specific DropBox application registration key is configured
        // via a JVM option under glassfish.
        //if (true)return "some-test-key";  // for debugging

        String configuredDropBoxKey = System.getProperty("dataverse.dropbox.key");
        if (configuredDropBoxKey != null) {
            return configuredDropBoxKey;
        }
        return "";
    }

    public void setDropBoxSelection(String dropBoxSelection) {
        this.dropBoxSelection = dropBoxSelection;
    }

    public Dataset getDataset() {
        return dataset;
    }

    public void setDataset(Dataset dataset) {
        this.dataset = dataset;
    }

    public DatasetVersion getWorkingVersion() {
        return workingVersion;
    }

    public Long getId() { return this.id; }
    public void setId(Long id) { this.id = id; }

    public EditMode getEditMode() {
        return editMode;
    }

    public void setEditMode(EditMode editMode) {
        this.editMode = editMode;
    }

    public Long getOwnerId() {
        return ownerId;
    }

    public void setOwnerId(Long ownerId) {
        this.ownerId = ownerId;
    }

    public Long getVersionId() {
        return versionId;
    }

    public void setVersionId(Long versionId) {
        this.versionId = versionId;
    }

    public int getSelectedTabIndex() {
        return selectedTabIndex;
    }

    public void setSelectedTabIndex(int selectedTabIndex) {
        this.selectedTabIndex = selectedTabIndex;
    }

    public int getReleaseRadio() {
        return releaseRadio;
    }

    public void setReleaseRadio(int releaseRadio) {
        this.releaseRadio = releaseRadio;
    }

    public String getDatasetNextMajorVersion() {
        return datasetNextMajorVersion;
    }

    public void setDatasetNextMajorVersion(String datasetNextMajorVersion) {
        this.datasetNextMajorVersion = datasetNextMajorVersion;
    }

    public String getDatasetNextMinorVersion() {
        return datasetNextMinorVersion;
    }

    public void setDatasetNextMinorVersion(String datasetNextMinorVersion) {
        this.datasetNextMinorVersion = datasetNextMinorVersion;
    }

    public int getDeaccessionReasonRadio() {
        return deaccessionReasonRadio;
    }

    public void setDeaccessionReasonRadio(int deaccessionReasonRadio) {
        this.deaccessionReasonRadio = deaccessionReasonRadio;
    }

    public int getDeaccessionRadio() {
        return deaccessionRadio;
    }

    public void setDeaccessionRadio(int deaccessionRadio) {
        this.deaccessionRadio = deaccessionRadio;
    }

    public List<Template> getDataverseTemplates() {
        return dataverseTemplates;
    }

    public void setDataverseTemplates(List<Template> dataverseTemplates) {
        this.dataverseTemplates = dataverseTemplates;
    }

    public Template getDefaultTemplate() {
        return defaultTemplate;
    }

    public void setDefaultTemplate(Template defaultTemplate) {
        this.defaultTemplate = defaultTemplate;
    }

    public Template getSelectedTemplate() {
        return selectedTemplate;
    }

    public void setSelectedTemplate(Template selectedTemplate) {
        this.selectedTemplate = selectedTemplate;
    }

    public void updateSelectedTemplate(ValueChangeEvent event) {

        selectedTemplate = (Template) event.getNewValue();
        if (selectedTemplate != null) {
            //then create new working version from the selected template
            workingVersion.updateDefaultValuesFromTemplate(selectedTemplate);
            updateDatasetFieldInputLevels();
        } else {
            workingVersion.initDefaultValues();
            updateDatasetFieldInputLevels();
        }
        resetVersionUI();
    }

    /*
    // Original
    private void updateDatasetFieldInputLevels() {
        Long dvIdForInputLevel = ownerId;

        if (!dataverseService.find(ownerId).isMetadataBlockRoot()) {
            dvIdForInputLevel = dataverseService.find(ownerId).getMetadataRootId();
        }
        for (DatasetField dsf : workingVersion.getFlatDatasetFields()) {
            DataverseFieldTypeInputLevel dsfIl = dataverseFieldTypeInputLevelService.findByDataverseIdDatasetFieldTypeId(dvIdForInputLevel, dsf.getDatasetFieldType().getId());
            if (dsfIl != null) {
                dsf.setInclude(dsfIl.isInclude());
            } else {
                dsf.setInclude(true);
            }
        }
    }*/

    /***
     *
     * Note: Updated to retrieve DataverseFieldTypeInputLevel objects in single query
     *
     */
     private void updateDatasetFieldInputLevels() {
         Long dvIdForInputLevel = ownerId;

         // OPTIMIZATION (?): replaced "dataverseService.find(ownerId)" with
         // simply dataset.getOwner()... saves us a few lookups.
         // TODO: could there possibly be any reason we want to look this
         // dataverse up by the id here?? -- L.A. 4.2.1
         if (!dataset.getOwner().isMetadataBlockRoot()) {
             dvIdForInputLevel = dataset.getOwner().getMetadataRootId();
         }

        /* ---------------------------------------------------------
            Map to hold DatasetFields
            Format:  {  DatasetFieldType.id : DatasetField }
         --------------------------------------------------------- */
        // Initialize Map
        Map<Long, DatasetField> mapDatasetFields = new HashMap<>();

        // Populate Map
         for (DatasetField dsf : workingVersion.getFlatDatasetFields()) {
            if (dsf.getDatasetFieldType().getId() != null){
                mapDatasetFields.put(dsf.getDatasetFieldType().getId(), dsf);
            }
        }

        /* ---------------------------------------------------------
            Retrieve List of DataverseFieldTypeInputLevel objects
            Use the DatasetFieldType id's which are the Map's keys
         --------------------------------------------------------- */
        List<Long> idList = new ArrayList<>(mapDatasetFields.keySet());
        List<DataverseFieldTypeInputLevel> dsFieldTypeInputLevels = dataverseFieldTypeInputLevelService.findByDataverseIdAndDatasetFieldTypeIdList(dvIdForInputLevel, idList);

        /* ---------------------------------------------------------
            Iterate through List of DataverseFieldTypeInputLevel objects
            Call "setInclude" on its related DatasetField object
         --------------------------------------------------------- */
        for (DataverseFieldTypeInputLevel oneDSFieldTypeInputLevel : dsFieldTypeInputLevels){

            if (oneDSFieldTypeInputLevel != null) {
                // Is the DatasetField in the hash?    hash format: {  DatasetFieldType.id : DatasetField }
                DatasetField dsf = mapDatasetFields.get(oneDSFieldTypeInputLevel.getDatasetFieldType().getId());
                if (dsf != null){
                    // Yes, call "setInclude"
                    dsf.setInclude(oneDSFieldTypeInputLevel.isInclude());
                    // remove from hash
                    mapDatasetFields.remove(oneDSFieldTypeInputLevel.getDatasetFieldType().getId());
                }
            }
        }  // end: updateDatasetFieldInputLevels

        /* ---------------------------------------------------------
            Iterate through any DatasetField objects remaining in the hash
            Call "setInclude(true) on each one
         --------------------------------------------------------- */
        for ( DatasetField dsf  : mapDatasetFields.values()) {
               if (dsf != null){
                   dsf.setInclude(true);
               }
        }
     }

    public void handleChange() {
        logger.fine("handle change");
        logger.fine("new value " + selectedTemplate.getId());
    }

    public void handleChangeButton() {

    }

    public boolean isShapefileType(FileMetadata fm) {
        if (fm == null) {
            return false;
        }
        if (fm.getDataFile() == null) {
            return false;
        }

        return fm.getDataFile().isShapefileType();
    }

    private void msg(String s){
        // System.out.println(s);
    }

    private List<FileMetadata> displayFileMetadata;

    public List<FileMetadata> getDisplayFileMetadata() {
        return displayFileMetadata;
    }

    public void setDisplayFileMetadata(List<FileMetadata> displayFileMetadata) {
        this.displayFileMetadata = displayFileMetadata;
    }

    private boolean readOnly = true;

    public String init() {
        return init(true);
    }

    public String initCitation() {
        return init(false);
    }

    public void updateOwnerDataverse() {
        if (selectedHostDataverse != null && selectedHostDataverse.getId() != null) {
            ownerId = selectedHostDataverse.getId();
            dataset.setOwner(selectedHostDataverse);
            logger.info("New host dataverse id: "+ownerId);
            // discard the dataset already created
            //If a global ID was already assigned, as is true for direct upload, keep it (if files were already uploaded, they are at the path corresponding to the existing global id)
            GlobalId gid = dataset.getGlobalId();
            dataset = new Dataset();
            if(gid!=null) {
            	dataset.setGlobalId(gid);
            }

            // initiate from scratch: (isolate the creation of a new dataset in its own method?)
            init(true);
            // rebuild the bred crumbs display:
            dataverseHeaderFragment.initBreadcrumbs(dataset);
        }
    }

    public boolean rsyncUploadSupported() {

        return settingsWrapper.isRsyncUpload() && DatasetUtil.isAppropriateStorageDriver(dataset);
    }

    private String init(boolean initFull) {

        //System.out.println("_YE_OLDE_QUERY_COUNTER_");  // for debug purposes
        setDataverseSiteUrl(systemConfig.getDataverseSiteUrl());

        guestbookResponse = new GuestbookResponse();

        String nonNullDefaultIfKeyNotFound = "";
        protocol = settingsWrapper.getValueForKey(SettingsServiceBean.Key.Protocol, nonNullDefaultIfKeyNotFound);
        authority = settingsWrapper.getValueForKey(SettingsServiceBean.Key.Authority, nonNullDefaultIfKeyNotFound);
        if (this.getId() != null || versionId != null || persistentId != null) { // view mode for a dataset

            DatasetVersionServiceBean.RetrieveDatasetVersionResponse retrieveDatasetVersionResponse = null;

            // ---------------------------------------
            // Set the workingVersion and Dataset
            // ---------------------------------------
            if (persistentId != null) {
                logger.fine("initializing DatasetPage with persistent ID " + persistentId);
                // Set Working Version and Dataset by PersistentID
                dataset = datasetService.findByGlobalId(persistentId);
                if (dataset == null) {
                    logger.warning("No such dataset: "+persistentId);
                    return permissionsWrapper.notFound();
                }
                logger.fine("retrieved dataset, id="+dataset.getId());

                retrieveDatasetVersionResponse = datasetVersionService.selectRequestedVersion(dataset.getVersions(), version);
                //retrieveDatasetVersionResponse = datasetVersionService.retrieveDatasetVersionByPersistentId(persistentId, version);
                this.workingVersion = retrieveDatasetVersionResponse.getDatasetVersion();
                logger.fine("retrieved version: id: " + workingVersion.getId() + ", state: " + this.workingVersion.getVersionState());

            } else if (this.getId() != null) {
                // Set Working Version and Dataset by Datasaet Id and Version
                dataset = datasetService.find(this.getId());
                if (dataset == null) {
                    logger.warning("No such dataset: "+dataset);
                    return permissionsWrapper.notFound();
                }
                //retrieveDatasetVersionResponse = datasetVersionService.retrieveDatasetVersionById(dataset.getId(), version);
                retrieveDatasetVersionResponse = datasetVersionService.selectRequestedVersion(dataset.getVersions(), version);
                this.workingVersion = retrieveDatasetVersionResponse.getDatasetVersion();
                logger.info("retreived version: id: " + workingVersion.getId() + ", state: " + this.workingVersion.getVersionState());

            } else if (versionId != null) {
                // TODO: 4.2.1 - this method is broken as of now!
                // Set Working Version and Dataset by DatasaetVersion Id
                //retrieveDatasetVersionResponse = datasetVersionService.retrieveDatasetVersionByVersionId(versionId);

            }
            this.maxFileUploadSizeInBytes = systemConfig.getMaxFileUploadSizeForStore(dataset.getEffectiveStorageDriverId());


            if (retrieveDatasetVersionResponse == null) {
                return permissionsWrapper.notFound();
            }


            //this.dataset = this.workingVersion.getDataset();

            // end: Set the workingVersion and Dataset
            // ---------------------------------------
            // Is the DatasetVersion or Dataset null?
            //
            if (workingVersion == null || this.dataset == null) {
                return permissionsWrapper.notFound();
            }

            // Is the Dataset harvested?

            if (dataset.isHarvested()) {
                // if so, we'll simply forward to the remote URL for the original
                // source of this harvested dataset:
                String originalSourceURL = dataset.getRemoteArchiveURL();
                if (originalSourceURL != null && !originalSourceURL.equals("")) {
                    logger.fine("redirecting to "+originalSourceURL);
                    try {
                        FacesContext.getCurrentInstance().getExternalContext().redirect(originalSourceURL);
                    } catch (IOException ioex) {
                        // must be a bad URL...
                        // we don't need to do anything special here - we'll redirect
                        // to the local 404 page, below.
                        logger.warning("failed to issue a redirect to "+originalSourceURL);
                    }
                    return originalSourceURL;
                }

                return permissionsWrapper.notFound();
            }

            // Check permisisons
            if (!(workingVersion.isReleased() || workingVersion.isDeaccessioned()) && !this.canViewUnpublishedDataset()) {
                return permissionsWrapper.notAuthorized();
            }

            if (!retrieveDatasetVersionResponse.wasRequestedVersionRetrieved()) {
                //msg("checkit " + retrieveDatasetVersionResponse.getDifferentVersionMessage());
                JsfHelper.addWarningMessage(retrieveDatasetVersionResponse.getDifferentVersionMessage());//BundleUtil.getStringFromBundle("dataset.message.metadataSuccess"));
            }

            // init the citation
            displayCitation = dataset.getCitation(true, workingVersion, isAnonymizedAccess());
            logger.fine("Citation: " + displayCitation);

            if(workingVersion.isPublished()) {
                MakeDataCountEntry entry = new MakeDataCountEntry(FacesContext.getCurrentInstance(), dvRequestService, workingVersion);
                mdcLogService.logEntry(entry);
            }
            displayWorkflowComments();


            if (initFull) {

                // init the list of FileMetadatas
                if (workingVersion.isDraft() && canUpdateDataset()) {
                    readOnly = false;
                } else {
                    // an attempt to retreive both the filemetadatas and datafiles early on, so that
                    // we don't have to do so later (possibly, many more times than necessary):
                    AuthenticatedUser au = session.getUser() instanceof AuthenticatedUser ? (AuthenticatedUser) session.getUser() : null;
                    datafileService.findFileMetadataOptimizedExperimental(dataset, workingVersion, au);
                }
                // This will default to all the files in the version, if the search term
                // parameter hasn't been specified yet:
                fileMetadatasSearch = selectFileMetadatasForDisplay();
                ownerId = dataset.getOwner().getId();
                datasetNextMajorVersion = this.dataset.getNextMajorVersionString();
                datasetNextMinorVersion = this.dataset.getNextMinorVersionString();
                datasetVersionUI = datasetVersionUI.initDatasetVersionUI(workingVersion, false);
                updateDatasetFieldInputLevels();
                setExistReleasedVersion(resetExistRealeaseVersion());
                //moving setVersionTabList to tab change event
                //setVersionTabList(resetVersionTabList());
                //setReleasedVersionTabList(resetReleasedVersionTabList());
                //SEK - lazymodel may be needed for datascroller in future release
                // lazyModel = new LazyFileMetadataDataModel(workingVersion.getId(), datafileService );
                this.guestbookResponse = guestbookResponseService.initGuestbookResponseForFragment(workingVersion, null, session);
                logger.fine("Checking if rsync support is enabled.");
                if (DataCaptureModuleUtil.rsyncSupportEnabled(settingsWrapper.getValueForKey(SettingsServiceBean.Key.UploadMethods))
                        && dataset.getFiles().isEmpty()  && this.canUpdateDataset() ) { //only check for rsync if no files exist
                                                                                        //and user can update dataset
                    try {
                        ScriptRequestResponse scriptRequestResponse = commandEngine.submit(new RequestRsyncScriptCommand(dvRequestService.getDataverseRequest(), dataset));
                        logger.fine("script: " + scriptRequestResponse.getScript());
                        if (scriptRequestResponse.getScript() != null && !scriptRequestResponse.getScript().isEmpty()) {
                            setHasRsyncScript(true);
                            setRsyncScript(scriptRequestResponse.getScript());
                            rsyncScriptFilename = "upload-" + workingVersion.getDataset().getIdentifier() + ".bash";
                            rsyncScriptFilename = rsyncScriptFilename.replace("/", "_");
                        } else {
                            setHasRsyncScript(false);
                        }
                    } catch (RuntimeException ex) {
                        logger.warning("Problem getting rsync script(RuntimeException): " + ex.getLocalizedMessage());
                        FacesContext.getCurrentInstance().addMessage(null, new FacesMessage(FacesMessage.SEVERITY_ERROR, "Problem getting rsync script:",  ex.getLocalizedMessage())); 
                    } catch (CommandException cex) {
                        logger.warning("Problem getting rsync script (Command Exception): " + cex.getLocalizedMessage());
                           FacesContext.getCurrentInstance().addMessage(null, new FacesMessage(FacesMessage.SEVERITY_ERROR, "Problem getting rsync script:",  cex.getLocalizedMessage()));                        
                    }
                }
               
                tooLargeToDownload = getSizeOfDatasetNumeric() > settingsWrapper.getZipDownloadLimit();
                tooLargeToDownloadOriginal = getSizeOfDatasetOrigNumeric() > settingsWrapper.getZipDownloadLimit();
                tooLargeToDownloadArchival = getSizeOfDatasetArchivalNumeric() > settingsWrapper.getZipDownloadLimit();
            }
        } else if (ownerId != null) {
            // create mode for a new child dataset
            readOnly = false;
            editMode = EditMode.CREATE;
            selectedHostDataverse = dataverseService.find(ownerId);
            dataset.setOwner(selectedHostDataverse);
            dataset.setProtocol(protocol);
            dataset.setAuthority(authority);

            if (dataset.getOwner() == null) {
                return permissionsWrapper.notFound();
            } else if (!permissionService.on(dataset.getOwner()).has(Permission.AddDataset)) {
                return permissionsWrapper.notAuthorized();
            }
            //Wait until the create command before actually getting an identifier, except if we're using directUpload
        	//Need to assign an identifier prior to calls to requestDirectUploadUrl if direct upload is used.
            if ( isEmpty(dataset.getIdentifier()) && systemConfig.directUploadEnabled(dataset) ) {
            	CommandContext ctxt = commandEngine.getContext();
            	GlobalIdServiceBean idServiceBean = GlobalIdServiceBean.getBean(ctxt);
                dataset.setIdentifier(ctxt.datasets().generateDatasetIdentifier(dataset, idServiceBean));
            }
            dataverseTemplates.addAll(dataverseService.find(ownerId).getTemplates());
            if (!dataverseService.find(ownerId).isTemplateRoot()) {
                for (Template templateTest: dataverseService.find(ownerId).getParentTemplates()){
                   if(!dataverseTemplates.contains(templateTest)){
                       dataverseTemplates.add(templateTest);
                   }
                }
            }
            Collections.sort(dataverseTemplates, (Template t1, Template t2) -> t1.getName().compareToIgnoreCase(t2.getName()));

            defaultTemplate = dataverseService.find(ownerId).getDefaultTemplate();
            if (defaultTemplate != null) {
                selectedTemplate = defaultTemplate;
                for (Template testT : dataverseTemplates) {
                    if (defaultTemplate.getId().equals(testT.getId())) {
                        selectedTemplate = testT;
                    }
                }
                workingVersion = dataset.getEditVersion(selectedTemplate, null);
                updateDatasetFieldInputLevels();
            } else {
                workingVersion = dataset.getCreateVersion();
                updateDatasetFieldInputLevels();
            }

            if (settingsWrapper.isTrueForKey(SettingsServiceBean.Key.PublicInstall, false)){
                JH.addMessage(FacesMessage.SEVERITY_WARN, BundleUtil.getStringFromBundle("dataset.message.label.fileAccess"),
                        BundleUtil.getStringFromBundle("dataset.message.publicInstall"));
            }

            resetVersionUI();

            // FacesContext.getCurrentInstance().addMessage(null, new FacesMessage(FacesMessage.SEVERITY_INFO, "Add New Dataset", " - Enter metadata to create the dataset's citation. You can add more metadata about this dataset after it's created."));
        } else {
            return permissionsWrapper.notFound();
        }
        try {
            privateUrl = commandEngine.submit(new GetPrivateUrlCommand(dvRequestService.getDataverseRequest(), dataset));
            if (privateUrl != null) {
                JH.addMessage(FacesMessage.SEVERITY_INFO, BundleUtil.getStringFromBundle("dataset.privateurl.header"),
                        BundleUtil.getStringFromBundle("dataset.privateurl.infoMessageAuthor", Arrays.asList(getPrivateUrlLink(privateUrl))));
            }
        } catch (CommandException ex) {
            // No big deal. The user simply doesn't have access to create or delete a Private URL.
        }
        logger.fine("PrivateUser: " + (session.getUser() instanceof PrivateUrlUser));
        if (session.getUser() instanceof PrivateUrlUser) {
            PrivateUrlUser privateUrlUser = (PrivateUrlUser) session.getUser();
            logger.fine("Anon: " + privateUrlUser.hasAnonymizedAccess());
            if (dataset != null && dataset.getId().equals(privateUrlUser.getDatasetId())) {
                JH.addMessage(FacesMessage.SEVERITY_WARN, BundleUtil.getStringFromBundle("dataset.privateurl.header"),
                        BundleUtil.getStringFromBundle("dataset.privateurl.infoMessageReviewer"));
            }
        }

        displayLockInfo(dataset);

        for (FileMetadata fmd : workingVersion.getFileMetadatas()) {
            if (fmd.getDataFile().isTabularData()) {
                versionHasTabular = true;
                break;
            }
        }
        for(DataFile f : dataset.getFiles()) {
            // TODO: Consider uncommenting this optimization.
//            if (versionHasTabular) {
//                hasTabular = true;
//                break;
//            }
            if(f.isTabularData()) {
                hasTabular = true;
                break;
            }
        }
        //Show ingest success message if refresh forces a page reload after ingest success
        //This is needed to display the explore buttons (the fileDownloadHelper needs to be reloaded via page
        if (showIngestSuccess) {
            JsfHelper.addSuccessMessage(BundleUtil.getStringFromBundle("dataset.unlocked.ingest.message"));
        }

        configureTools = externalToolService.findFileToolsByType(ExternalTool.Type.CONFIGURE);
        exploreTools = externalToolService.findFileToolsByType(ExternalTool.Type.EXPLORE);
        previewTools = externalToolService.findFileToolsByType(ExternalTool.Type.PREVIEW);
        datasetExploreTools = externalToolService.findDatasetToolsByType(ExternalTool.Type.EXPLORE);
        rowsPerPage = 10;

        return null;
    }

    private void displayWorkflowComments() {
        List<WorkflowComment> comments = workingVersion.getWorkflowComments();
        for (WorkflowComment wfc : comments) {
            if (wfc.isToBeShown() && wfc.getDatasetVersion().equals(workingVersion)
                    && wfc.getAuthenticatedUser().equals(session.getUser())) {
                if (wfc.getType() == WorkflowComment.Type.WORKFLOW_SUCCESS) {
                    JsfHelper.addSuccessMessage(wfc.getMessage());

                } else if (wfc.getType() == WorkflowComment.Type.WORKFLOW_FAILURE) {
                    JsfHelper.addWarningMessage(wfc.getMessage());
                }
                datasetService.markWorkflowCommentAsRead(wfc);
            }
        }
    }

    private void displayLockInfo(Dataset dataset) {
        // Various info messages, when the dataset is locked (for various reasons):
        if (dataset.isLocked() && canUpdateDataset()) {
            if (dataset.isLockedFor(DatasetLock.Reason.Workflow)) {
                JH.addMessage(FacesMessage.SEVERITY_WARN, BundleUtil.getStringFromBundle("dataset.locked.message"),
                        BundleUtil.getStringFromBundle("dataset.locked.message.details"));
            }
            if (dataset.isLockedFor(DatasetLock.Reason.InReview)) {
                JH.addMessage(FacesMessage.SEVERITY_WARN, BundleUtil.getStringFromBundle("dataset.locked.inReview.message"),
                        BundleUtil.getStringFromBundle("dataset.inreview.infoMessage"));
            }
            if (dataset.isLockedFor(DatasetLock.Reason.DcmUpload)) {
                JH.addMessage(FacesMessage.SEVERITY_WARN, BundleUtil.getStringFromBundle("file.rsyncUpload.inProgressMessage.summary"),
                        BundleUtil.getStringFromBundle("file.rsyncUpload.inProgressMessage.details"));
                lockedDueToDcmUpload = true;
            }
            //This is a hack to remove dataset locks for File PID registration if
            //the dataset is released
            //in testing we had cases where datasets with 1000 files were remaining locked after being published successfully
            /*if(dataset.getLatestVersion().isReleased() && dataset.isLockedFor(DatasetLock.Reason.finalizePublication)){
                datasetService.removeDatasetLocks(dataset.getId(), DatasetLock.Reason.finalizePublication);
            }*/
            if (dataset.isLockedFor(DatasetLock.Reason.finalizePublication)) {
                // "finalizePublication" lock is used to lock the dataset while
                // the FinalizeDatasetPublicationCommand is running asynchronously.
                // the tasks currently performed by the command are the  pid registration
                // for files and (or) physical file validation (either or both
                // of these two can be disabled via database settings). More
                // such asynchronous processing tasks may be added in the future.
                JH.addMessage(FacesMessage.SEVERITY_WARN, BundleUtil.getStringFromBundle("dataset.publish.workflow.message"),
                        BundleUtil.getStringFromBundle("dataset.pidRegister.workflow.inprogress"));
            }
            if (dataset.isLockedFor(DatasetLock.Reason.FileValidationFailed)) {
                // the dataset is locked, because one or more datafiles in it
                // failed validation during an attempt to publish it.
                JH.addMessage(FacesMessage.SEVERITY_ERROR, BundleUtil.getStringFromBundle("dataset.publish.file.validation.error.message"),
                        BundleUtil.getStringFromBundle("dataset.publish.file.validation.error.contactSupport"));
            }
            if (dataset.isLockedFor(DatasetLock.Reason.EditInProgress)) {
                JH.addMessage(FacesMessage.SEVERITY_WARN, BundleUtil.getStringFromBundle("dataset.locked.editInProgress.message"),
                        BundleUtil.getStringFromBundle("dataset.locked.editInProgress.message.details", Arrays.asList(BrandingUtil.getSupportTeamName(null))));
            }
        }

        if (dataset.isLockedFor(DatasetLock.Reason.Ingest)) {
            JH.addMessage(FacesMessage.SEVERITY_WARN, BundleUtil.getStringFromBundle("dataset.locked.message"),
                    BundleUtil.getStringFromBundle("dataset.locked.ingest.message"));
            lockedDueToIngestVar = true;
        }

        // With DataCite, we try to reserve the DOI when the dataset is created. Sometimes this
        // fails because DataCite is down. We show the message below to set expectations that the
        // "Publish" button won't work until the DOI has been reserved using the "Reserve PID" API.
        if (settingsWrapper.isDataCiteInstallation() && dataset.getGlobalIdCreateTime() == null && editMode != EditMode.CREATE) {
            JH.addMessage(FacesMessage.SEVERITY_WARN, BundleUtil.getStringFromBundle("dataset.locked.pidNotReserved.message"),
                    BundleUtil.getStringFromBundle("dataset.locked.pidNotReserved.message.details"));
        }

    }

    private Boolean fileTreeViewRequired = null;

    public boolean isFileTreeViewRequired() {
        if (fileTreeViewRequired == null) {
            fileTreeViewRequired = workingVersion.getFileMetadatas().size() > 1
                    && datafileService.isFoldersMetadataPresentInVersion(workingVersion);
        }
        return fileTreeViewRequired;
    }

    public enum FileDisplayStyle {

        TABLE, TREE
    };

    private FileDisplayStyle fileDisplayMode = FileDisplayStyle.TABLE;

    public String getFileDisplayMode() {
        return fileDisplayMode.equals(FileDisplayStyle.TABLE) ? "Table" : "Tree";
    }

    public void setFileDisplayMode(String fileDisplayMode) {
        if ("Table".equals(fileDisplayMode)) {
            this.fileDisplayMode = FileDisplayStyle.TABLE;
        } else {
            this.fileDisplayMode = FileDisplayStyle.TREE;
        }
    }

    public boolean isFileDisplayTable() {
        return fileDisplayMode == FileDisplayStyle.TABLE;
    }

    public void toggleFileDisplayMode() {
        if (fileDisplayMode == FileDisplayStyle.TABLE) {
            fileDisplayMode = FileDisplayStyle.TREE;
        } else {
            fileDisplayMode = FileDisplayStyle.TABLE;
        }
    }
    public boolean isFileDisplayTree() {
        return fileDisplayMode == FileDisplayStyle.TREE;
    }

    private TreeNode filesTreeRoot = null;

    public TreeNode getFilesTreeRoot() {
        if (filesTreeRoot == null) {
            initFilesTree();
        }
        return filesTreeRoot;
    }

    private void initFilesTree() {
        filesTreeRoot = createFolderTreeNode("root", null);
        TreeNode currentNode = filesTreeRoot;
        // this is a temporary map, that we keep while we are building
        // the tree - in order to have direct access to the ancestor tree
        // nodes that have already been created:
        Map<String, TreeNode> folderMap = new HashMap<>();
        boolean expandFolders = true;

        for ( FileMetadata fileMetadata :workingVersion.getFileMetadatasSortedByLabelAndFolder()) {
            String folder = fileMetadata.getDirectoryLabel();

            logger.fine("current folder: "+folder+"; current label: "+fileMetadata.getLabel());

            if (StringUtil.isEmpty(folder)) {
                filesTreeRoot.getChildren().add(createFileTreeNode(fileMetadata, filesTreeRoot));
            } else {
                if (folderMap.containsKey(folder)) {
                    // We have already created this node; and since all the FileMetadatas
                    // are sorted by folder-then-label, it is safe to assume this is
                    // still the "current node":
                    currentNode.getChildren().add(createFileTreeNode(fileMetadata, currentNode));
                } else {
                    // no node for this folder yet - need to create!

                    String[] subfolders = folder.split("/");
                    int level = 0;
                    currentNode = filesTreeRoot;

                    while (level < subfolders.length) {
                        String folderPath = subfolders[0];
                        for (int i = 1; i < level + 1; i++) {
                            folderPath = folderPath.concat("/").concat(subfolders[i]);
                        }

                        if (folderMap.containsKey(folderPath)) {
                            // jump directly to that ancestor folder node:
                            currentNode = folderMap.get(folderPath);
                        } else {
                            // create a new folder node:
                            currentNode = createFolderTreeNode(subfolders[level], currentNode);
                            folderMap.put(folderPath, currentNode);
                            // all the folders, except for the top-level root node
                            // are collapsed by default:
                            currentNode.setExpanded(expandFolders);

                        }
                        level++;
                    }
                    currentNode.getChildren().add(createFileTreeNode(fileMetadata, currentNode));
                    // As soon as we reach the first folder containing files, we want
                    // to have all the other folders collapsed by default:
                    if (expandFolders) {
                        expandFolders = false;
                    }
                }
            }
        }

        folderMap = null;

    }

    private DefaultTreeNode createFolderTreeNode(String name, TreeNode parent) {
        // For a tree node representing a folder, we use its name, as a String,
        // as the node data payload. (meaning, in the xhtml the folder name can
        // be shown as simply "#{node}".
        // If we ever want to have more information shown for folders in the
        // tree view (for example, we could show the number of files and sub-folders
        // in each folder next to the name), we will have to define a custom class
        // and use it instead of the string in the DefaultTreeNode constructor
        // below:
        DefaultTreeNode folderNode = new DefaultTreeNode(name, parent);
        return folderNode;
    }

    private DefaultTreeNode createFileTreeNode(FileMetadata fileMetadata, TreeNode parent) {
        // For a tree node representing a DataFile, we pack the entire FileMetadata
        // object into the node, as its "data" payload.
        // Note that we are using a custom node type ("customFileNode"), defined
        // in the page xhtml.
        // If we ever want to have customized nodes that display different types
        // of information for different types of files (tab. files would be a
        // natural case), more custom nodes could be defined.

        DefaultTreeNode fileNode = new DefaultTreeNode("customFileNode", fileMetadata, parent);

        return fileNode;
    }

    public boolean isHasTabular() {
        return hasTabular;
    }

    public boolean isVersionHasTabular() {
        return versionHasTabular;
    }

    public boolean isReadOnly() {
        return readOnly;
    }

    private void resetVersionUI() {

        datasetVersionUI = datasetVersionUI.initDatasetVersionUI(workingVersion, true);
        if (isSessionUserAuthenticated()) {
            AuthenticatedUser au = (AuthenticatedUser) session.getUser();

            //On create set pre-populated fields
            for (DatasetField dsf : dataset.getEditVersion().getDatasetFields()) {
                if (dsf.getDatasetFieldType().getName().equals(DatasetFieldConstant.depositor) && dsf.isEmpty()) {
                    dsf.getDatasetFieldValues().get(0).setValue(au.getLastName() + ", " + au.getFirstName());
                }
                if (dsf.getDatasetFieldType().getName().equals(DatasetFieldConstant.dateOfDeposit) && dsf.isEmpty()) {
                    dsf.getDatasetFieldValues().get(0).setValue(new SimpleDateFormat("yyyy-MM-dd").format(new Timestamp(new Date().getTime())));
                }

                if (dsf.getDatasetFieldType().getName().equals(DatasetFieldConstant.datasetContact) && dsf.isEmpty()) {
                    for (DatasetFieldCompoundValue contactValue : dsf.getDatasetFieldCompoundValues()) {
                        for (DatasetField subField : contactValue.getChildDatasetFields()) {
                            if (subField.getDatasetFieldType().getName().equals(DatasetFieldConstant.datasetContactName)) {
                                subField.getDatasetFieldValues().get(0).setValue(au.getLastName() + ", " + au.getFirstName());
                            }
                            if (subField.getDatasetFieldType().getName().equals(DatasetFieldConstant.datasetContactAffiliation)) {
                                subField.getDatasetFieldValues().get(0).setValue(au.getAffiliation());
                            }
                            if (subField.getDatasetFieldType().getName().equals(DatasetFieldConstant.datasetContactEmail)) {
                                subField.getDatasetFieldValues().get(0).setValue(au.getEmail());
                            }
                        }
                    }
                }

                String creatorOrcidId = au.getOrcidId();
                if (dsf.getDatasetFieldType().getName().equals(DatasetFieldConstant.author) && dsf.isEmpty()) {
                    for (DatasetFieldCompoundValue authorValue : dsf.getDatasetFieldCompoundValues()) {
                        for (DatasetField subField : authorValue.getChildDatasetFields()) {
                            if (subField.getDatasetFieldType().getName().equals(DatasetFieldConstant.authorName)) {
                                subField.getDatasetFieldValues().get(0).setValue(au.getLastName() + ", " + au.getFirstName());
                            }
                            if (subField.getDatasetFieldType().getName().equals(DatasetFieldConstant.authorAffiliation)) {
                                subField.getDatasetFieldValues().get(0).setValue(au.getAffiliation());
                            }
                            if (creatorOrcidId != null) {
                                if (subField.getDatasetFieldType().getName().equals(DatasetFieldConstant.authorIdValue)) {
                                    subField.getDatasetFieldValues().get(0).setValue(creatorOrcidId);
                                }
                                if (subField.getDatasetFieldType().getName().equals(DatasetFieldConstant.authorIdType)) {
                                   DatasetFieldType authorIdTypeDatasetField = fieldService.findByName(DatasetFieldConstant.authorIdType);
                                   subField.setSingleControlledVocabularyValue(fieldService.findControlledVocabularyValueByDatasetFieldTypeAndStrValue(authorIdTypeDatasetField, "ORCID", true));
                                }
                            }
                        }
                    }
                }
            }
        }
    }


    private void refreshSelectedFiles(List<FileMetadata> filesToRefresh){
        if (readOnly) {
            dataset = datasetService.find(dataset.getId());
        }
        String termsOfAccess = workingVersion.getTermsOfUseAndAccess().getTermsOfAccess();
        boolean requestAccess = workingVersion.getTermsOfUseAndAccess().isFileAccessRequest();
        workingVersion = dataset.getEditVersion();
        workingVersion.getTermsOfUseAndAccess().setTermsOfAccess(termsOfAccess);
        workingVersion.getTermsOfUseAndAccess().setFileAccessRequest(requestAccess);
        List <FileMetadata> newSelectedFiles = new ArrayList<>();
        for (FileMetadata fmd : filesToRefresh){
            for (FileMetadata fmdn: workingVersion.getFileMetadatas()){
                if (fmd.getDataFile().equals(fmdn.getDataFile())){
                    newSelectedFiles.add(fmdn);
                }
            }
        }

        filesToRefresh.clear();
        for (FileMetadata fmdn : newSelectedFiles ){
            filesToRefresh.add(fmdn);
        }
        readOnly = false;
    }

    private Integer chunkSize = 25;

    public Integer getChunkSize() {
        return chunkSize;
    }

    public void setChunkSize(Integer chunkSize) {
        this.chunkSize = chunkSize;
    }

    public void viewAllButtonPress(){
        setChunkSize(fileMetadatasSearch.size());
    }

     private int activeTabIndex;

    public int getActiveTabIndex() {
        return activeTabIndex;
    }

    public void setActiveTabIndex(int activeTabIndex) {
        this.activeTabIndex = activeTabIndex;
    }

    public void tabChanged(TabChangeEvent event) {
        TabView tv = (TabView) event.getComponent();
        this.activeTabIndex = tv.getActiveIndex();
        if (this.activeTabIndex == 3) {
            setVersionTabList(resetVersionTabList());
            setReleasedVersionTabList(resetReleasedVersionTabList());
        } else {
            releasedVersionTabList = new ArrayList<>();
            versionTabList = new ArrayList<>();
            if(this.activeTabIndex == 0) {
                 init();
            }
        }
    }

    public void edit(EditMode editMode) {
        this.editMode = editMode;
        if (this.readOnly) {
            dataset = datasetService.find(dataset.getId());
        }
        workingVersion = dataset.getEditVersion();
        clone = workingVersion.cloneDatasetVersion();
        if (editMode == EditMode.INFO) {
            // ?
        } else if (editMode == EditMode.FILE) {
            // JH.addMessage(FacesMessage.SEVERITY_INFO, BundleUtil.getStringFromBundle("dataset.message.editFiles"));
            // FacesContext.getCurrentInstance().addMessage(null, new FacesMessage(FacesMessage.SEVERITY_INFO, "Upload + Edit Dataset Files", " - You can drag and drop your files from your desktop, directly into the upload widget."));
        } else if (editMode.equals(EditMode.METADATA)) {
            datasetVersionUI = datasetVersionUI.initDatasetVersionUI(workingVersion, true);
            updateDatasetFieldInputLevels();
            JH.addMessage(FacesMessage.SEVERITY_INFO, BundleUtil.getStringFromBundle("dataset.message.editMetadata.label"), BundleUtil.getStringFromBundle("dataset.message.editMetadata.message"));
            //FacesContext.getCurrentInstance().addMessage(null, new FacesMessage(FacesMessage.SEVERITY_INFO, "Edit Dataset Metadata", " - Add more metadata about your dataset to help others easily find it."));
        } else if (editMode.equals(EditMode.LICENSE)){
            JH.addMessage(FacesMessage.SEVERITY_INFO, BundleUtil.getStringFromBundle("dataset.message.editTerms.label"), BundleUtil.getStringFromBundle("dataset.message.editTerms.message"));
            //FacesContext.getCurrentInstance().addMessage(null, new FacesMessage(FacesMessage.SEVERITY_INFO, "Edit Dataset License and Terms", " - Update your dataset's license and terms of use."));
        }
        this.readOnly = false;
    }

    public String sendBackToContributor() {
        try {
            //FIXME - Get Return Comment from sendBackToContributor popup
            Command<Dataset> cmd = new ReturnDatasetToAuthorCommand(dvRequestService.getDataverseRequest(), dataset, "");
            dataset = commandEngine.submit(cmd);
            JsfHelper.addSuccessMessage(BundleUtil.getStringFromBundle("dataset.reject.success"));
        } catch (CommandException ex) {
            String message = ex.getMessage();
            logger.log(Level.SEVERE, "sendBackToContributor: {0}", message);
            JsfHelper.addErrorMessage(BundleUtil.getStringFromBundle("dataset.reject.failure", Collections.singletonList(message)));
        }

        /*
         The notifications below are redundant, since the ReturnDatasetToAuthorCommand
         sends them already. - L.A. Sep. 7 2017

        List<AuthenticatedUser> authUsers = permissionService.getUsersWithPermissionOn(Permission.PublishDataset, dataset);
        List<AuthenticatedUser> editUsers = permissionService.getUsersWithPermissionOn(Permission.EditDataset, dataset);

        editUsers.removeAll(authUsers);
        new HashSet<>(editUsers).forEach( au ->
            userNotificationService.sendNotification(au, new Timestamp(new Date().getTime()),
                                                     UserNotification.Type.RETURNEDDS, dataset.getLatestVersion().getId())
        );
        */

        //FacesMessage message = new FacesMessage(FacesMessage.SEVERITY_INFO, "DatasetSubmitted", "This dataset has been sent back to the contributor.");
        //FacesContext.getCurrentInstance().addMessage(null, message);
        return  returnToLatestVersion();
    }

    public String submitDataset() {
        try {
            Command<Dataset> cmd = new SubmitDatasetForReviewCommand( dvRequestService.getDataverseRequest(), dataset);
            dataset = commandEngine.submit(cmd);
            //JsfHelper.addSuccessMessage(BundleUtil.getStringFromBundle("dataset.submit.success"));
        } catch (CommandException ex) {
            String message = ex.getMessage();
            logger.log(Level.SEVERE, "submitDataset: {0}", message);
            JsfHelper.addErrorMessage(BundleUtil.getStringFromBundle("dataset.submit.failure", Collections.singletonList(message)));
        }
        return returnToLatestVersion();
    }

    public String releaseParentDVAndDataset(){
        releaseParentDV();
        return releaseDataset(false);
    }

    public String releaseDataset() {
        if(!dataset.getOwner().isReleased()){
            releaseParentDV();
        }
        if(publishDatasetPopup()|| publishBothPopup() || !dataset.getLatestVersion().isMinorUpdate()){
            return releaseDataset(false);
        }
        switch (releaseRadio) {
            case 1:
                return releaseDataset(true);
            case 2:
                return releaseDataset(false);
            case 3:
                return updateCurrentVersion();
            default:
                return "Invalid Choice";
        }
    }

    private void releaseParentDV(){
        if (session.getUser() instanceof AuthenticatedUser) {
            PublishDataverseCommand cmd = new PublishDataverseCommand(dvRequestService.getDataverseRequest(), dataset.getOwner());
            try {
                commandEngine.submit(cmd);
                JsfHelper.addSuccessMessage(BundleUtil.getStringFromBundle("dataverse.publish.success"));

            } catch (CommandException ex) {
                logger.log(Level.SEVERE, "Unexpected Exception calling  publish dataverse command", ex);
                JsfHelper.addErrorMessage(BundleUtil.getStringFromBundle("dataverse.publish.failure"));

            }
        } else {
            FacesMessage message = new FacesMessage(FacesMessage.SEVERITY_INFO, BundleUtil.getStringFromBundle("dataverse.notreleased")  ,BundleUtil.getStringFromBundle( "dataverse.release.authenticatedUsersOnly"));
            FacesContext.getCurrentInstance().addMessage(null, message);
        }

    }

    public String deaccessionVersions() {
        Command<DatasetVersion> cmd;
        try {
            if (selectedDeaccessionVersions == null) {
                for (DatasetVersion dv : this.dataset.getVersions()) {
                    if (dv.isReleased()) {
                        DatasetVersion deaccession = datasetVersionService.find(dv.getId());
                        cmd = new DeaccessionDatasetVersionCommand(dvRequestService.getDataverseRequest(), setDatasetVersionDeaccessionReasonAndURL(deaccession), true);
                        DatasetVersion datasetv = commandEngine.submit(cmd);
                    }
                }
            } else {
                for (DatasetVersion dv : selectedDeaccessionVersions) {
                    DatasetVersion deaccession = datasetVersionService.find(dv.getId());
                    cmd = new DeaccessionDatasetVersionCommand(dvRequestService.getDataverseRequest(), setDatasetVersionDeaccessionReasonAndURL(deaccession), false);
                    DatasetVersion datasetv = commandEngine.submit(cmd);
                }
            }
        } catch (CommandException ex) {
            logger.severe(ex.getMessage());
            JH.addMessage(FacesMessage.SEVERITY_FATAL, BundleUtil.getStringFromBundle("dataset.message.deaccessionFailure"));
        }
        setRenderDeaccessionPopup(false);
        JsfHelper.addSuccessMessage(BundleUtil.getStringFromBundle("datasetVersion.message.deaccessionSuccess"));
        return returnToDatasetOnly();
    }

    private DatasetVersion setDatasetVersionDeaccessionReasonAndURL(DatasetVersion dvIn) {
        int deaccessionReasonCode = getDeaccessionReasonRadio();
        String deacessionReasonDetail = getDeaccessionReasonText() != null ? ( getDeaccessionReasonText()).trim() : "";
        switch (deaccessionReasonCode) {
            case 1:
                dvIn.setVersionNote(BundleUtil.getStringFromBundle("file.deaccessionDialog.reason.selectItem.identifiable") );
                break;
            case 2:
                dvIn.setVersionNote(BundleUtil.getStringFromBundle("file.deaccessionDialog.reason.selectItem.beRetracted") );
                break;
            case 3:
                dvIn.setVersionNote(BundleUtil.getStringFromBundle("file.deaccessionDialog.reason.selectItem.beTransferred") );
                break;
            case 4:
                dvIn.setVersionNote(BundleUtil.getStringFromBundle("file.deaccessionDialog.reason.selectItem.IRB"));
                break;
            case 5:
                dvIn.setVersionNote(BundleUtil.getStringFromBundle("file.deaccessionDialog.reason.selectItem.legalIssue"));
                break;
            case 6:
                dvIn.setVersionNote(BundleUtil.getStringFromBundle("file.deaccessionDialog.reason.selectItem.notValid"));
                break;
            case 7:
                break;
        }
        if (!deacessionReasonDetail.isEmpty()){
            if (!StringUtil.isEmpty(dvIn.getVersionNote())){
                dvIn.setVersionNote(dvIn.getVersionNote() + " " + deacessionReasonDetail);
            } else {
                dvIn.setVersionNote(deacessionReasonDetail);
            }
        }

        dvIn.setArchiveNote(getDeaccessionForwardURLFor());
        return dvIn;
    }

    private String releaseDataset(boolean minor) {
        if (session.getUser() instanceof AuthenticatedUser) {
            try {
                final PublishDatasetResult result = commandEngine.submit(
                    new PublishDatasetCommand(dataset, dvRequestService.getDataverseRequest(), minor)
                );
                dataset = result.getDataset();
                // Sucessfully executing PublishDatasetCommand does not guarantee that the dataset
                // has been published. If a publishing workflow is configured, this may have sent the
                // dataset into a workflow limbo, potentially waiting for a third party system to complete
                // the process. So it may be premature to show the "success" message at this point.

                if ( result.isCompleted() ) {
                    JsfHelper.addSuccessMessage(BundleUtil.getStringFromBundle("dataset.message.publishSuccess"));
                } else {
                    JH.addMessage(FacesMessage.SEVERITY_WARN, BundleUtil.getStringFromBundle("dataset.locked.message"), BundleUtil.getStringFromBundle("dataset.locked.message.details"));
                }

            } catch (CommandException ex) {
                Dataset testDs = datasetService.find(dataset.getId());
                if (testDs != null && !testDs.isLockedFor(DatasetLock.Reason.FileValidationFailed)) {
                    // If the dataset could not be published because it has failed
                    // physical file validation, the messaging will be handled via
                    // the lock info system.
                    JsfHelper.addErrorMessage(ex.getLocalizedMessage());
                }
                logger.severe(ex.getMessage());
            }

        } else {
            JsfHelper.addErrorMessage(BundleUtil.getStringFromBundle("dataset.message.only.authenticatedUsers"));
        }
        return returnToDraftVersion();
    }

    @Deprecated
    public String registerDataset() {
        try {
            UpdateDatasetVersionCommand cmd = new UpdateDatasetVersionCommand(dataset, dvRequestService.getDataverseRequest());
            cmd.setValidateLenient(true);
            dataset = commandEngine.submit(cmd);
        } catch (CommandException ex) {
            FacesContext.getCurrentInstance().addMessage(null, new FacesMessage(FacesMessage.SEVERITY_WARN,BundleUtil.getStringFromBundle( "dataset.registration.failed"), " - " + ex.toString()));
            logger.severe(ex.getMessage());
        }
        FacesMessage message = new FacesMessage(FacesMessage.SEVERITY_INFO, BundleUtil.getStringFromBundle("dataset.registered"), BundleUtil.getStringFromBundle("dataset.registered.msg"));
        FacesContext.getCurrentInstance().addMessage(null, message);
        return returnToDatasetOnly();
    }

    public String updateCurrentVersion() {
        /*
         * Note: The code here mirrors that in the
         * edu.harvard.iq.dataverse.api.Datasets:publishDataset method (case
         * "updatecurrent"). Any changes to the core logic (i.e. beyond updating the
         * messaging about results) should be applied to the code there as well.
         */
        String errorMsg = null;
        String successMsg = BundleUtil.getStringFromBundle("datasetversion.update.success");
        try {
            CuratePublishedDatasetVersionCommand cmd = new CuratePublishedDatasetVersionCommand(dataset, dvRequestService.getDataverseRequest());
            dataset = commandEngine.submit(cmd);
            // If configured, and currently published version is archived, try to update archive copy as well
            DatasetVersion updateVersion = dataset.getLatestVersion();
            if (updateVersion.getArchivalCopyLocation() != null) {
                String className = settingsService.get(SettingsServiceBean.Key.ArchiverClassName.toString());
                AbstractSubmitToArchiveCommand archiveCommand = ArchiverUtil.createSubmitToArchiveCommand(className, dvRequestService.getDataverseRequest(), updateVersion);
                if (archiveCommand != null) {
                    // Delete the record of any existing copy since it is now out of date/incorrect
                    updateVersion.setArchivalCopyLocation(null);
                    /*
                     * Then try to generate and submit an archival copy. Note that running this
                     * command within the CuratePublishedDatasetVersionCommand was causing an error:
                     * "The attribute [id] of class
                     * [edu.harvard.iq.dataverse.DatasetFieldCompoundValue] is mapped to a primary
                     * key column in the database. Updates are not allowed." To avoid that, and to
                     * simplify reporting back to the GUI whether this optional step succeeded, I've
                     * pulled this out as a separate submit().
                     */
                    try {
                        updateVersion = commandEngine.submit(archiveCommand);
                        if (updateVersion.getArchivalCopyLocation() != null) {
                            successMsg = BundleUtil.getStringFromBundle("datasetversion.update.archive.success");
                        } else {
                            errorMsg = BundleUtil.getStringFromBundle("datasetversion.update.archive.failure");
                        }
                    } catch (CommandException ex) {
                        errorMsg = BundleUtil.getStringFromBundle("datasetversion.update.archive.failure") + " - " + ex.toString();
                        logger.severe(ex.getMessage());
                    }
                }
            }
        } catch (CommandException ex) {
            errorMsg = BundleUtil.getStringFromBundle("datasetversion.update.failure") + " - " + ex.toString();
            logger.severe(ex.getMessage());
        }
        if (errorMsg != null) {
            JsfHelper.addErrorMessage(errorMsg);
        } else {
            JsfHelper.addSuccessMessage(successMsg);
        }
        return returnToDatasetOnly();
    }


    public void refresh(ActionEvent e) {
        refresh();
    }

    public String refresh() {
        logger.fine("refreshing");

        //dataset = datasetService.find(dataset.getId());
        dataset = null;

        logger.fine("refreshing working version");

        DatasetVersionServiceBean.RetrieveDatasetVersionResponse retrieveDatasetVersionResponse = null;

        if (persistentId != null) {
            //retrieveDatasetVersionResponse = datasetVersionService.retrieveDatasetVersionByPersistentId(persistentId, version);
            dataset = datasetService.findByGlobalId(persistentId);
            retrieveDatasetVersionResponse = datasetVersionService.selectRequestedVersion(dataset.getVersions(), version);
        } else if (versionId != null) {
            retrieveDatasetVersionResponse = datasetVersionService.retrieveDatasetVersionByVersionId(versionId);
        } else if (dataset.getId() != null) {
            //retrieveDatasetVersionResponse = datasetVersionService.retrieveDatasetVersionById(dataset.getId(), version);
            dataset = datasetService.find(dataset.getId());
            retrieveDatasetVersionResponse = datasetVersionService.selectRequestedVersion(dataset.getVersions(), version);
        }

        if (retrieveDatasetVersionResponse == null) {
            // TODO:
            // should probably redirect to the 404 page, if we can't find
            // this version anymore.
            // -- L.A. 4.2.3
            return "";
        }
        this.workingVersion = retrieveDatasetVersionResponse.getDatasetVersion();

        if (this.workingVersion == null) {
            // TODO:
            // same as the above

            return "";
        }

        if (dataset == null) {
            // this would be the case if we were retrieving the version by
            // the versionId, above.
            this.dataset = this.workingVersion.getDataset();
        }

        if (readOnly) {
            AuthenticatedUser au = session.getUser() instanceof AuthenticatedUser ? (AuthenticatedUser) session.getUser() : null;
            datafileService.findFileMetadataOptimizedExperimental(dataset, workingVersion, au);
        }

        fileMetadatasSearch = selectFileMetadatasForDisplay();

        displayCitation = dataset.getCitation(true, workingVersion);
        stateChanged = false;

        if (lockedDueToIngestVar != null && lockedDueToIngestVar) {
            //we need to add a redirect here to disply the explore buttons as needed
            //as well as the ingest success message
            //SEK 12/20/2019 - since we are ingesting a file we know that there is a current draft version
            lockedDueToIngestVar = null;
            if (canViewUnpublishedDataset()) {
                return "/dataset.xhtml?persistentId=" + dataset.getGlobalIdString() + "&showIngestSuccess=true&version=DRAFT&faces-redirect=true";
            } else {
                return "/dataset.xhtml?persistentId=" + dataset.getGlobalIdString() + "&showIngestSuccess=true&faces-redirect=true";
            }
        }

        displayWorkflowComments();

        return "";
    }

    public String deleteDataset() {

        DestroyDatasetCommand cmd;
        boolean deleteCommandSuccess = false;
        Map<Long,String> deleteStorageLocations = datafileService.getPhysicalFilesToDelete(dataset);

        try {
            cmd = new DestroyDatasetCommand(dataset, dvRequestService.getDataverseRequest());
            commandEngine.submit(cmd);
            deleteCommandSuccess = true;
            /* - need to figure out what to do
             Update notification in Delete Dataset Method
             for (UserNotification und : userNotificationService.findByDvObject(dataset.getId())){
             userNotificationService.delete(und);
             } */
        } catch (CommandException ex) {
            JH.addMessage(FacesMessage.SEVERITY_FATAL, BundleUtil.getStringFromBundle("dataset.message.deleteFailure"));
            logger.severe(ex.getMessage());
        }

        if (deleteCommandSuccess) {
            datafileService.finalizeFileDeletes(deleteStorageLocations);
            JsfHelper.addSuccessMessage(BundleUtil.getStringFromBundle("dataset.message.deleteSuccess"));
        }

        return "/dataverse.xhtml?alias=" + dataset.getOwner().getAlias() + "&faces-redirect=true";
    }

    public String editFileMetadata(){
        // If there are no files selected, return an empty string - which
        // means, do nothing, don't redirect anywhere, stay on this page.
        // The dialogue telling the user to select at least one file will
        // be shown to them by an onclick javascript method attached to the
        // filemetadata edit button on the page.
        // -- L.A. 4.2.1
        if (this.selectedFiles == null || this.selectedFiles.size() < 1) {
            return "";
        }
        return "/editdatafiles.xhtml?selectedFileIds=" + getSelectedFilesIdsString() + "&datasetId=" + dataset.getId() +"&faces-redirect=true";
    }

    public String deleteDatasetVersion() {
        DeleteDatasetVersionCommand cmd;
        
        Map<Long, String> deleteStorageLocations = datafileService.getPhysicalFilesToDelete(dataset.getLatestVersion());
        boolean deleteCommandSuccess = false;
        try {
            cmd = new DeleteDatasetVersionCommand(dvRequestService.getDataverseRequest(), dataset);
            commandEngine.submit(cmd);
            JsfHelper.addSuccessMessage(BundleUtil.getStringFromBundle("datasetVersion.message.deleteSuccess"));
            deleteCommandSuccess = true;
        } catch (CommandException ex) {
            JH.addMessage(FacesMessage.SEVERITY_FATAL, BundleUtil.getStringFromBundle("dataset.message.deleteFailure"));
            logger.severe(ex.getMessage());
        }
        
        if (deleteCommandSuccess && !deleteStorageLocations.isEmpty()) {
            datafileService.finalizeFileDeletes(deleteStorageLocations);
        }

        return returnToDatasetOnly();
    }

    private List<FileMetadata> selectedFiles = new ArrayList<>();

    public List<FileMetadata> getSelectedFiles() {
        return selectedFiles;
    }

    public void setSelectedFiles(List<FileMetadata> selectedFiles) {
        this.selectedFiles = selectedFiles;
    }

    private Dataverse selectedDataverseForLinking;

    public Dataverse getSelectedDataverseForLinking() {
        return selectedDataverseForLinking;
    }

    public void setSelectedDataverseForLinking(Dataverse sdvfl) {
        this.selectedDataverseForLinking = sdvfl;
    }

    private List<FileMetadata> selectedRestrictedFiles; // = new ArrayList<>();

    public List<FileMetadata> getSelectedRestrictedFiles() {
        return selectedRestrictedFiles;
    }

    public void setSelectedRestrictedFiles(List<FileMetadata> selectedRestrictedFiles) {
        this.selectedRestrictedFiles = selectedRestrictedFiles;
    }

    private List<FileMetadata> selectedUnrestrictedFiles; // = new ArrayList<>();

    public List<FileMetadata> getSelectedUnrestrictedFiles() {
        return selectedUnrestrictedFiles;
    }

    public void setSelectedUnrestrictedFiles(List<FileMetadata> selectedUnrestrictedFiles) {
        this.selectedUnrestrictedFiles = selectedUnrestrictedFiles;
    }

    private List<FileMetadata> selectedDownloadableFiles;

    public List<FileMetadata> getSelectedDownloadableFiles() {
        return selectedDownloadableFiles;
    }

    public void setSelectedDownloadableFiles(List<FileMetadata> selectedDownloadableFiles) {
        this.selectedDownloadableFiles = selectedDownloadableFiles;
    }

    private List<FileMetadata> selectedNonDownloadableFiles;

    public List<FileMetadata> getSelectedNonDownloadableFiles() {
        return selectedNonDownloadableFiles;
    }

    public void setSelectedNonDownloadableFiles(List<FileMetadata> selectedNonDownloadableFiles) {
        this.selectedNonDownloadableFiles = selectedNonDownloadableFiles;
    }

    public String getSizeOfDataset() {
        return DatasetUtil.getDownloadSize(workingVersion, false);
    }

    private boolean tooLargeToDownload;
    private boolean tooLargeToDownloadArchival;
    private boolean tooLargeToDownloadOriginal;

    public boolean isTooLargeToDownloadOriginal() {
        return tooLargeToDownloadOriginal;
    }

    public void setTooLargeToDownloadOriginal(boolean tooLargeToDownloadOriginal) {
        this.tooLargeToDownloadOriginal = tooLargeToDownloadOriginal;
    }

    public boolean isTooLargeToDownloadArchival() {
        return tooLargeToDownloadArchival;
    }

    public void setTooLargeToDownloadArchival(boolean tooLargeToDownloadArchival) {
        this.tooLargeToDownloadArchival = tooLargeToDownloadArchival;
    }

    public boolean isTooLargeToDownload() {
        return tooLargeToDownload;
    }

    public void setTooLargeToDownload(boolean tooLargeToDownload) {
        this.tooLargeToDownload = tooLargeToDownload;
    }

    public Long getSizeOfDatasetNumeric() {
        if (this.hasTabular){
            return Math.min(getSizeOfDatasetOrigNumeric(), getSizeOfDatasetArchivalNumeric());
        }
        return getSizeOfDatasetOrigNumeric();
    }

    public Long getSizeOfDatasetOrigNumeric() {
        return DatasetUtil.getDownloadSizeNumeric(workingVersion, true);
    }

    public Long getSizeOfDatasetArchivalNumeric() {
        return DatasetUtil.getDownloadSizeNumeric(workingVersion, false);
    }

    public String getSizeOfSelectedAsString(){
        return FileSizeChecker.bytesToHumanReadable(getSizeOfSelectedOrigNumeric());
    }

    public String getSizeOfSelectedMaxAsString(){
        return FileSizeChecker.bytesToHumanReadable(Math.max(getSizeOfSelectedOrigNumeric(), getSizeOfSelectedArchivalNumeric()) );
    }

    public String getZipDownloadLimitAsString(){
        return FileSizeChecker.bytesToHumanReadable(settingsWrapper.getZipDownloadLimit());
    }

    public Long getSizeOfSelectedOrigNumeric(){
        return DatasetUtil.getDownloadSizeNumericBySelectedFiles(selectedFiles, true);
    }

    public Long getSizeOfSelectedArchivalNumeric(){
        return DatasetUtil.getDownloadSizeNumericBySelectedFiles(selectedFiles, false);
    }

    public Long getSizeOfSelectedMaxNumeric(){
       return Math.max(getSizeOfSelectedOrigNumeric(), getSizeOfSelectedArchivalNumeric()) ;
    }

    public String getSizeOfDatasetOrig() {
        return DatasetUtil.getDownloadSize(workingVersion, true);
    }


    public void startDownloadAllArchival() {
        this.setSelectedFiles(workingVersion.getFileMetadatas());
        startDownload(false);
    }

    public void startDownloadAllOriginal(){
        this.setSelectedFiles(workingVersion.getFileMetadatas());
        startDownload(true);
    }
    
    public void startDownloadSelectedArchival() {
        startDownload(false);
    }

    public void startDownloadSelectedOriginal() {
        startDownload(true);
    }
    
    private void startDownload(boolean downloadOriginal){
        boolean guestbookRequired = isDownloadPopupRequired();
        boolean validate = validateFilesForDownload(guestbookRequired, downloadOriginal);
        if (validate) {
            updateGuestbookResponse(guestbookRequired, downloadOriginal);
            if(!guestbookRequired && !getValidateFilesOutcome().equals("Mixed")){
                startMultipleFileDownload();
            }
        }
    }

    //A string that is used to determine step(s) taken after files are requested for download
    /*
    Values of "Pass"; "FailSize"; "FailEmpty"; "FailRestricted"; "Mixed"; "GuestbookRequired"
    */
    private String validateFilesOutcome;

    public String getValidateFilesOutcome() {
        return validateFilesOutcome;
    }

    public void setValidateFilesOutcome(String validateFilesOutcome) {
        this.validateFilesOutcome = validateFilesOutcome;
    }

    public boolean validateFilesForDownload(boolean guestbookRequired, boolean downloadOriginal) {
        setSelectedDownloadableFiles(new ArrayList<>());
        setSelectedNonDownloadableFiles(new ArrayList<>());
        //assume Pass unless something bad happens
        setValidateFilesOutcome("Pass");
        Long bytes = (long) 0;

        if (this.selectedFiles.isEmpty()) {
            setValidateFilesOutcome("FailEmpty");
            return false;
        }

        for (FileMetadata fmd : this.selectedFiles) {
            if (this.fileDownloadHelper.canDownloadFile(fmd)) {
                getSelectedDownloadableFiles().add(fmd);
                DataFile dataFile = fmd.getDataFile();
                if (downloadOriginal && dataFile.isTabularData()) {
                    bytes += dataFile.getOriginalFileSize() == null ? 0 : dataFile.getOriginalFileSize();
                } else {
                    bytes += dataFile.getFilesize();
                }
            } else {
                getSelectedNonDownloadableFiles().add(fmd);
            }
        }

        //if there are two or more files with a total size
        //over the zip limit post a "too large" popup
        if (bytes > settingsWrapper.getZipDownloadLimit() && selectedDownloadableFiles.size() > 1) {
            setValidateFilesOutcome("FailSize");
            return false;
        }

        // If some of the files were restricted and we had to drop them off the
        // list, and NONE of the files are left on the downloadable list
        // - we show them a "you're out of luck" popup:
        if (getSelectedDownloadableFiles().isEmpty() && !getSelectedNonDownloadableFiles().isEmpty()) {
            setValidateFilesOutcome("FailRestricted");
            return false;
        }

        if (!getSelectedDownloadableFiles().isEmpty() && !getSelectedNonDownloadableFiles().isEmpty()) {
            setValidateFilesOutcome("Mixed");
            return true;
        }
        
        if (guestbookRequired) {
            setValidateFilesOutcome("GuestbookRequired");
        }

        return true;

    }
    
    private void updateGuestbookResponse (boolean guestbookRequired, boolean downloadOriginal) {
        // Note that the GuestbookResponse object may still have information from
        // the last download action performed by the user. For example, it may
        // still have the non-null Datafile in it, if the user has just downloaded
        // a single file; or it may still have the format set to "original" -
        // even if that's not what they are trying to do now.
        // So make sure to reset these values:
        guestbookResponse.setDataFile(null);
        guestbookResponse.setSelectedFileIds(getSelectedDownloadableFilesIdsString());
        if (downloadOriginal) {
            guestbookResponse.setFileFormat("original");
        } else {
            guestbookResponse.setFileFormat("");
        }
        guestbookResponse.setDownloadtype("Download");
    }


    private boolean selectAllFiles;

    public boolean isSelectAllFiles() {
        return selectAllFiles;
    }

    public void setSelectAllFiles(boolean selectAllFiles) {
        this.selectAllFiles = selectAllFiles;
    }

    public void toggleAllSelected(){
        //This is here so that if the user selects all on the dataset page
        // s/he will get all files on download
        this.selectAllFiles = !this.selectAllFiles;
    }


    // helper Method
    public String getSelectedFilesIdsString() {
        String downloadIdString = "";
        for (FileMetadata fmd : this.selectedFiles){
            if (!StringUtil.isEmpty(downloadIdString)) {
                downloadIdString += ",";
            }
            downloadIdString += fmd.getDataFile().getId();
        }
        return downloadIdString;
    }

    // helper Method
    public String getSelectedDownloadableFilesIdsString() {
        String downloadIdString = "";
        for (FileMetadata fmd : this.selectedDownloadableFiles){
            if (!StringUtil.isEmpty(downloadIdString)) {
                downloadIdString += ",";
            }
            downloadIdString += fmd.getDataFile().getId();
        }
        return downloadIdString;
    }


    public void updateFileCounts(){
        setSelectedUnrestrictedFiles(new ArrayList<>());
        setSelectedRestrictedFiles(new ArrayList<>());
        setTabularDataSelected(false);
        for (FileMetadata fmd : this.selectedFiles){
            if(fmd.isRestricted()){
                getSelectedRestrictedFiles().add(fmd);
            } else {
                getSelectedUnrestrictedFiles().add(fmd);
            }
            if(fmd.getDataFile().isTabularData()){
                setTabularDataSelected(true);
            }
        }
    }

    private List<String> getSuccessMessageArguments() {
        List<String> arguments = new ArrayList<>();
        String dataverseString = "";
        arguments.add(StringEscapeUtils.escapeHtml4(dataset.getDisplayName()));
        dataverseString += " <a href=\"/dataverse/" + selectedDataverseForLinking.getAlias() + "\">" + StringEscapeUtils.escapeHtml4(selectedDataverseForLinking.getDisplayName()) + "</a>";
        arguments.add(dataverseString);
        return arguments;
    }


    public void saveLinkingDataverses(ActionEvent evt) {

        if (saveLink(selectedDataverseForLinking)) {
            JsfHelper.addSuccessMessage(BundleUtil.getStringFromBundle("dataset.message.linkSuccess", getSuccessMessageArguments()));
        } else {
            FacesMessage message = new FacesMessage(FacesMessage.SEVERITY_INFO, BundleUtil.getStringFromBundle("dataset.notlinked"), linkingDataverseErrorMessage);
            FacesContext.getCurrentInstance().addMessage(null, message);
        }

    }

    private String linkingDataverseErrorMessage = "";


    public String getLinkingDataverseErrorMessage() {
        return linkingDataverseErrorMessage;
    }

    public void setLinkingDataverseErrorMessage(String linkingDataverseErrorMessage) {
        this.linkingDataverseErrorMessage = linkingDataverseErrorMessage;
    }

    private Boolean saveLink(Dataverse dataverse){
        boolean retVal = true;
        if (readOnly) {
            // Pass a "real", non-readonly dataset the the LinkDatasetCommand:
            dataset = datasetService.find(dataset.getId());
        }
        LinkDatasetCommand cmd = new LinkDatasetCommand(dvRequestService.getDataverseRequest(), dataverse, dataset);
        linkingDataverse = dataverse;
        try {
            commandEngine.submit(cmd);
        } catch (CommandException ex) {
            String msg = "There was a problem linking this dataset to yours: " + ex;
            logger.severe(msg);
            msg = BundleUtil.getStringFromBundle("dataset.notlinked.msg") + ex;
            /**
             * @todo how do we get this message to show up in the GUI?
             */
            linkingDataverseErrorMessage = msg;
            retVal = false;
        }
        return retVal;
    }


    public List<Dataverse> completeLinkingDataverse(String query) {
        dataset = datasetService.find(dataset.getId());
        if (session.getUser().isAuthenticated()) {
            return dataverseService.filterDataversesForLinking(query, dvRequestService.getDataverseRequest(), dataset);
        } else {
            return null;
        }
    }

    public List<Dataverse> completeHostDataverseMenuList(String query) {
        if (session.getUser().isAuthenticated()) {
            return dataverseService.filterDataversesForHosting(query, dvRequestService.getDataverseRequest());
        } else {
            return null;
        }
    }

    public String restrictFiles(boolean restricted) throws CommandException {
        List filesToRestrict = new ArrayList();

        if (fileMetadataForAction != null) {
            filesToRestrict.add(fileMetadataForAction);
        } else {
            filesToRestrict = this.getSelectedFiles();
        }

        restrictFiles(filesToRestrict, restricted);
        return save();
    }

    private void restrictFiles(List<FileMetadata> filesToRestrict, boolean restricted) throws CommandException {

        // todo: this seems to be have been added to get around an optmistic lock; it may be worth investigating
        // if there's a better way to handle
        if (workingVersion.isReleased()) {
            refreshSelectedFiles(filesToRestrict);
        }

        if (restricted) { // get values from access popup
            workingVersion.getTermsOfUseAndAccess().setTermsOfAccess(termsOfAccess);
            workingVersion.getTermsOfUseAndAccess().setFileAccessRequest(fileAccessRequest);
        }


        Command<Void> cmd;
        for (FileMetadata fmd : filesToRestrict) {
            if (restricted  != fmd.isRestricted()) {
                cmd = new RestrictFileCommand(fmd.getDataFile(), dvRequestService.getDataverseRequest(), restricted);
                commandEngine.submit(cmd);
            }
        }
    }

    public int getRestrictedFileCount() {
        if (workingVersion == null){
            return 0;
        }
        int restrictedFileCount = 0;
        for (FileMetadata fmd : workingVersion.getFileMetadatas()) {
            if (fmd.isRestricted()) {
                restrictedFileCount++;
            }
        }

        return restrictedFileCount;
    }

    private List<FileMetadata> filesToBeDeleted = new ArrayList<>();

    public String deleteFiles() throws CommandException{
        List filesToDelete = new ArrayList();

        if (fileMetadataForAction != null) {
            filesToDelete.add(fileMetadataForAction);
        } else {
            bulkFileDeleteInProgress = true;
            filesToDelete = this.getSelectedFiles();
        }

        //Remove embargoes that are no longer referenced
        //Identify which ones are involved here
        List<Embargo> orphanedEmbargoes = new ArrayList<Embargo>();
        if (selectedFiles != null && selectedFiles.size() > 0) {
            for (FileMetadata fmd : workingVersion.getFileMetadatas()) {
                for (FileMetadata fm : selectedFiles) {
                    if (fm.getDataFile().equals(fmd.getDataFile()) && !fmd.getDataFile().isReleased()) {
                        Embargo emb = fmd.getDataFile().getEmbargo();
                        if (emb != null) {
                            emb.getDataFiles().remove(fmd.getDataFile());
                            if (emb.getDataFiles().isEmpty()) {
                                orphanedEmbargoes.add(emb);
                            }
                        }
                    }
                }
            }
        }

        deleteFiles(filesToDelete);
        String retVal = save();
        //And delete them only after the dataset is updated
        for(Embargo emb: orphanedEmbargoes) {
            embargoService.deleteById(emb.getId());
        }
        return retVal;

    }

    private void deleteFiles(List<FileMetadata> filesToDelete) {
        if (workingVersion.isReleased()) {
            refreshSelectedFiles(filesToDelete);
        }

        for (FileMetadata markedForDelete : filesToDelete) {

            if (markedForDelete.getId() != null) {
                // This FileMetadata has an id, i.e., it exists in the database.
                // We are going to remove this filemetadata from the version:
                dataset.getEditVersion().getFileMetadatas().remove(markedForDelete);
                // But the actual delete will be handled inside the UpdateDatasetCommand
                // (called later on). The list "filesToBeDeleted" is passed to the
                // command as a parameter:
                filesToBeDeleted.add(markedForDelete);
            } else {
                // This FileMetadata does not have an id, meaning it has just been
                // created, and not yet saved in the database. This in turn means this is
                // a freshly created DRAFT version; specifically created because
                // the user is trying to delete a file from an existing published
                // version. This means we are not really *deleting* the file -
                // we are going to keep it in the published version; we are simply
                // going to save a new DRAFT version that does not contain this file.
                // So below we are deleting the metadata from the version; we are
                // NOT adding the file to the filesToBeDeleted list that will be
                // passed to the UpdateDatasetCommand. -- L.A. Aug 2017
                Iterator<FileMetadata> fmit = dataset.getEditVersion().getFileMetadatas().iterator();
                while (fmit.hasNext()) {
                    FileMetadata fmd = fmit.next();
                    if (markedForDelete.getDataFile().getStorageIdentifier().equals(fmd.getDataFile().getStorageIdentifier())) {
                        // And if this is an image file that happens to be assigned
                        // as the dataset thumbnail, let's null the assignment here:

                        if (fmd.getDataFile().equals(dataset.getThumbnailFile())) {
                            dataset.setThumbnailFile(null);
                        }
                        /* It should not be possible to get here if this file
                           is not in fact released! - so the code block below
                           is not needed.
                        //if not published then delete identifier
                        if (!fmd.getDataFile().isReleased()){
                            try{
                                commandEngine.submit(new DeleteDataFileCommand(fmd.getDataFile(), dvRequestService.getDataverseRequest()));
                            } catch (CommandException e){
                                 //this command is here to delete the identifier of unreleased files
                                 //if it fails then a reserved identifier may still be present on the remote provider
                            }
                        } */
                        fmit.remove();
                        break;
                    }
                }
            }
        }

        /*
           Do note that if we are deleting any files that have UNFs (i.e.,
           tabular files), we DO NEED TO RECALCULATE the UNF of the version!
           - but we will do this inside the UpdateDatasetCommand.
        */
    }

    private String enteredTermsOfAccess;

    public String getEnteredTermsOfAccess() {
        return enteredTermsOfAccess;
    }

    public void setEnteredTermsOfAccess(String enteredTermsOfAccess) {
        this.enteredTermsOfAccess = enteredTermsOfAccess;
    }

    private Boolean enteredFileAccessRequest;

    public Boolean getEnteredFileAccessRequest() {
        return enteredFileAccessRequest;
    }

    public void setEnteredFileAccessRequest(Boolean fileAccessRequest) {
        this.enteredFileAccessRequest = fileAccessRequest;
    }


     public String saveWithTermsOfUse() {
        workingVersion.getTermsOfUseAndAccess().setTermsOfAccess(enteredTermsOfAccess);
        workingVersion.getTermsOfUseAndAccess().setFileAccessRequest(enteredFileAccessRequest);
        return save();
    }

    public void validateDeaccessionReason(FacesContext context, UIComponent toValidate, Object value) {

        UIInput reasonRadio = (UIInput) toValidate.getAttributes().get("reasonRadio");
        Object reasonRadioValue = reasonRadio.getValue();
        Integer radioVal = new Integer(reasonRadioValue.toString());

        if (radioVal == 7 && (value == null || value.toString().isEmpty())) {
            ((UIInput) toValidate).setValid(false);
            FacesMessage message = new FacesMessage(FacesMessage.SEVERITY_ERROR, "", BundleUtil.getStringFromBundle("file.deaccessionDialog.dialog.textForReason.error"));
            context.addMessage(toValidate.getClientId(context), message);

        } else {
            if (value == null || value.toString().length() <= DatasetVersion.VERSION_NOTE_MAX_LENGTH) {
                ((UIInput) toValidate).setValid(true);
            } else {
                ((UIInput) toValidate).setValid(false);
                Integer lenghtInt = DatasetVersion.VERSION_NOTE_MAX_LENGTH;
              String lengthString =   lenghtInt.toString();
               String userMsg = BundleUtil.getStringFromBundle("file.deaccessionDialog.dialog.limitChar.error", Arrays.asList(lengthString));
                FacesMessage message = new FacesMessage(FacesMessage.SEVERITY_ERROR, "", userMsg);
                context.addMessage(toValidate.getClientId(context), message);
            }
        }
    }

    public void validateForwardURL(FacesContext context, UIComponent toValidate, Object value) {

        if ((value == null || value.toString().isEmpty())) {
            ((UIInput) toValidate).setValid(true);
            return;
        }

        String testVal = value.toString();

        if (!URLValidator.isURLValid(testVal)) {
            ((UIInput) toValidate).setValid(false);
            FacesMessage message = new FacesMessage(FacesMessage.SEVERITY_ERROR, BundleUtil.getStringFromBundle("file.deaccessionDialog.dialog.url.error"), BundleUtil.getStringFromBundle("file.deaccessionDialog.dialog.url.error"));
            context.addMessage(toValidate.getClientId(context), message);
            return;
        }

        if (value.toString().length() <= DatasetVersion.ARCHIVE_NOTE_MAX_LENGTH) {
            ((UIInput) toValidate).setValid(true);
        } else {
            ((UIInput) toValidate).setValid(false);
            FacesMessage message = new FacesMessage(FacesMessage.SEVERITY_ERROR, BundleUtil.getStringFromBundle("file.deaccessionDialog.dialog.url.error"), BundleUtil.getStringFromBundle("file.deaccessionDialog.dialog.url.error"));
            context.addMessage(toValidate.getClientId(context), message);

        }

    }

    public String save() {
        //Before dataset saved, write cached prov freeform to version
        if (systemConfig.isProvCollectionEnabled()) {
            provPopupFragmentBean.saveStageProvFreeformToLatestVersion();
        }

        // Before validating, ensure that the dataset has an owner:
        if (dataset.getOwner() == null || dataset.getOwner().getId() == null) {
            dataset.setOwner(ownerId != null ? dataverseService.find(ownerId) : null);
        }
        // Validate
        Set<ConstraintViolation> constraintViolations = workingVersion.validate();
        if (!constraintViolations.isEmpty()) {
            FacesContext.getCurrentInstance().validationFailed();
            return "";
        }



        // Use the Create or Update command to save the dataset:
        Command<Dataset> cmd;
        Map<Long, String> deleteStorageLocations = null;

        try {
            if (editMode == EditMode.CREATE) {
                //Lock the metadataLanguage once created
                dataset.setMetadataLanguage(getEffectiveMetadataLanguage());
                if ( selectedTemplate != null ) {
                    if ( isSessionUserAuthenticated() ) {
                        cmd = new CreateNewDatasetCommand(dataset, dvRequestService.getDataverseRequest(), false, selectedTemplate);
                    } else {
                        JH.addMessage(FacesMessage.SEVERITY_FATAL, BundleUtil.getStringFromBundle("dataset.create.authenticatedUsersOnly"));
                        return null;
                    }
                } else {
                   cmd = new CreateNewDatasetCommand(dataset, dvRequestService.getDataverseRequest());
                }

            } else {
                //Precheck - also checking db copy of dataset to catch edits in progress that would cause update command transaction to fail
                if (dataset.getId() != null) {
                    Dataset lockTest = datasetService.find(dataset.getId());
                    if (dataset.isLockedFor(DatasetLock.Reason.EditInProgress) || lockTest.isLockedFor(DatasetLock.Reason.EditInProgress)) {
                        logger.log(Level.INFO, "Couldn''t save dataset: {0}", "It is locked."
                                + "");
                        JH.addMessage(FacesMessage.SEVERITY_FATAL, BundleUtil.getStringFromBundle("dataset.locked.editInProgress.message"),BundleUtil.getStringFromBundle("dataset.locked.editInProgress.message.details", Arrays.asList(BrandingUtil.getSupportTeamName(null))));
                        return returnToDraftVersion();
                    }
                }
                if (!filesToBeDeleted.isEmpty()) {
                    deleteStorageLocations = datafileService.getPhysicalFilesToDelete(filesToBeDeleted);
                }
                cmd = new UpdateDatasetVersionCommand(dataset, dvRequestService.getDataverseRequest(), filesToBeDeleted, clone );
                ((UpdateDatasetVersionCommand) cmd).setValidateLenient(true);
            }
            dataset = commandEngine.submit(cmd);
            if (editMode == EditMode.CREATE) {
                if (session.getUser() instanceof AuthenticatedUser) {
                    userNotificationService.sendNotification((AuthenticatedUser) session.getUser(), dataset.getCreateDate(), UserNotification.Type.CREATEDS, dataset.getLatestVersion().getId());
                }
            }
            logger.fine("Successfully executed SaveDatasetCommand.");
        } catch (EJBException ex) {
            StringBuilder error = new StringBuilder();
            error.append(ex).append(" ");
            error.append(ex.getMessage()).append(" ");
            Throwable cause = ex;
            while (cause.getCause()!= null) {
                cause = cause.getCause();
                error.append(cause).append(" ");
                error.append(cause.getMessage()).append(" ");
            }
            logger.log(Level.FINE, "Couldn''t save dataset: {0}", error.toString());
            populateDatasetUpdateFailureMessage();
            return returnToDraftVersion();
        } catch (CommandException ex) {
            //FacesContext.getCurrentInstance().addMessage(null, new FacesMessage(FacesMessage.SEVERITY_ERROR, "Dataset Save Failed", " - " + ex.toString()));
            logger.log(Level.SEVERE, "CommandException, when attempting to update the dataset: " + ex.getMessage(), ex);
            populateDatasetUpdateFailureMessage();
            return returnToDraftVersion();
        }

        // Have we just deleted some draft datafiles (successfully)?
        // finalize the physical file deletes:
        // (DataFileService will double-check that the datafiles no
        // longer exist in the database, before attempting to delete
        // the physical files)

        if (deleteStorageLocations != null) {
            datafileService.finalizeFileDeletes(deleteStorageLocations);
        }

        if (editMode != null) {
            if (editMode.equals(EditMode.CREATE)) {
                // We allow users to upload files on Create:
                int nNewFiles = newFiles.size();
                logger.fine("NEW FILES: "+nNewFiles);

                if (nNewFiles > 0) {
                    // Save the NEW files permanently and add the to the dataset:

                    // But first, fully refresh the newly created dataset (with a
                    // datasetService.find().
                    // We have reasons to believe that the CreateDatasetCommand
                    // returns the dataset that doesn't have all the
                    // RoleAssignments properly linked to it - even though they
                    // have been created in the dataset.
                    dataset = datasetService.find(dataset.getId());

                    List<DataFile> filesAdded = ingestService.saveAndAddFilesToDataset(dataset.getEditVersion(), newFiles, null);
                    newFiles.clear();

                    // and another update command:
                    boolean addFilesSuccess = false;
                    cmd = new UpdateDatasetVersionCommand(dataset, dvRequestService.getDataverseRequest());
                    try {
                        dataset = commandEngine.submit(cmd);
                        addFilesSuccess = true;
                    } catch (Exception ex) {
                        addFilesSuccess = false;
                    }
                    if (addFilesSuccess && dataset.getFiles().size() > 0) {
                        if (nNewFiles == dataset.getFiles().size()) {
                            JsfHelper.addSuccessMessage(BundleUtil.getStringFromBundle("dataset.message.createSuccess").concat(" ").concat(datasetService.getReminderString(dataset, canPublishDataset())));
                        } else {
                            String partialSuccessMessage = BundleUtil.getStringFromBundle("dataset.message.createSuccess.partialSuccessSavingFiles");
                            partialSuccessMessage = partialSuccessMessage.replace("{0}", "" + dataset.getFiles().size() + "");
                            partialSuccessMessage = partialSuccessMessage.replace("{1}", "" + nNewFiles + "");
                            JsfHelper.addWarningMessage(partialSuccessMessage);
                        }
                    } else {
                        JsfHelper.addWarningMessage(BundleUtil.getStringFromBundle("dataset.message.createSuccess.failedToSaveFiles"));
                    }
                } else {
                    JsfHelper.addSuccessMessage(BundleUtil.getStringFromBundle("dataset.message.createSuccess").concat(" ").concat(datasetService.getReminderString(dataset, canPublishDataset())));
                }
            }
            if (editMode.equals(EditMode.METADATA)) {
                JsfHelper.addSuccessMessage(BundleUtil.getStringFromBundle("dataset.message.metadataSuccess").concat(" ").concat(datasetService.getReminderString(dataset, canPublishDataset())));
            }
            if (editMode.equals(EditMode.LICENSE)) {
                JsfHelper.addSuccessMessage(BundleUtil.getStringFromBundle("dataset.message.termsSuccess").concat(" ").concat(datasetService.getReminderString(dataset, canPublishDataset())));
            }
            if (editMode.equals(EditMode.FILE)) {
                JsfHelper.addSuccessMessage(BundleUtil.getStringFromBundle("dataset.message.filesSuccess").concat(" ").concat(datasetService.getReminderString(dataset, canPublishDataset())));
            }

        } else {
            // must have been a bulk file update or delete:
            if (bulkFileDeleteInProgress) {
                JsfHelper.addSuccessMessage(BundleUtil.getStringFromBundle("dataset.message.bulkFileDeleteSuccess").concat(" ").concat(datasetService.getReminderString(dataset, canPublishDataset())));
            } else {
                JsfHelper.addSuccessMessage(BundleUtil.getStringFromBundle("dataset.message.bulkFileUpdateSuccess").concat(" ").concat(datasetService.getReminderString(dataset, canPublishDataset())));
            }
        }

        editMode = null;
        bulkFileDeleteInProgress = false;



        // Call Ingest Service one more time, to
        // queue the data ingest jobs for asynchronous execution:
        ingestService.startIngestJobsForDataset(dataset, (AuthenticatedUser) session.getUser());

        //After dataset saved, then persist prov json data
        if(systemConfig.isProvCollectionEnabled()) {
            try {
                provPopupFragmentBean.saveStagedProvJson(false, dataset.getLatestVersion().getFileMetadatas());
            } catch (AbstractApiBean.WrappedResponse ex) {
                JsfHelper.addErrorMessage(BundleUtil.getStringFromBundle("file.metadataTab.provenance.error"));
                Logger.getLogger(DatasetPage.class.getName()).log(Level.SEVERE, null, ex);
            }
        }

        logger.fine("Redirecting to the Dataset page.");

        return returnToDraftVersion();
    }

    private void populateDatasetUpdateFailureMessage(){
        if (editMode == null) {
            // that must have been a bulk file update or delete:
            if (bulkFileDeleteInProgress) {
                JsfHelper.addErrorMessage(BundleUtil.getStringFromBundle("dataset.message.bulkFileDeleteFailure"));

            } else {
                JsfHelper.addErrorMessage(BundleUtil.getStringFromBundle("dataset.message.filesFailure"));
            }
        } else {

            if (editMode.equals(EditMode.CREATE)) {
                JsfHelper.addErrorMessage(BundleUtil.getStringFromBundle("dataset.message.createFailure"));
            }
            if (editMode.equals(EditMode.METADATA)) {
                JsfHelper.addErrorMessage(BundleUtil.getStringFromBundle("dataset.message.metadataFailure"));
            }
            if (editMode.equals(EditMode.LICENSE)) {
                JsfHelper.addErrorMessage(BundleUtil.getStringFromBundle("dataset.message.termsFailure"));
            }
            if (editMode.equals(EditMode.FILE)) {
                JsfHelper.addErrorMessage(BundleUtil.getStringFromBundle("dataset.message.filesFailure"));
            }
        }

        bulkFileDeleteInProgress = false;
    }

    private String returnToLatestVersion(){
         dataset = datasetService.find(dataset.getId());
         workingVersion = dataset.getLatestVersion();
         if (workingVersion.isDeaccessioned() && dataset.getReleasedVersion() != null) {
         workingVersion = dataset.getReleasedVersion();
         }
         setVersionTabList(resetVersionTabList());
         setReleasedVersionTabList(resetReleasedVersionTabList());
         newFiles.clear();
         editMode = null;
         return "/dataset.xhtml?persistentId=" + dataset.getGlobalIdString() + "&version="+ workingVersion.getFriendlyVersionNumber() +  "&faces-redirect=true";
    }

    private String returnToDatasetOnly(){
         dataset = datasetService.find(dataset.getId());
         editMode = null;
         return "/dataset.xhtml?persistentId=" + dataset.getGlobalId().asString() +  "&faces-redirect=true";
    }

    private String returnToDraftVersion(){
         return "/dataset.xhtml?persistentId=" + dataset.getGlobalIdString() + "&version=DRAFT" + "&faces-redirect=true";
    }

    public String cancel() {
        return  returnToLatestVersion();
    }

    public void cancelCreate() {
    	//Stop any uploads in progress (so that uploadedFiles doesn't change)
    	uploadInProgress.setValue(false);

    	logger.fine("Cancelling: " + newFiles.size() + " : " + uploadedFiles.size());

    	//Files that have been finished and are now in the lower list on the page
    	for (DataFile newFile : newFiles.toArray(new DataFile[0])) {
    		FileUtil.deleteTempFile(newFile, dataset, ingestService);
    	}
    	logger.fine("Deleted newFiles");

    	//Files in the upload process but not yet finished
    	//ToDo - if files are added to uploadFiles after we access it, those files are not being deleted. With uploadInProgress being set false above, this should be a fairly rare race condition.
    	for (DataFile newFile : uploadedFiles.toArray(new DataFile[0])) {
    		FileUtil.deleteTempFile(newFile, dataset, ingestService);
    	}
    	logger.fine("Deleted uploadedFiles");

    	try {
    		String alias = dataset.getOwner().getAlias();
    		logger.info("alias: " + alias);
    		FacesContext.getCurrentInstance().getExternalContext().redirect("/dataverse.xhtml?alias=" + alias);
    	} catch (IOException ex) {
    		logger.info("Failed to issue a redirect to file download url.");
    	}
    }

    private HttpClient getClient() {
        // TODO:
        // cache the http client? -- L.A. 4.0 alpha
        return new HttpClient();
    }

    public void refreshLock() {
        //RequestContext requestContext = RequestContext.getCurrentInstance();
        logger.fine("checking lock");
        if (isStillLocked()) {
            logger.fine("(still locked)");
        } else {
            // OK, the dataset is no longer locked.
            // let's tell the page to refresh:
            logger.fine("no longer locked!");
            stateChanged = true;
            lockedFromEditsVar = null;
            lockedFromDownloadVar = null;
            //requestContext.execute("refreshPage();");
        }
    }

    public void refreshIngestLock() {
        //RequestContext requestContext = RequestContext.getCurrentInstance();
        logger.fine("checking ingest lock");
        if (isStillLockedForIngest()) {
            logger.fine("(still locked)");
        } else {
            // OK, the dataset is no longer locked.
            // let's tell the page to refresh:
            logger.fine("no longer locked!");
            stateChanged = true;
            lockedFromEditsVar = null;
            lockedFromDownloadVar = null;
            //requestContext.execute("refreshPage();");
        }
    }

    public void refreshAllLocks() {
        //RequestContext requestContext = RequestContext.getCurrentInstance();
        logger.fine("checking all locks");
        if (isStillLockedForAnyReason()) {
            logger.fine("(still locked)");
        } else {
            // OK, the dataset is no longer locked.
            // let's tell the page to refresh:
            logger.fine("no longer locked!");
            stateChanged = true;
            lockedFromEditsVar = null;
            lockedFromDownloadVar = null;
            //requestContext.execute("refreshPage();");
        }
    }

    /*

    public boolean isLockedInProgress() {
        if (dataset != null) {
            logger.log(Level.FINE, "checking lock status of dataset {0}", dataset.getId());
            if (dataset.isLocked()) {
                return true;
            }
        }
        return false;
    }*/

    public boolean isDatasetLockedInWorkflow() {
        return (dataset != null)
                ? dataset.isLockedFor(DatasetLock.Reason.Workflow)
                : false;
    }

    public boolean isStillLocked() {

        if (dataset != null && dataset.getId() != null) {
            logger.log(Level.FINE, "checking lock status of dataset {0}", dataset.getId());
            if(dataset.getLocks().size() == 1 && dataset.getLockFor(DatasetLock.Reason.InReview) != null){
                return false;
            }
            if (datasetService.checkDatasetLock(dataset.getId())) {
                return true;
            }
        }
        return false;
    }


    public boolean isStillLockedForIngest() {
        if (dataset.getId() != null) {
            Dataset testDataset = datasetService.find(dataset.getId());
            if (testDataset != null && testDataset.getId() != null) {
                logger.log(Level.FINE, "checking lock status of dataset {0}", dataset.getId());

                if (testDataset.getLockFor(DatasetLock.Reason.Ingest) != null) {
                    return true;
                }
            }
        }
        return false;
    }

    public boolean isStillLockedForAnyReason() {
        if (dataset.getId() != null) {
            Dataset testDataset = datasetService.find(dataset.getId());
            if (testDataset != null && testDataset.getId() != null) {
                if (testDataset.getLocks().size() > 0) {
                    // Refresh the info messages, in case the dataset has been
                    // re-locked with a different lock type:
                    displayLockInfo(testDataset);
                    return true;
                }
            }
        }
        return false;
    }

    public boolean isLocked() {
        if (stateChanged) {
            return false;
        }

        if (dataset != null) {
            if (dataset.isLocked()) {
                return true;
            }
        }
        return false;
    }

    public boolean isLockedForIngest() {
        if (dataset.getId() != null) {
            Dataset testDataset = datasetService.find(dataset.getId());
            if (stateChanged) {
                return false;
            }

            if (testDataset != null) {
                if (testDataset.getLockFor(DatasetLock.Reason.Ingest) != null) {
                    return true;
                }
            }
        }
        return false;
    }

    public boolean isLockedForAnyReason() {
        if (dataset.getId() != null) {
            Dataset testDataset = datasetService.find(dataset.getId());
            if (stateChanged) {
                return false;
            }

            if (testDataset != null) {
                if (testDataset.getLocks().size() > 0) {
                    return true;
                }
            }
        }
        return false;
    }

    public void processPublishButton() {
        if (dataset.isReleased()) {
            PrimeFaces.current().executeScript("PF('publishDataset').show()");
        }

        if (!dataset.isReleased()) {
            if (dataset.getOwner().isReleased()) {
                PrimeFaces.current().executeScript("PF('publishDataset').show()");
                return;
            }
            if (!dataset.getOwner().isReleased()) {
                if (canPublishDataverse()) {
                    if (dataset.getOwner().getOwner() == null
                            || (dataset.getOwner().getOwner() != null && dataset.getOwner().getOwner().isReleased())) {
                        PrimeFaces.current().executeScript("PF('publishDataset').show()");
                        return;
                    }
                    if ((dataset.getOwner().getOwner() != null && !dataset.getOwner().getOwner().isReleased())) {
                        PrimeFaces.current().executeScript("PF('maynotPublishParent').show()");
                    }

                } else {
                    PrimeFaces.current().executeScript("PF('mayNotRelease').show()");
                }
            }
        }
    }

    public boolean releaseDraftPopup(){
        return dataset.isReleased();
    }

    public boolean publishDatasetPopup(){
        if (!dataset.isReleased()) {
            return dataset.getOwner().isReleased();
        }
       return false;
    }

    public boolean publishBothPopup() {
        if (!dataset.getOwner().isReleased()) {
            if (canPublishDataverse()) {
                if (dataset.getOwner().getOwner() == null
                        || (dataset.getOwner().getOwner() != null && dataset.getOwner().getOwner().isReleased())) {
                    return true;
                }
            }
        }
        return false;
    }

    public String getPublishButtonLabel(){
        if(publishDatasetPopup() || releaseDraftPopup()){
            BundleUtil.getStringFromBundle("continue");
        }
        if(publishBothPopup()){
            BundleUtil.getStringFromBundle("dataset.mayNotBePublished.both.button");
        }
        return "";
    }

    private Boolean lockedFromEditsVar;
    private Boolean lockedFromDownloadVar;
    private boolean lockedDueToDcmUpload;
    private Boolean lockedDueToIngestVar;
    private Boolean lockedFromPublishingVar;

    /**
     * Authors are not allowed to publish but curators are allowed - when Dataset is inReview
     * For all other locks edit should be locked for all editors.
     */
    public boolean isLockedFromPublishing() {
        if (null == lockedFromPublishingVar || stateChanged) {
            try {
                permissionService.checkPublishDatasetLock(dataset, dvRequestService.getDataverseRequest(), new PublishDatasetCommand(dataset, dvRequestService.getDataverseRequest(), true));
                lockedFromPublishingVar = false;
            } catch (IllegalCommandException ex) {
                lockedFromPublishingVar = true;
            }
        }
        return lockedFromPublishingVar;
    }
    /**
     * Authors are not allowed to edit but curators are allowed - when Dataset is inReview
     * For all other locks edit should be locked for all editors.
     */
    public boolean isLockedFromEdits() {
        if (null == lockedFromEditsVar || stateChanged) {
            try {
                permissionService.checkEditDatasetLock(dataset, dvRequestService.getDataverseRequest(), new UpdateDatasetVersionCommand(dataset, dvRequestService.getDataverseRequest()));
                lockedFromEditsVar = false;
            } catch (IllegalCommandException ex) {
                lockedFromEditsVar = true;
            }
        }
        return lockedFromEditsVar;

    }

    /**
    Need to save ingest lock state to display success later.
     */
    public boolean isLockedDueToIngest() {
        if(null == lockedDueToIngestVar || stateChanged) {
               lockedDueToIngestVar = isLockedForIngest();
        }
        return lockedFromEditsVar;
    }


    // TODO: investigate why this method was needed in the first place?
    // It appears that it was written under the assumption that downloads
    // should not be allowed when a dataset is locked... (why?)
    // There are calls to the method throghout the file-download-buttons fragment;
    // except the way it's done there, it's actually disregarded (??) - so the
    // download buttons ARE always enabled. The only place where this method is
    // honored is on the batch (mutliple file) download buttons in filesFragment.xhtml.
    // As I'm working on #4000, I've been asked to re-enable the batch download
    // buttons there as well, even when the dataset is locked. I'm doing that - but
    // I feel we should probably figure out why we went to the trouble of creating
    // this code in the first place... is there some reason we are forgetting now,
    // why we do actually want to disable downloads on locked datasets???
    // -- L.A. Aug. 2018
    public boolean isLockedFromDownload(){
        if(null == lockedFromDownloadVar || stateChanged) {
            try {
                permissionService.checkDownloadFileLock(dataset, dvRequestService.getDataverseRequest(), new CreateNewDatasetCommand(dataset, dvRequestService.getDataverseRequest()));
                lockedFromDownloadVar = false;
            } catch (IllegalCommandException ex) {
                lockedFromDownloadVar = true;
                return true;
            }
        }
        return lockedFromDownloadVar;
    }

    public boolean isLockedDueToDcmUpload() {
        return lockedDueToDcmUpload;
    }

    public void setLocked(boolean locked) {
        // empty method, so that we can use DatasetPage.locked in a hidden
        // input on the page.
    }

    public void setLockedForIngest(boolean locked) {
        // empty method, so that we can use DatasetPage.locked in a hidden
        // input on the page.
    }

    public void setLockedForAnyReason(boolean locked) {
        // empty method, so that we can use DatasetPage.locked in a hidden
        // input on the page.
    }

    public boolean isStateChanged() {
        return stateChanged;
    }

    public void setStateChanged(boolean stateChanged) {
        // empty method, so that we can use DatasetPage.stateChanged in a hidden
        // input on the page.
    }

    public DatasetVersionUI getDatasetVersionUI() {
        return datasetVersionUI;
    }


    public List<DatasetVersion> getVersionTabList() {
        return versionTabList;
    }

    public List<DatasetVersion> getVersionTabListForPostLoad(){
        return this.versionTabListForPostLoad;
    }

    public void setVersionTabListForPostLoad(List<DatasetVersion> versionTabListForPostLoad) {

        this.versionTabListForPostLoad = versionTabListForPostLoad;
    }

    public Integer getCompareVersionsCount() {
        Integer retVal = 0;
        for (DatasetVersion dvTest : dataset.getVersions()) {
            if (!dvTest.isDeaccessioned()) {
                retVal++;
            }
        }
        return retVal;
    }

    /**
     * To improve performance, Version Differences
     * are retrieved/calculated after the page load
     *
     * See: dataset-versions.xhtml, remoteCommand 'postLoadVersionTablList'
    */
    public void postLoadSetVersionTabList(){

        if (this.getVersionTabList().isEmpty() && workingVersion.isDeaccessioned()){
            setVersionTabList(resetVersionTabList());
        }

        this.setVersionTabListForPostLoad(this.getVersionTabList());


        //this.versionTabList = this.resetVersionTabList();
    }

    /**
     *
     *
     * @param versionTabList
     */
    public void setVersionTabList(List<DatasetVersion> versionTabList) {

        this.versionTabList = versionTabList;
    }

    private List<DatasetVersion> releasedVersionTabList = new ArrayList<>();

    public List<DatasetVersion> getReleasedVersionTabList() {
        return releasedVersionTabList;
    }

    public void setReleasedVersionTabList(List<DatasetVersion> releasedVersionTabList) {
        this.releasedVersionTabList = releasedVersionTabList;
    }

    private List<DatasetVersion> selectedVersions;

    public List<DatasetVersion> getSelectedVersions() {
        return selectedVersions;
    }

    public void setSelectedVersions(List<DatasetVersion> selectedVersions) {
        this.selectedVersions = selectedVersions;
    }

    private List<DatasetVersion> selectedDeaccessionVersions;

    public List<DatasetVersion> getSelectedDeaccessionVersions() {
        return selectedDeaccessionVersions;
    }

    public void setSelectedDeaccessionVersions(List<DatasetVersion> selectedDeaccessionVersions) {
        this.selectedDeaccessionVersions = selectedDeaccessionVersions;
    }

    public DatasetVersionDifference getDatasetVersionDifference() {
        return datasetVersionDifference;
    }

    public void setDatasetVersionDifference(DatasetVersionDifference datasetVersionDifference) {
        this.datasetVersionDifference = datasetVersionDifference;
    }

    public void startMultipleFileDownload (){

        boolean doNotSaveGuestbookResponse = workingVersion.isDraft();
        // There's a chance that this is not really a batch download - i.e.,
        // there may only be one file on the downloadable list. But the fileDownloadService
        // method below will check for that, and will redirect to the single download, if
        // that's the case. -- L.A.
        fileDownloadService.writeGuestbookAndStartBatchDownload(guestbookResponse, doNotSaveGuestbookResponse);
    }

    private String downloadType = "";

    public String getDownloadType() {
        return downloadType;
    }

    public void setDownloadType(String downloadType) {
        this.downloadType = downloadType;
    }

    public void initGuestbookMultipleResponse(String selectedFileIds){
         initGuestbookResponse(null, "download", selectedFileIds);
    }

    public void initGuestbookResponse(FileMetadata fileMetadata, String downloadFormat, String selectedFileIds) {

        this.guestbookResponse = guestbookResponseService.initGuestbookResponse(fileMetadata, downloadFormat, selectedFileIds, session);
    }



    public void compareVersionDifferences() {
        //RequestContext requestContext = RequestContext.getCurrentInstance();
        if (this.selectedVersions.size() != 2) {
            PrimeFaces.current().executeScript("openCompareTwo();");
        } else {
            //order depends on order of selection - needs to be chronological order
            if (this.selectedVersions.get(0).getId().intValue() > this.selectedVersions.get(1).getId().intValue()) {
                updateVersionDifferences(this.selectedVersions.get(0), this.selectedVersions.get(1));
            } else {
                updateVersionDifferences(this.selectedVersions.get(1), this.selectedVersions.get(0));
            }
        }
    }

    public void updateVersionDifferences(DatasetVersion newVersion, DatasetVersion originalVersion) {
        if (originalVersion == null) {
            setDatasetVersionDifference(newVersion.getDefaultVersionDifference());
        } else {
            setDatasetVersionDifference(new DatasetVersionDifference(newVersion, originalVersion));
        }
    }




    private List<DatasetVersion> resetVersionTabList() {
        //if (true)return null;
        List<DatasetVersion> retList = new ArrayList<>();

        if (permissionService.on(dataset).has(Permission.ViewUnpublishedDataset)) {
            for (DatasetVersion version : dataset.getVersions()) {
                Collection<FileMetadata> fml = version.getFileMetadatas();
                for (FileMetadata fm : fml) {
                    fm.setVariableMetadatas(variableService.findVarMetByFileMetaId(fm.getId()));
                    fm.setVarGroups(variableService.findAllGroupsByFileMetadata(fm.getId()));
                }
                version.setContributorNames(datasetVersionService.getContributorsNames(version));
                retList.add(version);
            }

        } else {
            for (DatasetVersion version : dataset.getVersions()) {
                if (version.isReleased() || version.isDeaccessioned()) {
                    version.setContributorNames(datasetVersionService.getContributorsNames(version));
                    retList.add(version);
                }
            }
        }
        return retList;
    }



    private boolean existReleasedVersion;

    public boolean isExistReleasedVersion() {
        return existReleasedVersion;
    }

    public void setExistReleasedVersion(boolean existReleasedVersion) {
        this.existReleasedVersion = existReleasedVersion;
    }

    private boolean resetExistRealeaseVersion(){

        for (DatasetVersion version : dataset.getVersions()) {
            if (version.isReleased() || version.isArchived()) {
                return true;
            }
        }
        return false;

    }

    private List<DatasetVersion> resetReleasedVersionTabList() {
        List<DatasetVersion> retList = new ArrayList<>();
        for (DatasetVersion version : dataset.getVersions()) {
            if (version.isReleased() || version.isArchived()) {
                retList.add(version);
            }
        }
        return retList;
    }

    public boolean isDisplayPublishPopupCustomText() {
        if (dataset.isReleased()) {
            return isDatasetPublishPopupCustomTextOnAllVersions() && !getDatasetPublishCustomText().isEmpty();
        }
        return !getDatasetPublishCustomText().isEmpty();
    }

    public String getDatasetPublishCustomText(){
        String datasetPublishCustomText = settingsWrapper.getValueForKey(SettingsServiceBean.Key.DatasetPublishPopupCustomText);
        if( datasetPublishCustomText!= null && !datasetPublishCustomText.isEmpty()){
            return datasetPublishCustomText;
        }
        return "";
    }

    public Boolean isDatasetPublishPopupCustomTextOnAllVersions(){
        return  settingsWrapper.isTrueForKey(SettingsServiceBean.Key.DatasetPublishPopupCustomTextOnAllVersions, false);
    }

    public String getVariableMetadataURL(Long fileid) {
        String myHostURL = getDataverseSiteUrl();
        String metaURL = myHostURL + "/api/meta/datafile/" + fileid;

        return metaURL;
    }

    public String getTabularDataFileURL(Long fileid) {
        String myHostURL = getDataverseSiteUrl();
        String dataURL = myHostURL + "/api/access/datafile/" + fileid;

        return dataURL;
    }

    public List< String[]> getExporters(){
        List<String[]> retList = new ArrayList<>();
        String myHostURL = getDataverseSiteUrl();
        for (String [] provider : ExportService.getInstance().getExportersLabels() ){
            String formatName = provider[1];
            String formatDisplayName = provider[0];

            Exporter exporter = null;
            try {
                exporter = ExportService.getInstance().getExporter(formatName);
            } catch (ExportException ex) {
                exporter = null;
            }
            if (exporter != null && exporter.isAvailableToUsers()) {
                // Not all metadata exports should be presented to the web users!
                // Some are only for harvesting clients.

                String[] temp = new String[2];
                temp[0] = formatDisplayName;
                temp[1] = myHostURL + "/api/datasets/export?exporter=" + formatName + "&persistentId=" + dataset.getGlobalIdString();
                retList.add(temp);
            }
        }
        return retList;
    }


    private FileMetadata fileMetadataSelected = null;

    public void  setFileMetadataSelected(FileMetadata fm){
       setFileMetadataSelected(fm, null);
    }

    public void setFileMetadataSelected(FileMetadata fm, String guestbook) {
        if (guestbook != null) {
            if (guestbook.equals("create")) {
                //
                /*
                FIX ME guestbook entry for subsetting
                */




               // guestbookResponseService.createSilentGuestbookEntry(fm, "Subset");
            } else {
                initGuestbookResponse(fm, "Subset", null);
            }
        }

        fileMetadataSelected = fm;
        logger.fine("set the file for the advanced options popup (" + fileMetadataSelected.getLabel() + ")");
    }

    public FileMetadata getFileMetadataSelected() {
        if (fileMetadataSelected != null) {
            logger.fine("returning file metadata for the advanced options popup (" + fileMetadataSelected.getLabel() + ")");
        } else {
            logger.fine("file metadata for the advanced options popup is null.");
        }
        return fileMetadataSelected;
    }

    public void clearFileMetadataSelected() {
        fileMetadataSelected = null;
    }

    public boolean isDesignatedDatasetThumbnail (FileMetadata fileMetadata) {
        if (fileMetadata != null) {
            if (fileMetadata.getDataFile() != null) {
                if (fileMetadata.getDataFile().getId() != null) {
                    if (fileMetadata.getDataFile().getOwner() != null) {
                        if (fileMetadata.getDataFile().equals(fileMetadata.getDataFile().getOwner().getThumbnailFile())) {
                            return true;
                        }
                    }
                }
            }
        }
        return false;
    }

    /*
     * Items for the "Designated this image as the Dataset thumbnail:
     */

    private FileMetadata fileMetadataSelectedForThumbnailPopup = null;

    public void  setFileMetadataSelectedForThumbnailPopup(FileMetadata fm){
       fileMetadataSelectedForThumbnailPopup = fm;
       alreadyDesignatedAsDatasetThumbnail = getUseAsDatasetThumbnail();

    }

    public FileMetadata getFileMetadataSelectedForThumbnailPopup() {
        return fileMetadataSelectedForThumbnailPopup;
    }

    public void clearFileMetadataSelectedForThumbnailPopup() {
        fileMetadataSelectedForThumbnailPopup = null;
    }

    private boolean alreadyDesignatedAsDatasetThumbnail = false;

    public boolean getUseAsDatasetThumbnail() {

        if (fileMetadataSelectedForThumbnailPopup != null) {
            if (fileMetadataSelectedForThumbnailPopup.getDataFile() != null) {
                if (fileMetadataSelectedForThumbnailPopup.getDataFile().getId() != null) {
                    if (fileMetadataSelectedForThumbnailPopup.getDataFile().getOwner() != null) {
                        if (fileMetadataSelectedForThumbnailPopup.getDataFile().equals(fileMetadataSelectedForThumbnailPopup.getDataFile().getOwner().getThumbnailFile())) {
                            return true;
                        }
                    }
                }
            }
        }
        return false;
    }



    public void setUseAsDatasetThumbnail(boolean useAsThumbnail) {
        if (fileMetadataSelectedForThumbnailPopup != null) {
            if (fileMetadataSelectedForThumbnailPopup.getDataFile() != null) {
                if (fileMetadataSelectedForThumbnailPopup.getDataFile().getId() != null) { // ?
                    if (fileMetadataSelectedForThumbnailPopup.getDataFile().getOwner() != null) {
                        if (useAsThumbnail) {
                            fileMetadataSelectedForThumbnailPopup.getDataFile().getOwner().setThumbnailFile(fileMetadataSelectedForThumbnailPopup.getDataFile());
                        } else if (getUseAsDatasetThumbnail()) {
                            fileMetadataSelectedForThumbnailPopup.getDataFile().getOwner().setThumbnailFile(null);
                        }
                    }
                }
            }
        }
    }

    public void saveAsDesignatedThumbnail() {
        // We don't need to do anything specific to save this setting, because
        // the setUseAsDatasetThumbnail() method, above, has already updated the
        // file object appropriately.
        // However, once the "save" button is pressed, we want to show a success message, if this is
        // a new image has been designated as such:
        if (getUseAsDatasetThumbnail() && !alreadyDesignatedAsDatasetThumbnail) {
            String successMessage = BundleUtil.getStringFromBundle("file.assignedDataverseImage.success");
            logger.fine(successMessage);
            successMessage = successMessage.replace("{0}", fileMetadataSelectedForThumbnailPopup.getLabel());
            JsfHelper.addFlashMessage(successMessage);
        }

        // And reset the selected fileMetadata:

        fileMetadataSelectedForThumbnailPopup = null;
    }

    /*
     * Items for the "Tags (Categories)" popup.
     *
     */
    private FileMetadata fileMetadataSelectedForTagsPopup = null;

    public void  setFileMetadataSelectedForTagsPopup(){

    }

    public void  setFileMetadataSelectedForTagsPopup(FileMetadata fm){
       fileMetadataSelectedForTagsPopup = fm;
    }

    public FileMetadata getFileMetadataSelectedForTagsPopup() {
        return fileMetadataSelectedForTagsPopup;
    }

    public void clearFileMetadataSelectedForTagsPopup() {
        fileMetadataSelectedForTagsPopup = null;
    }

    public List <FileMetadata> getListFileMetadataSelectedForTagsPopup(){
        List<FileMetadata> retList = new ArrayList<>();
        for (FileMetadata fm : selectedFiles){
            retList.add(fm);
        }
        return retList;
    }

    private List<String> categoriesByName;

    public void setCategoriesByName(List<String>  dummy){
        categoriesByName = dummy;
    }

    public void refreshTagsPopUp(){
        if (workingVersion.isReleased()) {
            refreshSelectedFiles(selectedFiles);
        }
        updateFileCounts();
        refreshCategoriesByName();
        refreshTabFileTagsByName();
    }

    private List<String> tabFileTagsByName;

    public List<String> getTabFileTagsByName() {
        return tabFileTagsByName;
    }

    public void setTabFileTagsByName(List<String> tabFileTagsByName) {
        this.tabFileTagsByName = tabFileTagsByName;
    }

    private void refreshCategoriesByName(){
        categoriesByName= new ArrayList<>();
        for (String category: dataset.getCategoriesByName() ){
            categoriesByName.add(category);
        }
        refreshSelectedTags();
    }




    public List<String> getCategoriesByName() {
            return categoriesByName;
    }

    /*
     * 1. Tabular File Tags:
     */

    private List<String> tabFileTags = null;

    public List<String> getTabFileTags() {
        if (tabFileTags == null) {
            tabFileTags = DataFileTag.listTags();
        }
        return tabFileTags;
    }

    public void setTabFileTags(List<String> tabFileTags) {
        this.tabFileTags = tabFileTags;
    }

    private String[] selectedTabFileTags = {};

    public String[] getSelectedTabFileTags() {
        return selectedTabFileTags;
    }

    public void setSelectedTabFileTags(String[] selectedTabFileTags) {
        this.selectedTabFileTags = selectedTabFileTags;
    }

    private String[] selectedTags = {};

    public void handleSelection(final AjaxBehaviorEvent event) {
        if (selectedTags != null) {
            selectedTags = selectedTags.clone();
        }
    }

    public void handleCVVSelection(final AjaxBehaviorEvent event) {
        //Dummy method for AJAX update of items selected
    }


    private void refreshTabFileTagsByName(){

        tabFileTagsByName= new ArrayList<>();
        for (FileMetadata fm : selectedFiles) {
            if (fm.getDataFile().getTags() != null) {
                for (int i = 0; i < fm.getDataFile().getTags().size(); i++) {
                    if (!tabFileTagsByName.contains(fm.getDataFile().getTags().get(i).getTypeLabel())) {
                        tabFileTagsByName.add(fm.getDataFile().getTags().get(i).getTypeLabel());
                    }
                }
            }
        }
        refreshSelectedTabFileTags();
    }

    private void refreshSelectedTabFileTags() {
        selectedTabFileTags = null;
        selectedTabFileTags = new String[0];
        if (tabFileTagsByName.size() > 0) {
            selectedTabFileTags = new String[tabFileTagsByName.size()];
            for (int i = 0; i < tabFileTagsByName.size(); i++) {
                selectedTabFileTags[i] = tabFileTagsByName.get(i);
            }
        }
        Arrays.sort(selectedTabFileTags);
    }

    private boolean tabularDataSelected = false;

    public boolean isTabularDataSelected() {
        return tabularDataSelected;
    }

    public void setTabularDataSelected(boolean tabularDataSelected) {
        this.tabularDataSelected = tabularDataSelected;
    }

    public String[] getSelectedTags() {

        return selectedTags;
    }

    public void setSelectedTags(String[] selectedTags) {
        this.selectedTags = selectedTags;
    }

    /*
     * "File Tags" (aka "File Categories"):
    */

    private String newCategoryName = null;

    public String getNewCategoryName() {
        return newCategoryName;
    }

    public void setNewCategoryName(String newCategoryName) {
        this.newCategoryName = newCategoryName;
    }

    public String saveNewCategory() {
        if (newCategoryName != null && !newCategoryName.isEmpty()) {
            categoriesByName.add(newCategoryName);
        }
        //Now increase size of selectedTags and add new category
        String[] temp = new String[selectedTags.length + 1];
        System.arraycopy(selectedTags, 0, temp, 0, selectedTags.length);
        selectedTags = temp;
        selectedTags[selectedTags.length - 1] = newCategoryName;
        //Blank out added category
        newCategoryName = "";
        return "";
    }

    private void refreshSelectedTags() {
        selectedTags = null;
        selectedTags = new String[0];

        List<String> selectedCategoriesByName= new ArrayList<>();
        for (FileMetadata fm : selectedFiles) {
            if (fm.getCategories() != null) {
                for (int i = 0; i < fm.getCategories().size(); i++) {
                    if (!selectedCategoriesByName.contains(fm.getCategories().get(i).getName())) {
                    selectedCategoriesByName.add(fm.getCategories().get(i).getName());
                    }

                }

            }
        }

        if (selectedCategoriesByName.size() > 0) {
            selectedTags = new String[selectedCategoriesByName.size()];
            for (int i = 0; i < selectedCategoriesByName.size(); i++) {
                selectedTags[i] = selectedCategoriesByName.get(i);
            }
        }
        Arrays.sort(selectedTags);
    }

    /* This method handles saving both "tabular file tags" and
     * "file categories" (which are also considered "tags" in 4.0)
    */
    public String saveFileTagsAndCategories() {
        // 1. New Category name:
        // With we don't need to do anything for the file categories that the user
        // selected from the pull down list; that was done directly from the
        // page with the FileMetadata.setCategoriesByName() method.
        // So here we only need to take care of the new, custom category
        // name, if entered:
        if (workingVersion.isReleased()) {
            refreshSelectedFiles(selectedFiles);
        }
        for (FileMetadata fmd : workingVersion.getFileMetadatas()) {
            if (selectedFiles != null && selectedFiles.size() > 0) {
                for (FileMetadata fm : selectedFiles) {
                    if (fm.getDataFile().equals(fmd.getDataFile())) {
                        fmd.setCategories(new ArrayList<>());
                        if (newCategoryName != null) {
                            fmd.addCategoryByName(newCategoryName);
                        }
                        // 2. Tabular DataFile Tags:
                        if (selectedTags != null) {
                            for (String selectedTag : selectedTags) {
                                fmd.addCategoryByName(selectedTag);
                            }
                        }
                        if (fmd.getDataFile().isTabularData()) {
                            fmd.getDataFile().setTags(null);
                            for (String selectedTabFileTag : selectedTabFileTags) {
                                DataFileTag tag = new DataFileTag();
                                try {
                                    tag.setTypeByLabel(selectedTabFileTag);
                                    tag.setDataFile(fmd.getDataFile());
                                    fmd.getDataFile().addTag(tag);
                                }catch (IllegalArgumentException iax) {
                                    // ignore
                                }
                            }
                        }
                    }
                }
            }
        }
               // success message:
                String successMessage = BundleUtil.getStringFromBundle("file.assignedTabFileTags.success");
                logger.fine(successMessage);
                successMessage = successMessage.replace("{0}", "Selected Files");
                JsfHelper.addFlashMessage(successMessage);
         selectedTags = null;

        logger.fine("New category name: " + newCategoryName);

        newCategoryName = null;

        if (removeUnusedTags){
            removeUnusedFileTagsFromDataset();
        }
        save();
        return  returnToDraftVersion();
    }

    /*
    Remove unused file tags
    When updating datafile tags see if any custom tags are not in use.
    Remove them

    */
    private void removeUnusedFileTagsFromDataset() {
        categoriesByName = new ArrayList<>();
        for (FileMetadata fm : workingVersion.getFileMetadatas()) {
            if (fm.getCategories() != null) {
                for (int i = 0; i < fm.getCategories().size(); i++) {
                    if (!categoriesByName.contains(fm.getCategories().get(i).getName())) {
                        categoriesByName.add(fm.getCategories().get(i).getName());
                    }
                }
            }
        }
        List<DataFileCategory> datasetFileCategoriesToRemove = new ArrayList<>();

        for (DataFileCategory test : dataset.getCategories()) {
            boolean remove = true;
            for (String catByName : categoriesByName) {
                if (catByName.equals(test.getName())) {
                    remove = false;
                    break;
                }
            }
            if (remove) {
                datasetFileCategoriesToRemove.add(test);
            }
        }

        if (!datasetFileCategoriesToRemove.isEmpty()) {
            for (DataFileCategory remove : datasetFileCategoriesToRemove) {
                dataset.getCategories().remove(remove);
            }

        }

    }


    /*
     * Items for the "Advanced (Ingest) Options" popup.
     *
     */
    private FileMetadata fileMetadataSelectedForIngestOptionsPopup = null;

    public void  setFileMetadataSelectedForIngestOptionsPopup(FileMetadata fm){
       fileMetadataSelectedForIngestOptionsPopup = fm;
    }

    public FileMetadata getFileMetadataSelectedForIngestOptionsPopup() {
        return fileMetadataSelectedForIngestOptionsPopup;
    }

    public void clearFileMetadataSelectedForIngestOptionsPopup() {
        fileMetadataSelectedForIngestOptionsPopup = null;
    }

    private String ingestLanguageEncoding = null;

    public String getIngestLanguageEncoding() {
        if (ingestLanguageEncoding == null) {
            return "UTF8 (default)";
        }
        return ingestLanguageEncoding;
    }

    public void setIngestLanguageEncoding(String ingestLanguageEncoding) {
        this.ingestLanguageEncoding = ingestLanguageEncoding;
    }

    public void setIngestEncoding(String ingestEncoding) {
        ingestLanguageEncoding = ingestEncoding;
    }

    private String savedLabelsTempFile = null;

    public void handleLabelsFileUpload(FileUploadEvent event) {
        logger.fine("entering handleUpload method.");
        UploadedFile file = event.getFile();

        if (file != null) {

            InputStream uploadStream = null;
            try {
                uploadStream = file.getInputStream();
            } catch (IOException ioex) {
                logger.log(Level.WARNING, ioex, ()->"the file "+file.getFileName()+" failed to upload!");
                List<String> args = Arrays.asList(file.getFileName());
                String msg = BundleUtil.getStringFromBundle("dataset.file.uploadFailure.detailmsg", args);
                FacesMessage message = new FacesMessage(FacesMessage.SEVERITY_WARN, BundleUtil.getStringFromBundle("dataset.file.uploadFailure"), msg);
                FacesContext.getCurrentInstance().addMessage(null, message);
                return;
            }

            savedLabelsTempFile = saveTempFile(uploadStream);

            logger.fine(()->file.getFileName() + " is successfully uploaded.");
            List<String> args = Arrays.asList(file.getFileName());
            FacesMessage message = new FacesMessage(BundleUtil.getStringFromBundle("dataset.file.upload", args));
            FacesContext.getCurrentInstance().addMessage(null, message);
        }

        // process file (i.e., just save it in a temp location; for now):
    }

    private String saveTempFile(InputStream input) {
        if (input == null) {
            return null;
        }
        byte[] buffer = new byte[8192];
        int bytesRead = 0;
        File labelsFile = null;
        FileOutputStream output = null;
        try {
            labelsFile = File.createTempFile("tempIngestLabels.", ".txt");
            output = new FileOutputStream(labelsFile);
            while ((bytesRead = input.read(buffer)) > -1) {
                output.write(buffer, 0, bytesRead);
            }
        } catch (IOException ioex) {
            return null;//leaving this purely in the spirit of minimizing changes.
        } finally {
            IOUtils.closeQuietly(input);
            IOUtils.closeQuietly(output);
        }
        if (labelsFile != null) {
            return labelsFile.getAbsolutePath();
        }
        return null;
    }

    public void saveAdvancedOptions() {

        // Language encoding for SPSS SAV (and, possibly, other tabular ingests:)
        if (ingestLanguageEncoding != null) {
            if (fileMetadataSelectedForIngestOptionsPopup != null && fileMetadataSelectedForIngestOptionsPopup.getDataFile() != null) {
                if (fileMetadataSelectedForIngestOptionsPopup.getDataFile().getIngestRequest() == null) {
                    IngestRequest ingestRequest = new IngestRequest();
                    ingestRequest.setDataFile(fileMetadataSelectedForIngestOptionsPopup.getDataFile());
                    fileMetadataSelectedForIngestOptionsPopup.getDataFile().setIngestRequest(ingestRequest);

                }
                fileMetadataSelectedForIngestOptionsPopup.getDataFile().getIngestRequest().setTextEncoding(ingestLanguageEncoding);
            }
        }
        ingestLanguageEncoding = null;

        // Extra labels for SPSS POR (and, possibly, other tabular ingests:)
        // (we are adding this parameter to the IngestRequest now, instead of back
        // when it was uploaded. This is because we want the user to be able to
        // hit cancel and bail out, until they actually click 'save' in the
        // "advanced options" popup) -- L.A. 4.0 beta 11
        if (savedLabelsTempFile != null) {
            if (fileMetadataSelectedForIngestOptionsPopup != null && fileMetadataSelectedForIngestOptionsPopup.getDataFile() != null) {
                if (fileMetadataSelectedForIngestOptionsPopup.getDataFile().getIngestRequest() == null) {
                    IngestRequest ingestRequest = new IngestRequest();
                    ingestRequest.setDataFile(fileMetadataSelectedForIngestOptionsPopup.getDataFile());
                    fileMetadataSelectedForIngestOptionsPopup.getDataFile().setIngestRequest(ingestRequest);
                }
                fileMetadataSelectedForIngestOptionsPopup.getDataFile().getIngestRequest().setLabelsFile(savedLabelsTempFile);
            }
        }
        savedLabelsTempFile = null;

        fileMetadataSelectedForIngestOptionsPopup = null;
    }

    private Boolean downloadButtonAvailable = null;

    public boolean isDownloadButtonAvailable(){

        if (downloadButtonAvailable != null) {
            return downloadButtonAvailable;
        }

        for (FileMetadata fmd : workingVersion.getFileMetadatas()) {
            if (this.fileDownloadHelper.canDownloadFile(fmd)) {
                downloadButtonAvailable = true;
                return true;
            }
        }
        downloadButtonAvailable = false;
        return false;
    }

    public boolean isFileAccessRequestMultiButtonRequired(){
        if (!isSessionUserAuthenticated() || !dataset.isFileAccessRequest()){
            return false;
        }
        if (workingVersion == null) {
            return false;
        }
        if (!workingVersion.getTermsOfUseAndAccess().isFileAccessRequest()){
           // return false;
        }
        for (FileMetadata fmd : workingVersion.getFileMetadatas()){
            if (!this.fileDownloadHelper.canDownloadFile(fmd)){
                return true;
            }
        }
        return false;
    }

    public boolean isFileAccessRequestMultiButtonEnabled(){
        if (!isSessionUserAuthenticated() || !dataset.isFileAccessRequest()){
            return false;
        }
        if( this.selectedRestrictedFiles == null || this.selectedRestrictedFiles.isEmpty() ){
            return false;
        }
        for (FileMetadata fmd : this.selectedRestrictedFiles){
            if (!this.fileDownloadHelper.canDownloadFile(fmd)){
                return true;
            }
        }
        return false;
    }

    private Boolean downloadButtonAllEnabled = null;

    public boolean isDownloadAllButtonEnabled() {

        if (downloadButtonAllEnabled == null) {
            for (FileMetadata fmd : workingVersion.getFileMetadatas()) {
                if (!this.fileDownloadHelper.canDownloadFile(fmd)) {
                    downloadButtonAllEnabled = false;
                    break;
                }
            }
            downloadButtonAllEnabled = true;
        }
        return downloadButtonAllEnabled;
    }

    public boolean isDownloadSelectedButtonEnabled(){

        if( this.selectedFiles == null || this.selectedFiles.isEmpty() ){
            return false;
        }
        for (FileMetadata fmd : this.selectedFiles){
            if (this.fileDownloadHelper.canDownloadFile(fmd)){
                return true;
            }
        }
        return false;
    }

    public boolean isFileAccessRequestMultiSignUpButtonRequired(){
        if (isSessionUserAuthenticated()){
            return false;
        }
        // only show button if dataset allows an access request
        if (!dataset.isFileAccessRequest()){
            return false;
        }
        for (FileMetadata fmd : workingVersion.getFileMetadatas()){
            if (!this.fileDownloadHelper.canDownloadFile(fmd)){
                return true;
            }
        }
        return false;
    }

    public boolean isFileAccessRequestMultiSignUpButtonEnabled(){
        if (isSessionUserAuthenticated()){
            return false;
        }
        if( this.selectedRestrictedFiles == null || this.selectedRestrictedFiles.isEmpty() ){
            return false;
        }
        // only show button if dataset allows an access request
        if (!dataset.isFileAccessRequest()){
            return false;
        }
        for (FileMetadata fmd : this.selectedRestrictedFiles){
            if (!this.fileDownloadHelper.canDownloadFile(fmd)){
                return true;
            }
        }
        return false;
    }

    public boolean isDownloadPopupRequired() {
        return FileUtil.isDownloadPopupRequired(workingVersion);
    }

    public boolean isRequestAccessPopupRequired() {
        return FileUtil.isRequestAccessPopupRequired(workingVersion);
    }

    public String requestAccessMultipleFiles() {

        if (selectedFiles.isEmpty()) {
            //RequestContext requestContext = RequestContext.getCurrentInstance();
            PrimeFaces.current().executeScript("PF('selectFilesForRequestAccess').show()");
            return "";
        } else {
            fileDownloadHelper.clearRequestAccessFiles();
            for (FileMetadata fmd : selectedFiles){
                 fileDownloadHelper.addMultipleFilesForRequestAccess(fmd.getDataFile());
            }
            if (isRequestAccessPopupRequired()) {
                //RequestContext requestContext = RequestContext.getCurrentInstance();
                PrimeFaces.current().executeScript("PF('requestAccessPopup').show()");
                return "";
            } else {
                //No popup required
                fileDownloadHelper.requestAccessIndirect();
                return "";
            }
        }
    }

    public boolean isSortButtonEnabled() {
        /**
         * @todo The "Sort" Button seems to stop responding to mouse clicks
         * after a while so it can't be shipped in 4.2 and will be deferred, to
         * be picked up in https://github.com/IQSS/dataverse/issues/2506
         */
        return false;
    }

    /*public void updateFileListing(String fileSortField, String fileSortOrder) {
        this.fileSortField = fileSortField;
        this.fileSortOrder = fileSortOrder;
        fileMetadatas = populateFileMetadatas();
    }

    private List<FileMetadata> populateFileMetadatas() {
        if (isSortButtonEnabled()) {
            List<FileMetadata> fileMetadatasToSet = new ArrayList<>();
            Long datasetVersion = workingVersion.getId();
            if (datasetVersion != null) {
                int unlimited = 0;
                int maxResults = unlimited;
                List<FileMetadata> dataFilesNew = datafileService.findFileMetadataByDatasetVersionId(datasetVersion, maxResults, fileSortField, fileSortOrder);
                fileMetadatasToSet.addAll(dataFilesNew);
            }
            return fileMetadatasToSet;
        } else {
            return new ArrayList<>();
        }
    }*/

    public String getFileSortField() {
        return fileSortField;
    }

    public void setFileSortField(String fileSortField) {
        this.fileSortField = fileSortField;
    }

    public String getFileSortOrder() {
        return fileSortOrder;
    }

    public void setFileSortOrder(String fileSortOrder) {
        this.fileSortOrder = fileSortOrder;
    }

    public String getFileSortFieldName() {
        return FileSortFieldAndOrder.label;
    }

    public String getFileSortFieldDate() {
        return FileSortFieldAndOrder.createDate;
    }

    public String getFileSortFieldSize() {
        return FileSortFieldAndOrder.size;
    }

    public String getFileSortFieldType() {
        return FileSortFieldAndOrder.type;
    }

    public String getSortByAscending() {
        return SortBy.ASCENDING;
    }

    public String getSortByDescending() {
        return SortBy.DESCENDING;
    }

    PrivateUrl privateUrl;

    public PrivateUrl getPrivateUrl() {
        return privateUrl;
    }

    public void setPrivateUrl(PrivateUrl privateUrl) {
        this.privateUrl = privateUrl;
    }

    public void initPrivateUrlPopUp() {
        if (privateUrl != null) {
            setPrivateUrlJustCreatedToFalse();
        }
    }

    boolean privateUrlWasJustCreated;

    public boolean isPrivateUrlWasJustCreated() {
        return privateUrlWasJustCreated;
    }

    public void setPrivateUrlJustCreatedToFalse() {
        privateUrlWasJustCreated = false;
    }

    public boolean isShowLinkingPopup() {
        return showLinkingPopup;
    }

    public void setShowLinkingPopup(boolean showLinkingPopup) {
        this.showLinkingPopup = showLinkingPopup;
    }

    private boolean showLinkingPopup = false;

    //

    public void createPrivateUrl(boolean anonymizedAccess) {
        try {
            PrivateUrl createdPrivateUrl = commandEngine.submit(new CreatePrivateUrlCommand(dvRequestService.getDataverseRequest(), dataset, anonymizedAccess));
            privateUrl = createdPrivateUrl;
            JH.addMessage(FacesMessage.SEVERITY_INFO, BundleUtil.getStringFromBundle("dataset.privateurl.header"),
                    BundleUtil.getStringFromBundle("dataset.privateurl.infoMessageAuthor", Arrays.asList(getPrivateUrlLink(privateUrl))));
            privateUrlWasJustCreated = true;
        } catch (CommandException ex) {
            String msg = BundleUtil.getStringFromBundle("dataset.privateurl.noPermToCreate", PrivateUrlUtil.getRequiredPermissions(ex));
            logger.warning("Unable to create a Private URL for dataset id " + dataset.getId() + ". Message to user: " + msg + " Exception: " + ex);
            JH.addErrorMessage(msg);
        }
    }

    public void disablePrivateUrl() {
        try {
            commandEngine.submit(new DeletePrivateUrlCommand(dvRequestService.getDataverseRequest(), dataset));
            privateUrl = null;
            JH.addSuccessMessage(BundleUtil.getStringFromBundle("dataset.privateurl.disabledSuccess"));
        } catch (CommandException ex) {
            logger.info("CommandException caught calling DeletePrivateUrlCommand: " + ex);
        }
    }

    public boolean isUserCanCreatePrivateURL() {
        return dataset.getLatestVersion().isDraft();
    }

    public String getPrivateUrlLink(PrivateUrl privateUrl) {
        return privateUrl.getLink();
    }
    
    public boolean isAnonymizedAccess() {
        if (session.getUser() instanceof PrivateUrlUser) {
            return ((PrivateUrlUser)session.getUser()).hasAnonymizedAccess();
        } else {
            return false;
        }
    }
    
    public boolean isAnonymizedPrivateUrl() {
        if(privateUrl != null) {
            return privateUrl.isAnonymizedAccess();
        } else {
            return false;
        }
    }
    
    public boolean isAnonymizedAccessEnabled() {
        if (settingsWrapper.getValueForKey(SettingsServiceBean.Key.AnonymizedFieldTypeNames) != null) {
            return true;
        } else {
            return false;
        }
    }
    
    // todo: we should be able to remove - this is passed in the html pages to other fragments, but they could just access this service bean directly.
    public FileDownloadServiceBean getFileDownloadService() {
        return fileDownloadService;
    }

    public void setFileDownloadService(FileDownloadServiceBean fileDownloadService) {
        this.fileDownloadService = fileDownloadService;
    }


    public GuestbookResponseServiceBean getGuestbookResponseService() {
        return guestbookResponseService;
    }

    public void setGuestbookResponseService(GuestbookResponseServiceBean guestbookResponseService) {
        this.guestbookResponseService = guestbookResponseService;
    }

    /**
     * dataset title
     * @return title of workingVersion
     */
    public String getTitle() {
        assert (null != workingVersion);
        return workingVersion.getTitle();
    }

    /**
     * dataset description
     *
     * @return description of workingVersion
     */
    public String getDescription() {
        return workingVersion.getDescriptionPlainText();
    }

    /**
     * dataset authors
     *
     * @return list of author names
     */
    public List<String> getDatasetAuthors() {
        assert (workingVersion != null);
        return workingVersion.getDatasetAuthorNames();
    }

    /**
     * publisher (aka - name of root dataverse)
     *
     * @return the publisher of the version
     */
    public String getPublisher() {
        return dataverseService.getRootDataverseName();
    }

    public void downloadRsyncScript() {

        FacesContext ctx = FacesContext.getCurrentInstance();
        HttpServletResponse response = (HttpServletResponse) ctx.getExternalContext().getResponse();
        response.setContentType("application/download");

        String contentDispositionString;

        contentDispositionString = "attachment;filename=" + rsyncScriptFilename;
        response.setHeader("Content-Disposition", contentDispositionString);

        try {
            ServletOutputStream out = response.getOutputStream();
            out.write(getRsyncScript().getBytes());
            out.flush();
            ctx.responseComplete();
        } catch (IOException e) {
            String error = "Problem getting bytes from rsync script: " + e;
            logger.warning(error);
            return;
        }

        // If the script has been successfully downloaded, lock the dataset:
        String lockInfoMessage = "script downloaded";
        DatasetLock lock = datasetService.addDatasetLock(dataset.getId(), DatasetLock.Reason.DcmUpload, session.getUser() != null ? ((AuthenticatedUser)session.getUser()).getId() : null, lockInfoMessage);
        if (lock != null) {
            dataset.addLock(lock);
        } else {
            logger.log(Level.WARNING, "Failed to lock the dataset (dataset id={0})", dataset.getId());
        }

    }

    public void closeRsyncScriptPopup(CloseEvent event) {
        finishRsyncScriptAction();
    }

    public String finishRsyncScriptAction() {
        // This method is called when the user clicks on "Close" in the "Rsync Upload"
        // popup. If they have successfully downloaded the rsync script, the
        // dataset should now be locked; which means we should put up the
        // "dcm upload in progress" message - that will be shown on the page
        // until the rsync upload is completed and the dataset is unlocked.
        if (isLocked()) {
            JH.addMessage(FacesMessage.SEVERITY_WARN, BundleUtil.getStringFromBundle("file.rsyncUpload.inProgressMessage.summary"), BundleUtil.getStringFromBundle("file.rsyncUpload.inProgressMessage.details"));
        }
        return "";
    }

    /**
     * this method returns the dataset fields to be shown in the dataset summary
     * on the dataset page.
     * It returns the default summary fields( subject, description, keywords, related publications and notes)
     * if the custom summary datafields has not been set, otherwise will set the custom fields set by the sysadmins
     *
     * @return the dataset fields to be shown in the dataset summary
     */
    public List<DatasetField> getDatasetSummaryFields() {
       customFields  = settingsWrapper.getValueForKey(SettingsServiceBean.Key.CustomDatasetSummaryFields);

        return DatasetUtil.getDatasetSummaryFields(workingVersion, customFields);
    }

    public boolean isShowPreviewButton(Long fileId) {
        List<ExternalTool> previewTools = getPreviewToolsForDataFile(fileId);
        return previewTools.size() > 0;
    }

    public List<ExternalTool> getPreviewToolsForDataFile(Long fileId) {
        return getCachedToolsForDataFile(fileId, ExternalTool.Type.PREVIEW);
    }


    public List<ExternalTool> getConfigureToolsForDataFile(Long fileId) {
        return getCachedToolsForDataFile(fileId, ExternalTool.Type.CONFIGURE);
    }

    public List<ExternalTool> getExploreToolsForDataFile(Long fileId) {
        return getCachedToolsForDataFile(fileId, ExternalTool.Type.EXPLORE);
    }

    public List<ExternalTool> getCachedToolsForDataFile(Long fileId, ExternalTool.Type type) {
        Map<Long, List<ExternalTool>> cachedToolsByFileId = new HashMap<>();
        List<ExternalTool> externalTools = new ArrayList<>();
        switch (type) {
            case EXPLORE:
                cachedToolsByFileId = exploreToolsByFileId;
                externalTools = exploreTools;
                break;
            case CONFIGURE:
                cachedToolsByFileId = configureToolsByFileId;
                externalTools = configureTools;
                break;
            case PREVIEW:
                cachedToolsByFileId = previewToolsByFileId;
                externalTools = previewTools;
                break;
            default:
                break;
        }
        List<ExternalTool> cachedTools = cachedToolsByFileId.get(fileId);
        if (cachedTools != null) { //if already queried before and added to list
            return cachedTools;
        }
        DataFile dataFile = datafileService.find(fileId);
        cachedTools = ExternalToolServiceBean.findExternalToolsByFile(externalTools, dataFile);
        cachedToolsByFileId.put(fileId, cachedTools); //add to map so we don't have to do the lifting again
        return cachedTools;
    }

    public List<ExternalTool> getDatasetExploreTools() {
        return datasetExploreTools;
    }

    Boolean thisLatestReleasedVersion = null;

    public boolean isThisLatestReleasedVersion() {
        if (thisLatestReleasedVersion != null) {
            return thisLatestReleasedVersion;
        }

        if (!workingVersion.isPublished()) {
            thisLatestReleasedVersion = false;
            return false;
        }

        DatasetVersion latestPublishedVersion = null;
        Command<DatasetVersion> cmd = new GetLatestPublishedDatasetVersionCommand(dvRequestService.getDataverseRequest(), dataset);
        try {
            latestPublishedVersion = commandEngine.submit(cmd);
        } catch (Exception ex) {
            // whatever...
        }

        thisLatestReleasedVersion = workingVersion.equals(latestPublishedVersion);

        return thisLatestReleasedVersion;

    }

    public String getJsonLd() {
        if (isThisLatestReleasedVersion()) {
            ExportService instance = ExportService.getInstance();
            String jsonLd = instance.getExportAsString(dataset, SchemaDotOrgExporter.NAME);
            if (jsonLd != null) {
                logger.fine("Returning cached schema.org JSON-LD.");
                return jsonLd;
            } else {
                logger.fine("No cached schema.org JSON-LD available. Going to the database.");
                String jsonLdProduced = workingVersion.getJsonLd();
                return  jsonLdProduced != null ? jsonLdProduced : "";
            }
        }
        return "";
    }

    public void selectAllFiles() {
        logger.fine("selectAllFiles called");
        selectedFiles = workingVersion.getFileMetadatas();
    }

    public void clearSelection() {
        logger.info("clearSelection called");
        selectedFiles = Collections.emptyList();
    }

    public void fileListingPaginatorListener(PageEvent event) {
        setFilePaginatorPage(event.getPage());
    }

    public void refreshPaginator() {
        FacesContext facesContext = FacesContext.getCurrentInstance();
        org.primefaces.component.datatable.DataTable dt = (org.primefaces.component.datatable.DataTable) facesContext.getViewRoot().findComponent("datasetForm:tabView:filesTable");
        setFilePaginatorPage(dt.getPage());
        setRowsPerPage(dt.getRowsToRender());
    }

    /**
     * This method can be called from *.xhtml files to allow archiving of a dataset
     * version from the user interface. It is not currently (11/18) used in the IQSS/develop
     * branch, but is used by QDR and is kept here in anticipation of including a
     * GUI option to archive (already published) versions after other dataset page
     * changes have been completed.
     *
     * @param id - the id of the datasetversion to archive.
     */
    public void archiveVersion(Long id) {
        if (session.getUser() instanceof AuthenticatedUser) {
            AuthenticatedUser au = ((AuthenticatedUser) session.getUser());

            DatasetVersion dv = datasetVersionService.retrieveDatasetVersionByVersionId(id).getDatasetVersion();
            String className = settingsService.getValueForKey(SettingsServiceBean.Key.ArchiverClassName);
            AbstractSubmitToArchiveCommand cmd = ArchiverUtil.createSubmitToArchiveCommand(className, dvRequestService.getDataverseRequest(), dv);
            if (cmd != null) {
                try {
                    DatasetVersion version = commandEngine.submit(cmd);
                    logger.info("Archived to " + version.getArchivalCopyLocation());
                    if (version.getArchivalCopyLocation() != null) {
                        resetVersionTabList();
                        this.setVersionTabListForPostLoad(getVersionTabList());
                        JsfHelper.addSuccessMessage(BundleUtil.getStringFromBundle("datasetversion.archive.success"));
                    } else {
                        JsfHelper.addErrorMessage(BundleUtil.getStringFromBundle("datasetversion.archive.failure"));
                    }
                } catch (CommandException ex) {
                    logger.log(Level.SEVERE, "Unexpected Exception calling  submit archive command", ex);
                    JsfHelper.addErrorMessage(BundleUtil.getStringFromBundle("datasetversion.archive.failure"));
                }
            } else {
                logger.log(Level.SEVERE, "Could not find Archiver class: " + className);
                JsfHelper.addErrorMessage(BundleUtil.getStringFromBundle("datasetversion.archive.failure"));

            }
        }
    }

    private static Date getFileDateToCompare(FileMetadata fileMetadata) {
        DataFile datafile = fileMetadata.getDataFile();

        if (datafile.isReleased()) {
            return datafile.getPublicationDate();
        }

        return datafile.getCreateDate();
    }

    private static final Comparator<FileMetadata> compareByLabelZtoA = new Comparator<FileMetadata>() {
        @Override
        public int compare(FileMetadata o1, FileMetadata o2) {
            return o2.getLabel().toUpperCase().compareTo(o1.getLabel().toUpperCase());
        }
    };

    private static final Comparator<FileMetadata> compareByNewest = new Comparator<FileMetadata>() {
        @Override
        public int compare(FileMetadata o1, FileMetadata o2) {
            return getFileDateToCompare(o2).compareTo(getFileDateToCompare(o1));
        }
    };

    private static final Comparator<FileMetadata> compareByOldest = new Comparator<FileMetadata>() {
        @Override
        public int compare(FileMetadata o1, FileMetadata o2) {
            return getFileDateToCompare(o1).compareTo(getFileDateToCompare(o2));
        }
    };

    private static final Comparator<FileMetadata> compareBySize = new Comparator<FileMetadata>() {
        @Override
        public int compare(FileMetadata o1, FileMetadata o2) {
            return (new Long(o1.getDataFile().getFilesize())).compareTo(new Long(o2.getDataFile().getFilesize()));
        }
    };

    private static final Comparator<FileMetadata> compareByType = new Comparator<FileMetadata>() {
        @Override
        public int compare(FileMetadata o1, FileMetadata o2) {
            String type1 = StringUtil.isEmpty(o1.getDataFile().getFriendlyType()) ? "" : o1.getDataFile().getContentType();
            String type2 = StringUtil.isEmpty(o2.getDataFile().getFriendlyType()) ? "" : o2.getDataFile().getContentType();
            return type1.compareTo(type2);
        }
    };

    public void explore(ExternalTool externalTool) {
        ApiToken apiToken = null;
        User user = session.getUser();
        if (user instanceof AuthenticatedUser) {
            apiToken = authService.findApiTokenByUser((AuthenticatedUser) user);
        } else if (user instanceof PrivateUrlUser) {
            PrivateUrlUser privateUrlUser = (PrivateUrlUser) user;
            PrivateUrl privUrl = privateUrlService.getPrivateUrlFromDatasetId(privateUrlUser.getDatasetId());
            apiToken = new ApiToken();
            apiToken.setTokenString(privUrl.getToken());
        }
        ExternalToolHandler externalToolHandler = new ExternalToolHandler(externalTool, dataset, apiToken, session.getLocaleCode());
        String toolUrl = externalToolHandler.getToolUrlWithQueryParams();
        logger.fine("Exploring with " + toolUrl);
        PrimeFaces.current().executeScript("window.open('"+toolUrl + "', target='_blank');");
    }

    private FileMetadata fileMetadataForAction;

    public FileMetadata getFileMetadataForAction() {
        return fileMetadataForAction;
    }

    public void setFileMetadataForAction(FileMetadata fileMetadataForAction) {
        this.fileMetadataForAction = fileMetadataForAction;
    }

    private String termsOfAccess;
    private boolean fileAccessRequest;

    public String getTermsOfAccess() {
        return termsOfAccess;
    }

    public void setTermsOfAccess(String termsOfAccess) {
        this.termsOfAccess = termsOfAccess;
    }

    public boolean isFileAccessRequest() {
        return fileAccessRequest;
    }

    public void setFileAccessRequest(boolean fileAccessRequest) {
        this.fileAccessRequest = fileAccessRequest;
    }

    // wrapper method to see if the file has been deleted (or replaced) in the current version
    public boolean isFileDeleted (DataFile dataFile) {
        if (dataFile.getDeleted() == null) {
            dataFile.setDeleted(datafileService.hasBeenDeleted(dataFile));
        }

        return dataFile.getDeleted();
    }
    
<<<<<<< HEAD
    public Embargo getSelectionEmbargo() {
        logger.info("getting: " + selectionEmbargo.getDateAvailable());
        return selectionEmbargo;
    }

    public void setSelectionEmbargo(Embargo selectionEmbargo) {
        this.selectionEmbargo = selectionEmbargo;
    }

    
    private Embargo selectionEmbargo = new Embargo();
    
    public boolean isValidEmbargoSelection() {
        for(FileMetadata fmd: selectedFiles) {
            if(!fmd.getDataFile().isReleased()) {
                return true;
            }
        }
        if(fileMetadataForAction!=null && !fileMetadataForAction.getDataFile().isReleased()) {
            return true;
        }
        return false;
    }
    
    public boolean isExistingEmbargo() {
        for(FileMetadata fmd: selectedFiles) {
            if(!fmd.getDataFile().isReleased()&& (fmd.getDataFile().getEmbargo()!=null)) {
                return true;
            }
        }
        if(fileMetadataForAction!=null && !fileMetadataForAction.getDataFile().isReleased() && (fileMetadataForAction.getDataFile().getEmbargo()!=null)) {
            return true;
        }
        return false;
    }
    
    public boolean isEmbargoForWholeSelection() {
        for (FileMetadata fmd : selectedFiles) {
            if (fmd.getDataFile().isReleased()) {
                return false;
            }
        }
        return true;
    }
    
    private boolean removeEmbargo=false;

    public boolean isRemoveEmbargo() {
        return removeEmbargo;
    }

    public void setRemoveEmbargo(boolean removeEmbargo) {
        boolean existing = this.removeEmbargo;
        this.removeEmbargo = removeEmbargo;
        //If we flipped the state, update the selectedEmbargo. Otherwise (e.g. when save is hit) don't make changes
        if(existing != this.removeEmbargo) {
        if(removeEmbargo) {
            logger.info("Setting empty embargo");
            selectionEmbargo= new Embargo(null, null);
        } else {
            selectionEmbargo= new Embargo();
        }
        }
    }
    
    public String saveEmbargo() {
        if (workingVersion.isReleased()) {
            refreshSelectedFiles(selectedFiles);
        }
        //Todo - add validation and.or separate delete from save of a new embargo
        if(selectionEmbargo.getDateAvailable()==null && selectionEmbargo.getReason()==null) {
            selectionEmbargo=null;
        }
        List<Embargo> orphanedEmbargoes = new ArrayList<Embargo>();
        List<FileMetadata> embargoFMs = null;
        if (selectedFiles != null && selectedFiles.size() > 0) {
            embargoFMs = selectedFiles;
        } else if (fileMetadataForAction != null) {
            embargoFMs = new ArrayList<FileMetadata>();
            embargoFMs.add(fileMetadataForAction);
        }
        if(embargoFMs!=null && !embargoFMs.isEmpty()) {
            for (FileMetadata fmd : workingVersion.getFileMetadatas()) {
                for (FileMetadata fm : embargoFMs) {
                    if (fm.getDataFile().equals(fmd.getDataFile()) && (isSuperUser()||!fmd.getDataFile().isReleased())) {
                        Embargo emb = fmd.getDataFile().getEmbargo();
                        if (emb != null) {
                            logger.fine("Before: " + emb.getDataFiles().size());
                            emb.getDataFiles().remove(fmd.getDataFile());
                            if (emb.getDataFiles().isEmpty()) {
                                orphanedEmbargoes.add(emb);
                            }
                            logger.fine("After: " + emb.getDataFiles().size());
                        }
                        fmd.getDataFile().setEmbargo(selectionEmbargo);
                    }
                }
            }
        }
        // success message:
        String successMessage = BundleUtil.getStringFromBundle("file.assignedEmbargo.success");
        logger.fine(successMessage);
        successMessage = successMessage.replace("{0}", "Selected Files");
        JsfHelper.addFlashMessage(successMessage);
        selectionEmbargo = new Embargo();

        save();
        for(Embargo emb: orphanedEmbargoes) {
            embargoService.deleteById(emb.getId());
        }
        return returnToDraftVersion();
    }

    public void clearFileMetadataSelectedForEmbargoPopup() {
        setRemoveEmbargo(false);
    }


    
=======
    public String getEffectiveMetadataLanguage() {
        String mdLang = dataset.getEffectiveMetadataLanguage();
        if (mdLang.equals(DvObjectContainer.UNDEFINED_METADATA_LANGUAGE_CODE)) {
            mdLang = settingsWrapper.getDefaultMetadataLanguage();
        }
        return mdLang;
    }
    
    public String getLocaleDisplayName(String code) {
        String displayName = settingsWrapper.getBaseMetadataLanguageMap(false).get(code);
        if(displayName==null) {
            //Default (for cases such as :when a Dataset has a metadatalanguage code but :MetadataLanguages is no longer defined).
            displayName = new Locale(code).getDisplayName(); 
        }
        return displayName; 
    }
>>>>>>> dcec3e7c
}<|MERGE_RESOLUTION|>--- conflicted
+++ resolved
@@ -152,7 +152,7 @@
 @Named("DatasetPage")
 public class DatasetPage implements java.io.Serializable {
 
-    static final Logger logger = Logger.getLogger(DatasetPage.class.getCanonicalName());
+    private static final Logger logger = Logger.getLogger(DatasetPage.class.getCanonicalName());
 
     public enum EditMode {
 
@@ -5529,7 +5529,6 @@
         return dataFile.getDeleted();
     }
     
-<<<<<<< HEAD
     public Embargo getSelectionEmbargo() {
         logger.info("getting: " + selectionEmbargo.getDateAvailable());
         return selectionEmbargo;
@@ -5649,7 +5648,7 @@
 
 
     
-=======
+    
     public String getEffectiveMetadataLanguage() {
         String mdLang = dataset.getEffectiveMetadataLanguage();
         if (mdLang.equals(DvObjectContainer.UNDEFINED_METADATA_LANGUAGE_CODE)) {
@@ -5666,5 +5665,4 @@
         }
         return displayName; 
     }
->>>>>>> dcec3e7c
 }