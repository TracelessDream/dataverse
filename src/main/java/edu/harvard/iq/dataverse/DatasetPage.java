--- conflicted
+++ resolved
@@ -450,13 +450,8 @@
         return swiftBool;
     }
 
-<<<<<<< HEAD
-    public String getComputeUrl() throws IOException {
-        return settingsService.getValueForKey(SettingsServiceBean.Key.ComputeBaseUrl) + getSwiftContainerName();
-=======
     public String getComputeUrl() {
         return settingsWrapper.getValueForKey(SettingsServiceBean.Key.ComputeBaseUrl) + getSwiftContainerName();
->>>>>>> 66cb8414
     }
     
     public String getCloudEnvironmentName() {
