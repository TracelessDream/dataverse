--- conflicted
+++ resolved
@@ -5576,75 +5576,20 @@
     }
     
     public boolean isArchivable() {
-<<<<<<< HEAD
-        String className = settingsWrapper.getValueForKey(SettingsServiceBean.Key.ArchiverClassName, null);
-        if (className != null) {
-            try {
-                Class<?> clazz = Class.forName(className);
-                Method m = clazz.getMethod("isArchivable", Dataset.class, SettingsWrapper.class);
-                Object[] params = { dataset, settingsWrapper };
-                return (Boolean) m.invoke(null, params);
-            } catch (ClassNotFoundException | IllegalAccessException | IllegalArgumentException
-                    | InvocationTargetException | NoSuchMethodException | SecurityException e) {
-                logger.warning("Failed to call is Archivable on configured archiver class: " + className);
-                e.printStackTrace();
-            }
-        }
-        return false;
-    }
-    
-    public boolean isVersionArchivable() {
-        // If this dataset isn't in an archivable collection return false
-        if (isArchivable()) {
-            boolean checkForArchivalCopy = false;
-            // Otherwise, we need to know if the archiver is single-version-only
-            // If it is, we have to check for an existing archived version to answer the
-            // question
-=======
         if (archivable == null) {
             archivable = false;
->>>>>>> a97102fd
             String className = settingsWrapper.getValueForKey(SettingsServiceBean.Key.ArchiverClassName, null);
             if (className != null) {
                 try {
                     Class<?> clazz = Class.forName(className);
-<<<<<<< HEAD
-                    Method m = clazz.getMethod("isSingleVersion", SettingsWrapper.class);
-                    Object[] params = { settingsWrapper };
-                    checkForArchivalCopy = (Boolean) m.invoke(null, params);
-=======
                     Method m = clazz.getMethod("isArchivable", Dataset.class, SettingsWrapper.class);
                     Object[] params = { dataset, settingsWrapper };
                     archivable = ((Boolean) m.invoke(null, params) == true);
->>>>>>> a97102fd
                 } catch (ClassNotFoundException | IllegalAccessException | IllegalArgumentException
                         | InvocationTargetException | NoSuchMethodException | SecurityException e) {
                     logger.warning("Failed to call is Archivable on configured archiver class: " + className);
                     e.printStackTrace();
                 }
-<<<<<<< HEAD
-                if (checkForArchivalCopy) {
-                    // If we have to check (single version archiving), we can't allow archiving if
-                    // one version is already archived (or attempted - any non-null status)
-                    return !isSomeVersionArchived();
-                }
-                // If we allow multiple versions or didn't find one that has had archiving run
-                // on it, we can archive, so return true
-                return true;
-            }
-        }
-        //not in an archivable collection
-        return false;
-    }
-    
-    public boolean isSomeVersionArchived() {
-        for (DatasetVersion dv : dataset.getVersions()) {
-            if (dv.getArchivalCopyLocation() != null) {
-                return true;
-            }
-        }
-        return false;
-=======
             }
         }
         return archivable;
@@ -5697,7 +5642,6 @@
             }
         }
         return someVersionArchived;
->>>>>>> a97102fd
     }
 
     private static Date getFileDateToCompare(FileMetadata fileMetadata) {
