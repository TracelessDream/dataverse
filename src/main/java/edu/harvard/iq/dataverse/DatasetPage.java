package edu.harvard.iq.dataverse;

import edu.harvard.iq.dataverse.api.AbstractApiBean;
import edu.harvard.iq.dataverse.authorization.AuthenticationServiceBean;
import edu.harvard.iq.dataverse.authorization.Permission;
import edu.harvard.iq.dataverse.authorization.providers.builtin.BuiltinUserServiceBean;
import edu.harvard.iq.dataverse.authorization.users.AuthenticatedUser;
import edu.harvard.iq.dataverse.authorization.users.PrivateUrlUser;
import edu.harvard.iq.dataverse.dataaccess.StorageIO;
import edu.harvard.iq.dataverse.dataaccess.ImageThumbConverter;
import edu.harvard.iq.dataverse.dataaccess.SwiftAccessIO;
import edu.harvard.iq.dataverse.datacapturemodule.DataCaptureModuleUtil;
import edu.harvard.iq.dataverse.datacapturemodule.ScriptRequestResponse;
import edu.harvard.iq.dataverse.dataset.DatasetThumbnail;
import edu.harvard.iq.dataverse.dataset.DatasetUtil;
import edu.harvard.iq.dataverse.datavariable.VariableServiceBean;
import edu.harvard.iq.dataverse.engine.command.Command;
import edu.harvard.iq.dataverse.engine.command.exception.CommandException;
import edu.harvard.iq.dataverse.engine.command.impl.AbstractCreateDatasetCommand;
import edu.harvard.iq.dataverse.engine.command.impl.CreatePrivateUrlCommand;
import edu.harvard.iq.dataverse.engine.command.impl.DeaccessionDatasetVersionCommand;
import edu.harvard.iq.dataverse.engine.command.impl.DeleteDatasetVersionCommand;
import edu.harvard.iq.dataverse.engine.command.impl.DeletePrivateUrlCommand;
import edu.harvard.iq.dataverse.engine.command.impl.DestroyDatasetCommand;
import edu.harvard.iq.dataverse.engine.command.impl.GetPrivateUrlCommand;
import edu.harvard.iq.dataverse.engine.command.impl.LinkDatasetCommand;
import edu.harvard.iq.dataverse.engine.command.impl.PublishDatasetCommand;
import edu.harvard.iq.dataverse.engine.command.impl.PublishDataverseCommand;
import edu.harvard.iq.dataverse.engine.command.impl.UpdateDatasetVersionCommand;
import edu.harvard.iq.dataverse.export.ExportException;
import edu.harvard.iq.dataverse.export.ExportService;
import edu.harvard.iq.dataverse.export.spi.Exporter;
import edu.harvard.iq.dataverse.ingest.IngestRequest;
import edu.harvard.iq.dataverse.ingest.IngestServiceBean;
import edu.harvard.iq.dataverse.metadataimport.ForeignMetadataImportServiceBean;
import edu.harvard.iq.dataverse.privateurl.PrivateUrl;
import edu.harvard.iq.dataverse.privateurl.PrivateUrlServiceBean;
import edu.harvard.iq.dataverse.privateurl.PrivateUrlUtil;
import edu.harvard.iq.dataverse.search.SearchFilesServiceBean;
import edu.harvard.iq.dataverse.search.SortBy;
import edu.harvard.iq.dataverse.settings.SettingsServiceBean;
import edu.harvard.iq.dataverse.util.BundleUtil;
import edu.harvard.iq.dataverse.util.FileSortFieldAndOrder;
import edu.harvard.iq.dataverse.util.FileUtil;
import edu.harvard.iq.dataverse.util.JsfHelper;
import static edu.harvard.iq.dataverse.util.JsfHelper.JH;
import edu.harvard.iq.dataverse.util.StringUtil;
import edu.harvard.iq.dataverse.util.SystemConfig;
import java.io.File;
import java.io.FileOutputStream;
import java.io.IOException;
import java.io.InputStream;
import java.sql.Timestamp;
import java.text.SimpleDateFormat;
import java.util.ArrayList;
import java.util.Date;
import java.util.HashMap;
import java.util.Iterator;
import java.util.List;
import java.util.Map;
import java.util.Map.Entry;
import java.util.Set;
import java.util.logging.Logger;
import javax.ejb.EJB;
import javax.ejb.EJBException;
import javax.faces.application.FacesMessage;
import javax.faces.context.FacesContext;
import javax.faces.event.ActionEvent;
import javax.faces.event.ValueChangeEvent;
import javax.faces.view.ViewScoped;
import javax.inject.Inject;
import javax.inject.Named;
import org.primefaces.event.FileUploadEvent;
import org.primefaces.model.UploadedFile;
import javax.validation.ConstraintViolation;
import org.apache.commons.httpclient.HttpClient;
import org.primefaces.context.RequestContext;
import java.util.Arrays;
import java.util.HashSet;
import javax.faces.model.SelectItem;
import java.util.logging.Level;
import edu.harvard.iq.dataverse.datasetutility.WorldMapPermissionHelper;
import edu.harvard.iq.dataverse.engine.command.exception.IllegalCommandException;
<<<<<<< HEAD
import edu.harvard.iq.dataverse.engine.command.impl.CreateNewDatasetCommand;
=======
import edu.harvard.iq.dataverse.engine.command.impl.DeleteDataFileCommand;
>>>>>>> 42014cb7
import edu.harvard.iq.dataverse.engine.command.impl.GetLatestPublishedDatasetVersionCommand;
import edu.harvard.iq.dataverse.engine.command.impl.RequestRsyncScriptCommand;
import edu.harvard.iq.dataverse.engine.command.impl.PublishDatasetResult;
import edu.harvard.iq.dataverse.engine.command.impl.RestrictFileCommand;
import edu.harvard.iq.dataverse.engine.command.impl.ReturnDatasetToAuthorCommand;
import edu.harvard.iq.dataverse.engine.command.impl.SubmitDatasetForReviewCommand;
import edu.harvard.iq.dataverse.externaltools.ExternalTool;
import edu.harvard.iq.dataverse.externaltools.ExternalToolServiceBean;
import edu.harvard.iq.dataverse.export.SchemaDotOrgExporter;
import java.util.Collections;

import javax.faces.event.AjaxBehaviorEvent;
import javax.servlet.ServletOutputStream;
import javax.servlet.http.HttpServletResponse;

import org.apache.commons.lang.StringEscapeUtils;

import org.primefaces.component.tabview.TabView;
import org.primefaces.event.CloseEvent;
import org.primefaces.event.TabChangeEvent;

<<<<<<< HEAD

=======
>>>>>>> 42014cb7

/**
 *
 * @author gdurand
 */
@ViewScoped
@Named("DatasetPage")
public class DatasetPage implements java.io.Serializable {

    private static final Logger logger = Logger.getLogger(DatasetPage.class.getCanonicalName());

    public enum EditMode {

        CREATE, INFO, FILE, METADATA, LICENSE
    };

    public enum DisplayMode {

        INIT, SAVE
    };
    

    @EJB
    DatasetServiceBean datasetService;
    @EJB
    DatasetVersionServiceBean datasetVersionService;
    @EJB
    DataFileServiceBean datafileService;
    @EJB
    PermissionServiceBean permissionService;
    @EJB
    DataverseServiceBean dataverseService;
    @EJB
    DatasetFieldServiceBean fieldService;
    @EJB
    VariableServiceBean variableService;
    @EJB
    IngestServiceBean ingestService;
    @EJB
    ForeignMetadataImportServiceBean metadataImportService;
    @EJB
    EjbDataverseEngine commandEngine;
    @Inject
    DataverseSession session;
    @EJB
    UserNotificationServiceBean userNotificationService;
    @EJB
    MapLayerMetadataServiceBean mapLayerMetadataService;
    @EJB
    BuiltinUserServiceBean builtinUserService;
    @EJB
    DataverseFieldTypeInputLevelServiceBean dataverseFieldTypeInputLevelService;
    @EJB
    SettingsServiceBean settingsService;
    @EJB
    AuthenticationServiceBean authService;
    @EJB
    SystemConfig systemConfig;
    @EJB
    GuestbookResponseServiceBean guestbookResponseService;
    @EJB
    FileDownloadServiceBean fileDownloadService;
    @EJB
    DataverseLinkingServiceBean dvLinkingService;
    @EJB
    DatasetLinkingServiceBean dsLinkingService;
    @EJB
    SearchFilesServiceBean searchFilesService;
    @EJB
    DataverseRoleServiceBean dataverseRoleService;
    @EJB
    PrivateUrlServiceBean privateUrlService;
    @EJB
    ExternalToolServiceBean externalToolService;
    @Inject
    DataverseRequestServiceBean dvRequestService;
    @Inject
    DatasetVersionUI datasetVersionUI;
    @Inject
    PermissionsWrapper permissionsWrapper;
    @Inject
    FileDownloadHelper fileDownloadHelper;
    @Inject
    WorldMapPermissionHelper worldMapPermissionHelper;
    @Inject
    ThumbnailServiceWrapper thumbnailServiceWrapper;
    @Inject
    SettingsWrapper settingsWrapper; 
    @Inject 
    ProvPopupFragmentBean provPopupFragmentBean;


    private Dataset dataset = new Dataset();
    private EditMode editMode;
    private boolean bulkFileDeleteInProgress = false;

    private Long ownerId;
    private Long versionId;
    private int selectedTabIndex;
    private List<DataFile> newFiles = new ArrayList<>();
    private DatasetVersion workingVersion;
    private int releaseRadio = 1;
    private int deaccessionRadio = 0;
    private int deaccessionReasonRadio = 0;
    private String datasetNextMajorVersion = "1.0";
    private String datasetNextMinorVersion = "";
    private String dropBoxSelection = "";
    private String deaccessionReasonText = "";
    private String displayCitation;
    private String deaccessionForwardURLFor = "";
    private String showVersionList = "false";
    private List<Template> dataverseTemplates = new ArrayList<>();
    private Template defaultTemplate;
    private Template selectedTemplate;
    private String persistentId;
    private String version;
    private String protocol = "";
    private String authority = "";
    private String separator = "";
    private String customFields="";

    private boolean noDVsAtAll = false;

    private boolean noDVsRemaining = false;
    
    private boolean stateChanged = false;

    private List<Dataverse> dataversesForLinking = new ArrayList<>();
    private Long linkingDataverseId;
    private List<SelectItem> linkingDVSelectItems;
    private Dataverse linkingDataverse;
    
    // Version tab lists
    private List<DatasetVersion> versionTabList = new ArrayList<>();
    private List<DatasetVersion> versionTabListForPostLoad = new ArrayList<>();

    
    // Used to store results of permissions checks
    private final Map<String, Boolean> datasetPermissionMap = new HashMap<>(); // { Permission human_name : Boolean }
    

    
    private DataFile selectedDownloadFile;

    private Long maxFileUploadSizeInBytes = null;
    
    private String dataverseSiteUrl = ""; 
    
    private boolean removeUnusedTags;
    
    private Boolean hasRsyncScript = false;
    
    List<ExternalTool> configureTools = new ArrayList<>();
    List<ExternalTool> exploreTools = new ArrayList<>();
    Map<Long, List<ExternalTool>> configureToolsByFileId = new HashMap<>();
    Map<Long, List<ExternalTool>> exploreToolsByFileId = new HashMap<>();
    
    public Boolean isHasRsyncScript() {
        return hasRsyncScript;
    }

    public void setHasRsyncScript(Boolean hasRsyncScript) {
        this.hasRsyncScript = hasRsyncScript;
    }
    
    /**
     * The contents of the script.
     */
    private String rsyncScript = "";

    public String getRsyncScript() {
        return rsyncScript;
    }

    public void setRsyncScript(String rsyncScript) {
        this.rsyncScript = rsyncScript;
    }

    private String rsyncScriptFilename;

    public String getRsyncScriptFilename() {
        return rsyncScriptFilename;
    }

    private String thumbnailString = null; 

    // This is the Dataset-level thumbnail; 
    // it's either the thumbnail of the designated datafile, 
    // or scaled down uploaded "logo" file, or randomly selected
    // image datafile from this dataset. 
    public String getThumbnailString() {
        // This method gets called 30 (!) times, just to load the page!
        // - so let's cache that string the first time it's called. 
            
        if (thumbnailString != null) {
            if ("".equals(thumbnailString)) {
                return null;
            } 
            return thumbnailString;
        }

        if (!readOnly) {
        DatasetThumbnail datasetThumbnail = dataset.getDatasetThumbnail();
        if (datasetThumbnail == null) {
            thumbnailString = "";
            return null; 
        } 
        
        if (datasetThumbnail.isFromDataFile()) {
            if (!datasetThumbnail.getDataFile().equals(dataset.getThumbnailFile())) {
                datasetService.assignDatasetThumbnailByNativeQuery(dataset, datasetThumbnail.getDataFile());
                dataset = datasetService.find(dataset.getId());
            }
        }
           
        thumbnailString = datasetThumbnail.getBase64image();
        } else {
            thumbnailString = thumbnailServiceWrapper.getDatasetCardImageAsBase64Url(dataset, workingVersion.getId());
            if (thumbnailString == null) {
                thumbnailString = "";
                return null;
            }
            
            
        }
        return thumbnailString;
    }

    public void setThumbnailString(String thumbnailString) {
        //Dummy method
    }

    public boolean isRemoveUnusedTags() {
        return removeUnusedTags;
    }

    public void setRemoveUnusedTags(boolean removeUnusedTags) {
        this.removeUnusedTags = removeUnusedTags;
    }

    private List<FileMetadata> fileMetadatas;
    private String fileSortField;
    private String fileSortOrder;

    private LazyFileMetadataDataModel lazyModel;

    public LazyFileMetadataDataModel getLazyModel() {
        return lazyModel;
    }

    public void setLazyModel(LazyFileMetadataDataModel lazyModel) {
        this.lazyModel = lazyModel;
    }
    
    public List<Entry<String,String>> getCartList() {
        if (session.getUser() instanceof AuthenticatedUser) {
            return ((AuthenticatedUser) session.getUser()).getCart().getContents();
        }
        return null;
    }
    
    public boolean checkCartForItem(String title, String persistentId) {
        if (session.getUser() instanceof AuthenticatedUser) {
            return ((AuthenticatedUser) session.getUser()).getCart().checkCartForItem(title, persistentId);
        }
        return false;
    }

    public void addItemtoCart(String title, String persistentId) throws Exception{
        if (canComputeAllFiles(true)) {
            if (session.getUser() instanceof AuthenticatedUser) {
                AuthenticatedUser authUser = (AuthenticatedUser) session.getUser();
                try {
                    authUser.getCart().addItem(title, persistentId);
                    JsfHelper.addSuccessMessage(BundleUtil.getStringFromBundle("dataset.compute.computeBatch.success"));
                } catch (Exception ex){
                    JsfHelper.addErrorMessage(BundleUtil.getStringFromBundle("dataset.compute.computeBatch.failure"));
                }
            }
        }
    }
    
    public void removeCartItem(String title, String persistentId) throws Exception {
        if (session.getUser() instanceof AuthenticatedUser) {
            AuthenticatedUser authUser = (AuthenticatedUser) session.getUser();
            try {
                authUser.getCart().removeItem(title, persistentId);
                JsfHelper.addSuccessMessage(BundleUtil.getStringFromBundle("dataset.compute.computeBatch.success"));
            } catch (Exception ex){
                JsfHelper.addErrorMessage(BundleUtil.getStringFromBundle("dataset.compute.computeBatch.failure"));
            }
        }
    }
    
    public void clearCart() throws Exception {
        if (session.getUser() instanceof AuthenticatedUser) {
            AuthenticatedUser authUser = (AuthenticatedUser) session.getUser();
            try {
                authUser.getCart().clear();
                JsfHelper.addSuccessMessage(BundleUtil.getStringFromBundle("dataset.compute.computeBatch.success"));
            } catch (Exception ex){
                JsfHelper.addErrorMessage(BundleUtil.getStringFromBundle("dataset.compute.computeBatch.failure"));
            }
        }
    }
    
    public boolean isCartEmpty() {
        if (session.getUser() instanceof AuthenticatedUser) {
            AuthenticatedUser authUser = (AuthenticatedUser) session.getUser();
            return authUser.getCart().getContents().isEmpty();
        }
        return true;
    }
    
        
    public String getCartComputeUrl() {
        if (session.getUser() instanceof AuthenticatedUser) {
            AuthenticatedUser authUser = (AuthenticatedUser) session.getUser();
            String url = settingsWrapper.getValueForKey(SettingsServiceBean.Key.ComputeBaseUrl);
            if (url == null) {
                return "";
            }
            // url indicates that you are computing with multiple datasets
            url += "/multiparty?";
            List<Entry<String,String>> contents = authUser.getCart().getContents();
            for (Entry<String,String> entry : contents) {
                String persistentIdUrl = entry.getValue();
                url +=  persistentIdUrl + "&";
            }
            return url.substring(0, url.length() - 1);
        }
        return "";
    }

    private String fileLabelSearchTerm;

    public String getFileLabelSearchTerm() {
        return fileLabelSearchTerm;
    }

    public void setFileLabelSearchTerm(String fileLabelSearchTerm) {
        if (fileLabelSearchTerm != null) {
            this.fileLabelSearchTerm = fileLabelSearchTerm.trim();
        }
    }
    
    private List<FileMetadata> fileMetadatasSearch;
    
    public List<FileMetadata> getFileMetadatasSearch() {
        return fileMetadatasSearch;
    }
    
    public void setFileMetadatasSearch(List<FileMetadata> fileMetadatasSearch) {
        this.fileMetadatasSearch = fileMetadatasSearch;
    }
    
    public void updateFileSearch(){  
        logger.info("updating file search list");
        if (readOnly) {
            this.fileMetadatasSearch = selectFileMetadatasForDisplay(this.fileLabelSearchTerm); 
        } else {
            this.fileMetadatasSearch = datafileService.findFileMetadataByDatasetVersionIdLabelSearchTerm(workingVersion.getId(), this.fileLabelSearchTerm, "", "");
        }
    }
    
        private Long numberOfFilesToShow = (long) 25;

    public Long getNumberOfFilesToShow() {
        return numberOfFilesToShow;
    }

    public void setNumberOfFilesToShow(Long numberOfFilesToShow) {
        this.numberOfFilesToShow = numberOfFilesToShow;
    }
    
    public void showAll(){
        setNumberOfFilesToShow(new Long(fileMetadatasSearch.size()));
    }
    
    private List<FileMetadata> selectFileMetadatasForDisplay(String searchTerm) {
        Set<Long> searchResultsIdSet = null; 
        
        if (searchTerm != null && !searchTerm.equals("")) {
            List<Integer> searchResultsIdList = datafileService.findFileMetadataIdsByDatasetVersionIdLabelSearchTerm(workingVersion.getId(), searchTerm, "", "");
            searchResultsIdSet = new HashSet<>();
            for (Integer id : searchResultsIdList) {
                searchResultsIdSet.add(id.longValue());
            }
        }
        
        List<FileMetadata> retList = new ArrayList<>(); 
        
        for (FileMetadata fileMetadata : workingVersion.getFileMetadatasSorted()) {
            if (searchResultsIdSet == null || searchResultsIdSet.contains(fileMetadata.getId())) {
                retList.add(fileMetadata);
            }
        }
        
        return retList;
    }
    
    /*
        Save the setting locally so db isn't hit repeatedly
    
        This may be "null", signifying unlimited download size
    */
    public Long getMaxFileUploadSizeInBytes(){
        return this.maxFileUploadSizeInBytes;
    }
    
    public boolean isUnlimitedUploadFileSize(){
        
        if (this.maxFileUploadSizeInBytes == null){
            return true;
        }
        return false;
    }

    public String getDataverseSiteUrl() {
        return this.dataverseSiteUrl;
    }
    
    public void setDataverseSiteUrl(String dataverseSiteUrl) {
        this.dataverseSiteUrl = dataverseSiteUrl;
    }
    
    public DataFile getInitialDataFile() {
        if (workingVersion.getFileMetadatas() != null && workingVersion.getFileMetadatas().size() > 0) {
            return workingVersion.getFileMetadatas().get(0).getDataFile();
        }
        return null;
    }
    
    public SwiftAccessIO getSwiftObject() {
        try {
            StorageIO<DataFile> storageIO = getInitialDataFile() == null ? null : getInitialDataFile().getStorageIO();
            if (storageIO != null && storageIO instanceof SwiftAccessIO) {
                return (SwiftAccessIO)storageIO;
            } else {
                logger.fine("DatasetPage: Failed to cast storageIO as SwiftAccessIO (most likely because storageIO is a FileAccessIO)");
            } 
        } catch (IOException e) {
            logger.fine("DatasetPage: Failed to get storageIO");

        }
        return null;
    }

    public String getSwiftContainerName() throws IOException {
        SwiftAccessIO swiftObject = getSwiftObject();
        try {
            swiftObject.open();
            return swiftObject.getSwiftContainerName();
        } catch (Exception e){
            logger.info("DatasetPage: Failed to open swift object");
        }
        
        return "";
        
    }
    
    public void setSwiftContainerName(String name){
        
    }
    //This function applies to an entire dataset
    private boolean isSwiftStorage() {
        //containers without datafiles will not be stored in swift storage
        if (getInitialDataFile() != null){
            for (FileMetadata fmd : workingVersion.getFileMetadatas()) {
                //if any of the datafiles are stored in swift
                if (fmd.getDataFile().getStorageIdentifier().startsWith("swift://")) {
                    return true;
                }
            }
        }
        return false;
    }
    
    //This function applies to a single datafile
    private boolean isSwiftStorage(FileMetadata metadata){
        if (metadata.getDataFile().getStorageIdentifier().startsWith("swift://")) {
            return true;
        }
        return false;
    }
    
    
    private Boolean showComputeButtonForDataset = null;
    //This function applies to an entire dataset
    public boolean showComputeButton() {
        if (showComputeButtonForDataset != null) {
            return showComputeButtonForDataset;
        }
        
        if (isSwiftStorage() && (settingsService.getValueForKey(SettingsServiceBean.Key.ComputeBaseUrl) != null)) {
            showComputeButtonForDataset = true;
        } else {
            showComputeButtonForDataset = false;
        }
        return showComputeButtonForDataset;
    }
    
    private Map<Long, Boolean> showComputeButtonForFile = new HashMap<>();
    //this function applies to a single datafile
    public boolean showComputeButton(FileMetadata metadata) {
        Long fileId = metadata.getDataFile().getId();
        
        if (fileId == null) {
            return false;
        }
        
        if (showComputeButtonForFile.containsKey(fileId)) {
            return showComputeButtonForFile.get(fileId);
        }
        
        boolean result = isSwiftStorage(metadata) 
                && settingsService.getValueForKey(SettingsServiceBean.Key.ComputeBaseUrl) != null;
        
        showComputeButtonForFile.put(fileId, result);
        return result;
    }

    public boolean canComputeAllFiles(boolean isCartCompute){
        for (FileMetadata fmd : workingVersion.getFileMetadatas()) {
             if (!fileDownloadHelper.canDownloadFile(fmd)) {
                 RequestContext requestContext = RequestContext.getCurrentInstance();
                 requestContext.execute("PF('computeInvalid').show()");
                 return false;
             }
        }
        if (!isCartCompute) {
            try {
                FacesContext.getCurrentInstance().getExternalContext().redirect(getComputeUrl());
             } catch (IOException ioex) {
                 logger.warning("Failed to issue a redirect.");
             }
        }
        return true;
    }
    /*
    in getComputeUrl(), we are sending the container/dataset name and the exipiry and signature 
    for the temporary url of only ONE datafile within the dataset. This is because in the 
    ceph version of swift, we are only able to generate the temporary url for a single object 
    within a container.
    Ideally, we want a temporary url for an entire container/dataset, so perhaps this could instead
    be handled on the compute environment end. 
    Additionally, we have to think about the implications this could have with dataset versioning, 
    since we currently store all files (even from old versions) in the same container.
    --SF
    */
    public String getComputeUrl() throws IOException {

        return settingsWrapper.getValueForKey(SettingsServiceBean.Key.ComputeBaseUrl) + "?" + this.getPersistentId();
            //WHEN we are able to get a temp url for a dataset
            //return settingsWrapper.getValueForKey(SettingsServiceBean.Key.ComputeBaseUrl) + "?containerName=" + swiftObject.getSwiftContainerName() + "&temp_url_sig=" + swiftObject.getTempUrlSignature() + "&temp_url_expires=" + swiftObject.getTempUrlExpiry();

        
    }
    
    //For a single file
    public String getComputeUrl(FileMetadata metadata) {
        SwiftAccessIO swiftObject = null;
        try {
            StorageIO<DataFile> storageIO = metadata.getDataFile().getStorageIO();
            if (storageIO != null && storageIO instanceof SwiftAccessIO) {
                swiftObject = (SwiftAccessIO)storageIO;
                swiftObject.open();
            }

        } catch (IOException e) {
            logger.info("DatasetPage: Failed to get storageIO");
        }
        if (settingsWrapper.isTrueForKey(SettingsServiceBean.Key.PublicInstall, false)) {
            return settingsWrapper.getValueForKey(SettingsServiceBean.Key.ComputeBaseUrl) + "?" + this.getPersistentId() + "=" + swiftObject.getSwiftFileName();
        }
        
        return settingsWrapper.getValueForKey(SettingsServiceBean.Key.ComputeBaseUrl) + "?" + this.getPersistentId() + "=" + swiftObject.getSwiftFileName() + "&temp_url_sig=" + swiftObject.getTempUrlSignature() + "&temp_url_expires=" + swiftObject.getTempUrlExpiry();

    }
    
    public String getCloudEnvironmentName() {
        return settingsWrapper.getValueForKey(SettingsServiceBean.Key.CloudEnvironmentName);
    }
    
    public DataFile getSelectedDownloadFile() {
        return selectedDownloadFile;
    }

    public void setSelectedDownloadFile(DataFile selectedDownloadFile) {
        this.selectedDownloadFile = selectedDownloadFile;
    }
    
    public List<DataFile> getNewFiles() {
        return newFiles;
    }
    
    public void setNewFiles(List<DataFile> newFiles) {
        this.newFiles = newFiles;
    }
    
    public Dataverse getLinkingDataverse() {
        return linkingDataverse;
    }

    public void setLinkingDataverse(Dataverse linkingDataverse) {
        this.linkingDataverse = linkingDataverse;
    }

    public List<SelectItem> getLinkingDVSelectItems() {
        return linkingDVSelectItems;
    }

    public void setLinkingDVSelectItems(List<SelectItem> linkingDVSelectItems) {
        this.linkingDVSelectItems = linkingDVSelectItems;
    }

    public Long getLinkingDataverseId() {
        return linkingDataverseId;
    }

    public void setLinkingDataverseId(Long linkingDataverseId) {
        this.linkingDataverseId = linkingDataverseId;
    }

    public List<Dataverse> getDataversesForLinking() {
        return dataversesForLinking;
    }

    public void setDataversesForLinking(List<Dataverse> dataversesForLinking) {
        this.dataversesForLinking = dataversesForLinking;
    }
    
    public void updateReleasedVersions(){
        
        setReleasedVersionTabList(resetReleasedVersionTabList());
        
    }

    public void updateLinkableDataverses() {
        dataversesForLinking = new ArrayList<>();
        linkingDVSelectItems = new ArrayList<>();
        
        //Since this is a super user we are getting all dataverses
        dataversesForLinking = dataverseService.findAll();
        if (dataversesForLinking.isEmpty()) {
            setNoDVsAtAll(true);
            return;
        }
        
        dataversesForLinking.remove(dataset.getOwner());
        Dataverse testDV = dataset.getOwner();
        while(testDV.getOwner() != null){
            dataversesForLinking.remove(testDV.getOwner());
            testDV = testDV.getOwner();
        }                      
        
        for (Dataverse removeLinked : dsLinkingService.findLinkingDataverses(dataset.getId())) {
            dataversesForLinking.remove(removeLinked);
        }
        for (Dataverse removeLinked : dvLinkingService.findLinkingDataverses(dataset.getOwner().getId())) {
            dataversesForLinking.remove(removeLinked);
        }

        if (dataversesForLinking.isEmpty()) {
            setNoDVsRemaining(true);            
            return;
        }

        for (Dataverse selectDV : dataversesForLinking) {
            linkingDVSelectItems.add(new SelectItem(selectDV.getId(), selectDV.getDisplayName()));
        }

        if (!dataversesForLinking.isEmpty() && dataversesForLinking.size() == 1 && dataversesForLinking.get(0) != null) {
            linkingDataverse = dataversesForLinking.get(0);
            linkingDataverseId = linkingDataverse.getId();
        }
    }

    public void updateSelectedLinkingDV(ValueChangeEvent event) {
        linkingDataverseId = (Long) event.getNewValue();
    }

    public boolean isNoDVsAtAll() {
        return noDVsAtAll;
    }

    public void setNoDVsAtAll(boolean noDVsAtAll) {
        this.noDVsAtAll = noDVsAtAll;
    }

    public boolean isNoDVsRemaining() {
        return noDVsRemaining;
    }
    

    private Map<Long, String> datafileThumbnailsMap = new HashMap<>();

    public boolean isThumbnailAvailable(FileMetadata fileMetadata) {
        
        // new and optimized logic: 
        // - check download permission here (should be cached - so it's free!)
        // - only then check if the thumbnail is available/exists.
        // then cache the results!
        
        Long dataFileId = fileMetadata.getDataFile().getId();
        
        if (datafileThumbnailsMap.containsKey(dataFileId)) {
            return !"".equals(datafileThumbnailsMap.get(dataFileId));
        }
        
        if (!FileUtil.isThumbnailSupported(fileMetadata.getDataFile())) {
            datafileThumbnailsMap.put(dataFileId, "");
            return false;
        }
        
        if (!this.fileDownloadHelper.canDownloadFile(fileMetadata)) {
            datafileThumbnailsMap.put(dataFileId, "");
            return false;
        }
     
        
        
        String thumbnailAsBase64 = ImageThumbConverter.getImageThumbnailAsBase64(fileMetadata.getDataFile(), ImageThumbConverter.DEFAULT_THUMBNAIL_SIZE);
        
        
        //if (datafileService.isThumbnailAvailable(fileMetadata.getDataFile())) {
        if (!StringUtil.isEmpty(thumbnailAsBase64)) {
            datafileThumbnailsMap.put(dataFileId, thumbnailAsBase64);
            return true;
        } 
        
        datafileThumbnailsMap.put(dataFileId, "");
        return false;
        
    }
    
    public String getDataFileThumbnailAsBase64(FileMetadata fileMetadata) {
        return datafileThumbnailsMap.get(fileMetadata.getDataFile().getId());
    }
    
    // Another convenience method - to cache Update Permission on the dataset: 
    public boolean canUpdateDataset() {
        return permissionsWrapper.canUpdateDataset(dvRequestService.getDataverseRequest(), this.dataset);
    }
    public boolean canPublishDataverse() {
        return permissionsWrapper.canIssuePublishDataverseCommand(dataset.getOwner());
    }

    public boolean canViewUnpublishedDataset() {
        return permissionsWrapper.canViewUnpublishedDataset( dvRequestService.getDataverseRequest(), dataset);
    }
        
    /* 
     * 4.2.1 optimization. 
     * HOWEVER, this doesn't appear to be saving us anything! 
     * i.e., it's just as cheap to use session.getUser().isAuthenticated() 
     * every time; it doesn't do any new db lookups. 
    */
    public boolean isSessionUserAuthenticated() {
        return session.getUser().isAuthenticated();
    }
    
    /**
     * For use in the Dataset page
     * @return 
     */
    public boolean isSuperUser(){
        
        if (!this.isSessionUserAuthenticated()){
            return false;
        }
        
        if (this.session.getUser().isSuperuser()){
            return true;
        }
        return false;
    }
    /* 
       TODO/OPTIMIZATION: This is still costing us N SELECT FROM GuestbookResponse queries, 
       where N is the number of files. This could of course be replaced by a query that'll 
       look up all N at once... Not sure if it's worth it; especially now that N
       will always be 10, for the initial page load. -- L.A. 4.2.1
     */
    public Long getGuestbookResponseCount(FileMetadata fileMetadata) {
        return guestbookResponseService.getCountGuestbookResponsesByDataFileId(fileMetadata.getDataFile().getId());
    }
    /**
     * Check Dataset related permissions
     * 
     * @param permissionToCheck
     * @return 
     */
    public boolean doesSessionUserHaveDataSetPermission(Permission permissionToCheck){
        if (permissionToCheck == null){
            return false;
        }
               
        String permName = permissionToCheck.getHumanName();
       
        // Has this check already been done? 
        // 
        if (this.datasetPermissionMap.containsKey(permName)){
            // Yes, return previous answer
            return this.datasetPermissionMap.get(permName);
        }
        
        // Check the permission
        //
        boolean hasPermission = this.permissionService.userOn(this.session.getUser(), this.dataset).has(permissionToCheck);

        // Save the permission
        this.datasetPermissionMap.put(permName, hasPermission);
        
        // return true/false
        return hasPermission;
    }
    
    public void setNoDVsRemaining(boolean noDVsRemaining) {
        this.noDVsRemaining = noDVsRemaining;
    }

    private final Map<Long, MapLayerMetadata> mapLayerMetadataLookup = new HashMap<>();

    private GuestbookResponse guestbookResponse;
    private Guestbook selectedGuestbook;

    public GuestbookResponse getGuestbookResponse() {
        return guestbookResponse;
    }

    public void setGuestbookResponse(GuestbookResponse guestbookResponse) {
        this.guestbookResponse = guestbookResponse;
    }

    public Guestbook getSelectedGuestbook() {
        return selectedGuestbook;
    }

    public void setSelectedGuestbook(Guestbook selectedGuestbook) {
        this.selectedGuestbook = selectedGuestbook;
    }

    public void viewSelectedGuestbook(Guestbook selectedGuestbook) {
        this.selectedGuestbook = selectedGuestbook;
    }

    public void reset() {
        dataset.setGuestbook(null);
    }
    


    public String getGlobalId() {
        return persistentId;
    }
        
    public String getPersistentId() {
        return persistentId;
    }

    public void setPersistentId(String persistentId) {
        this.persistentId = persistentId;
    }
    public String getVersion() {
        return version;
    }

    public void setVersion(String version) {
        this.version = version;
    }    

    public String getShowVersionList() {
        return showVersionList;
    }

    public void setShowVersionList(String showVersionList) {
        this.showVersionList = showVersionList;
    }

    public String getShowOtherText() {
        return showOtherText;
    }

    public void setShowOtherText(String showOtherText) {
        this.showOtherText = showOtherText;
    }
    private String showOtherText = "false";

    public String getDeaccessionForwardURLFor() {
        return deaccessionForwardURLFor;
    }

    public void setDeaccessionForwardURLFor(String deaccessionForwardURLFor) {
        this.deaccessionForwardURLFor = deaccessionForwardURLFor;
    }
    private DatasetVersionDifference datasetVersionDifference;

    public String getDeaccessionReasonText() {
        return deaccessionReasonText;
    }

    public void setDeaccessionReasonText(String deaccessionReasonText) {
        this.deaccessionReasonText = deaccessionReasonText;
    }

    public String getDisplayCitation() {
        //displayCitation = dataset.getCitation(false, workingVersion);
        return displayCitation;
    }

    public void setDisplayCitation(String displayCitation) {
        this.displayCitation = displayCitation;
    }

    public String getDropBoxSelection() {
        return dropBoxSelection;
    }

    public String getDropBoxKey() {
        // Site-specific DropBox application registration key is configured 
        // via a JVM option under glassfish.
        //if (true)return "some-test-key";  // for debugging

        String configuredDropBoxKey = System.getProperty("dataverse.dropbox.key");
        if (configuredDropBoxKey != null) {
            return configuredDropBoxKey;
        }
        return "";
    }

    public void setDropBoxSelection(String dropBoxSelection) {
        this.dropBoxSelection = dropBoxSelection;
    }

    public Dataset getDataset() {
        return dataset;
    }

    public void setDataset(Dataset dataset) {
        this.dataset = dataset;
    }

    public DatasetVersion getWorkingVersion() {
        return workingVersion;
    }

    public EditMode getEditMode() {
        return editMode;
    }

    public void setEditMode(EditMode editMode) {
        this.editMode = editMode;
    }

    public Long getOwnerId() {
        return ownerId;
    }

    public void setOwnerId(Long ownerId) {
        this.ownerId = ownerId;
    }

    public Long getVersionId() {
        return versionId;
    }

    public void setVersionId(Long versionId) {
        this.versionId = versionId;
    }

    public int getSelectedTabIndex() {
        return selectedTabIndex;
    }

    public void setSelectedTabIndex(int selectedTabIndex) {
        this.selectedTabIndex = selectedTabIndex;
    }

    public int getReleaseRadio() {
        return releaseRadio;
    }

    public void setReleaseRadio(int releaseRadio) {
        this.releaseRadio = releaseRadio;
    }

    public String getDatasetNextMajorVersion() {
        return datasetNextMajorVersion;
    }

    public void setDatasetNextMajorVersion(String datasetNextMajorVersion) {
        this.datasetNextMajorVersion = datasetNextMajorVersion;
    }

    public String getDatasetNextMinorVersion() {
        return datasetNextMinorVersion;
    }

    public void setDatasetNextMinorVersion(String datasetNextMinorVersion) {
        this.datasetNextMinorVersion = datasetNextMinorVersion;
    }

    public int getDeaccessionReasonRadio() {
        return deaccessionReasonRadio;
    }

    public void setDeaccessionReasonRadio(int deaccessionReasonRadio) {
        this.deaccessionReasonRadio = deaccessionReasonRadio;
    }

    public int getDeaccessionRadio() {
        return deaccessionRadio;
    }

    public void setDeaccessionRadio(int deaccessionRadio) {
        this.deaccessionRadio = deaccessionRadio;
    }

    public List<Template> getDataverseTemplates() {
        return dataverseTemplates;
    }

    public void setDataverseTemplates(List<Template> dataverseTemplates) {
        this.dataverseTemplates = dataverseTemplates;
    }

    public Template getDefaultTemplate() {
        return defaultTemplate;
    }

    public void setDefaultTemplate(Template defaultTemplate) {
        this.defaultTemplate = defaultTemplate;
    }

    public Template getSelectedTemplate() {
        return selectedTemplate;
    }

    public void setSelectedTemplate(Template selectedTemplate) {
        this.selectedTemplate = selectedTemplate;
    }

    public void updateSelectedTemplate(ValueChangeEvent event) {
        
        selectedTemplate = (Template) event.getNewValue();
        if (selectedTemplate != null) {
            //then create new working version from the selected template
            workingVersion.updateDefaultValuesFromTemplate(selectedTemplate); 
            updateDatasetFieldInputLevels();
        } else { 
            workingVersion.initDefaultValues();
            updateDatasetFieldInputLevels();
        }
        resetVersionUI();
    }

    
    
    /*
    // Original
    private void updateDatasetFieldInputLevels() {
        Long dvIdForInputLevel = ownerId;

        if (!dataverseService.find(ownerId).isMetadataBlockRoot()) {
            dvIdForInputLevel = dataverseService.find(ownerId).getMetadataRootId();
        }
        for (DatasetField dsf : workingVersion.getFlatDatasetFields()) {
            DataverseFieldTypeInputLevel dsfIl = dataverseFieldTypeInputLevelService.findByDataverseIdDatasetFieldTypeId(dvIdForInputLevel, dsf.getDatasetFieldType().getId());
            if (dsfIl != null) {
                dsf.setInclude(dsfIl.isInclude());
            } else {
                dsf.setInclude(true);
            }
        }
    }*/

    /***
     *
     * Note: Updated to retrieve DataverseFieldTypeInputLevel objects in single query
     *
     */    
     private void updateDatasetFieldInputLevels() {
         Long dvIdForInputLevel = ownerId;
        
         // OPTIMIZATION (?): replaced "dataverseService.find(ownerId)" with 
         // simply dataset.getOwner()... saves us a few lookups.
         // TODO: could there possibly be any reason we want to look this 
         // dataverse up by the id here?? -- L.A. 4.2.1
         if (!dataset.getOwner().isMetadataBlockRoot()) {
             dvIdForInputLevel = dataset.getOwner().getMetadataRootId();
         }        
        
        /* ---------------------------------------------------------
            Map to hold DatasetFields  
            Format:  {  DatasetFieldType.id : DatasetField }
         --------------------------------------------------------- */
        // Initialize Map
        Map<Long, DatasetField> mapDatasetFields = new HashMap<>();   

        // Populate Map
         for (DatasetField dsf : workingVersion.getFlatDatasetFields()) {
            if (dsf.getDatasetFieldType().getId() != null){
                mapDatasetFields.put(dsf.getDatasetFieldType().getId(), dsf);
            }
        }      
        
        /* ---------------------------------------------------------
            Retrieve List of DataverseFieldTypeInputLevel objects
            Use the DatasetFieldType id's which are the Map's keys
         --------------------------------------------------------- */
        List<Long> idList = new ArrayList<>(mapDatasetFields.keySet());
        List<DataverseFieldTypeInputLevel> dsFieldTypeInputLevels = dataverseFieldTypeInputLevelService.findByDataverseIdAndDatasetFieldTypeIdList(dvIdForInputLevel, idList);
        
        /* ---------------------------------------------------------
            Iterate through List of DataverseFieldTypeInputLevel objects
            Call "setInclude" on its related DatasetField object
         --------------------------------------------------------- */
        for (DataverseFieldTypeInputLevel oneDSFieldTypeInputLevel : dsFieldTypeInputLevels){
            
            if (oneDSFieldTypeInputLevel != null) {
                // Is the DatasetField in the hash?    hash format: {  DatasetFieldType.id : DatasetField }
                DatasetField dsf = mapDatasetFields.get(oneDSFieldTypeInputLevel.getDatasetFieldType().getId());  
                if (dsf != null){
                    // Yes, call "setInclude"
                    dsf.setInclude(oneDSFieldTypeInputLevel.isInclude());
                    // remove from hash                
                    mapDatasetFields.remove(oneDSFieldTypeInputLevel.getDatasetFieldType().getId());    
                }
            }
        }  // end: updateDatasetFieldInputLevels
        
        /* ---------------------------------------------------------
            Iterate through any DatasetField objects remaining in the hash
            Call "setInclude(true) on each one
         --------------------------------------------------------- */
        for ( DatasetField dsf  : mapDatasetFields.values()) {
               if (dsf != null){
                   dsf.setInclude(true);
               }
        }
     }

    public void handleChange() {
        logger.fine("handle change");
        logger.fine("new value " + selectedTemplate.getId());
    }

    public void handleChangeButton() {

    }

    public boolean isShapefileType(FileMetadata fm) {
        if (fm == null) {
            return false;
        }
        if (fm.getDataFile() == null) {
            return false;
        }

        return fm.getDataFile().isShapefileType();
    }

    /*
     Check if the FileMetadata.dataFile has an associated MapLayerMetadata object
    
     The MapLayerMetadata objects have been fetched at page inception by "loadMapLayerMetadataLookup()" 
     */
    public boolean hasMapLayerMetadata(FileMetadata fm) {
        if (fm == null) {
            return false;
        }
        if (fm.getDataFile() == null) {
            return false;
        }
        return doesDataFileHaveMapLayerMetadata(fm.getDataFile());
    }

    /**
     * Check if a DataFile has an associated MapLayerMetadata object
     *
     * The MapLayerMetadata objects have been fetched at page inception by
     * "loadMapLayerMetadataLookup()"
     */
    private boolean doesDataFileHaveMapLayerMetadata(DataFile df) {
        if (df == null) {
            return false;
        }
        if (df.getId() == null) {
            return false;
        }
        return this.mapLayerMetadataLookup.containsKey(df.getId());
    }

    /**
     * Using a DataFile id, retrieve an associated MapLayerMetadata object
     *
     * The MapLayerMetadata objects have been fetched at page inception by
     * "loadMapLayerMetadataLookup()"
     */
    public MapLayerMetadata getMapLayerMetadata(DataFile df) {
        if (df == null) {
            return null;
        }
        return this.mapLayerMetadataLookup.get(df.getId());
    }

    private void msg(String s){
        // System.out.println(s);
    }

    /**
     * Create a hashmap consisting of { DataFile.id : MapLayerMetadata object}
     *
     * Very few DataFiles will have associated MapLayerMetadata objects so only
     * use 1 query to get them
     */
    private void loadMapLayerMetadataLookup() {
        if (this.dataset == null) {
        }
        if (this.dataset.getId() == null) {
            return;
        }
        List<MapLayerMetadata> mapLayerMetadataList = mapLayerMetadataService.getMapLayerMetadataForDataset(this.dataset);
        if (mapLayerMetadataList == null) {
            return;
        }
        for (MapLayerMetadata layer_metadata : mapLayerMetadataList) {
            mapLayerMetadataLookup.put(layer_metadata.getDataFile().getId(), layer_metadata);
        }

    }// A DataFile may have a related MapLayerMetadata object

    
    
    private List<FileMetadata> displayFileMetadata;

    public List<FileMetadata> getDisplayFileMetadata() {
        return displayFileMetadata;
    }

    public void setDisplayFileMetadata(List<FileMetadata> displayFileMetadata) {
        this.displayFileMetadata = displayFileMetadata;
    }
    
    private boolean readOnly = true; 
    
    public String init() {
        return init(true);
    }
    
    public String initCitation() {
        return init(false);
    }     
    
    private String init(boolean initFull) {
        //System.out.println("_YE_OLDE_QUERY_COUNTER_");  // for debug purposes
        this.maxFileUploadSizeInBytes = systemConfig.getMaxFileUploadSize();
        setDataverseSiteUrl(systemConfig.getDataverseSiteUrl());

        guestbookResponse = new GuestbookResponse();
        
        String nonNullDefaultIfKeyNotFound = "";
        protocol = settingsWrapper.getValueForKey(SettingsServiceBean.Key.Protocol, nonNullDefaultIfKeyNotFound);
        authority = settingsWrapper.getValueForKey(SettingsServiceBean.Key.Authority, nonNullDefaultIfKeyNotFound);
        separator = settingsWrapper.getValueForKey(SettingsServiceBean.Key.DoiSeparator, nonNullDefaultIfKeyNotFound);
        
        if (dataset.getId() != null || versionId != null || persistentId != null) { // view mode for a dataset     

            DatasetVersionServiceBean.RetrieveDatasetVersionResponse retrieveDatasetVersionResponse = null;

            // ---------------------------------------
            // Set the workingVersion and Dataset
            // ---------------------------------------           
            if (persistentId != null) {
                logger.fine("initializing DatasetPage with persistent ID " + persistentId);
                // Set Working Version and Dataset by PersistentID
                dataset = datasetService.findByGlobalId(persistentId);
                if (dataset == null) {
                    logger.warning("No such dataset: "+persistentId);
                    return permissionsWrapper.notFound();
                }
                logger.fine("retrieved dataset, id="+dataset.getId());
                
                retrieveDatasetVersionResponse = datasetVersionService.selectRequestedVersion(dataset.getVersions(), version);
                //retrieveDatasetVersionResponse = datasetVersionService.retrieveDatasetVersionByPersistentId(persistentId, version);
                this.workingVersion = retrieveDatasetVersionResponse.getDatasetVersion();
                logger.fine("retrieved version: id: " + workingVersion.getId() + ", state: " + this.workingVersion.getVersionState());

            } else if (dataset.getId() != null) {
                // Set Working Version and Dataset by Datasaet Id and Version
                dataset = datasetService.find(dataset.getId());
                if (dataset == null) {
                    logger.warning("No such dataset: "+dataset);
                    return permissionsWrapper.notFound();
                }
                //retrieveDatasetVersionResponse = datasetVersionService.retrieveDatasetVersionById(dataset.getId(), version);
                retrieveDatasetVersionResponse = datasetVersionService.selectRequestedVersion(dataset.getVersions(), version);
                this.workingVersion = retrieveDatasetVersionResponse.getDatasetVersion();
                logger.info("retreived version: id: " + workingVersion.getId() + ", state: " + this.workingVersion.getVersionState());

            } else if (versionId != null) {
                // TODO: 4.2.1 - this method is broken as of now!
                // Set Working Version and Dataset by DatasaetVersion Id
                //retrieveDatasetVersionResponse = datasetVersionService.retrieveDatasetVersionByVersionId(versionId);

            } 

            if (retrieveDatasetVersionResponse == null) {
                return permissionsWrapper.notFound();
            }

            
            //this.dataset = this.workingVersion.getDataset();

            // end: Set the workingVersion and Dataset
            // ---------------------------------------
            // Is the DatasetVersion or Dataset null?
            //
            if (workingVersion == null || this.dataset == null) {
                return permissionsWrapper.notFound();
            }

            // Is the Dataset harvested?
            
            if (dataset.isHarvested()) {
                // if so, we'll simply forward to the remote URL for the original
                // source of this harvested dataset:
                String originalSourceURL = dataset.getRemoteArchiveURL();
                if (originalSourceURL != null && !originalSourceURL.equals("")) {
                    logger.fine("redirecting to "+originalSourceURL);
                    try {
                        FacesContext.getCurrentInstance().getExternalContext().redirect(originalSourceURL);
                    } catch (IOException ioex) {
                        // must be a bad URL...
                        // we don't need to do anything special here - we'll redirect
                        // to the local 404 page, below.
                        logger.warning("failed to issue a redirect to "+originalSourceURL);
                    }
                    return originalSourceURL;
                }

                return permissionsWrapper.notFound();
            }
              
            // Check permisisons           
            if (!(workingVersion.isReleased() || workingVersion.isDeaccessioned()) && !this.canViewUnpublishedDataset()) {
                return permissionsWrapper.notAuthorized();
            }

            if (!retrieveDatasetVersionResponse.wasRequestedVersionRetrieved()) {
                //msg("checkit " + retrieveDatasetVersionResponse.getDifferentVersionMessage());
                JsfHelper.addWarningMessage(retrieveDatasetVersionResponse.getDifferentVersionMessage());//JH.localize("dataset.message.metadataSuccess"));
            }
            
            // init the citation
            displayCitation = dataset.getCitation(true, workingVersion);
            

            if (initFull) {
                // init the list of FileMetadatas
                if (workingVersion.isDraft() && canUpdateDataset()) {
                    readOnly = false;
                } else {
                    // an attempt to retreive both the filemetadatas and datafiles early on, so that 
                    // we don't have to do so later (possibly, many more times than necessary):
                    datafileService.findFileMetadataOptimizedExperimental(dataset);
                }
                fileMetadatasSearch = workingVersion.getFileMetadatasSorted();

                ownerId = dataset.getOwner().getId();
                datasetNextMajorVersion = this.dataset.getNextMajorVersionString();
                datasetNextMinorVersion = this.dataset.getNextMinorVersionString();
                datasetVersionUI = datasetVersionUI.initDatasetVersionUI(workingVersion, false);
                updateDatasetFieldInputLevels();
                
                setExistReleasedVersion(resetExistRealeaseVersion());
                //moving setVersionTabList to tab change event
                //setVersionTabList(resetVersionTabList());
                //setReleasedVersionTabList(resetReleasedVersionTabList());
                //SEK - lazymodel may be needed for datascroller in future release
                // lazyModel = new LazyFileMetadataDataModel(workingVersion.getId(), datafileService );
                // populate MapLayerMetadata
                this.loadMapLayerMetadataLookup();  // A DataFile may have a related MapLayerMetadata object
                this.guestbookResponse = guestbookResponseService.initGuestbookResponseForFragment(dataset, null, session);
                this.getFileDownloadHelper().setGuestbookResponse(guestbookResponse);
                logger.fine("Checking if rsync support is enabled.");
                if (DataCaptureModuleUtil.rsyncSupportEnabled(settingsWrapper.getValueForKey(SettingsServiceBean.Key.UploadMethods))) {
                    try {
                        ScriptRequestResponse scriptRequestResponse = commandEngine.submit(new RequestRsyncScriptCommand(dvRequestService.getDataverseRequest(), dataset));
                        logger.fine("script: " + scriptRequestResponse.getScript());
                        if(scriptRequestResponse.getScript()!=null && !scriptRequestResponse.getScript().isEmpty()){
                            setHasRsyncScript(true);
                            setRsyncScript(scriptRequestResponse.getScript());
                            rsyncScriptFilename = "upload-"+ workingVersion.getDataset().getIdentifier() + ".bash";
                        }
                        else{
                            setHasRsyncScript(false);
                        }
                    } catch (RuntimeException ex) {
                        logger.warning("Problem getting rsync script: " + ex.getLocalizedMessage());
                    } catch (CommandException cex) {
                        logger.warning("Problem getting rsync script (Command Exception): " + cex.getLocalizedMessage());
                    }  
                }
                   
            }
        } else if (ownerId != null) {
            // create mode for a new child dataset
            readOnly = false; 
            editMode = EditMode.CREATE;
            dataset.setOwner(dataverseService.find(ownerId));
            dataset.setProtocol(protocol);
            dataset.setAuthority(authority);
            dataset.setDoiSeparator(separator);
            //Wait until the create command before actually getting an identifier  
            //dataset.setIdentifier(datasetService.generateDatasetIdentifier(protocol, authority, separator));

            if (dataset.getOwner() == null) {
                return permissionsWrapper.notFound();
            } else if (!permissionService.on(dataset.getOwner()).has(Permission.AddDataset)) {
                return permissionsWrapper.notAuthorized(); 
            }

            dataverseTemplates = dataverseService.find(ownerId).getTemplates();
            if (!dataverseService.find(ownerId).isTemplateRoot()) {
                dataverseTemplates.addAll(dataverseService.find(ownerId).getParentTemplates());
            }
            defaultTemplate = dataverseService.find(ownerId).getDefaultTemplate();
            if (defaultTemplate != null) {
                selectedTemplate = defaultTemplate;
                for (Template testT : dataverseTemplates) {
                    if (defaultTemplate.getId().equals(testT.getId())) {
                        selectedTemplate = testT;
                    }
                }
                workingVersion = dataset.getEditVersion(selectedTemplate);
                updateDatasetFieldInputLevels();
            } else {
                workingVersion = dataset.getCreateVersion();
                updateDatasetFieldInputLevels();
            }
            
            if (settingsWrapper.isTrueForKey(SettingsServiceBean.Key.PublicInstall, false)){
                JH.addMessage(FacesMessage.SEVERITY_WARN, BundleUtil.getStringFromBundle("dataset.message.publicInstall"));
            }

            resetVersionUI();

            // FacesContext.getCurrentInstance().addMessage(null, new FacesMessage(FacesMessage.SEVERITY_INFO, "Add New Dataset", " - Enter metadata to create the dataset's citation. You can add more metadata about this dataset after it's created."));
        } else {
            return permissionsWrapper.notFound();
        }
        try {
            privateUrl = commandEngine.submit(new GetPrivateUrlCommand(dvRequestService.getDataverseRequest(), dataset));
            if (privateUrl != null) {
                JH.addMessage(FacesMessage.SEVERITY_INFO, BundleUtil.getStringFromBundle("dataset.privateurl.infoMessageAuthor", Arrays.asList(getPrivateUrlLink(privateUrl))));
            }
        } catch (CommandException ex) {
            // No big deal. The user simply doesn't have access to create or delete a Private URL.
        }
        if (session.getUser() instanceof PrivateUrlUser) {
            PrivateUrlUser privateUrlUser = (PrivateUrlUser) session.getUser();
            if (dataset != null && dataset.getId().equals(privateUrlUser.getDatasetId())) {
                JH.addMessage(FacesMessage.SEVERITY_INFO, BundleUtil.getStringFromBundle("dataset.privateurl.infoMessageReviewer"));
            }
        }
                
        // Various info messages, when the dataset is locked (for various reasons):
        if (dataset.isLocked()) {
            if (dataset.isLockedFor(DatasetLock.Reason.Workflow)) {
                JH.addMessage(FacesMessage.SEVERITY_WARN, BundleUtil.getStringFromBundle("dataset.locked.message"),
                        BundleUtil.getStringFromBundle("dataset.publish.workflow.inprogress"));
            }
            if (dataset.isLockedFor(DatasetLock.Reason.InReview)) {
                JH.addMessage(FacesMessage.SEVERITY_WARN, BundleUtil.getStringFromBundle("dataset.locked.inReview.message"),
                        BundleUtil.getStringFromBundle("dataset.inreview.infoMessage"));
            }
            if (dataset.isLockedFor(DatasetLock.Reason.DcmUpload)) {
                JH.addMessage(FacesMessage.SEVERITY_WARN, BundleUtil.getStringFromBundle("file.rsyncUpload.inProgressMessage.summary"),
                        BundleUtil.getStringFromBundle("file.rsyncUpload.inProgressMessage.details"));
            }
            //This is a hack to remove dataset locks for File PID registration if 
                //the dataset is released
                //in testing we had cases where datasets with 1000 files were remaining locked after being published successfully
                /*if(dataset.getLatestVersion().isReleased() && dataset.isLockedFor(DatasetLock.Reason.pidRegister)){
                    datasetService.removeDatasetLocks(dataset.getId(), DatasetLock.Reason.pidRegister);
                }*/
            if (dataset.isLockedFor(DatasetLock.Reason.pidRegister)) {
                JH.addMessage(FacesMessage.SEVERITY_WARN, BundleUtil.getStringFromBundle("dataset.pidRegister.workflow.inprogress"),
                        BundleUtil.getStringFromBundle("dataset.publish.workflow.inprogress"));
            }
        }

        configureTools = externalToolService.findByType(ExternalTool.Type.CONFIGURE);
        exploreTools = externalToolService.findByType(ExternalTool.Type.EXPLORE);

        return null;
    }
    
    public boolean isReadOnly() {
        return readOnly; 
    }

    private void resetVersionUI() {
        
        datasetVersionUI = datasetVersionUI.initDatasetVersionUI(workingVersion, true);
        if (isSessionUserAuthenticated()) {
            AuthenticatedUser au = (AuthenticatedUser) session.getUser();

            //On create set pre-populated fields
            for (DatasetField dsf : dataset.getEditVersion().getDatasetFields()) {
                if (dsf.getDatasetFieldType().getName().equals(DatasetFieldConstant.depositor) && dsf.isEmpty()) {
                    dsf.getDatasetFieldValues().get(0).setValue(au.getLastName() + ", " + au.getFirstName());
                }
                if (dsf.getDatasetFieldType().getName().equals(DatasetFieldConstant.dateOfDeposit) && dsf.isEmpty()) {
                    dsf.getDatasetFieldValues().get(0).setValue(new SimpleDateFormat("yyyy-MM-dd").format(new Timestamp(new Date().getTime())));
                }

                if (dsf.getDatasetFieldType().getName().equals(DatasetFieldConstant.datasetContact) && dsf.isEmpty()) {
                    for (DatasetFieldCompoundValue contactValue : dsf.getDatasetFieldCompoundValues()) {
                        for (DatasetField subField : contactValue.getChildDatasetFields()) {
                            if (subField.getDatasetFieldType().getName().equals(DatasetFieldConstant.datasetContactName)) {
                                subField.getDatasetFieldValues().get(0).setValue(au.getLastName() + ", " + au.getFirstName());
                            }
                            if (subField.getDatasetFieldType().getName().equals(DatasetFieldConstant.datasetContactAffiliation)) {
                                subField.getDatasetFieldValues().get(0).setValue(au.getAffiliation());
                            }
                            if (subField.getDatasetFieldType().getName().equals(DatasetFieldConstant.datasetContactEmail)) {
                                subField.getDatasetFieldValues().get(0).setValue(au.getEmail());
                            }
                        }
                    }
                }

                String creatorOrcidId = au.getOrcidId();
                if (dsf.getDatasetFieldType().getName().equals(DatasetFieldConstant.author) && dsf.isEmpty()) {
                    for (DatasetFieldCompoundValue authorValue : dsf.getDatasetFieldCompoundValues()) {
                        for (DatasetField subField : authorValue.getChildDatasetFields()) {
                            if (subField.getDatasetFieldType().getName().equals(DatasetFieldConstant.authorName)) {
                                subField.getDatasetFieldValues().get(0).setValue(au.getLastName() + ", " + au.getFirstName());
                            }
                            if (subField.getDatasetFieldType().getName().equals(DatasetFieldConstant.authorAffiliation)) {
                                subField.getDatasetFieldValues().get(0).setValue(au.getAffiliation());
                            }
                            if (creatorOrcidId != null) {
                                if (subField.getDatasetFieldType().getName().equals(DatasetFieldConstant.authorIdValue)) {
                                    subField.getDatasetFieldValues().get(0).setValue(creatorOrcidId);
                                }
                                if (subField.getDatasetFieldType().getName().equals(DatasetFieldConstant.authorIdType)) {  
                                   DatasetFieldType authorIdTypeDatasetField = fieldService.findByName(DatasetFieldConstant.authorIdType);
                                   subField.setSingleControlledVocabularyValue(fieldService.findControlledVocabularyValueByDatasetFieldTypeAndStrValue(authorIdTypeDatasetField, "ORCID", true));
                                }                                
                            }
                        }
                    }
                }
            }
        }
    }
    
    private boolean bulkUpdateCheckVersion(){
        return workingVersion.isReleased();
    }
    
    private void refreshSelectedFiles(){
        if (readOnly) {
            dataset = datasetService.find(dataset.getId());
        }
        String termsOfAccess = workingVersion.getTermsOfUseAndAccess().getTermsOfAccess();
        boolean requestAccess = workingVersion.getTermsOfUseAndAccess().isFileAccessRequest();
        workingVersion = dataset.getEditVersion();
        workingVersion.getTermsOfUseAndAccess().setTermsOfAccess(termsOfAccess);
        workingVersion.getTermsOfUseAndAccess().setFileAccessRequest(requestAccess);
        List <FileMetadata> newSelectedFiles = new ArrayList<>();
        for (FileMetadata fmd : selectedFiles){
            for (FileMetadata fmdn: workingVersion.getFileMetadatas()){
                if (fmd.getDataFile().equals(fmdn.getDataFile())){
                    newSelectedFiles.add(fmdn);
                }
            }
        }
        
        selectedFiles.clear();
        for (FileMetadata fmdn : newSelectedFiles ){
            selectedFiles.add(fmdn);
        }
        readOnly = false;
    }
    
    public void testSelectedFilesForMapData(){
        setSelectedFilesHasMapLayer(false); 
        for (FileMetadata fmd : selectedFiles){
            if(worldMapPermissionHelper.hasMapLayerMetadata(fmd)){
                setSelectedFilesHasMapLayer(true);
                return; //only need one for warning message
            }
        }
    }
    
    private boolean selectedFilesHasMapLayer;

    public boolean isSelectedFilesHasMapLayer() {
        return selectedFilesHasMapLayer;
    }

    public void setSelectedFilesHasMapLayer(boolean selectedFilesHasMapLayer) {
        this.selectedFilesHasMapLayer = selectedFilesHasMapLayer;
    }
    
    private Integer chunkSize = 25;

    public Integer getChunkSize() {
        return chunkSize;
    }

    public void setChunkSize(Integer chunkSize) {
        this.chunkSize = chunkSize;
    }
    
    public void viewAllButtonPress(){
        setChunkSize(fileMetadatasSearch.size());
    }
    
     private int activeTabIndex;

    public int getActiveTabIndex() {
        return activeTabIndex;
    }

    public void setActiveTabIndex(int activeTabIndex) {
        this.activeTabIndex = activeTabIndex;
    }
    
    public void tabChanged(TabChangeEvent event) {
        TabView tv = (TabView) event.getComponent();
        this.activeTabIndex = tv.getActiveIndex();
        if (this.activeTabIndex == 3) {
            setVersionTabList(resetVersionTabList());
            setReleasedVersionTabList(resetReleasedVersionTabList());
        } else {
            releasedVersionTabList = new ArrayList<>();
            versionTabList = new ArrayList<>();
            if(this.activeTabIndex == 0) {
                 init();
            }          
        }
    }

    public void edit(EditMode editMode) {
        this.editMode = editMode;
        if (this.readOnly) {
            dataset = datasetService.find(dataset.getId());
        }
        workingVersion = dataset.getEditVersion();

        if (editMode == EditMode.INFO) {
            // ?
        } else if (editMode == EditMode.FILE) {
            // JH.addMessage(FacesMessage.SEVERITY_INFO, JH.localize("dataset.message.editFiles"));
            // FacesContext.getCurrentInstance().addMessage(null, new FacesMessage(FacesMessage.SEVERITY_INFO, "Upload + Edit Dataset Files", " - You can drag and drop your files from your desktop, directly into the upload widget."));
        } else if (editMode.equals(EditMode.METADATA)) {
            datasetVersionUI = datasetVersionUI.initDatasetVersionUI(workingVersion, true);
            updateDatasetFieldInputLevels();
            JH.addMessage(FacesMessage.SEVERITY_INFO, JH.localize("dataset.message.editMetadata"));
            //FacesContext.getCurrentInstance().addMessage(null, new FacesMessage(FacesMessage.SEVERITY_INFO, "Edit Dataset Metadata", " - Add more metadata about your dataset to help others easily find it."));
        } else if (editMode.equals(EditMode.LICENSE)){
            JH.addMessage(FacesMessage.SEVERITY_INFO, JH.localize("dataset.message.editTerms"));
            //FacesContext.getCurrentInstance().addMessage(null, new FacesMessage(FacesMessage.SEVERITY_INFO, "Edit Dataset License and Terms", " - Update your dataset's license and terms of use."));
        }
        this.readOnly = false;
    }

    public String releaseDraft() {
        if (releaseRadio == 1) {
            return releaseDataset(true);
        } else {
            return releaseDataset(false);
        }
    }

    public String releaseMajor() {
        return releaseDataset(false);
    }

    public String sendBackToContributor() {
        try {
            //FIXME - Get Return Comment from sendBackToContributor popup
            Command<Dataset> cmd = new ReturnDatasetToAuthorCommand(dvRequestService.getDataverseRequest(), dataset, "");
            dataset = commandEngine.submit(cmd);
            JsfHelper.addSuccessMessage(BundleUtil.getStringFromBundle("dataset.reject.success"));
        } catch (CommandException ex) {
            String message = ex.getMessage();
            logger.log(Level.SEVERE, "sendBackToContributor: {0}", message);
            JsfHelper.addErrorMessage(BundleUtil.getStringFromBundle("dataset.reject.failure", Collections.singletonList(message)));
        }
        
        /* 
         The notifications below are redundant, since the ReturnDatasetToAuthorCommand
         sends them already. - L.A. Sep. 7 2017
         
        List<AuthenticatedUser> authUsers = permissionService.getUsersWithPermissionOn(Permission.PublishDataset, dataset);
        List<AuthenticatedUser> editUsers = permissionService.getUsersWithPermissionOn(Permission.EditDataset, dataset);

        editUsers.removeAll(authUsers);
        new HashSet<>(editUsers).forEach( au -> 
            userNotificationService.sendNotification(au, new Timestamp(new Date().getTime()), 
                                                     UserNotification.Type.RETURNEDDS, dataset.getLatestVersion().getId())
        );
        */

        //FacesMessage message = new FacesMessage(FacesMessage.SEVERITY_INFO, "DatasetSubmitted", "This dataset has been sent back to the contributor.");
        //FacesContext.getCurrentInstance().addMessage(null, message);
        return  returnToLatestVersion();
    }

    public String submitDataset() {
        try {
            Command<Dataset> cmd = new SubmitDatasetForReviewCommand( dvRequestService.getDataverseRequest(), dataset);
            dataset = commandEngine.submit(cmd);
            //JsfHelper.addSuccessMessage(BundleUtil.getStringFromBundle("dataset.submit.success"));
        } catch (CommandException ex) {
            String message = ex.getMessage();
            logger.log(Level.SEVERE, "submitDataset: {0}", message);
            JsfHelper.addErrorMessage(BundleUtil.getStringFromBundle("dataset.submit.failure", Collections.singletonList(message)));
        }
        return returnToLatestVersion();
    }
    
    public String releaseParentDVAndDataset(){
        releaseParentDV();
        return releaseDataset(false);
    }

    public String releaseDataset() {
        return releaseDataset(false);
    }
    
    private void releaseParentDV(){
        if (session.getUser() instanceof AuthenticatedUser) {
            PublishDataverseCommand cmd = new PublishDataverseCommand(dvRequestService.getDataverseRequest(), dataset.getOwner());
            try {
                commandEngine.submit(cmd);
                JsfHelper.addSuccessMessage(JH.localize("dataverse.publish.success"));

            } catch (CommandException ex) {
                logger.log(Level.SEVERE, "Unexpected Exception calling  publish dataverse command", ex);
                JsfHelper.addErrorMessage(JH.localize("dataverse.publish.failure"));

            }
        } else {
            FacesMessage message = new FacesMessage(FacesMessage.SEVERITY_INFO, "DataverseNotReleased", "Only authenticated users can release a dataverse.");
            FacesContext.getCurrentInstance().addMessage(null, message);
        }
        
    }

    public String deaccessionVersions() {
        Command<DatasetVersion> cmd;
        try {
            if (selectedDeaccessionVersions == null) {
                for (DatasetVersion dv : this.dataset.getVersions()) {
                    if (dv.isReleased()) {
                        DatasetVersion deaccession = datasetVersionService.find(dv.getId());
                        cmd = new DeaccessionDatasetVersionCommand(dvRequestService.getDataverseRequest(), setDatasetVersionDeaccessionReasonAndURL(deaccession), true);
                        DatasetVersion datasetv = commandEngine.submit(cmd);
                    }
                }
            } else {
                for (DatasetVersion dv : selectedDeaccessionVersions) {
                    DatasetVersion deaccession = datasetVersionService.find(dv.getId());
                    cmd = new DeaccessionDatasetVersionCommand(dvRequestService.getDataverseRequest(), setDatasetVersionDeaccessionReasonAndURL(deaccession), false);
                    DatasetVersion datasetv = commandEngine.submit(cmd);
                }
            }
        } catch (CommandException ex) {
            logger.severe(ex.getMessage());
            JH.addMessage(FacesMessage.SEVERITY_FATAL, JH.localize("dataset.message.deaccessionFailure"));
        }
        JsfHelper.addSuccessMessage(JH.localize("datasetVersion.message.deaccessionSuccess"));
        return returnToDatasetOnly();
    }

    private DatasetVersion setDatasetVersionDeaccessionReasonAndURL(DatasetVersion dvIn) {
        int deaccessionReasonCode = getDeaccessionReasonRadio();
        String deacessionReasonDetail = getDeaccessionReasonText() != null ? ( getDeaccessionReasonText()).trim() : "";
        switch (deaccessionReasonCode) {
            case 1:
                dvIn.setVersionNote("There is identifiable data in one or more files.");
                break;
            case 2:
                dvIn.setVersionNote("The research article has been retracted.");
                break;
            case 3:
                dvIn.setVersionNote("The dataset has been transferred to another repository.");
                break;
            case 4:
                dvIn.setVersionNote("IRB request.");
                break;
            case 5:
                dvIn.setVersionNote("Legal issue or Data Usage Agreement.");
                break;
            case 6:
                dvIn.setVersionNote("Not a valid dataset.");
                break;
            case 7:
                break;
        }
        if (!deacessionReasonDetail.isEmpty()){
            if (!StringUtil.isEmpty(dvIn.getVersionNote())){
                dvIn.setVersionNote(dvIn.getVersionNote() + " " + deacessionReasonDetail);
            } else {
                dvIn.setVersionNote(deacessionReasonDetail);
            }
        }
        
        dvIn.setArchiveNote(getDeaccessionForwardURLFor());
        return dvIn;
    }
    
    public boolean isMapLayerToBeDeletedOnPublish(){

        for (FileMetadata fmd : workingVersion.getFileMetadatas()){
             if (worldMapPermissionHelper.hasMapLayerMetadata(fmd)){
                 if (fmd.isRestricted() || fmd.isRestrictedUI()){
                        return true;
                 }
             }
        }      
        return false;
    }

    private String releaseDataset(boolean minor) {
<<<<<<< HEAD

        if (session.getUser() instanceof AuthenticatedUser) {
            try {
                final PublishDatasetResult result = commandEngine.submit(
                    new PublishDatasetCommand(dataset, dvRequestService.getDataverseRequest(), minor)
                );
                dataset = result.getDataset();
                // Sucessfully executing PublishDatasetCommand does not guarantee that the dataset 
                // has been published. If a publishing workflow is configured, this may have sent the 
                // dataset into a workflow limbo, potentially waiting for a third party system to complete 
                // the process. So it may be premature to show the "success" message at this point. 
                
                if ( result.isCompleted() ) {
=======
        Command<PublishDatasetResult> cmd;
        if (session.getUser() instanceof AuthenticatedUser) {
            try {
                cmd = new PublishDatasetCommand(dataset, dvRequestService.getDataverseRequest(), minor); 
                dataset = commandEngine.submit(cmd).getDataset();
                // Sucessfully executing PublishDatasetCommand does not guarantee that the dataset 
                // has been published. If a publishing workflow is configured, this may have sent the 
                // dataset into a workflow limbo, potentially waiting for a third party system to complete 
                // the process. So it may be premature to show the "success" message at this point.                
                if (dataset.isLockedFor(DatasetLock.Reason.Workflow)) {
                    JH.addMessage(FacesMessage.SEVERITY_WARN, BundleUtil.getStringFromBundle("dataset.locked.message"), BundleUtil.getStringFromBundle("dataset.publish.workflow.inprogress"));
                }                
                else if (dataset.isLockedFor(DatasetLock.Reason.pidRegister) || dataset.getFiles().size() > systemConfig.getPIDAsynchRegFileCount()){   
                    //JsfHelper.addWarningMessage(BundleUtil.getStringFromBundle("dataset.pidRegister.workflow.inprogress"));
                    JH.addMessage(FacesMessage.SEVERITY_WARN, BundleUtil.getStringFromBundle("dataset.locked.message"), BundleUtil.getStringFromBundle("dataset.pidRegister.workflow.inprogress"));
                } 
                else {
>>>>>>> 42014cb7
                    JsfHelper.addSuccessMessage(BundleUtil.getStringFromBundle("dataset.message.publishSuccess"));
                } else {
                    JH.addMessage(FacesMessage.SEVERITY_WARN, BundleUtil.getStringFromBundle("dataset.locked.message"), BundleUtil.getStringFromBundle("dataset.publish.workflow.inprogress"));
                }
                
            } catch (CommandException ex) {
                JsfHelper.addErrorMessage(ex.getLocalizedMessage());
                logger.severe(ex.getMessage());
            }
            
        } else {
            JsfHelper.addErrorMessage(BundleUtil.getStringFromBundle("dataset.message.only.authenticatedUsers"));
        }
        return returnToDatasetOnly();
    }

    public String registerDataset() {
        try {
            UpdateDatasetVersionCommand cmd = new UpdateDatasetVersionCommand(dataset, dvRequestService.getDataverseRequest());
            cmd.setValidateLenient(true); 
            dataset = commandEngine.submit(cmd);
        } catch (CommandException ex) {
            FacesContext.getCurrentInstance().addMessage(null, new FacesMessage(FacesMessage.SEVERITY_WARN, "Dataset Registration Failed", " - " + ex.toString()));
            logger.severe(ex.getMessage());
        }
        FacesMessage message = new FacesMessage(FacesMessage.SEVERITY_INFO, "DatasetRegistered", "Your dataset is now registered.");
        FacesContext.getCurrentInstance().addMessage(null, message);
        return returnToDatasetOnly();
    }

    public void refresh(ActionEvent e) {
        refresh();
    }
    
    public void refresh() {
        logger.fine("refreshing");

        //dataset = datasetService.find(dataset.getId());
        dataset = null;

        logger.fine("refreshing working version");

        DatasetVersionServiceBean.RetrieveDatasetVersionResponse retrieveDatasetVersionResponse = null;

        if (persistentId != null) {
            //retrieveDatasetVersionResponse = datasetVersionService.retrieveDatasetVersionByPersistentId(persistentId, version);
            dataset = datasetService.findByGlobalId(persistentId);
            retrieveDatasetVersionResponse = datasetVersionService.selectRequestedVersion(dataset.getVersions(), version);
        } else if (versionId != null) {
            retrieveDatasetVersionResponse = datasetVersionService.retrieveDatasetVersionByVersionId(versionId);
        } else if (dataset.getId() != null) {
            //retrieveDatasetVersionResponse = datasetVersionService.retrieveDatasetVersionById(dataset.getId(), version);
            dataset = datasetService.find(dataset.getId());
            retrieveDatasetVersionResponse = datasetVersionService.selectRequestedVersion(dataset.getVersions(), version);
        }

        if (retrieveDatasetVersionResponse == null) {
            // TODO: 
            // should probably redirect to the 404 page, if we can't find 
            // this version anymore. 
            // -- L.A. 4.2.3 
            return;
        }
        this.workingVersion = retrieveDatasetVersionResponse.getDatasetVersion();

        if (this.workingVersion == null) {
            // TODO: 
            // same as the above

            return;
        }


        if (dataset == null) {
            // this would be the case if we were retrieving the version by 
            // the versionId, above.
            this.dataset = this.workingVersion.getDataset();
        }

        

        if (readOnly) {
            datafileService.findFileMetadataOptimizedExperimental(dataset);
        } 
        fileMetadatasSearch = workingVersion.getFileMetadatasSorted();

        displayCitation = dataset.getCitation(true, workingVersion);
        stateChanged = false;
    }
    
    public String deleteDataset() {

        DestroyDatasetCommand cmd;
        try {
            cmd = new DestroyDatasetCommand(dataset, dvRequestService.getDataverseRequest());
            commandEngine.submit(cmd);
            /* - need to figure out what to do 
             Update notification in Delete Dataset Method
             for (UserNotification und : userNotificationService.findByDvObject(dataset.getId())){
             userNotificationService.delete(und);
             } */
        } catch (CommandException ex) {
            JH.addMessage(FacesMessage.SEVERITY_FATAL, JH.localize("dataset.message.deleteFailure"));
            logger.severe(ex.getMessage());
        }
            JsfHelper.addSuccessMessage(JH.localize("dataset.message.deleteSuccess"));
        return "/dataverse.xhtml?alias=" + dataset.getOwner().getAlias() + "&faces-redirect=true";
    }
    
    public String editFileMetadata(){
        // If there are no files selected, return an empty string - which 
        // means, do nothing, don't redirect anywhere, stay on this page. 
        // The dialogue telling the user to select at least one file will 
        // be shown to them by an onclick javascript method attached to the 
        // filemetadata edit button on the page.
        // -- L.A. 4.2.1
        if (this.selectedFiles == null || this.selectedFiles.size() < 1) {
            return "";
        } 
        return "/editdatafiles.xhtml?selectedFileIds=" + getSelectedFilesIdsString() + "&datasetId=" + dataset.getId() +"&faces-redirect=true";
    }

    public String deleteDatasetVersion() {
        DeleteDatasetVersionCommand cmd;
        try {
            cmd = new DeleteDatasetVersionCommand(dvRequestService.getDataverseRequest(), dataset);
            commandEngine.submit(cmd);
            JsfHelper.addSuccessMessage(JH.localize("datasetVersion.message.deleteSuccess"));
        } catch (CommandException ex) {
            JH.addMessage(FacesMessage.SEVERITY_FATAL, JH.localize("dataset.message.deleteFailure"));
            logger.severe(ex.getMessage());
        }

        return returnToDatasetOnly();
    }

    private List<FileMetadata> selectedFiles = new ArrayList<>();

    public List<FileMetadata> getSelectedFiles() {
        return selectedFiles;
    }

    public void setSelectedFiles(List<FileMetadata> selectedFiles) {
        this.selectedFiles = selectedFiles;
    }
    
    private List<FileMetadata> selectedRestrictedFiles; // = new ArrayList<>();

    public List<FileMetadata> getSelectedRestrictedFiles() {
        return selectedRestrictedFiles;
    }

    public void setSelectedRestrictedFiles(List<FileMetadata> selectedRestrictedFiles) {
        this.selectedRestrictedFiles = selectedRestrictedFiles;
    }
    
    private List<FileMetadata> selectedUnrestrictedFiles; // = new ArrayList<>();

    public List<FileMetadata> getSelectedUnrestrictedFiles() {
        return selectedUnrestrictedFiles;
    }

    public void setSelectedUnrestrictedFiles(List<FileMetadata> selectedUnrestrictedFiles) {
        this.selectedUnrestrictedFiles = selectedUnrestrictedFiles;
    }
    
    private List<FileMetadata> selectedDownloadableFiles;

    public List<FileMetadata> getSelectedDownloadableFiles() {
        return selectedDownloadableFiles;
    }

    public void setSelectedDownloadableFiles(List<FileMetadata> selectedDownloadableFiles) {
        this.selectedDownloadableFiles = selectedDownloadableFiles;
    }
    
    private List<FileMetadata> selectedNonDownloadableFiles;

    public List<FileMetadata> getSelectedNonDownloadableFiles() {
        return selectedNonDownloadableFiles;
    }

    public void setSelectedNonDownloadableFiles(List<FileMetadata> selectedNonDownloadableFiles) {
        this.selectedNonDownloadableFiles = selectedNonDownloadableFiles;
    }
    
            
    public void validateFilesForDownload(boolean guestbookRequired){
        setSelectedDownloadableFiles(new ArrayList<>());
        setSelectedNonDownloadableFiles(new ArrayList<>());
        
        if (this.selectedFiles.isEmpty()) {
            RequestContext requestContext = RequestContext.getCurrentInstance();
            requestContext.execute("PF('selectFilesForDownload').show()");
            return;
        }

        List<FileMetadata> allFiles = new ArrayList<>();
        
        if (isSelectAllFiles()){
            for (FileMetadata fm: workingVersion.getFileMetadatas()){
                allFiles.add(fm);
            }
            this.selectedFiles = allFiles;
        }
 
        for (FileMetadata fmd : this.selectedFiles){
            if(this.fileDownloadHelper.canDownloadFile(fmd)){
                getSelectedDownloadableFiles().add(fmd);
            } else {
                getSelectedNonDownloadableFiles().add(fmd);
            }
        }
        
        if(!getSelectedDownloadableFiles().isEmpty() && getSelectedNonDownloadableFiles().isEmpty()){
            if (guestbookRequired){
                modifyGuestbookMultipleResponse();
            } else{
                startMultipleFileDownload(false);
            }        
        }

        if(getSelectedDownloadableFiles().isEmpty() && !getSelectedNonDownloadableFiles().isEmpty()){
            RequestContext requestContext = RequestContext.getCurrentInstance();
            requestContext.execute("PF('downloadInvalid').show()");
            return;
        } 
        
        if(!getSelectedDownloadableFiles().isEmpty() && !getSelectedNonDownloadableFiles().isEmpty()){
            RequestContext requestContext = RequestContext.getCurrentInstance();
            requestContext.execute("PF('downloadMixed').show()");
        }       

    }

    private boolean selectAllFiles;

    public boolean isSelectAllFiles() {
        return selectAllFiles;
    }

    public void setSelectAllFiles(boolean selectAllFiles) {
        this.selectAllFiles = selectAllFiles;
    }

    public void toggleAllSelected(){
        //This is here so that if the user selects all on the dataset page
        // s/he will get all files on download
        this.selectAllFiles = !this.selectAllFiles;
    }
    

    // helper Method
    public String getSelectedFilesIdsString() {        
        String downloadIdString = "";
        for (FileMetadata fmd : this.selectedFiles){
            if (!StringUtil.isEmpty(downloadIdString)) {
                downloadIdString += ",";
            }
            downloadIdString += fmd.getDataFile().getId();
        }
        return downloadIdString;     
    }
    
        // helper Method
    public String getSelectedDownloadableFilesIdsString() {        
        String downloadIdString = "";
        for (FileMetadata fmd : this.selectedDownloadableFiles){
            if (!StringUtil.isEmpty(downloadIdString)) {
                downloadIdString += ",";
            }
            downloadIdString += fmd.getDataFile().getId();
        }
        return downloadIdString;     
    }
    
        // helper Method
    public String getSelectedFilesIdsStringForDownload() {        
        String downloadIdString = "";
        for (FileMetadata fmd : this.selectedFiles){
            if (!StringUtil.isEmpty(downloadIdString)) {
                downloadIdString += ",";
            }
            downloadIdString += fmd.getDataFile().getId();
        }
        return downloadIdString;     
    }
    
    public String getDownloadableFilesIdsString() {        
        String downloadIdString = "";
        for (FileMetadata fmd : this.selectedDownloadableFiles){
            if (!StringUtil.isEmpty(downloadIdString)) {
                downloadIdString += ",";
            }
            downloadIdString += fmd.getDataFile().getId();
        }
        return downloadIdString;
      
    }
    
    public void updateFileCounts(){
        setSelectedUnrestrictedFiles(new ArrayList<>());
        setSelectedRestrictedFiles(new ArrayList<>());
        setTabularDataSelected(false);
        for (FileMetadata fmd : this.selectedFiles){
            if(fmd.isRestricted()){
                getSelectedRestrictedFiles().add(fmd);
            } else {
                getSelectedUnrestrictedFiles().add(fmd);
            }
            if(fmd.getDataFile().isTabularData()){
                setTabularDataSelected(true);
            }
        }
    }
    

        private List<String> getSuccessMessageArguments() {
        List<String> arguments = new ArrayList<>();
        arguments.add(StringEscapeUtils.escapeHtml(dataset.getDisplayName()));
        String linkString = "<a href=\"/dataverse/" + linkingDataverse.getAlias() + "\">" + StringEscapeUtils.escapeHtml(linkingDataverse.getDisplayName()) + "</a>";
        arguments.add(linkString);
        return arguments;
    }
    
    public String saveLinkedDataset() {
        if (linkingDataverseId == null) {
            JsfHelper.addFlashMessage("You must select a linking dataverse.");
            return "";
        }
        linkingDataverse = dataverseService.find(linkingDataverseId);
        if (readOnly) {
            // Pass a "real", non-readonly dataset the the LinkDatasetCommand: 
            dataset = datasetService.find(dataset.getId());
        }
        LinkDatasetCommand cmd = new LinkDatasetCommand(dvRequestService.getDataverseRequest(), linkingDataverse, dataset);
        try {
            commandEngine.submit(cmd);
            JsfHelper.addSuccessMessage(BundleUtil.getStringFromBundle("dataset.message.linkSuccess", getSuccessMessageArguments()));
        } catch (CommandException ex) {
            String msg = "There was a problem linking this dataset to yours: " + ex;
            logger.severe(msg);
            /**
             * @todo how do we get this message to show up in the GUI?
             */
            FacesMessage message = new FacesMessage(FacesMessage.SEVERITY_INFO, "DatasetNotLinked", msg);
            FacesContext.getCurrentInstance().addMessage(null, message);
        }
        return returnToLatestVersion();
    }

    List<FileMetadata> previouslyRestrictedFiles = null;
    
    public boolean isShowAccessPopup() {
        
        for (FileMetadata fmd : workingVersion.getFileMetadatas()) {

            if (fmd.isRestricted()) {
            
                if (editMode == EditMode.CREATE) {
                    // if this is a brand new file, it's definitely not 
                    // of a previously restricted kind!
                    return true; 
                }
            
                if (previouslyRestrictedFiles != null) {
                    // We've already checked whether we are in the CREATE mode, 
                    // above; and that means we can safely assume this filemetadata
                    // has an existing db id. So it is safe to use the .contains()
                    // method below:
                    if (!previouslyRestrictedFiles.contains(fmd)) {
                        return true;
                    }
                }
            }
        }
        
        return false;
    }
    
    public void setShowAccessPopup(boolean showAccessPopup) {} // dummy set method
    
    public String testSelectedFilesForRestrict(){
        RequestContext requestContext = RequestContext.getCurrentInstance();
        if (selectedFiles.isEmpty()) {
                requestContext.execute("PF('selectFilesForRestrict').show()");           
            return "";
        } else {           
            boolean validSelection = false;
            for (FileMetadata fmd : selectedFiles) {
                if (!fmd.isRestricted() ){
                    validSelection = true;
                }
            }
            if (!validSelection) {
                requestContext.execute("PF('selectFilesForRestrict').show()");
                return "";
            }                       
            testSelectedFilesForMapData();
            requestContext.execute("PF('accessPopup').show()");
            return "";
        }        
    }
    
        
    public String restrictSelectedFiles(boolean restricted) throws CommandException{
        
        RequestContext requestContext = RequestContext.getCurrentInstance();
        if (selectedFiles.isEmpty()) {
            if (restricted) {
                requestContext.execute("PF('selectFilesForRestrict').show()");
            } else {
                requestContext.execute("PF('selectFilesForUnRestrict').show()");
            }
            return "";
        } else {
            boolean validSelection = false;
            for (FileMetadata fmd : selectedFiles) {
                if ((fmd.isRestricted() && !restricted) || (!fmd.isRestricted() && restricted)) {
                    validSelection = true;
                }
            }
            if (!validSelection) {
                if (restricted) {
                    requestContext.execute("PF('selectFilesForRestrict').show()");
                }
                if (!restricted) {
                    requestContext.execute("PF('selectFilesForUnRestrict').show()");
                }
                return "";
            }
        }
        
        if (editMode != EditMode.CREATE) {
            if (bulkUpdateCheckVersion()) {
                refreshSelectedFiles();
            }
            restrictFiles(restricted);
        }
        
        save();
        
        return  returnToDraftVersion();
    }

    public void restrictFiles(boolean restricted) throws CommandException {
   
        //if (previouslyRestrictedFiles == null) {
        // we don't need to buther with this "previously restricted" business 
        // when in Create mode... because all the files are new, so none could 
        // have been restricted previously;
        // (well, it looks like the code below should never be called in the 
        // CREATE mode in the first place... the edit files fragment uses
        // its own restrictFiles() method there; also, the fmd.getDataFile().equals(fmw.getDataFile()))
        // line is not going to work on a new file... so be mindful of all this
        // when the code between the 2 beans is merged in 4.3.
        if (editMode != EditMode.CREATE) {
            previouslyRestrictedFiles = new ArrayList<>();
            for (FileMetadata fmd : workingVersion.getFileMetadatas()) {
                if (fmd.isRestricted()) {
                    previouslyRestrictedFiles.add(fmd);
                }
            }
            
            Command cmd;
            String fileNames = null;
            for (FileMetadata fmw : workingVersion.getFileMetadatas()) {
                for (FileMetadata fmd : this.getSelectedFiles()) {
                    if (restricted && !fmw.isRestricted()) {
                    // collect the names of the newly-restrticted files, 
                        // to show in the success message:
                        // I don't think this does the right thing: 
                        // (adds too many files to the message; good thing this 
                        // message isn't used, normally)
                        if (fileNames == null) {
                            fileNames = fmd.getLabel();
                        } else {
                            fileNames = fileNames.concat(fmd.getLabel());
                        }
                    }
                    if (fmd.getDataFile().equals(fmw.getDataFile())) {
                        cmd = new RestrictFileCommand(fmw.getDataFile(), dvRequestService.getDataverseRequest(), restricted);
                        commandEngine.submit(cmd);
                        
                        
//                        fmw.setRestricted(restricted);
//                        if (workingVersion.isDraft() && !fmw.getDataFile().isReleased()) {
//                            // We do not really need to check that the working version is 
//                            // a draft here - it must be a draft, if we've gotten this
//                            // far. But just in case. -- L.A. 4.2.1
//                            fmw.getDataFile().setRestricted(restricted);
//                        }
                    }
                }
            }
            if (fileNames != null) {
                String successMessage = JH.localize("file.restricted.success");
                logger.fine(successMessage);
                successMessage = successMessage.replace("{0}", fileNames);
                JsfHelper.addFlashMessage(successMessage);
            }
        }
    }

    public int getRestrictedFileCount() {
        int restrictedFileCount = 0;
        for (FileMetadata fmd : workingVersion.getFileMetadatas()) {
            if (fmd.isRestricted()) {
                restrictedFileCount++;
            }
        }

        return restrictedFileCount;
    }

    private List<FileMetadata> filesToBeDeleted = new ArrayList<>();
    
    public String  deleteFilesAndSave(){
        bulkFileDeleteInProgress = true;
        if (bulkUpdateCheckVersion()){
           refreshSelectedFiles(); 
        }
        deleteFiles();
        return save();       
    }
    
    public void deleteFiles() {

        for (FileMetadata markedForDelete : selectedFiles) {
            
            if (markedForDelete.getId() != null) {
                // This FileMetadata has an id, i.e., it exists in the database. 
                // We are going to remove this filemetadata from the version: 
                dataset.getEditVersion().getFileMetadatas().remove(markedForDelete);
                // But the actual delete will be handled inside the UpdateDatasetCommand
                // (called later on). The list "filesToBeDeleted" is passed to the 
                // command as a parameter:
                filesToBeDeleted.add(markedForDelete);
            } else {
                // This FileMetadata does not have an id, meaning it has just been 
                // created, and not yet saved in the database. This in turn means this is 
                // a freshly created DRAFT version; specifically created because 
                // the user is trying to delete a file from an existing published 
                // version. This means we are not really *deleting* the file - 
                // we are going to keep it in the published version; we are simply 
                // going to save a new DRAFT version that does not contain this file. 
                // So below we are deleting the metadata from the version; we are 
                // NOT adding the file to the filesToBeDeleted list that will be 
                // passed to the UpdateDatasetCommand. -- L.A. Aug 2017
                Iterator<FileMetadata> fmit = dataset.getEditVersion().getFileMetadatas().iterator();
                while (fmit.hasNext()) {
                    FileMetadata fmd = fmit.next();
                    if (markedForDelete.getDataFile().getStorageIdentifier().equals(fmd.getDataFile().getStorageIdentifier())) {
                        // And if this is an image file that happens to be assigned 
                        // as the dataset thumbnail, let's null the assignment here:
                        
                        if (fmd.getDataFile().equals(dataset.getThumbnailFile())) {
                            dataset.setThumbnailFile(null);
                        }
                        //if not published then delete identifier
                        if (!fmd.getDataFile().isReleased()){
                            try{
                                commandEngine.submit(new DeleteDataFileCommand(fmd.getDataFile(), dvRequestService.getDataverseRequest()));
                            } catch (CommandException e){
                                 //this command is here to delete the identifier of unreleased files
                                 //if it fails then a reserved identifier may still be present on the remote provider
                            }                           
                        }
                        fmit.remove();
                        break;
                    }
                }
            }
        }

        /* 
           Do note that if we are deleting any files that have UNFs (i.e., 
           tabular files), we DO NEED TO RECALCULATE the UNF of the version!
           - but we will do this inside the UpdateDatasetCommand.
        */
    }

    public String save() {
         //Before dataset saved, write cached prov freeform to version
        if(systemConfig.isProvCollectionEnabled()) {
            provPopupFragmentBean.saveStageProvFreeformToLatestVersion();
        }
        
        // Validate
        Set<ConstraintViolation> constraintViolations = workingVersion.validate();
        if (!constraintViolations.isEmpty()) {
             //JsfHelper.addFlashMessage(JH.localize("dataset.message.validationError"));
             JH.addMessage(FacesMessage.SEVERITY_ERROR, JH.localize("dataset.message.validationError"));
            //FacesContext.getCurrentInstance().addMessage(null, new FacesMessage(FacesMessage.SEVERITY_ERROR, "Validation Error", "See below for details."));
            return "";
        }

        // Use the API to save the dataset: 
        Command<Dataset> cmd;
        try {
            if (editMode == EditMode.CREATE) {
                if ( selectedTemplate != null ) {
                    if ( isSessionUserAuthenticated() ) {
                        cmd = new CreateNewDatasetCommand(dataset, dvRequestService.getDataverseRequest(), false, selectedTemplate); 
                    } else {
                        JH.addMessage(FacesMessage.SEVERITY_FATAL, JH.localize("dataset.create.authenticatedUsersOnly"));
                        return null;
                    }
                } else {
                   cmd = new CreateNewDatasetCommand(dataset, dvRequestService.getDataverseRequest());
                }
                
            } else {
                cmd = new UpdateDatasetVersionCommand(dataset, dvRequestService.getDataverseRequest(), filesToBeDeleted);
                ((UpdateDatasetVersionCommand) cmd).setValidateLenient(true);  
            }
            dataset = commandEngine.submit(cmd);
            if (editMode == EditMode.CREATE) {
                if (session.getUser() instanceof AuthenticatedUser) {
                    userNotificationService.sendNotification((AuthenticatedUser) session.getUser(), dataset.getCreateDate(), UserNotification.Type.CREATEDS, dataset.getLatestVersion().getId());
                }
            }
            logger.fine("Successfully executed SaveDatasetCommand.");
        } catch (EJBException ex) {
            StringBuilder error = new StringBuilder();
            error.append(ex).append(" ");
            error.append(ex.getMessage()).append(" ");
            Throwable cause = ex;
            while (cause.getCause()!= null) {
                cause = cause.getCause();
                error.append(cause).append(" ");
                error.append(cause.getMessage()).append(" ");
            }
            logger.log(Level.FINE, "Couldn''t save dataset: {0}", error.toString());
            populateDatasetUpdateFailureMessage();
            return returnToDraftVersion();
        } catch (CommandException ex) {
            //FacesContext.getCurrentInstance().addMessage(null, new FacesMessage(FacesMessage.SEVERITY_ERROR, "Dataset Save Failed", " - " + ex.toString()));
            logger.log(Level.SEVERE, "CommandException, when attempting to update the dataset: " + ex.getMessage(), ex);
            populateDatasetUpdateFailureMessage();
            return returnToDraftVersion();
        }
        
        newFiles.clear();
        if (editMode != null) {
            if (editMode.equals(EditMode.CREATE)) {
                JsfHelper.addSuccessMessage(JH.localize("dataset.message.createSuccess"));
            }
            if (editMode.equals(EditMode.METADATA)) {
                JsfHelper.addSuccessMessage(JH.localize("dataset.message.metadataSuccess"));
            }
            if (editMode.equals(EditMode.LICENSE)) {
                JsfHelper.addSuccessMessage(JH.localize("dataset.message.termsSuccess"));
            }
            if (editMode.equals(EditMode.FILE)) {
                JsfHelper.addSuccessMessage(JH.localize("dataset.message.filesSuccess"));
            }

        } else {
            // must have been a bulk file update or delete:
            if (bulkFileDeleteInProgress) {
                JsfHelper.addSuccessMessage(JH.localize("dataset.message.bulkFileDeleteSuccess"));
            } else {
                JsfHelper.addSuccessMessage(JH.localize("dataset.message.bulkFileUpdateSuccess"));
            }
        }

        editMode = null;
        bulkFileDeleteInProgress = false;


        
        // Call Ingest Service one more time, to 
        // queue the data ingest jobs for asynchronous execution: 
        ingestService.startIngestJobs(dataset, (AuthenticatedUser) session.getUser());

        //After dataset saved, then persist prov json data
        if(systemConfig.isProvCollectionEnabled()) {
            try {
                provPopupFragmentBean.saveStagedProvJson(false);
            } catch (AbstractApiBean.WrappedResponse ex) {
                JsfHelper.addErrorMessage(BundleUtil.getStringFromBundle("file.metadataTab.provenance.error"));
                Logger.getLogger(DatasetPage.class.getName()).log(Level.SEVERE, null, ex);
            }
        }
        
        logger.fine("Redirecting to the Dataset page.");
        
        return returnToDraftVersion();
    }
    
    private void populateDatasetUpdateFailureMessage(){
        if (editMode == null) {
            // that must have been a bulk file update or delete:
            if (bulkFileDeleteInProgress) {
                JsfHelper.addErrorMessage(JH.localize("dataset.message.bulkFileDeleteFailure"));

            } else {
                JsfHelper.addErrorMessage(JH.localize("dataset.message.filesFailure"));
            }
        } else {

            if (editMode.equals(EditMode.CREATE)) {
                JsfHelper.addErrorMessage(JH.localize("dataset.message.createFailure"));
            }
            if (editMode.equals(EditMode.METADATA)) {
                JsfHelper.addErrorMessage(JH.localize("dataset.message.metadataFailure"));
            }
            if (editMode.equals(EditMode.LICENSE)) {
                JsfHelper.addErrorMessage(JH.localize("dataset.message.termsFailure"));
            }
            if (editMode.equals(EditMode.FILE)) {
                JsfHelper.addErrorMessage(JH.localize("dataset.message.filesFailure"));
            }
        }
        
        bulkFileDeleteInProgress = false;
    }
    
    private String returnToLatestVersion(){
         dataset = datasetService.find(dataset.getId());
         workingVersion = dataset.getLatestVersion();
         if (workingVersion.isDeaccessioned() && dataset.getReleasedVersion() != null) {
         workingVersion = dataset.getReleasedVersion();
         }
         setVersionTabList(resetVersionTabList()); 
         setReleasedVersionTabList(resetReleasedVersionTabList());
         newFiles.clear();
         editMode = null;         
         return "/dataset.xhtml?persistentId=" + dataset.getGlobalIdString() + "&version="+ workingVersion.getFriendlyVersionNumber() +  "&faces-redirect=true";       
    }
    
    private String returnToDatasetOnly(){
         dataset = datasetService.find(dataset.getId());
         editMode = null;         
         return "/dataset.xhtml?persistentId=" + dataset.getGlobalIdString()  +  "&faces-redirect=true";       
    }
    
    private String returnToDraftVersion(){      
         return "/dataset.xhtml?persistentId=" + dataset.getGlobalIdString() + "&version=DRAFT" + "&faces-redirect=true";    
    }

    public String cancel() {
        return  returnToLatestVersion();
    }

    private HttpClient getClient() {
        // TODO: 
        // cache the http client? -- L.A. 4.0 alpha
        return new HttpClient();
    }

    public void refreshLock() {
        //RequestContext requestContext = RequestContext.getCurrentInstance();
        logger.fine("checking lock");
        if (isStillLocked()) {
            logger.fine("(still locked)");
        } else {
            // OK, the dataset is no longer locked. 
            // let's tell the page to refresh:
            logger.fine("no longer locked!");
            stateChanged = true;
            lockedFromEditsVar = null;
            lockedFromDownloadVar = null;
            //requestContext.execute("refreshPage();");
        }
    }
    
    public void refreshIngestLock() {
        //RequestContext requestContext = RequestContext.getCurrentInstance();
        logger.fine("checking ingest lock");
        if (isStillLockedForIngest()) {
            logger.fine("(still locked)");
        } else {
            // OK, the dataset is no longer locked. 
            // let's tell the page to refresh:
            logger.fine("no longer locked!");
            stateChanged = true;
            lockedFromEditsVar = null;
            lockedFromDownloadVar = null;
            //requestContext.execute("refreshPage();");
        }
    }
        
    public void refreshAllLocks() {
        //RequestContext requestContext = RequestContext.getCurrentInstance();
        logger.fine("checking all locks");
        if (isStillLockedForAnyReason()) {
            logger.fine("(still locked)");
        } else {
            // OK, the dataset is no longer locked. 
            // let's tell the page to refresh:
            logger.fine("no longer locked!");
            stateChanged = true;
            lockedFromEditsVar = null;
            lockedFromDownloadVar = null;
            //requestContext.execute("refreshPage();");
        }
    }

    /* 

    public boolean isLockedInProgress() {
        if (dataset != null) {
            logger.log(Level.FINE, "checking lock status of dataset {0}", dataset.getId());
            if (dataset.isLocked()) {
                return true;
            }
        }
        return false;
    }*/
    
    public boolean isDatasetLockedInWorkflow() {
        return (dataset != null) 
                ? dataset.isLockedFor(DatasetLock.Reason.Workflow) 
                : false;
    }
    
    public boolean isStillLocked() {
        
        if (dataset != null && dataset.getId() != null) {
            logger.log(Level.FINE, "checking lock status of dataset {0}", dataset.getId());
            if(dataset.getLocks().size() == 1 && dataset.getLockFor(DatasetLock.Reason.InReview) != null){
                return false;
            }
            if (datasetService.checkDatasetLock(dataset.getId())) {
                return true;
            }
        }
        return false;
    }
    
    
    public boolean isStillLockedForIngest() {
        if (dataset.getId() != null) {
            Dataset testDataset = datasetService.find(dataset.getId());
            if (testDataset != null && testDataset.getId() != null) {
                logger.log(Level.FINE, "checking lock status of dataset {0}", dataset.getId());

                if (testDataset.getLockFor(DatasetLock.Reason.Ingest) != null) {
                    return true;
                }
            }
        }
        return false;
    }
    
    public boolean isStillLockedForAnyReason() {
        if (dataset.getId() != null) {
            Dataset testDataset = datasetService.find(dataset.getId());
            if (testDataset != null && testDataset.getId() != null) {
                logger.log(Level.FINE, "checking lock status of dataset {0}", dataset.getId());
                if (testDataset.getLocks().size() > 0) {
                    return true;
                }
            }
        }
        return false;
    }
    
    public boolean isLocked() {
        if (stateChanged) {
            return false; 
        }
        
        if (dataset != null) {
            if (dataset.isLocked()) {
                return true;
            }
        }
        return false;
    }
    
    public boolean isLockedForIngest() {
        if (dataset.getId() != null) {
            Dataset testDataset = datasetService.find(dataset.getId());
            if (stateChanged) {
                return false;
            }

            if (testDataset != null) {
                if (testDataset.getLockFor(DatasetLock.Reason.Ingest) != null) {
                    return true;
                }
            }
        }
        return false;
    }
    
    public boolean isLockedForAnyReason() {
        if (dataset.getId() != null) {
            Dataset testDataset = datasetService.find(dataset.getId());
            if (stateChanged) {
                return false;
            }

            if (testDataset != null) {
                if (testDataset.getLocks().size() > 0) {
                    return true;
                }
            }
        }
        return false;
    }

    private Boolean lockedFromEditsVar;
    private Boolean lockedFromDownloadVar;    
    /**
     * Authors are not allowed to edit but curators are allowed - when Dataset is inReview
     * For all other locks edit should be locked for all editors.
     */
    public boolean isLockedFromEdits() {
        if(null == lockedFromEditsVar || stateChanged) {
            try {
                permissionService.checkEditDatasetLock(dataset, dvRequestService.getDataverseRequest(), new UpdateDatasetVersionCommand(dataset, dvRequestService.getDataverseRequest()));
                lockedFromEditsVar = false;
            } catch (IllegalCommandException ex) {
                lockedFromEditsVar = true;
            }
        }
        return lockedFromEditsVar;
    }
    
    public boolean isLockedFromDownload(){
        if(null == lockedFromDownloadVar || stateChanged) {
            try {
                permissionService.checkDownloadFileLock(dataset, dvRequestService.getDataverseRequest(), new CreateNewDatasetCommand(dataset, dvRequestService.getDataverseRequest()));
                lockedFromDownloadVar = false;
            } catch (IllegalCommandException ex) {
                lockedFromDownloadVar = true;
                return true;
            }
        }
        return lockedFromDownloadVar;
    }

    public void setLocked(boolean locked) {
        // empty method, so that we can use DatasetPage.locked in a hidden 
        // input on the page. 
    }
    
    public void setLockedForIngest(boolean locked) {
        // empty method, so that we can use DatasetPage.locked in a hidden 
        // input on the page. 
    }
    
    public void setLockedForAnyReason(boolean locked) {
        // empty method, so that we can use DatasetPage.locked in a hidden 
        // input on the page. 
    }
    
    public boolean isStateChanged() {
        return stateChanged;
    }
    
    public void setStateChanged(boolean stateChanged) {
        // empty method, so that we can use DatasetPage.stateChanged in a hidden 
        // input on the page. 
    }

    public DatasetVersionUI getDatasetVersionUI() {
        return datasetVersionUI;
    }

    
    public List<DatasetVersion> getVersionTabList() {
        return versionTabList;
    }
    
    public List<DatasetVersion> getVersionTabListForPostLoad(){
        return this.versionTabListForPostLoad;
    }

    public void setVersionTabListForPostLoad(List<DatasetVersion> versionTabListForPostLoad) {

        this.versionTabListForPostLoad = versionTabListForPostLoad;
    }
    
    public Integer getCompareVersionsCount() {
        Integer retVal = 0;
        for (DatasetVersion dvTest : dataset.getVersions()) {
            if (!dvTest.isDeaccessioned()) {
                retVal++;
            }
        }
        return retVal;
    }
    
    /**
     * To improve performance, Version Differences
     * are retrieved/calculated after the page load
     * 
     * See: dataset-versions.xhtml, remoteCommand 'postLoadVersionTablList'
    */
    public void postLoadSetVersionTabList(){

        if (this.getVersionTabList().isEmpty() && workingVersion.isDeaccessioned()){
            setVersionTabList(resetVersionTabList());
        }
        
        this.setVersionTabListForPostLoad(this.getVersionTabList());
        

        //this.versionTabList = this.resetVersionTabList();        
    }

    /**
     * 
     * 
     * @param versionTabList 
     */
    public void setVersionTabList(List<DatasetVersion> versionTabList) {
        
        this.versionTabList = versionTabList;
    }

    private List<DatasetVersion> releasedVersionTabList = new ArrayList<>();

    public List<DatasetVersion> getReleasedVersionTabList() {
        return releasedVersionTabList;
    }

    public void setReleasedVersionTabList(List<DatasetVersion> releasedVersionTabList) {
        this.releasedVersionTabList = releasedVersionTabList;
    }

    private List<DatasetVersion> selectedVersions;

    public List<DatasetVersion> getSelectedVersions() {
        return selectedVersions;
    }

    public void setSelectedVersions(List<DatasetVersion> selectedVersions) {
        this.selectedVersions = selectedVersions;
    }

    private List<DatasetVersion> selectedDeaccessionVersions;

    public List<DatasetVersion> getSelectedDeaccessionVersions() {
        return selectedDeaccessionVersions;
    }

    public void setSelectedDeaccessionVersions(List<DatasetVersion> selectedDeaccessionVersions) {
        this.selectedDeaccessionVersions = selectedDeaccessionVersions;
    }

    public DatasetVersionDifference getDatasetVersionDifference() {
        return datasetVersionDifference;
    }

    public void setDatasetVersionDifference(DatasetVersionDifference datasetVersionDifference) {
        this.datasetVersionDifference = datasetVersionDifference;
    }
        
    public void startMultipleFileDownload (Boolean writeGuestbook){

        fileDownloadService.callDownloadServlet(getDownloadableFilesIdsString(), writeGuestbook);

    }
 
    private String downloadType = "";

    public String getDownloadType() {
        return downloadType;
    }

    public void setDownloadType(String downloadType) {
        this.downloadType = downloadType;
    }
    
    
    public void modifyGuestbookMultipleResponse(){
        if (this.selectedFiles.isEmpty()) {
            RequestContext requestContext = RequestContext.getCurrentInstance();
            requestContext.execute("PF('selectFilesForDownload').show()");
            return;
        }
        
         this.guestbookResponse = this.guestbookResponseService.modifySelectedFileIds(guestbookResponse, getSelectedDownloadableFilesIdsString());
         this.guestbookResponse.setDownloadtype("Download");
         this.guestbookResponse.setFileFormat("Download");
        RequestContext requestContext = RequestContext.getCurrentInstance();
        requestContext.execute("PF('downloadPopup').show();handleResizeDialog('downloadPopup');");
    }
    
    public void initGuestbookMultipleResponse(String selectedFileIds){
         initGuestbookResponse(null, "download", selectedFileIds);
    }

    public void initGuestbookResponse(FileMetadata fileMetadata, String downloadFormat, String selectedFileIds) {
        
        this.guestbookResponse = guestbookResponseService.initGuestbookResponse(fileMetadata, downloadFormat, selectedFileIds, session);
    }



    public void compareVersionDifferences() {
        RequestContext requestContext = RequestContext.getCurrentInstance();
        if (this.selectedVersions.size() != 2) {
            requestContext.execute("openCompareTwo();");
        } else {
            //order depends on order of selection - needs to be chronological order
            if (this.selectedVersions.get(0).getId().intValue() > this.selectedVersions.get(1).getId().intValue()) {
                updateVersionDifferences(this.selectedVersions.get(0), this.selectedVersions.get(1));
            } else {
                updateVersionDifferences(this.selectedVersions.get(1), this.selectedVersions.get(0));
            }
        }
    }

    public void updateVersionDifferences(DatasetVersion newVersion, DatasetVersion originalVersion) {
        if (originalVersion == null) {
            setDatasetVersionDifference(newVersion.getDefaultVersionDifference());
        } else {
            setDatasetVersionDifference(new DatasetVersionDifference(newVersion, originalVersion));
        }
    }
    
    
    

    private List<DatasetVersion> resetVersionTabList() {
        //if (true)return null;
        List<DatasetVersion> retList = new ArrayList<>();

        if (permissionService.on(dataset).has(Permission.ViewUnpublishedDataset)) {
            for (DatasetVersion version : dataset.getVersions()) {
                version.setContributorNames(datasetVersionService.getContributorsNames(version));
                retList.add(version);
            }

        } else {
            for (DatasetVersion version : dataset.getVersions()) {
                if (version.isReleased() || version.isDeaccessioned()) {
                    version.setContributorNames(datasetVersionService.getContributorsNames(version));
                    retList.add(version);
                }
            }
        }
        return retList;
    }


    
    private boolean existReleasedVersion;

    public boolean isExistReleasedVersion() {
        return existReleasedVersion;
    }

    public void setExistReleasedVersion(boolean existReleasedVersion) {
        this.existReleasedVersion = existReleasedVersion;
    }
    
    private boolean resetExistRealeaseVersion(){

        for (DatasetVersion version : dataset.getVersions()) {
            if (version.isReleased() || version.isArchived()) {
                return true;
            }
        }
        return false;
        
    }

    private List<DatasetVersion> resetReleasedVersionTabList() {
        List<DatasetVersion> retList = new ArrayList<>();
        for (DatasetVersion version : dataset.getVersions()) {
            if (version.isReleased() || version.isArchived()) {
                retList.add(version);
            }
        }
        return retList;
    }

    public String getDatasetPublishCustomText(){
        String datasetPublishCustomText = settingsWrapper.getValueForKey(SettingsServiceBean.Key.DatasetPublishPopupCustomText);
        if( datasetPublishCustomText!= null && !datasetPublishCustomText.isEmpty()){
            return datasetPublishCustomText;
            
        }
        return "";
    }
    
    public Boolean isDatasetPublishPopupCustomTextOnAllVersions(){
        return  settingsWrapper.isTrueForKey(SettingsServiceBean.Key.DatasetPublishPopupCustomTextOnAllVersions, false);
    }

    public String getVariableMetadataURL(Long fileid) {
        String myHostURL = getDataverseSiteUrl();
        String metaURL = myHostURL + "/api/meta/datafile/" + fileid;

        return metaURL;
    }

    public String getTabularDataFileURL(Long fileid) {
        String myHostURL = getDataverseSiteUrl();
        String dataURL = myHostURL + "/api/access/datafile/" + fileid;

        return dataURL;
    }

    public List< String[]> getExporters(){
        List<String[]> retList = new ArrayList<>();
        String myHostURL = getDataverseSiteUrl();
        for (String [] provider : ExportService.getInstance(settingsService).getExportersLabels() ){
            String formatName = provider[1];
            String formatDisplayName = provider[0];
            
            Exporter exporter = null; 
            try {
                exporter = ExportService.getInstance(settingsService).getExporter(formatName);
            } catch (ExportException ex) {
                exporter = null;
            }
            if (exporter != null && exporter.isAvailableToUsers()) {
                // Not all metadata exports should be presented to the web users!
                // Some are only for harvesting clients.
                
                String[] temp = new String[2];            
                temp[0] = formatDisplayName;
                temp[1] = myHostURL + "/api/datasets/export?exporter=" + formatName + "&persistentId=" + dataset.getGlobalIdString();
                retList.add(temp);
            }
        }
        return retList;  
    }
    

    private FileMetadata fileMetadataSelected = null;

    public void  setFileMetadataSelected(FileMetadata fm){
       setFileMetadataSelected(fm, null); 
    }
    
    public void setFileMetadataSelected(FileMetadata fm, String guestbook) {
        if (guestbook != null) {
            if (guestbook.equals("create")) {
                //
                /*
                FIX ME guestbook entry for subsetting
                */
                
                
                
                
               // guestbookResponseService.createSilentGuestbookEntry(fm, "Subset");
            } else {
                initGuestbookResponse(fm, "Subset", null);
            }
        }

        fileMetadataSelected = fm;
        logger.fine("set the file for the advanced options popup (" + fileMetadataSelected.getLabel() + ")");
    }

    public FileMetadata getFileMetadataSelected() {
        if (fileMetadataSelected != null) {
            logger.fine("returning file metadata for the advanced options popup (" + fileMetadataSelected.getLabel() + ")");
        } else {
            logger.fine("file metadata for the advanced options popup is null.");
        }
        return fileMetadataSelected;
    }

    public void clearFileMetadataSelected() {
        fileMetadataSelected = null;
    }
    
    public boolean isDesignatedDatasetThumbnail (FileMetadata fileMetadata) {
        if (fileMetadata != null) {
            if (fileMetadata.getDataFile() != null) {
                if (fileMetadata.getDataFile().getId() != null) {
                    if (fileMetadata.getDataFile().getOwner() != null) {
                        if (fileMetadata.getDataFile().equals(fileMetadata.getDataFile().getOwner().getThumbnailFile())) {
                            return true;
                        }
                    }
                }
            }
        }
        return false;
    }
    
    /* 
     * Items for the "Designated this image as the Dataset thumbnail: 
     */
    
    private FileMetadata fileMetadataSelectedForThumbnailPopup = null; 

    public void  setFileMetadataSelectedForThumbnailPopup(FileMetadata fm){
       fileMetadataSelectedForThumbnailPopup = fm; 
       alreadyDesignatedAsDatasetThumbnail = getUseAsDatasetThumbnail();

    }
    
    public FileMetadata getFileMetadataSelectedForThumbnailPopup() {
        return fileMetadataSelectedForThumbnailPopup;
    }
    
    public void clearFileMetadataSelectedForThumbnailPopup() {
        fileMetadataSelectedForThumbnailPopup = null;
    }
    
    private boolean alreadyDesignatedAsDatasetThumbnail = false; 
    
    public boolean getUseAsDatasetThumbnail() {

        if (fileMetadataSelectedForThumbnailPopup != null) {
            if (fileMetadataSelectedForThumbnailPopup.getDataFile() != null) {
                if (fileMetadataSelectedForThumbnailPopup.getDataFile().getId() != null) {
                    if (fileMetadataSelectedForThumbnailPopup.getDataFile().getOwner() != null) {
                        if (fileMetadataSelectedForThumbnailPopup.getDataFile().equals(fileMetadataSelectedForThumbnailPopup.getDataFile().getOwner().getThumbnailFile())) {
                            return true;
                        }
                    }
                }
            }
        }
        return false;
    }

    
    
    public void setUseAsDatasetThumbnail(boolean useAsThumbnail) {
        if (fileMetadataSelectedForThumbnailPopup != null) {
            if (fileMetadataSelectedForThumbnailPopup.getDataFile() != null) {
                if (fileMetadataSelectedForThumbnailPopup.getDataFile().getId() != null) { // ?
                    if (fileMetadataSelectedForThumbnailPopup.getDataFile().getOwner() != null) {
                        if (useAsThumbnail) {
                            fileMetadataSelectedForThumbnailPopup.getDataFile().getOwner().setThumbnailFile(fileMetadataSelectedForThumbnailPopup.getDataFile());
                        } else if (getUseAsDatasetThumbnail()) {
                            fileMetadataSelectedForThumbnailPopup.getDataFile().getOwner().setThumbnailFile(null);
                        }
                    }
                }
            }
        }
    }

    public void saveAsDesignatedThumbnail() {
        // We don't need to do anything specific to save this setting, because
        // the setUseAsDatasetThumbnail() method, above, has already updated the
        // file object appropriately. 
        // However, once the "save" button is pressed, we want to show a success message, if this is 
        // a new image has been designated as such:
        if (getUseAsDatasetThumbnail() && !alreadyDesignatedAsDatasetThumbnail) {
            String successMessage = JH.localize("file.assignedDataverseImage.success");
            logger.fine(successMessage);
            successMessage = successMessage.replace("{0}", fileMetadataSelectedForThumbnailPopup.getLabel());
            JsfHelper.addFlashMessage(successMessage);
        }
        
        // And reset the selected fileMetadata:
        
        fileMetadataSelectedForThumbnailPopup = null;
    }
    
    /* 
     * Items for the "Tags (Categories)" popup.
     *
     */
    private FileMetadata fileMetadataSelectedForTagsPopup = null; 
    
    public void  setFileMetadataSelectedForTagsPopup(){

    }

    public void  setFileMetadataSelectedForTagsPopup(FileMetadata fm){
       fileMetadataSelectedForTagsPopup = fm; 
    }
    
    public FileMetadata getFileMetadataSelectedForTagsPopup() {
        return fileMetadataSelectedForTagsPopup;
    }
    
    public void clearFileMetadataSelectedForTagsPopup() {
        fileMetadataSelectedForTagsPopup = null;
    }
    
    public List <FileMetadata> getListFileMetadataSelectedForTagsPopup(){
        List<FileMetadata> retList = new ArrayList<>();
        for (FileMetadata fm : selectedFiles){
            retList.add(fm);
        }
        return retList;       
    }
    
    private List<String> categoriesByName;
    
    public void setCategoriesByName(List<String>  dummy){
        categoriesByName = dummy;
    }
    
    public void refreshTagsPopUp(){
        if (bulkUpdateCheckVersion()){
           refreshSelectedFiles();           
        }  
        updateFileCounts();
        refreshCategoriesByName();
        refreshTabFileTagsByName();
    }
    
    private List<String> tabFileTagsByName;

    public List<String> getTabFileTagsByName() {
        return tabFileTagsByName;
    }

    public void setTabFileTagsByName(List<String> tabFileTagsByName) {
        this.tabFileTagsByName = tabFileTagsByName;
    }
    
    private void refreshCategoriesByName(){
        categoriesByName= new ArrayList<>();
        for (String category: dataset.getCategoriesByName() ){
            categoriesByName.add(category);
        }
        refreshSelectedTags();
    }
    
    
    
    
    public List<String> getCategoriesByName() {
            return categoriesByName;
    }
    
    /*
     * 1. Tabular File Tags: 
     */
    
    private List<String> tabFileTags = null;

    public List<String> getTabFileTags() {
        if (tabFileTags == null) {
            tabFileTags = DataFileTag.listTags();
        }
        return tabFileTags;
    }

    public void setTabFileTags(List<String> tabFileTags) {
        this.tabFileTags = tabFileTags;
    }
    
    private String[] selectedTabFileTags = {};

    public String[] getSelectedTabFileTags() {
        return selectedTabFileTags;
    }

    public void setSelectedTabFileTags(String[] selectedTabFileTags) {
        this.selectedTabFileTags = selectedTabFileTags;
    }

    private String[] selectedTags = {};
    
    public void handleSelection(final AjaxBehaviorEvent event) {
        if (selectedTags != null) {
            selectedTags = selectedTags.clone();
        }
    }
        

    
    private void refreshTabFileTagsByName(){
        
        tabFileTagsByName= new ArrayList<>();
        for (FileMetadata fm : selectedFiles) {
            if (fm.getDataFile().getTags() != null) {
                for (int i = 0; i < fm.getDataFile().getTags().size(); i++) {
                    if (!tabFileTagsByName.contains(fm.getDataFile().getTags().get(i).getTypeLabel())) {
                        tabFileTagsByName.add(fm.getDataFile().getTags().get(i).getTypeLabel());
                    }
                }
            }
        }
        refreshSelectedTabFileTags();
    }
    
    private void refreshSelectedTabFileTags() {
        selectedTabFileTags = null;
        selectedTabFileTags = new String[0];
        if (tabFileTagsByName.size() > 0) {
            selectedTabFileTags = new String[tabFileTagsByName.size()];
            for (int i = 0; i < tabFileTagsByName.size(); i++) {
                selectedTabFileTags[i] = tabFileTagsByName.get(i);
            }
        }
        Arrays.sort(selectedTabFileTags);
    }
    
    private boolean tabularDataSelected = false;

    public boolean isTabularDataSelected() {
        return tabularDataSelected;
    }

    public void setTabularDataSelected(boolean tabularDataSelected) {
        this.tabularDataSelected = tabularDataSelected;
    }

    public String[] getSelectedTags() {    

        return selectedTags;
    }

    public void setSelectedTags(String[] selectedTags) {
        this.selectedTags = selectedTags;
    }

    /*
     * "File Tags" (aka "File Categories"): 
    */
    
    private String newCategoryName = null;

    public String getNewCategoryName() {
        return newCategoryName;
    }

    public void setNewCategoryName(String newCategoryName) {
        this.newCategoryName = newCategoryName;
    }

    public String saveNewCategory() {
        if (newCategoryName != null && !newCategoryName.isEmpty()) {
            categoriesByName.add(newCategoryName);
        }
        //Now increase size of selectedTags and add new category
        String[] temp = new String[selectedTags.length + 1];
        System.arraycopy(selectedTags, 0, temp, 0, selectedTags.length);
        selectedTags = temp;
        selectedTags[selectedTags.length - 1] = newCategoryName;
        //Blank out added category
        newCategoryName = "";
        return "";
    }
    
    private void refreshSelectedTags() {
        selectedTags = null;
        selectedTags = new String[0];
        
        List<String> selectedCategoriesByName= new ArrayList<>();
        for (FileMetadata fm : selectedFiles) {
            if (fm.getCategories() != null) {
                for (int i = 0; i < fm.getCategories().size(); i++) {
                    if (!selectedCategoriesByName.contains(fm.getCategories().get(i).getName())) {
                    selectedCategoriesByName.add(fm.getCategories().get(i).getName());
                    }

                }

            }
        }

        if (selectedCategoriesByName.size() > 0) {
            selectedTags = new String[selectedCategoriesByName.size()];
            for (int i = 0; i < selectedCategoriesByName.size(); i++) {
                selectedTags[i] = selectedCategoriesByName.get(i);
            }
        }
        Arrays.sort(selectedTags);
    }
        
    /* This method handles saving both "tabular file tags" and 
     * "file categories" (which are also considered "tags" in 4.0)
    */
    public String saveFileTagsAndCategories() {
        // 1. New Category name:
        // With we don't need to do anything for the file categories that the user
        // selected from the pull down list; that was done directly from the 
        // page with the FileMetadata.setCategoriesByName() method. 
        // So here we only need to take care of the new, custom category
        // name, if entered: 
        if (bulkUpdateCheckVersion()) {
            refreshSelectedFiles();
        }
        for (FileMetadata fmd : workingVersion.getFileMetadatas()) {
            if (selectedFiles != null && selectedFiles.size() > 0) {
                for (FileMetadata fm : selectedFiles) {
                    if (fm.getDataFile().equals(fmd.getDataFile())) {
                        fmd.setCategories(new ArrayList<>());
                        if (newCategoryName != null) {
                            fmd.addCategoryByName(newCategoryName);
                        }
                        // 2. Tabular DataFile Tags: 
                        if (selectedTags != null) {
                            for (String selectedTag : selectedTags) {
                                fmd.addCategoryByName(selectedTag);
                            }
                        }
                        if (fmd.getDataFile().isTabularData()) {
                            fmd.getDataFile().setTags(null);
                            for (String selectedTabFileTag : selectedTabFileTags) {
                                DataFileTag tag = new DataFileTag();
                                try {
                                    tag.setTypeByLabel(selectedTabFileTag);
                                    tag.setDataFile(fmd.getDataFile());
                                    fmd.getDataFile().addTag(tag);
                                }catch (IllegalArgumentException iax) {
                                    // ignore 
                                }
                            }
                        }
                    }
                }
            }
        }
               // success message: 
                String successMessage = JH.localize("file.assignedTabFileTags.success");
                logger.fine(successMessage);
                successMessage = successMessage.replace("{0}", "Selected Files");
                JsfHelper.addFlashMessage(successMessage);
         selectedTags = null;

        logger.fine("New category name: " + newCategoryName);

        newCategoryName = null;
        
        if (removeUnusedTags){
            removeUnusedFileTagsFromDataset();
        }
        save();
        return  returnToDraftVersion();
    }
    
    /*
    Remove unused file tags
    When updating datafile tags see if any custom tags are not in use.
    Remove them
    
    */
    private void removeUnusedFileTagsFromDataset() {
        categoriesByName = new ArrayList<>();
        for (FileMetadata fm : workingVersion.getFileMetadatas()) {
            if (fm.getCategories() != null) {
                for (int i = 0; i < fm.getCategories().size(); i++) {
                    if (!categoriesByName.contains(fm.getCategories().get(i).getName())) {
                        categoriesByName.add(fm.getCategories().get(i).getName());
                    }
                }
            }
        }
        List<DataFileCategory> datasetFileCategoriesToRemove = new ArrayList<>();

        for (DataFileCategory test : dataset.getCategories()) {
            boolean remove = true;
            for (String catByName : categoriesByName) {
                if (catByName.equals(test.getName())) {
                    remove = false;
                    break;
                }
            }
            if (remove) {
                datasetFileCategoriesToRemove.add(test);
            }
        }

        if (!datasetFileCategoriesToRemove.isEmpty()) {
            for (DataFileCategory remove : datasetFileCategoriesToRemove) {
                dataset.getCategories().remove(remove);
            }

        }

    }

    
    /* 
     * Items for the "Advanced (Ingest) Options" popup. 
     * 
     */
    private FileMetadata fileMetadataSelectedForIngestOptionsPopup = null; 

    public void  setFileMetadataSelectedForIngestOptionsPopup(FileMetadata fm){
       fileMetadataSelectedForIngestOptionsPopup = fm; 
    }
    
    public FileMetadata getFileMetadataSelectedForIngestOptionsPopup() {
        return fileMetadataSelectedForIngestOptionsPopup;
    }
    
    public void clearFileMetadataSelectedForIngestOptionsPopup() {
        fileMetadataSelectedForIngestOptionsPopup = null;
    }
    
    private String ingestLanguageEncoding = null;

    public String getIngestLanguageEncoding() {
        if (ingestLanguageEncoding == null) {
            return "UTF8 (default)";
        }
        return ingestLanguageEncoding;
    }

    public void setIngestLanguageEncoding(String ingestLanguageEncoding) {
        this.ingestLanguageEncoding = ingestLanguageEncoding;
    }

    public void setIngestEncoding(String ingestEncoding) {
        ingestLanguageEncoding = ingestEncoding;
    }

    private String savedLabelsTempFile = null;

    public void handleLabelsFileUpload(FileUploadEvent event) {
        logger.fine("entering handleUpload method.");
        UploadedFile file = event.getFile();

        if (file != null) {

            InputStream uploadStream = null;
            try {
                uploadStream = file.getInputstream();
            } catch (IOException ioex) {
                logger.log(Level.WARNING, "the file {0} failed to upload!", file.getFileName());
                FacesMessage message = new FacesMessage(FacesMessage.SEVERITY_WARN, "upload failure", "the file " + file.getFileName() + " failed to upload!");
                FacesContext.getCurrentInstance().addMessage(null, message);
                return;
            }

            savedLabelsTempFile = saveTempFile(uploadStream);

            logger.log(Level.FINE, "{0} is successfully uploaded.", file.getFileName());
            FacesMessage message = new FacesMessage("Succesful", file.getFileName() + " is uploaded.");
            FacesContext.getCurrentInstance().addMessage(null, message);
        }

        // process file (i.e., just save it in a temp location; for now):
    }

    private String saveTempFile(InputStream input) {
        if (input == null) {
            return null;
        }
        byte[] buffer = new byte[8192];
        int bytesRead = 0;
        File labelsFile = null;
        FileOutputStream output = null;
        try {
            labelsFile = File.createTempFile("tempIngestLabels.", ".txt");
            output = new FileOutputStream(labelsFile);
            while ((bytesRead = input.read(buffer)) > -1) {
                output.write(buffer, 0, bytesRead);
            }
        } catch (IOException ioex) {
            if (input != null) {
                try {
                    input.close();
                } catch (IOException e) {
                }
            }
            if (output != null) {
                try {
                    output.close();
                } catch (IOException e) {
                }
            }
            return null;
        }

        if (labelsFile != null) {
            return labelsFile.getAbsolutePath();
        }
        return null;
    }

    public void saveAdvancedOptions() {
        
        // Language encoding for SPSS SAV (and, possibly, other tabular ingests:) 
        if (ingestLanguageEncoding != null) {
            if (fileMetadataSelectedForIngestOptionsPopup != null && fileMetadataSelectedForIngestOptionsPopup.getDataFile() != null) {
                if (fileMetadataSelectedForIngestOptionsPopup.getDataFile().getIngestRequest() == null) {
                    IngestRequest ingestRequest = new IngestRequest();
                    ingestRequest.setDataFile(fileMetadataSelectedForIngestOptionsPopup.getDataFile());
                    fileMetadataSelectedForIngestOptionsPopup.getDataFile().setIngestRequest(ingestRequest);

                }
                fileMetadataSelectedForIngestOptionsPopup.getDataFile().getIngestRequest().setTextEncoding(ingestLanguageEncoding);
            }
        }
        ingestLanguageEncoding = null;

        // Extra labels for SPSS POR (and, possibly, other tabular ingests:)
        // (we are adding this parameter to the IngestRequest now, instead of back
        // when it was uploaded. This is because we want the user to be able to 
        // hit cancel and bail out, until they actually click 'save' in the 
        // "advanced options" popup) -- L.A. 4.0 beta 11
        if (savedLabelsTempFile != null) {
            if (fileMetadataSelectedForIngestOptionsPopup != null && fileMetadataSelectedForIngestOptionsPopup.getDataFile() != null) {
                if (fileMetadataSelectedForIngestOptionsPopup.getDataFile().getIngestRequest() == null) {
                    IngestRequest ingestRequest = new IngestRequest();
                    ingestRequest.setDataFile(fileMetadataSelectedForIngestOptionsPopup.getDataFile());
                    fileMetadataSelectedForIngestOptionsPopup.getDataFile().setIngestRequest(ingestRequest);
                }
                fileMetadataSelectedForIngestOptionsPopup.getDataFile().getIngestRequest().setLabelsFile(savedLabelsTempFile);
            }
        }
        savedLabelsTempFile = null;

        fileMetadataSelectedForIngestOptionsPopup = null;
    }

    private Boolean downloadButtonAvailable = null; 
    
    public boolean isDownloadButtonAvailable(){
        
        if (downloadButtonAvailable != null) {
            return downloadButtonAvailable;
        }

        for (FileMetadata fmd : workingVersion.getFileMetadatas()) {
            if (this.fileDownloadHelper.canDownloadFile(fmd)) {
                downloadButtonAvailable = true;
                return true;
            }
        }
        downloadButtonAvailable = false;
        return false;
    }
    
    public boolean isFileAccessRequestMultiButtonRequired(){
        if (!isSessionUserAuthenticated() || !dataset.isFileAccessRequest()){
            return false;
        }
        if (workingVersion == null) {
            return false;
        }
        if (!workingVersion.getTermsOfUseAndAccess().isFileAccessRequest()){
           // return false;
        }
        for (FileMetadata fmd : workingVersion.getFileMetadatas()){
            if (!this.fileDownloadHelper.canDownloadFile(fmd)){
                return true;               
            }
        }
        return false;
    }

    public boolean isFileAccessRequestMultiButtonEnabled(){
        if (!isSessionUserAuthenticated() || !dataset.isFileAccessRequest()){
            return false;
        }
        if( this.selectedRestrictedFiles == null || this.selectedRestrictedFiles.isEmpty() ){
            return false;
        }
        for (FileMetadata fmd : this.selectedRestrictedFiles){
            if (!this.fileDownloadHelper.canDownloadFile(fmd)){
                return true;               
            }
        }
        return false;
    } 
    
    private Boolean downloadButtonAllEnabled = null;

    public boolean isDownloadAllButtonEnabled() {

        if (downloadButtonAllEnabled == null) {
            for (FileMetadata fmd : workingVersion.getFileMetadatas()) {
                if (!this.fileDownloadHelper.canDownloadFile(fmd)) {
                    downloadButtonAllEnabled = false;
                    break;
                }
            }
            downloadButtonAllEnabled = true;
        }
        return downloadButtonAllEnabled;
    }

    public boolean isDownloadSelectedButtonEnabled(){

        if( this.selectedFiles == null || this.selectedFiles.isEmpty() ){
            return false;
        }
        for (FileMetadata fmd : this.selectedFiles){
            if (this.fileDownloadHelper.canDownloadFile(fmd)){
                return true;               
            }
        }
        return false;
    } 
    
    public boolean isFileAccessRequestMultiSignUpButtonRequired(){
        if (isSessionUserAuthenticated()){
            return false;
        }
        // only show button if dataset allows an access request
        if (!dataset.isFileAccessRequest()){
            return false;
        }
        for (FileMetadata fmd : workingVersion.getFileMetadatas()){
            if (!this.fileDownloadHelper.canDownloadFile(fmd)){
                return true;               
            }
        }
        return false;
    }

    public boolean isFileAccessRequestMultiSignUpButtonEnabled(){
        if (isSessionUserAuthenticated()){
            return false;
        }
        if( this.selectedRestrictedFiles == null || this.selectedRestrictedFiles.isEmpty() ){
            return false;
        }
        // only show button if dataset allows an access request
        if (!dataset.isFileAccessRequest()){
            return false;
        }
        for (FileMetadata fmd : this.selectedRestrictedFiles){
            if (!this.fileDownloadHelper.canDownloadFile(fmd)){
                return true;               
            }
        }
        return false;
    }

    public boolean isDownloadPopupRequired() {
        return FileUtil.isDownloadPopupRequired(workingVersion);
    }
    
    public boolean isRequestAccessPopupRequired() {  
        return FileUtil.isRequestAccessPopupRequired(workingVersion);
    }
    
    public String requestAccessMultipleFiles() {

        if (selectedFiles.isEmpty()) {
            RequestContext requestContext = RequestContext.getCurrentInstance();
            requestContext.execute("PF('selectFilesForRequestAccess').show()");
            return "";
        } else {
            fileDownloadHelper.clearRequestAccessFiles();
            for (FileMetadata fmd : selectedFiles){
                 fileDownloadHelper.addMultipleFilesForRequestAccess(fmd.getDataFile());
            }
            if (isRequestAccessPopupRequired()) {
                RequestContext requestContext = RequestContext.getCurrentInstance();                
                requestContext.execute("PF('requestAccessPopup').show()");               
                return "";
            } else {
                //No popup required
                fileDownloadHelper.requestAccessIndirect();
                return "";
            }
        }
    }

    public boolean isSortButtonEnabled() {
        /**
         * @todo The "Sort" Button seems to stop responding to mouse clicks
         * after a while so it can't be shipped in 4.2 and will be deferred, to
         * be picked up in https://github.com/IQSS/dataverse/issues/2506
         */
        return false;
    }

    public void updateFileListing(String fileSortField, String fileSortOrder) {
        this.fileSortField = fileSortField;
        this.fileSortOrder = fileSortOrder;
        fileMetadatas = populateFileMetadatas();
    }

    private List<FileMetadata> populateFileMetadatas() {
        if (isSortButtonEnabled()) {
            List<FileMetadata> fileMetadatasToSet = new ArrayList<>();
            Long datasetVersion = workingVersion.getId();
            if (datasetVersion != null) {
                int unlimited = 0;
                int maxResults = unlimited;
                List<FileMetadata> dataFilesNew = datafileService.findFileMetadataByDatasetVersionId(datasetVersion, maxResults, fileSortField, fileSortOrder);
                fileMetadatasToSet.addAll(dataFilesNew);
            }
            return fileMetadatasToSet;
        } else {
            return new ArrayList<>();
        }
    }

    public String getFileSortField() {
        return fileSortField;
    }

    public void setFileSortField(String fileSortField) {
        this.fileSortField = fileSortField;
    }

    public String getFileSortOrder() {
        return fileSortOrder;
    }

    public void setFileSortOrder(String fileSortOrder) {
        this.fileSortOrder = fileSortOrder;
    }

    public List<FileMetadata> getFileMetadatas() {
        if (isSortButtonEnabled()) {
            return fileMetadatas;
        } else {
            return new ArrayList<>();
        }
    }

    public String getFileSortFieldName() {
        return FileSortFieldAndOrder.label;
    }

    public String getFileSortFieldDate() {
        return FileSortFieldAndOrder.createDate;
    }

    public String getFileSortFieldSize() {
        return FileSortFieldAndOrder.size;
    }

    public String getFileSortFieldType() {
        return FileSortFieldAndOrder.type;
    }

    public String getSortByAscending() {
        return SortBy.ASCENDING;
    }

    public String getSortByDescending() {
        return SortBy.DESCENDING;
    }

    PrivateUrl privateUrl;

    public PrivateUrl getPrivateUrl() {
        return privateUrl;
    }

    public void setPrivateUrl(PrivateUrl privateUrl) {
        this.privateUrl = privateUrl;
    }

    public void initPrivateUrlPopUp() {
        if (privateUrl != null) {
            setPrivateUrlJustCreatedToFalse();
        }
    }

    boolean privateUrlWasJustCreated;

    public boolean isPrivateUrlWasJustCreated() {
        return privateUrlWasJustCreated;
    }

    public void setPrivateUrlJustCreatedToFalse() {
        privateUrlWasJustCreated = false;
    }

    public void createPrivateUrl() {
        try {
            PrivateUrl createdPrivateUrl = commandEngine.submit(new CreatePrivateUrlCommand(dvRequestService.getDataverseRequest(), dataset));
            privateUrl = createdPrivateUrl;
            JH.addMessage(FacesMessage.SEVERITY_INFO, BundleUtil.getStringFromBundle("dataset.privateurl.infoMessageAuthor", Arrays.asList(getPrivateUrlLink(privateUrl))));
            privateUrlWasJustCreated = true;
        } catch (CommandException ex) {
            String msg = BundleUtil.getStringFromBundle("dataset.privateurl.noPermToCreate", PrivateUrlUtil.getRequiredPermissions(ex));
            logger.info("Unable to create a Private URL for dataset id " + dataset.getId() + ". Message to user: " + msg + " Exception: " + ex);
            JH.addErrorMessage(msg);
        }
    }

    public void disablePrivateUrl() {
        try {
            commandEngine.submit(new DeletePrivateUrlCommand(dvRequestService.getDataverseRequest(), dataset));
            privateUrl = null;
            JH.addSuccessMessage(BundleUtil.getStringFromBundle("dataset.privateurl.disabledSuccess"));
        } catch (CommandException ex) {
            logger.info("CommandException caught calling DeletePrivateUrlCommand: " + ex);
        }
    }

    public boolean isUserCanCreatePrivateURL() {
        return dataset.getLatestVersion().isDraft();
    }

    public String getPrivateUrlLink(PrivateUrl privateUrl) {
        return privateUrl.getLink();
    }
    
    
    public FileDownloadHelper getFileDownloadHelper() {
        return fileDownloadHelper;
    }

    public void setFileDownloadHelper(FileDownloadHelper fileDownloadHelper) {
        this.fileDownloadHelper = fileDownloadHelper;
    }
    
    
    public FileDownloadServiceBean getFileDownloadService() {
        return fileDownloadService;
    }

    public void setFileDownloadService(FileDownloadServiceBean fileDownloadService) {
        this.fileDownloadService = fileDownloadService;
    }
    
    
    public GuestbookResponseServiceBean getGuestbookResponseService() {
        return guestbookResponseService;
    }

    public void setGuestbookResponseService(GuestbookResponseServiceBean guestbookResponseService) {
        this.guestbookResponseService = guestbookResponseService;
    }
    
       
    public WorldMapPermissionHelper getWorldMapPermissionHelper() {
        return worldMapPermissionHelper;
    }

    public void setWorldMapPermissionHelper(WorldMapPermissionHelper worldMapPermissionHelper) {
        this.worldMapPermissionHelper = worldMapPermissionHelper;
    }

    /**
     * dataset title
     * @return title of workingVersion
     */
    public String getTitle() {
        assert (null != workingVersion);
        return workingVersion.getTitle();
    }

    /**
     * dataset description
     *
     * @return description of workingVersion
     */
    public String getDescription() {
        return workingVersion.getDescriptionPlainText();
    }

    /**
     * dataset authors
     *
     * @return list of author names
     */
    public List<String> getDatasetAuthors() {
        assert (workingVersion != null);
        return workingVersion.getDatasetAuthorNames();
    }

    /**
     * publisher (aka - name of root dataverse)
     *
     * @return the publisher of the version
     */
    public String getPublisher() {
        assert (null != workingVersion);
        return workingVersion.getRootDataverseNameforCitation();
    }
    
    /*
    public String getThumbnail() {
        DatasetThumbnail datasetThumbnail = dataset.getDatasetThumbnail();
        if (datasetThumbnail != null) {
            return datasetThumbnail.getBase64image();
        } else {
            return null;
        }
    }*/
    
    
    public void downloadRsyncScript() {

        String bibFormatDowload = new BibtexCitation(workingVersion).toString();
        FacesContext ctx = FacesContext.getCurrentInstance();
        HttpServletResponse response = (HttpServletResponse) ctx.getExternalContext().getResponse();
        response.setContentType("application/download");

        String contentDispositionString;

        contentDispositionString = "attachment;filename=" + rsyncScriptFilename;
        response.setHeader("Content-Disposition", contentDispositionString);

        try {
            ServletOutputStream out = response.getOutputStream();
            out.write(getRsyncScript().getBytes());
            out.flush();
            ctx.responseComplete();
        } catch (IOException e) {
            String error = "Problem getting bytes from rsync script: " + e;
            logger.warning(error);
            return; 
        }
        
        // If the script has been successfully downloaded, lock the dataset:
        String lockInfoMessage = "script downloaded";
        DatasetLock lock = datasetService.addDatasetLock(dataset.getId(), DatasetLock.Reason.DcmUpload, session.getUser() != null ? ((AuthenticatedUser)session.getUser()).getId() : null, lockInfoMessage);
        if (lock != null) {
            dataset.addLock(lock);
        } else {
            logger.log(Level.WARNING, "Failed to lock the dataset (dataset id={0})", dataset.getId());
        }
        
    }
    
    public void closeRsyncScriptPopup(CloseEvent event) {
        finishRsyncScriptAction();
    }
    
    public String finishRsyncScriptAction() { 
        // This method is called when the user clicks on "Close" in the "Rsync Upload" 
        // popup. If they have successfully downloaded the rsync script, the 
        // dataset should now be locked; which means we should put up the 
        // "dcm upload in progress" message - that will be shown on the page 
        // until the rsync upload is completed and the dataset is unlocked. 
        if (isLocked()) {
            JH.addMessage(FacesMessage.SEVERITY_WARN, BundleUtil.getStringFromBundle("file.rsyncUpload.inProgressMessage.summary"), BundleUtil.getStringFromBundle("file.rsyncUpload.inProgressMessage.details"));
        } 
        return "";
    }

    /**
     * this method returns the dataset fields to be shown in the dataset summary 
     * on the dataset page.
     * It returns the default summary fields( subject, description, keywords, related publications and notes)
     * if the custom summary datafields has not been set, otherwise will set the custom fields set by the sysadmins
     * 
     * @return the dataset fields to be shown in the dataset summary
     */
    public List<DatasetField> getDatasetSummaryFields() {
       customFields  = settingsWrapper.getValueForKey(SettingsServiceBean.Key.CustomDatasetSummaryFields);
       
        return DatasetUtil.getDatasetSummaryFields(workingVersion, customFields);
    }

    public List<ExternalTool> getConfigureToolsForDataFile(Long fileId) {
        return getCachedToolsForDataFile(fileId, ExternalTool.Type.CONFIGURE);
    }

    public List<ExternalTool> getExploreToolsForDataFile(Long fileId) {
        return getCachedToolsForDataFile(fileId, ExternalTool.Type.EXPLORE);
    }

    public List<ExternalTool> getCachedToolsForDataFile(Long fileId, ExternalTool.Type type) {
        Map<Long, List<ExternalTool>> cachedToolsByFileId = new HashMap<>();
        List<ExternalTool> externalTools = new ArrayList<>();
        switch (type) {
            case EXPLORE:
                cachedToolsByFileId = exploreToolsByFileId;
                externalTools = exploreTools;
                break;
            case CONFIGURE:
                cachedToolsByFileId = configureToolsByFileId;
                externalTools = configureTools;
                break;
            default:
                break;
        }
        List<ExternalTool> cachedTools = cachedToolsByFileId.get(fileId);
        if (cachedTools != null) { //if already queried before and added to list
            return cachedTools;
        }
        DataFile dataFile = datafileService.find(fileId);
        cachedTools = ExternalToolServiceBean.findExternalToolsByFile(externalTools, dataFile);
        cachedToolsByFileId.put(fileId, cachedTools); //add to map so we don't have to do the lifting again
        return cachedTools;
    }

    Boolean thisLatestReleasedVersion = null;
    
    public boolean isThisLatestReleasedVersion() {
        if (thisLatestReleasedVersion != null) {
            return thisLatestReleasedVersion;
        }
        
        if (!workingVersion.isPublished()) {
            thisLatestReleasedVersion = false;
            return false;
        }
        
        DatasetVersion latestPublishedVersion = null;
        Command<DatasetVersion> cmd = new GetLatestPublishedDatasetVersionCommand(dvRequestService.getDataverseRequest(), dataset);
        try {
            latestPublishedVersion = commandEngine.submit(cmd);
        } catch (Exception ex) {
            // whatever...
        }
        
        thisLatestReleasedVersion = workingVersion.equals(latestPublishedVersion);
        
        return thisLatestReleasedVersion;
        
    }
    
    public String getJsonLd() {
        if (isThisLatestReleasedVersion()) {
            ExportService instance = ExportService.getInstance(settingsService);
            String jsonLd = instance.getExportAsString(dataset, SchemaDotOrgExporter.NAME);
            if (jsonLd != null) {
                logger.fine("Returning cached schema.org JSON-LD.");
                return jsonLd;
            } else {
                logger.fine("No cached schema.org JSON-LD available. Going to the database.");
                return workingVersion.getJsonLd();
            }
        }
        return "";
    }
}<|MERGE_RESOLUTION|>--- conflicted
+++ resolved
@@ -16,7 +16,6 @@
 import edu.harvard.iq.dataverse.datavariable.VariableServiceBean;
 import edu.harvard.iq.dataverse.engine.command.Command;
 import edu.harvard.iq.dataverse.engine.command.exception.CommandException;
-import edu.harvard.iq.dataverse.engine.command.impl.AbstractCreateDatasetCommand;
 import edu.harvard.iq.dataverse.engine.command.impl.CreatePrivateUrlCommand;
 import edu.harvard.iq.dataverse.engine.command.impl.DeaccessionDatasetVersionCommand;
 import edu.harvard.iq.dataverse.engine.command.impl.DeleteDatasetVersionCommand;
@@ -81,11 +80,8 @@
 import java.util.logging.Level;
 import edu.harvard.iq.dataverse.datasetutility.WorldMapPermissionHelper;
 import edu.harvard.iq.dataverse.engine.command.exception.IllegalCommandException;
-<<<<<<< HEAD
 import edu.harvard.iq.dataverse.engine.command.impl.CreateNewDatasetCommand;
-=======
 import edu.harvard.iq.dataverse.engine.command.impl.DeleteDataFileCommand;
->>>>>>> 42014cb7
 import edu.harvard.iq.dataverse.engine.command.impl.GetLatestPublishedDatasetVersionCommand;
 import edu.harvard.iq.dataverse.engine.command.impl.RequestRsyncScriptCommand;
 import edu.harvard.iq.dataverse.engine.command.impl.PublishDatasetResult;
@@ -106,11 +102,6 @@
 import org.primefaces.component.tabview.TabView;
 import org.primefaces.event.CloseEvent;
 import org.primefaces.event.TabChangeEvent;
-
-<<<<<<< HEAD
-
-=======
->>>>>>> 42014cb7
 
 /**
  *
@@ -1943,8 +1934,6 @@
     }
 
     private String releaseDataset(boolean minor) {
-<<<<<<< HEAD
-
         if (session.getUser() instanceof AuthenticatedUser) {
             try {
                 final PublishDatasetResult result = commandEngine.submit(
@@ -1957,25 +1946,6 @@
                 // the process. So it may be premature to show the "success" message at this point. 
                 
                 if ( result.isCompleted() ) {
-=======
-        Command<PublishDatasetResult> cmd;
-        if (session.getUser() instanceof AuthenticatedUser) {
-            try {
-                cmd = new PublishDatasetCommand(dataset, dvRequestService.getDataverseRequest(), minor); 
-                dataset = commandEngine.submit(cmd).getDataset();
-                // Sucessfully executing PublishDatasetCommand does not guarantee that the dataset 
-                // has been published. If a publishing workflow is configured, this may have sent the 
-                // dataset into a workflow limbo, potentially waiting for a third party system to complete 
-                // the process. So it may be premature to show the "success" message at this point.                
-                if (dataset.isLockedFor(DatasetLock.Reason.Workflow)) {
-                    JH.addMessage(FacesMessage.SEVERITY_WARN, BundleUtil.getStringFromBundle("dataset.locked.message"), BundleUtil.getStringFromBundle("dataset.publish.workflow.inprogress"));
-                }                
-                else if (dataset.isLockedFor(DatasetLock.Reason.pidRegister) || dataset.getFiles().size() > systemConfig.getPIDAsynchRegFileCount()){   
-                    //JsfHelper.addWarningMessage(BundleUtil.getStringFromBundle("dataset.pidRegister.workflow.inprogress"));
-                    JH.addMessage(FacesMessage.SEVERITY_WARN, BundleUtil.getStringFromBundle("dataset.locked.message"), BundleUtil.getStringFromBundle("dataset.pidRegister.workflow.inprogress"));
-                } 
-                else {
->>>>>>> 42014cb7
                     JsfHelper.addSuccessMessage(BundleUtil.getStringFromBundle("dataset.message.publishSuccess"));
                 } else {
                     JH.addMessage(FacesMessage.SEVERITY_WARN, BundleUtil.getStringFromBundle("dataset.locked.message"), BundleUtil.getStringFromBundle("dataset.publish.workflow.inprogress"));
