--- conflicted
+++ resolved
@@ -37,10 +37,7 @@
         ASSIGNROLE, REVOKEROLE, CREATEDV, CREATEDS, CREATEACC, SUBMITTEDDS, RETURNEDDS, 
         PUBLISHEDDS, REQUESTFILEACCESS, GRANTFILEACCESS, REJECTFILEACCESS, FILESYSTEMIMPORT, 
         CHECKSUMIMPORT, CHECKSUMFAIL, CONFIRMEMAIL, APIGENERATED, INGESTCOMPLETED, INGESTCOMPLETEDWITHERRORS, 
-<<<<<<< HEAD
-        PUBLISHFAILED_PIDREG, WORKFLOW_SUCCESS, WORKFLOW_FAILURE, STATUSUPDATED, DATASETCREATED, DATASETMENTIONED
-=======
-        PUBLISHFAILED_PIDREG, WORKFLOW_SUCCESS, WORKFLOW_FAILURE, STATUSUPDATED, DATASETCREATED;
+        PUBLISHFAILED_PIDREG, WORKFLOW_SUCCESS, WORKFLOW_FAILURE, STATUSUPDATED, DATASETCREATED, DATASETMENTIONED;
         
         public String getDescription() {
             return BundleUtil.getStringFromBundle("notification.typeDescription." + this.name());
@@ -66,7 +63,6 @@
             }
             return String.join(",", typesSet.stream().map(x -> x.name()).collect(Collectors.toList()));
         }
->>>>>>> 4d10da54
     };
     
     private static final long serialVersionUID = 1L;
