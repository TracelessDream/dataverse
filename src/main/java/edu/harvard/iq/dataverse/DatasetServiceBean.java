package edu.harvard.iq.dataverse;

import edu.harvard.iq.dataverse.authorization.AuthenticationServiceBean;
import edu.harvard.iq.dataverse.authorization.Permission;
import edu.harvard.iq.dataverse.authorization.users.AuthenticatedUser;
import edu.harvard.iq.dataverse.authorization.users.User;
import edu.harvard.iq.dataverse.dataaccess.DataAccess;
import edu.harvard.iq.dataverse.dataaccess.ImageThumbConverter;
import edu.harvard.iq.dataverse.dataaccess.StorageIO;
import edu.harvard.iq.dataverse.dataset.DatasetUtil;
import edu.harvard.iq.dataverse.datavariable.DataVariable;
import edu.harvard.iq.dataverse.engine.command.CommandContext;
import edu.harvard.iq.dataverse.engine.command.DataverseRequest;
import edu.harvard.iq.dataverse.engine.command.exception.CommandException;
import edu.harvard.iq.dataverse.engine.command.impl.DestroyDatasetCommand;
import edu.harvard.iq.dataverse.engine.command.impl.FinalizeDatasetPublicationCommand;
import edu.harvard.iq.dataverse.engine.command.impl.GetDatasetStorageSizeCommand;
import edu.harvard.iq.dataverse.export.ExportService;
import edu.harvard.iq.dataverse.harvest.server.OAIRecordServiceBean;
import edu.harvard.iq.dataverse.search.IndexServiceBean;
import edu.harvard.iq.dataverse.settings.SettingsServiceBean;
import edu.harvard.iq.dataverse.util.BundleUtil;
import edu.harvard.iq.dataverse.util.SystemConfig;
import edu.harvard.iq.dataverse.workflows.WorkflowComment;
import java.io.File;
import java.io.IOException;
import java.io.InputStream;
import java.text.SimpleDateFormat;
import java.util.ArrayList;
import java.util.Date;
import java.util.HashMap;
import java.util.HashSet;
import java.util.List;
import java.util.Map;
import java.util.Set;
import java.util.logging.FileHandler;
import java.util.logging.Level;
import java.util.logging.Logger;
import javax.ejb.Asynchronous;
import javax.ejb.EJB;
import javax.ejb.EJBException;
import javax.ejb.Stateless;
import javax.ejb.TransactionAttribute;
import javax.ejb.TransactionAttributeType;
import javax.inject.Named;
import javax.persistence.EntityManager;
import javax.persistence.NoResultException;
import javax.persistence.PersistenceContext;
import javax.persistence.Query;
import javax.persistence.StoredProcedureQuery;
import javax.persistence.TypedQuery;
import org.apache.commons.lang3.RandomStringUtils;
import org.ocpsoft.common.util.Strings;

/**
 *
 * @author skraffmiller
 */


@Stateless
@Named
public class DatasetServiceBean implements java.io.Serializable {

    private static final Logger logger = Logger.getLogger(DatasetServiceBean.class.getCanonicalName());
    @EJB
    IndexServiceBean indexService;

    @EJB
    DOIEZIdServiceBean doiEZIdServiceBean;

    @EJB
    SettingsServiceBean settingsService;

    @EJB
    DatasetVersionServiceBean versionService;

    @EJB
    DvObjectServiceBean dvObjectService;

    @EJB
    AuthenticationServiceBean authentication;

    @EJB
    DataFileServiceBean fileService;

    @EJB
    PermissionServiceBean permissionService;

    @EJB
    OAIRecordServiceBean recordService;

    @EJB
    EjbDataverseEngine commandEngine;

    @EJB
    SystemConfig systemConfig;

    private static final SimpleDateFormat logFormatter = new SimpleDateFormat("yyyy-MM-dd'T'HH-mm-ss");

    @PersistenceContext(unitName = "VDCNet-ejbPU")
    protected EntityManager em;

    public Dataset find(Object pk) {
        return em.find(Dataset.class, pk);
    }

    public List<Dataset> findByOwnerId(Long ownerId) {
        return findByOwnerId(ownerId, false);
    }

    public List<Dataset> findPublishedByOwnerId(Long ownerId) {
        return findByOwnerId(ownerId, true);
    }

    private List<Dataset> findByOwnerId(Long ownerId, boolean onlyPublished) {
        List<Dataset> retList = new ArrayList<>();
        TypedQuery<Dataset>  query = em.createNamedQuery("Dataset.findByOwnerId", Dataset.class);
        query.setParameter("ownerId", ownerId);
        if (!onlyPublished) {
            return query.getResultList();
        } else {
            for (Dataset ds : query.getResultList()) {
                if (ds.isReleased() && !ds.isDeaccessioned()) {
                    retList.add(ds);
                }
            }
            return retList;
        }
    }

    public List<Long> findIdsByOwnerId(Long ownerId) {
        return findIdsByOwnerId(ownerId, false);
    }

    private List<Long> findIdsByOwnerId(Long ownerId, boolean onlyPublished) {
        List<Long> retList = new ArrayList<>();
        if (!onlyPublished) {
            return em.createNamedQuery("Dataset.findIdByOwnerId")
                    .setParameter("ownerId", ownerId)
                    .getResultList();
        } else {
            List<Dataset> results = em.createNamedQuery("Dataset.findByOwnerId")
                    .setParameter("ownerId", ownerId).getResultList();
            for (Dataset ds : results) {
                if (ds.isReleased() && !ds.isDeaccessioned()) {
                    retList.add(ds.getId());
                }
            }
            return retList;
        }
    }

    public List<Dataset> findByCreatorId(Long creatorId) {
        return em.createNamedQuery("Dataset.findByCreatorId").setParameter("creatorId", creatorId).getResultList();
    }

    public List<Dataset> findByReleaseUserId(Long releaseUserId) {
        return em.createNamedQuery("Dataset.findByReleaseUserId").setParameter("releaseUserId", releaseUserId).getResultList();
    }

    public List<Dataset> filterByPidQuery(String filterQuery) {
        // finds only exact matches
        Dataset ds = findByGlobalId(filterQuery);
        List<Dataset> ret = new ArrayList<>();
        if (ds != null) ret.add(ds);


        /*
        List<Dataset> ret = em.createNamedQuery("Dataset.filterByPid", Dataset.class)
            .setParameter("affiliation", "%" + filterQuery.toLowerCase() + "%").getResultList();
        //logger.info("created native query: select o from Dataverse o where o.alias LIKE '" + filterQuery + "%' order by o.alias");
        logger.info("created named query");
        */
        if (ret != null) {
            logger.info("results list: "+ret.size()+" results.");
        }
        return ret;
    }

    public List<Dataset> findAll() {
        return em.createQuery("select object(o) from Dataset as o order by o.id", Dataset.class).getResultList();
    }

    public List<Long> findIdStale() {
        return em.createNamedQuery("Dataset.findIdStale").getResultList();
    }

     public List<Long> findIdStalePermission() {
        return em.createNamedQuery("Dataset.findIdStalePermission").getResultList();
    }

    public List<Long> findAllLocalDatasetIds() {
        return em.createQuery("SELECT o.id FROM Dataset o WHERE o.harvestedFrom IS null ORDER BY o.id", Long.class).getResultList();
    }

    public List<Long> findAllUnindexed() {
        return em.createQuery("SELECT o.id FROM Dataset o WHERE o.indexTime IS null ORDER BY o.id DESC", Long.class).getResultList();
    }

    //Used in datasets listcurationstatus API
    public List<Dataset> findAllUnpublished() {
        return em.createQuery("SELECT object(o) FROM Dataset o, DvObject d WHERE d.id=o.id and d.publicationDate IS null ORDER BY o.id ASC", Dataset.class).getResultList();
    }

    /**
     * For docs, see the equivalent method on the DataverseServiceBean.
     * @param numPartitions
     * @param partitionId
     * @param skipIndexed
     * @return a list of datasets
     * @see DataverseServiceBean#findAllOrSubset(long, long, boolean)
     */
    public List<Long> findAllOrSubset(long numPartitions, long partitionId, boolean skipIndexed) {
        if (numPartitions < 1) {
            long saneNumPartitions = 1;
            numPartitions = saneNumPartitions;
        }
        String skipClause = skipIndexed ? "AND o.indexTime is null " : "";
        TypedQuery<Long> typedQuery = em.createQuery("SELECT o.id FROM Dataset o WHERE MOD( o.id, :numPartitions) = :partitionId " +
                skipClause +
                "ORDER BY o.id", Long.class);
        typedQuery.setParameter("numPartitions", numPartitions);
        typedQuery.setParameter("partitionId", partitionId);
        return typedQuery.getResultList();
    }

        /**
     * For docs, see the equivalent method on the DataverseServiceBean.
     * @param numPartitions
     * @param partitionId
     * @param skipIndexed
     * @return a list of datasets
     * @see DataverseServiceBean#findAllOrSubset(long, long, boolean)
     */
    public List<Long> findAllOrSubsetOrderByFilesOwned(boolean skipIndexed) {
        /*
        Disregards deleted or replaced files when determining 'size' of dataset.
        Could possibly make more efficient by getting file metadata counts
        of latest published/draft version.
        Also disregards partitioning which is no longer supported.
        SEK - 11/09/2021
        */

        String skipClause = skipIndexed ? "AND o.indexTime is null " : "";
        Query query = em.createNativeQuery(" Select distinct(o.id), count(f.id) as numFiles FROM dvobject o " +
            "left join dvobject f on f.owner_id = o.id  where o.dtype = 'Dataset' "
                + skipClause
                + " group by o.id "
                + "ORDER BY count(f.id) asc, o.id");

        List<Object[]> queryResults;
        queryResults = query.getResultList();

        List<Long> retVal = new ArrayList();
        for (Object[] result : queryResults) {
            Long dsId;
            if (result[0] != null) {
                try {
                    dsId = Long.parseLong(result[0].toString()) ;
                } catch (Exception ex) {
                    dsId = null;
                }
                if (dsId == null) {
                    continue;
                }
                retVal.add(dsId);
            }
        }
        return retVal;
    }

    /**
     * Merges the passed dataset to the persistence context.
     * @param ds the dataset whose new state we want to persist.
     * @return The managed entity representing {@code ds}.
     */
    public Dataset merge( Dataset ds ) {
        return em.merge(ds);
    }

    public Dataset findByGlobalId(String globalId) {
        Dataset retVal = (Dataset) dvObjectService.findByGlobalId(globalId, "Dataset");
        if (retVal != null){
            return retVal;
        } else {
            //try to find with alternative PID
            return (Dataset) dvObjectService.findByGlobalId(globalId, "Dataset", true);
        }
    }

    /**
     * Instantiate dataset, and its components (DatasetVersions and FileMetadatas)
     * this method is used for object validation; if there are any invalid values
     * in the dataset components, a ConstraintViolationException will be thrown,
     * which can be further parsed to detect the specific offending values.
     * @param id the id of the dataset
     * @throws javax.validation.ConstraintViolationException
     */

    @TransactionAttribute(TransactionAttributeType.REQUIRES_NEW)
    public void instantiateDatasetInNewTransaction(Long id, boolean includeVariables) {
        Dataset dataset = find(id);
        for (DatasetVersion version : dataset.getVersions()) {
            for (FileMetadata fileMetadata : version.getFileMetadatas()) {
                // todo: make this optional!
                if (includeVariables) {
                    if (fileMetadata.getDataFile().isTabularData()) {
                        DataTable dataTable = fileMetadata.getDataFile().getDataTable();
                        for (DataVariable dataVariable : dataTable.getDataVariables()) {

                        }
                    }
                }
            }
        }
    }

    public String generateDatasetIdentifier(Dataset dataset, GlobalIdServiceBean idServiceBean) {
        String identifierType = settingsService.getValueForKey(SettingsServiceBean.Key.IdentifierGenerationStyle, "randomString");
        String shoulder = settingsService.getValueForKey(SettingsServiceBean.Key.Shoulder, "");

        switch (identifierType) {
            case "randomString":
                return generateIdentifierAsRandomString(dataset, idServiceBean, shoulder);
            case "storedProcGenerated":
                return generateIdentifierFromStoredProcedure(dataset, idServiceBean, shoulder);
            default:
                /* Should we throw an exception instead?? -- L.A. 4.6.2 */
                return generateIdentifierAsRandomString(dataset, idServiceBean, shoulder);
        }
    }

    private String generateIdentifierAsRandomString(Dataset dataset, GlobalIdServiceBean idServiceBean, String shoulder) {
        String identifier = null;
        do {
            identifier = shoulder + RandomStringUtils.randomAlphanumeric(6).toUpperCase();
        } while (!isIdentifierLocallyUnique(identifier, dataset));

        return identifier;
    }

    private String generateIdentifierFromStoredProcedure(Dataset dataset, GlobalIdServiceBean idServiceBean, String shoulder) {

        String identifier;
        do {
            StoredProcedureQuery query = this.em.createNamedStoredProcedureQuery("Dataset.generateIdentifierFromStoredProcedure");
            query.execute();
            String identifierFromStoredProcedure = (String) query.getOutputParameterValue(1);
            // some diagnostics here maybe - is it possible to determine that it's failing
            // because the stored procedure hasn't been created in the database?
            if (identifierFromStoredProcedure == null) {
                return null;
            }
            identifier = shoulder + identifierFromStoredProcedure;
        } while (!isIdentifierLocallyUnique(identifier, dataset));

        return identifier;
    }

    /**
     * Check that a identifier entered by the user is unique (not currently used
     * for any other study in this Dataverse Network) also check for duplicate
     * in EZID if needed
     * @param userIdentifier
     * @param dataset
     * @param persistentIdSvc
     * @return {@code true} if the identifier is unique, {@code false} otherwise.
     */
    public boolean isIdentifierUnique(String userIdentifier, Dataset dataset, GlobalIdServiceBean persistentIdSvc) {
        if ( ! isIdentifierLocallyUnique(userIdentifier, dataset) ) return false; // duplication found in local database

        // not in local DB, look in the persistent identifier service
        try {
            return ! persistentIdSvc.alreadyExists(dataset);
        } catch (Exception e){
            //we can live with failure - means identifier not found remotely
        }

        return true;
    }

    public boolean isIdentifierLocallyUnique(Dataset dataset) {
        return isIdentifierLocallyUnique(dataset.getIdentifier(), dataset);
    }

    public boolean isIdentifierLocallyUnique(String identifier, Dataset dataset) {
        return em.createNamedQuery("Dataset.findByIdentifierAuthorityProtocol")
            .setParameter("identifier", identifier)
            .setParameter("authority", dataset.getAuthority())
            .setParameter("protocol", dataset.getProtocol())
            .getResultList().isEmpty();
    }

    public Long getMaximumExistingDatafileIdentifier(Dataset dataset) {
        //Cannot rely on the largest table id having the greatest identifier counter
        long zeroFiles = new Long(0);
        Long retVal = zeroFiles;
        Long testVal;
        List<Object> idResults;
        Long dsId = dataset.getId();
        if (dsId != null) {
            try {
                idResults = em.createNamedQuery("Dataset.findIdentifierByOwnerId")
                                .setParameter("ownerId", dsId).getResultList();
            } catch (NoResultException ex) {
                logger.log(Level.FINE, "No files found in dataset id {0}. Returning a count of zero.", dsId);
                return zeroFiles;
            }
            if (idResults != null) {
                for (Object raw: idResults){
                    String identifier = (String) raw;
                    identifier =  identifier.substring(identifier.lastIndexOf("/") + 1);
                    testVal = new Long(identifier) ;
                    if (testVal > retVal){
                        retVal = testVal;
                    }
                }
            }
        }
        return retVal;
    }

    public DatasetVersion storeVersion( DatasetVersion dsv ) {
        em.persist(dsv);
        return dsv;
    }


    public DatasetVersionUser getDatasetVersionUser(DatasetVersion version, User user) {

        TypedQuery<DatasetVersionUser> query = em.createNamedQuery("DatasetVersionUser.findByVersionIdAndUserId", DatasetVersionUser.class);
        query.setParameter("versionId", version.getId());
        String identifier = user.getIdentifier();
        identifier = identifier.startsWith("@") ? identifier.substring(1) : identifier;
        AuthenticatedUser au = authentication.getAuthenticatedUser(identifier);
        query.setParameter("userId", au.getId());
        try {
            return query.getSingleResult();
        } catch (javax.persistence.NoResultException e) {
            return null;
        }
    }

    public boolean checkDatasetLock(Long datasetId) {
        TypedQuery<DatasetLock> lockCounter = em.createNamedQuery("DatasetLock.getLocksByDatasetId", DatasetLock.class);
        lockCounter.setParameter("datasetId", datasetId);
        lockCounter.setMaxResults(1);
        List<DatasetLock> lock = lockCounter.getResultList();
        return lock.size()>0;
    }

    public List<DatasetLock> getDatasetLocksByUser( AuthenticatedUser user) {

        return listLocks(null, user);
    }

    @TransactionAttribute(TransactionAttributeType.REQUIRES_NEW)
    public DatasetLock addDatasetLock(Dataset dataset, DatasetLock lock) {
        lock.setDataset(dataset);
        dataset.addLock(lock);
        lock.setStartTime( new Date() );
        em.persist(lock);
        //em.merge(dataset);
        return lock;
    }

    @TransactionAttribute(TransactionAttributeType.REQUIRES_NEW) /*?*/
    public DatasetLock addDatasetLock(Long datasetId, DatasetLock.Reason reason, Long userId, String info) {

        Dataset dataset = em.find(Dataset.class, datasetId);

        AuthenticatedUser user = null;
        if (userId != null) {
            user = em.find(AuthenticatedUser.class, userId);
        }

        // Check if the dataset is already locked for this reason:
        // (to prevent multiple, duplicate locks on the dataset!)
        DatasetLock lock = dataset.getLockFor(reason);
        if (lock != null) {
            return lock;
        }

        // Create new:
        lock = new DatasetLock(reason, user);
        lock.setDataset(dataset);
        lock.setInfo(info);
        lock.setStartTime(new Date());

        if (userId != null) {
            lock.setUser(user);
            if (user.getDatasetLocks() == null) {
                user.setDatasetLocks(new ArrayList<>());
            }
            user.getDatasetLocks().add(lock);
        }

        return addDatasetLock(dataset, lock);
    }

    /**
     * Removes all {@link DatasetLock}s for the dataset whose id is passed and reason
     * is {@code aReason}.
     * @param dataset the dataset whose locks (for {@code aReason}) will be removed.
     * @param aReason The reason of the locks that will be removed.
     */
    @TransactionAttribute(TransactionAttributeType.REQUIRES_NEW)
    public void removeDatasetLocks(Dataset dataset, DatasetLock.Reason aReason) {
        if ( dataset != null ) {
            new HashSet<>(dataset.getLocks()).stream()
                    .filter( l -> l.getReason() == aReason )
                    .forEach( lock -> {
                        lock = em.merge(lock);
                        dataset.removeLock(lock);

                        AuthenticatedUser user = lock.getUser();
                        user.getDatasetLocks().remove(lock);

                        em.remove(lock);
                    });
        }
    }

    @TransactionAttribute(TransactionAttributeType.REQUIRES_NEW)
    public void updateDatasetLock(DatasetLock datasetLock) {
        em.merge(datasetLock);
    }

    /*
     * Lists all dataset locks, optionally filtered by lock type or user, or both
     * @param lockType
     * @param user
     * @return a list of DatasetLocks
    */
    public List<DatasetLock> listLocks(DatasetLock.Reason lockType, AuthenticatedUser user) {

        TypedQuery<DatasetLock> query;

        if (lockType == null && user == null) {
            query = em.createNamedQuery("DatasetLock.findAll", DatasetLock.class);
        } else if (user == null) {
            query = em.createNamedQuery("DatasetLock.getLocksByType", DatasetLock.class);
            query.setParameter("lockType", lockType);
        } else if (lockType == null) {
            query = em.createNamedQuery("DatasetLock.getLocksByAuthenticatedUserId", DatasetLock.class);
            query.setParameter("authenticatedUserId", user.getId());
        } else {
            query = em.createNamedQuery("DatasetLock.getLocksByTypeAndAuthenticatedUserId", DatasetLock.class);
            query.setParameter("lockType", lockType);
            query.setParameter("authenticatedUserId", user.getId());
        }
        try {
            return query.getResultList();
        } catch (javax.persistence.NoResultException e) {
            return null;
        }
    }

    /*
    getTitleFromLatestVersion methods use native query to return a dataset title

        There are two versions:
     1) The version with datasetId param only will return the title regardless of version state
     2)The version with the param 'includeDraft' boolean  will return the most recently published title if the param is set to false
    If no Title found return empty string - protects against calling with
    include draft = false with no published version
    */

    public String getTitleFromLatestVersion(Long datasetId){
        return getTitleFromLatestVersion(datasetId, true);
    }

    public String getTitleFromLatestVersion(Long datasetId, boolean includeDraft){

        String whereDraft = "";
        //This clause will exclude draft versions from the select
        if (!includeDraft) {
            whereDraft = " and v.versionstate !='DRAFT' ";
        }

        try {
            return (String) em.createNativeQuery("select dfv.value  from dataset d "
                + " join datasetversion v on d.id = v.dataset_id "
                + " join datasetfield df on v.id = df.datasetversion_id "
                + " join datasetfieldvalue dfv on df.id = dfv.datasetfield_id "
                + " join datasetfieldtype dft on df.datasetfieldtype_id  = dft.id "
                + " where dft.name = '" + DatasetFieldConstant.title + "' and  v.dataset_id =" + datasetId
                + whereDraft
                + " order by v.versionnumber desc, v.minorVersionNumber desc limit 1 "
                + ";").getSingleResult();

        } catch (Exception ex) {
            logger.log(Level.INFO, "exception trying to get title from latest version: {0}", ex);
            return "";
        }

    }

    public Dataset getDatasetByHarvestInfo(Dataverse dataverse, String harvestIdentifier) {
        String queryStr = "SELECT d FROM Dataset d, DvObject o WHERE d.id = o.id AND o.owner.id = " + dataverse.getId() + " and d.harvestIdentifier = '" + harvestIdentifier + "'";
        Query query = em.createQuery(queryStr);
        List resultList = query.getResultList();
        Dataset dataset = null;
        if (resultList.size() > 1) {
            throw new EJBException("More than one dataset found in the dataverse (id= " + dataverse.getId() + "), with harvestIdentifier= " + harvestIdentifier);
        }
        if (resultList.size() == 1) {
            dataset = (Dataset) resultList.get(0);
        }
        return dataset;

    }

    public Long getDatasetVersionCardImage(Long versionId, User user) {
        if (versionId == null) {
            return null;
        }



        return null;
    }

    /**
     * Used to identify and properly display Harvested objects on the dataverse page.
     *
     * @param datasetIds
     * @return
     */
    public Map<Long, String> getArchiveDescriptionsForHarvestedDatasets(Set<Long> datasetIds){
        if (datasetIds == null || datasetIds.size() < 1) {
            return null;
        }

        String datasetIdStr = Strings.join(datasetIds, ", ");

        String qstr = "SELECT d.id, h.archiveDescription FROM harvestingClient h, dataset d WHERE d.harvestingClient_id = h.id AND d.id IN (" + datasetIdStr + ")";
        List<Object[]> searchResults;

        try {
            searchResults = em.createNativeQuery(qstr).getResultList();
        } catch (Exception ex) {
            searchResults = null;
        }

        if (searchResults == null) {
            return null;
        }

        Map<Long, String> ret = new HashMap<>();

        for (Object[] result : searchResults) {
            Long dsId;
            if (result[0] != null) {
                try {
                    dsId = (Long)result[0];
                } catch (Exception ex) {
                    dsId = null;
                }
                if (dsId == null) {
                    continue;
                }

                ret.put(dsId, (String)result[1]);
            }
        }

        return ret;
    }



    public boolean isDatasetCardImageAvailable(DatasetVersion datasetVersion, User user) {
        if (datasetVersion == null) {
            return false;
        }

        // First, check if this dataset has a designated thumbnail image:

        if (datasetVersion.getDataset() != null) {
            DataFile dataFile = datasetVersion.getDataset().getThumbnailFile();
            if (dataFile != null) {
                return ImageThumbConverter.isThumbnailAvailable(dataFile, 48);
            }
        }

        // If not, we'll try to use one of the files in this dataset version:
        // (the first file with an available thumbnail, really)

        List<FileMetadata> fileMetadatas = datasetVersion.getFileMetadatas();

        for (FileMetadata fileMetadata : fileMetadatas) {
            DataFile dataFile = fileMetadata.getDataFile();

            // TODO: use permissionsWrapper here - ?
            // (we are looking up these download permissions on individual files,
            // true, and those are unique... but the wrapper may be able to save
            // us some queries when it determines the download permission on the
            // dataset as a whole? -- L.A. 4.2.1

            if (fileService.isThumbnailAvailable(dataFile) && permissionService.userOn(user, dataFile).has(Permission.DownloadFile)) { //, user)) {
                return true;
            }

        }

        return false;
    }


    // reExportAll *forces* a reexport on all published datasets; whether they
    // have the "last export" time stamp set or not.
    @Asynchronous
    public void reExportAllAsync() {
        exportAllDatasets(true);
    }

    public void reExportAll() {
        exportAllDatasets(true);
    }


    // exportAll() will try to export the yet unexported datasets (it will honor
    // and trust the "last export" time stamp).

    @Asynchronous
    public void exportAllAsync() {
        exportAllDatasets(false);
    }

    public void exportAll() {
        exportAllDatasets(false);
    }

    public void exportAllDatasets(boolean forceReExport) {
        Integer countAll = 0;
        Integer countSuccess = 0;
        Integer countError = 0;
        String logTimestamp = logFormatter.format(new Date());
        Logger exportLogger = Logger.getLogger("edu.harvard.iq.dataverse.harvest.client.DatasetServiceBean." + "ExportAll" + logTimestamp);
        String logFileName = "../logs" + File.separator + "export_" + logTimestamp + ".log";
        FileHandler fileHandler;
        boolean fileHandlerSuceeded;
        try {
            fileHandler = new FileHandler(logFileName);
            exportLogger.setUseParentHandlers(false);
            fileHandlerSuceeded = true;
        } catch (IOException | SecurityException ex) {
            Logger.getLogger(DatasetServiceBean.class.getName()).log(Level.SEVERE, null, ex);
            return;
        }

        if (fileHandlerSuceeded) {
            exportLogger.addHandler(fileHandler);
        } else {
            exportLogger = logger;
        }

        exportLogger.info("Starting an export all job");

        for (Long datasetId : findAllLocalDatasetIds()) {
            // Potentially, there's a godzillion datasets in this Dataverse.
            // This is why we go through the list of ids here, and instantiate
            // only one dataset at a time.
            Dataset dataset = this.find(datasetId);
            if (dataset != null) {
                // Accurate "is published?" test - ?
                // Answer: Yes, it is! We can't trust dataset.isReleased() alone; because it is a dvobject method
                // that returns (publicationDate != null). And "publicationDate" is essentially
                // "the first publication date"; that stays the same as versions get
                // published and/or deaccessioned. But in combination with !isDeaccessioned()
                // it is indeed an accurate test.
                if (dataset.isReleased() && dataset.getReleasedVersion() != null && !dataset.isDeaccessioned()) {

                    // can't trust dataset.getPublicationDate(), no.
                    Date publicationDate = dataset.getReleasedVersion().getReleaseTime(); // we know this dataset has a non-null released version! Maybe not - SEK 8/19 (We do now! :)
                    if (forceReExport || (publicationDate != null
                            && (dataset.getLastExportTime() == null
                            || dataset.getLastExportTime().before(publicationDate)))) {
                        countAll++;
                        try {
                            recordService.exportAllFormatsInNewTransaction(dataset);
                            exportLogger.info("Success exporting dataset: " + dataset.getDisplayName() + " " + dataset.getGlobalIdString());
                            countSuccess++;
                        } catch (Exception ex) {
                            exportLogger.info("Error exporting dataset: " + dataset.getDisplayName() + " " + dataset.getGlobalIdString() + "; " + ex.getMessage());
                            countError++;
                        }
                    }
                }
            }
        }
        exportLogger.info("Datasets processed: " + countAll.toString());
        exportLogger.info("Datasets exported successfully: " + countSuccess.toString());
        exportLogger.info("Datasets failures: " + countError.toString());
        exportLogger.info("Finished export-all job.");

        if (fileHandlerSuceeded) {
            fileHandler.close();
        }

    }
    

    @Asynchronous
    public void reExportDatasetAsync(Dataset dataset) {
        exportDataset(dataset, true);
    }

    public void exportDataset(Dataset dataset, boolean forceReExport) {
        if (dataset != null) {
            // Note that the logic for handling a dataset is similar to what is implemented in exportAllDatasets, 
            // but when only one dataset is exported we do not log in a separate export logging file
            if (dataset.isReleased() && dataset.getReleasedVersion() != null && !dataset.isDeaccessioned()) {

                // can't trust dataset.getPublicationDate(), no. 
                Date publicationDate = dataset.getReleasedVersion().getReleaseTime(); // we know this dataset has a non-null released version! Maybe not - SEK 8/19 (We do now! :)
                if (forceReExport || (publicationDate != null
                        && (dataset.getLastExportTime() == null
                        || dataset.getLastExportTime().before(publicationDate)))) {
                    try {
                        recordService.exportAllFormatsInNewTransaction(dataset);
                        logger.info("Success exporting dataset: " + dataset.getDisplayName() + " " + dataset.getGlobalIdString());
                    } catch (Exception ex) {
                        logger.info("Error exporting dataset: " + dataset.getDisplayName() + " " + dataset.getGlobalIdString() + "; " + ex.getMessage());
                    }
                }
            }
        }
        
    }

    public String getReminderString(Dataset dataset, boolean canPublishDataset) {
        return getReminderString( dataset, canPublishDataset, false);
    }

    //get a string to add to save success message
    //depends on page (dataset/file) and user privleges
    public String getReminderString(Dataset dataset, boolean canPublishDataset, boolean filePage) {
       
        String reminderString;

        if (canPublishDataset) {
            reminderString = BundleUtil.getStringFromBundle("dataset.message.publish.warning");
        } else {
            reminderString = BundleUtil.getStringFromBundle("dataset.message.submit.warning");
        }

        if (canPublishDataset) {
            if (!filePage) {
                reminderString = reminderString + " " + BundleUtil.getStringFromBundle("dataset.message.publish.remind.draft");
            } else {
                reminderString = reminderString + " " + BundleUtil.getStringFromBundle("dataset.message.publish.remind.draft.filePage");
                reminderString = reminderString.replace("{0}", "" + (dataset.getGlobalId().asString().concat("&version=DRAFT")));
            }
        } else {
            if (!filePage) {
                reminderString = reminderString + " " + BundleUtil.getStringFromBundle("dataset.message.submit.remind.draft");
            } else {
                reminderString = reminderString + " " + BundleUtil.getStringFromBundle("dataset.message.submit.remind.draft.filePage");
                reminderString = reminderString.replace("{0}", "" + (dataset.getGlobalId().asString().concat("&version=DRAFT")));
            }
        }

        if (reminderString != null) {
            return reminderString;
        } else {
            logger.warning("Unable to get reminder string from bundle. Returning empty string.");
            return "";
        }
    }

<<<<<<< HEAD
    public void updateLastExportTimeStamp(Long datasetId) {
        Date now = new Date();
        em.createNativeQuery("UPDATE Dataset SET lastExportTime='"+now.toString()+"' WHERE id="+datasetId).executeUpdate();
    }

    @TransactionAttribute(TransactionAttributeType.REQUIRES_NEW)
    public int clearAllExportTimes() {
        Query clearExportTimes = em.createQuery("UPDATE Dataset SET lastExportTime = NULL");
        int numRowsUpdated = clearExportTimes.executeUpdate();
        return numRowsUpdated;
    }

=======
>>>>>>> 0c16ba21
    public Dataset setNonDatasetFileAsThumbnail(Dataset dataset, InputStream inputStream) {
        if (dataset == null) {
            logger.fine("In setNonDatasetFileAsThumbnail but dataset is null! Returning null.");
            return null;
        }
        if (inputStream == null) {
            logger.fine("In setNonDatasetFileAsThumbnail but inputStream is null! Returning null.");
            return null;
        }
        dataset = DatasetUtil.persistDatasetLogoToStorageAndCreateThumbnails(dataset, inputStream);
        dataset.setThumbnailFile(null);
        return merge(dataset);
    }

    public Dataset setDatasetFileAsThumbnail(Dataset dataset, DataFile datasetFileThumbnailToSwitchTo) {
        if (dataset == null) {
            logger.fine("In setDatasetFileAsThumbnail but dataset is null! Returning null.");
            return null;
        }
        if (datasetFileThumbnailToSwitchTo == null) {
            logger.fine("In setDatasetFileAsThumbnail but dataset is null! Returning null.");
            return null;
        }
        DatasetUtil.deleteDatasetLogo(dataset);
        dataset.setThumbnailFile(datasetFileThumbnailToSwitchTo);
        dataset.setUseGenericThumbnail(false);
        return merge(dataset);
    }

    public Dataset removeDatasetThumbnail(Dataset dataset) {
        if (dataset == null) {
            logger.fine("In removeDatasetThumbnail but dataset is null! Returning null.");
            return null;
        }
        DatasetUtil.deleteDatasetLogo(dataset);
        dataset.setThumbnailFile(null);
        dataset.setUseGenericThumbnail(true);
        return merge(dataset);
    }

    // persist assigned thumbnail in a single one-field-update query:
    // (the point is to avoid doing an em.merge() on an entire dataset object...)
    public void assignDatasetThumbnailByNativeQuery(Long datasetId, Long dataFileId) {
        try {
            em.createNativeQuery("UPDATE dataset SET thumbnailfile_id=" + dataFileId + " WHERE id=" + datasetId).executeUpdate();
        } catch (Exception ex) {
            // it's ok to just ignore...
        }
    }

    public void assignDatasetThumbnailByNativeQuery(Dataset dataset, DataFile dataFile) {
        try {
            em.createNativeQuery("UPDATE dataset SET thumbnailfile_id=" + dataFile.getId() + " WHERE id=" + dataset.getId()).executeUpdate();
        } catch (Exception ex) {
            // it's ok to just ignore...
        }
    }

    public WorkflowComment addWorkflowComment(WorkflowComment workflowComment) {
        em.persist(workflowComment);
        return workflowComment;
    }

    public void markWorkflowCommentAsRead(WorkflowComment workflowComment) {
        workflowComment.setToBeShown(false);
        em.merge(workflowComment);
    }


    /**
     * This method used to throw CommandException, which was pretty pointless
     * seeing how it's called asynchronously. As of v5.0 any CommanExceptiom
     * thrown by the FinalizeDatasetPublicationCommand below will be caught
     * and we'll log it as a warning - which is the best we can do at this point.
     * Any failure notifications to users should be sent from inside the command.
     */
    @Asynchronous
    @TransactionAttribute(TransactionAttributeType.SUPPORTS)
    public void callFinalizePublishCommandAsynchronously(Long datasetId, CommandContext ctxt, DataverseRequest request, boolean isPidPrePublished) {

        // Since we are calling the next command asynchronously anyway - sleep here
        // for a few seconds, just in case, to make sure the database update of
        // the dataset initiated by the PublishDatasetCommand has finished,
        // to avoid any concurrency/optimistic lock issues.
        // Aug. 2020/v5.0: It MAY be working consistently without any
        // sleep here, after the call the method has been moved to the onSuccess()
        // portion of the PublishDatasetCommand. I'm going to leave the 1 second
        // sleep below, for just in case reasons: -- L.A.
        try {
            Thread.sleep(1000);
        } catch (Exception ex) {
            logger.warning("Failed to sleep for a second.");
        }
        logger.fine("Running FinalizeDatasetPublicationCommand, asynchronously");
        Dataset theDataset = find(datasetId);
        try {
            commandEngine.submit(new FinalizeDatasetPublicationCommand(theDataset, request, isPidPrePublished));
        } catch (CommandException cex) {
            logger.warning("CommandException caught when executing the asynchronous portion of the Dataset Publication Command.");
        }
    }

    /*
     Experimental asynchronous method for requesting persistent identifiers for
     datafiles. We decided not to run this method on upload/create (so files
     will not have persistent ids while in draft; when the draft is published,
     we will force obtaining persistent ids for all the files in the version.

     If we go back to trying to register global ids on create, care will need to
     be taken to make sure the asynchronous changes below are not conflicting with
     the changes from file ingest (which may be happening in parallel, also
     asynchronously). We would also need to lock the dataset (similarly to how
     tabular ingest logs the dataset), to prevent the user from publishing the
     version before all the identifiers get assigned - otherwise more conflicts
     are likely. (It sounds like it would make sense to treat these two tasks -
     persistent identifiers for files and ingest - as one post-upload job, so that
     they can be run in sequence). -- L.A. Mar. 2018
    */
    @Asynchronous
    public void obtainPersistentIdentifiersForDatafiles(Dataset dataset) {
        GlobalIdServiceBean idServiceBean = GlobalIdServiceBean.getBean(dataset.getProtocol(), commandEngine.getContext());

        //If the Id type is sequential and Dependent then write file idenitifiers outside the command
        String datasetIdentifier = dataset.getIdentifier();
        Long maxIdentifier = null;

        if (systemConfig.isDataFilePIDSequentialDependent()) {
            maxIdentifier = getMaximumExistingDatafileIdentifier(dataset);
        }

        for (DataFile datafile : dataset.getFiles()) {
            logger.info("Obtaining persistent id for datafile id=" + datafile.getId());

            if (datafile.getIdentifier() == null || datafile.getIdentifier().isEmpty()) {

                logger.info("Obtaining persistent id for datafile id=" + datafile.getId());

                if (maxIdentifier != null) {
                    maxIdentifier++;
                    datafile.setIdentifier(datasetIdentifier + "/" + maxIdentifier.toString());
                } else {
                    datafile.setIdentifier(fileService.generateDataFileIdentifier(datafile, idServiceBean));
                }

                if (datafile.getProtocol() == null) {
                    datafile.setProtocol(settingsService.getValueForKey(SettingsServiceBean.Key.Protocol, ""));
                }
                if (datafile.getAuthority() == null) {
                    datafile.setAuthority(settingsService.getValueForKey(SettingsServiceBean.Key.Authority, ""));
                }

                logger.info("identifier: " + datafile.getIdentifier());

                String doiRetString;

                try {
                    logger.log(Level.FINE, "creating identifier");
                    doiRetString = idServiceBean.createIdentifier(datafile);
                } catch (Throwable e) {
                    logger.log(Level.WARNING, "Exception while creating Identifier: " + e.getMessage(), e);
                    doiRetString = "";
                }

                // Check return value to make sure registration succeeded
                if (!idServiceBean.registerWhenPublished() && doiRetString.contains(datafile.getIdentifier())) {
                    datafile.setIdentifierRegistered(true);
                    datafile.setGlobalIdCreateTime(new Date());
                }

                DataFile merged = em.merge(datafile);
                merged = null;
            }

        }
    }

    public long findStorageSize(Dataset dataset) throws IOException {
        return findStorageSize(dataset, false, GetDatasetStorageSizeCommand.Mode.STORAGE, null);
    }


    public long findStorageSize(Dataset dataset, boolean countCachedExtras) throws IOException {
        return findStorageSize(dataset, countCachedExtras, GetDatasetStorageSizeCommand.Mode.STORAGE, null);
    }

    /**
     * Returns the total byte size of the files in this dataset
     *
     * @param dataset
     * @param countCachedExtras boolean indicating if the cached disposable extras should also be counted
     * @param mode String indicating whether we are getting the result for storage (entire dataset) or download version based
     * @param version optional param for dataset version
     * @return total size
     * @throws IOException if it can't access the objects via StorageIO
     * (in practice, this can only happen when called with countCachedExtras=true; when run in the
     * default mode, the method doesn't need to access the storage system, as the
     * sizes of the main files are recorded in the database)
     */
    public long findStorageSize(Dataset dataset, boolean countCachedExtras, GetDatasetStorageSizeCommand.Mode mode, DatasetVersion version) throws IOException {
        long total = 0L;

        if (dataset.isHarvested()) {
            return 0L;
        }

        List<DataFile> filesToTally = new ArrayList();

        if (version == null || (mode != null &&  mode.equals("storage"))){
            filesToTally = dataset.getFiles();
        } else {
            List <FileMetadata>  fmds = version.getFileMetadatas();
            for (FileMetadata fmd : fmds){
                    filesToTally.add(fmd.getDataFile());
            }
        }


        //CACHED EXTRAS FOR DOWNLOAD?


        for (DataFile datafile : filesToTally) {
                total += datafile.getFilesize();

                if (!countCachedExtras) {
                    if (datafile.isTabularData()) {
                        // count the size of the stored original, in addition to the main tab-delimited file:
                        Long originalFileSize = datafile.getDataTable().getOriginalFileSize();
                        if (originalFileSize != null) {
                            total += originalFileSize;
                        }
                    }
                } else {
                    StorageIO<DataFile> storageIO = datafile.getStorageIO();
                    for (String cachedFileTag : storageIO.listAuxObjects()) {
                        total += storageIO.getAuxObjectSize(cachedFileTag);
                    }
                }
            }

        // and finally,
        if (countCachedExtras) {
            // count the sizes of the files cached for the dataset itself
            // (i.e., the metadata exports):
            StorageIO<Dataset> datasetSIO = DataAccess.getStorageIO(dataset);

            for (String[] exportProvider : ExportService.getInstance().getExportersLabels()) {
                String exportLabel = "export_" + exportProvider[1] + ".cached";
                try {
                    total += datasetSIO.getAuxObjectSize(exportLabel);
                } catch (IOException ioex) {
                    // safe to ignore; object not cached
                }
            }
        }

        return total;
    }

    /**
     * An optimized method for deleting a harvested dataset.
     *
     * @param dataset
     * @param request DataverseRequest (for initializing the DestroyDatasetCommand)
     * @param hdLogger logger object (in practice, this will be a separate log file created for a specific harvesting job)
     */
    @TransactionAttribute(TransactionAttributeType.REQUIRES_NEW)
    public void deleteHarvestedDataset(Dataset dataset, DataverseRequest request, Logger hdLogger) {
        // Purge all the SOLR documents associated with this client from the
        // index server:
        indexService.deleteHarvestedDocuments(dataset);

        try {
            // files from harvested datasets are removed unceremoniously,
            // directly in the database. no need to bother calling the
            // DeleteFileCommand on them.
            for (DataFile harvestedFile : dataset.getFiles()) {
                DataFile merged = em.merge(harvestedFile);
                em.remove(merged);
                harvestedFile = null;
            }
            dataset.setFiles(null);
            Dataset merged = em.merge(dataset);
            commandEngine.submit(new DestroyDatasetCommand(merged, request));
            hdLogger.info("Successfully destroyed the dataset");
        } catch (Exception ex) {
            hdLogger.warning("Failed to destroy the dataset");
        }
    }
}<|MERGE_RESOLUTION|>--- conflicted
+++ resolved
@@ -871,12 +871,6 @@
         }
     }
 
-<<<<<<< HEAD
-    public void updateLastExportTimeStamp(Long datasetId) {
-        Date now = new Date();
-        em.createNativeQuery("UPDATE Dataset SET lastExportTime='"+now.toString()+"' WHERE id="+datasetId).executeUpdate();
-    }
-
     @TransactionAttribute(TransactionAttributeType.REQUIRES_NEW)
     public int clearAllExportTimes() {
         Query clearExportTimes = em.createQuery("UPDATE Dataset SET lastExportTime = NULL");
@@ -884,8 +878,6 @@
         return numRowsUpdated;
     }
 
-=======
->>>>>>> 0c16ba21
     public Dataset setNonDatasetFileAsThumbnail(Dataset dataset, InputStream inputStream) {
         if (dataset == null) {
             logger.fine("In setNonDatasetFileAsThumbnail but dataset is null! Returning null.");
