/*
 * To change this license header, choose License Headers in Project Properties.
 * To change this template file, choose Tools | Templates
 * and open the template in the editor.
 */
package edu.harvard.iq.dataverse;

import edu.harvard.iq.dataverse.authorization.AuthenticationServiceBean;
import edu.harvard.iq.dataverse.authorization.Permission;
import edu.harvard.iq.dataverse.authorization.users.AuthenticatedUser;
import edu.harvard.iq.dataverse.authorization.users.User;
import edu.harvard.iq.dataverse.dataaccess.ImageThumbConverter;
import edu.harvard.iq.dataverse.dataset.DatasetUtil;
import edu.harvard.iq.dataverse.harvest.server.OAIRecordServiceBean;
import edu.harvard.iq.dataverse.search.IndexServiceBean;
import edu.harvard.iq.dataverse.settings.SettingsServiceBean;
import edu.harvard.iq.dataverse.workflows.WorkflowComment;
import java.io.ByteArrayOutputStream;
import java.io.File;
import java.io.IOException;
import java.io.InputStream;
import java.io.OutputStream;
import java.text.SimpleDateFormat;
import java.util.ArrayList;
import java.util.Date;
import java.util.HashMap;
import java.util.List;
import java.util.Map;
import java.util.Set;
import java.util.logging.FileHandler;
import java.util.logging.Level;
import java.util.logging.Logger;
import javax.ejb.Asynchronous;
import javax.ejb.EJB;
import javax.ejb.EJBException;
import javax.ejb.Stateless;
import javax.ejb.TransactionAttribute;
import javax.ejb.TransactionAttributeType;
import javax.inject.Inject;
import javax.inject.Named;
import javax.persistence.EntityManager;
import javax.persistence.NamedStoredProcedureQuery;
import javax.persistence.ParameterMode;
import javax.persistence.PersistenceContext;
import javax.persistence.Query;
import javax.persistence.StoredProcedureParameter;
import javax.persistence.StoredProcedureQuery;
import javax.persistence.TypedQuery;
import javax.xml.stream.XMLOutputFactory;
import javax.xml.stream.XMLStreamException;
import javax.xml.stream.XMLStreamWriter;
import org.apache.commons.lang.RandomStringUtils;
import org.ocpsoft.common.util.Strings;

/**
 *
 * @author skraffmiller
 */


@Stateless
@Named
public class DatasetServiceBean implements java.io.Serializable {

    private static final Logger logger = Logger.getLogger(DatasetServiceBean.class.getCanonicalName());
    @EJB
    IndexServiceBean indexService;

    @EJB
    DOIEZIdServiceBean doiEZIdServiceBean;

    @EJB
    SettingsServiceBean settingsService;
    
    @EJB
    DatasetVersionServiceBean versionService;
    
    @EJB
    AuthenticationServiceBean authentication;
    
    @EJB
    DataFileServiceBean fileService; 
    
    @EJB
    PermissionServiceBean permissionService;
    
    @EJB
    OAIRecordServiceBean recordService;
    
    @Inject
    DataverseRequestServiceBean dvRequestService;
    
    private static final SimpleDateFormat logFormatter = new SimpleDateFormat("yyyy-MM-dd'T'HH-mm-ss");
    
    @PersistenceContext(unitName = "VDCNet-ejbPU")
    private EntityManager em;

    public Dataset find(Object pk) {
        return em.find(Dataset.class, pk);
    }

    public List<Dataset> findByOwnerId(Long ownerId) {
        return findByOwnerId(ownerId, false);
    }
    
    public List<Dataset> findPublishedByOwnerId(Long ownerId) {
        return findByOwnerId(ownerId, true);
    }    

    private List<Dataset> findByOwnerId(Long ownerId, boolean onlyPublished) {
        List<Dataset> retList = new ArrayList<>();
        TypedQuery<Dataset>  query = em.createQuery("select object(o) from Dataset as o where o.owner.id =:ownerId order by o.id", Dataset.class);
        query.setParameter("ownerId", ownerId);
        if (!onlyPublished) {
            return query.getResultList();
        } else {
            for (Dataset ds : query.getResultList()) {
                if (ds.isReleased() && !ds.isDeaccessioned()) {
                    retList.add(ds);
                }
            }
            return retList;
        }
    }

    public List<Dataset> findAll() {
        return em.createQuery("select object(o) from Dataset as o order by o.id", Dataset.class).getResultList();
    }
    
    
    public List<Long> findAllLocalDatasetIds() {
        return em.createQuery("SELECT o.id FROM Dataset o WHERE o.harvestedFrom IS null ORDER BY o.id", Long.class).getResultList();
    }

    /**
     * For docs, see the equivalent method on the DataverseServiceBean.
     * @param numPartitions
     * @param partitionId
     * @param skipIndexed
     * @return a list of datasets
     * @see DataverseServiceBean#findAllOrSubset(long, long, boolean)
     */     
    public List<Dataset> findAllOrSubset(long numPartitions, long partitionId, boolean skipIndexed) {
        if (numPartitions < 1) {
            long saneNumPartitions = 1;
            numPartitions = saneNumPartitions;
        }
        String skipClause = skipIndexed ? "AND o.indexTime is null " : "";
        TypedQuery<Dataset> typedQuery = em.createQuery("SELECT OBJECT(o) FROM Dataset AS o WHERE MOD( o.id, :numPartitions) = :partitionId " +
                skipClause +
                "ORDER BY o.id", Dataset.class);
        typedQuery.setParameter("numPartitions", numPartitions);
        typedQuery.setParameter("partitionId", partitionId);
        return typedQuery.getResultList();
    }
    
    /**
     * Merges the passed dataset to the persistence context.
     * @param ds the dataset whose new state we want to persist.
     * @return The managed entity representing {@code ds}.
     */
    public Dataset merge( Dataset ds ) {
        return em.merge(ds);
    }
    
    public Dataset findByGlobalId(String globalId) {

        String protocol = "";
        String authority = "";
        String identifier = "";
        int index1 = globalId.indexOf(':');
        String nonNullDefaultIfKeyNotFound = ""; 
        // This is kind of wrong right here: we should not assume that this is *our* DOI - 
        // it can be somebody else's registered DOI that we harvested. And they can 
        // have their own separator characters defined - so we should not assume 
        // that everybody's DOIs will look like ours! 
        // Also, this separator character gets applied to handles lookups too, below. 
        // Which is probably wrong too...
        // -- L.A. 4.2.4
        String separator = settingsService.getValueForKey(SettingsServiceBean.Key.DoiSeparator, nonNullDefaultIfKeyNotFound);        
        int index2 = globalId.indexOf(separator, index1 + 1);
        int index3;
        if (index1 == -1) {            
            logger.info("Error parsing identifier: " + globalId + ". ':' not found in string");
            return null;
        } else {
            protocol = globalId.substring(0, index1);
        }
        if (index2 == -1 ) {
            logger.info("Error parsing identifier: " + globalId + ". Second separator not found in string");
            return null;
        } else {
            authority = globalId.substring(index1 + 1, index2);
        }
        if (protocol.equals("doi")) {

            index3 = globalId.indexOf(separator, index2 + 1);
            if (index3 == -1 ) {
                // As of now (4.2.4, Feb. 2016) the ICPSR DOIs are the only 
                // use case where the authority has no "shoulder", so there's only 
                // 1 slash in the full global id string... hence, we get here. 
                // Their DOIs also have some lower case characters (for ex., 
                // 10.3886/ICPSR04599.v1), and that's how are they saved in the 
                // IQSS production database. So the .toUpperCase() below is 
                // causing a problem. -- L.A. 
                identifier = globalId.substring(index2 + 1); //.toUpperCase();
            } else {
                if (index3 > -1) {
                    authority = globalId.substring(index1 + 1, index3);
                    identifier = globalId.substring(index3 + 1).toUpperCase();
                }
            }
        } else {
            identifier = globalId.substring(index2 + 1).toUpperCase();
        }
        String queryStr = "SELECT s from Dataset s where s.identifier = :identifier  and s.protocol= :protocol and s.authority= :authority";
        Dataset foundDataset = null;
        try {
            Query query = em.createQuery(queryStr);
            query.setParameter("identifier", identifier);
            query.setParameter("protocol", protocol);
            query.setParameter("authority", authority);
            foundDataset = (Dataset) query.getSingleResult();
        } catch (javax.persistence.NoResultException e) {
            // (set to .info, this can fill the log file with thousands of 
            // these messages during a large harvest run)
            logger.fine("no ds found: " + globalId);
            // DO nothing, just return null.
        }
        return foundDataset;
    }

    public String generateDatasetIdentifier(Dataset dataset, IdServiceBean idServiceBean) {
        String doiIdentifierType = settingsService.getValueForKey(SettingsServiceBean.Key.IdentifierGenerationStyle, "randomString");
        switch (doiIdentifierType) {
            case "randomString":
                return generateIdentifierAsRandomString(dataset, idServiceBean);
            case "sequentialNumber":
                return generateIdentifierAsSequentialNumber(dataset, idServiceBean);
            default:
                /* Should we throw an exception instead?? -- L.A. 4.6.2 */
                return generateIdentifierAsRandomString(dataset, idServiceBean);
        }
    }
    
    private String generateIdentifierAsRandomString(Dataset dataset, IdServiceBean idServiceBean) {

        String identifier = null;
        do {
            identifier = RandomStringUtils.randomAlphanumeric(6).toUpperCase();  
        } while (!isIdentifierUniqueInDatabase(identifier, dataset, idServiceBean));

        return identifier;
    }

    private String generateIdentifierAsSequentialNumber(Dataset dataset, IdServiceBean idServiceBean) {
        
        String identifier; 
        do {
            StoredProcedureQuery query = this.em.createNamedStoredProcedureQuery("Dataset.generateIdentifierAsSequentialNumber");
            query.execute();
            Integer identifierNumeric = (Integer) query.getOutputParameterValue(1); 
            // some diagnostics here maybe - is it possible to determine that it's failing 
            // because the stored procedure hasn't been created in the database?
            if (identifierNumeric == null) {
                return null; 
            }
            identifier = identifierNumeric.toString();
        } while (!isIdentifierUniqueInDatabase(identifier, dataset, idServiceBean));
        
        return identifier;
    }

    /**
     * Check that a identifier entered by the user is unique (not currently used
     * for any other study in this Dataverse Network) alos check for duplicate
     * in EZID if needed
     * @param userIdentifier
     * @param dataset
     * @param idServiceBean
     * @return   */
    public boolean isIdentifierUniqueInDatabase(String userIdentifier, Dataset dataset, IdServiceBean idServiceBean) {
        String query = "SELECT d FROM Dataset d WHERE d.identifier = '" + userIdentifier + "'";
        query += " and d.protocol ='" + dataset.getProtocol() + "'";
        query += " and d.authority = '" + dataset.getAuthority() + "'";
        boolean u = em.createQuery(query).getResultList().isEmpty();
            
        try{
            if (idServiceBean.alreadyExists(dataset)) {
                u = false;
            }
        } catch (Exception e){
            //we can live with failure - means identifier not found remotely
        }

       
        return u;
    }

    public DatasetVersion storeVersion( DatasetVersion dsv ) {
        em.persist(dsv);
        return dsv;
    }
    
    
    public String createCitationRIS(DatasetVersion version) {
        return createCitationRIS(version, null);
    } 
    
    public String createCitationRIS(DatasetVersion version, FileMetadata fileMetadata) {
        String publisher = version.getRootDataverseNameforCitation();
        List<DatasetAuthor> authorList = version.getDatasetAuthors();
        String retString = "Provider: " + publisher + "\r\n";
        retString += "Content: text/plain; charset=\"us-ascii\"" + "\r\n";
        // Using type "DBASE" - "Online Database", for consistency with 
        // EndNote (see the longer comment in the EndNote section below)> 
        
        retString += "TY  - DBASE" + "\r\n";
        retString += "T1  - " + version.getTitle() + "\r\n";
        for (DatasetAuthor author : authorList) {
            retString += "AU  - " + author.getName().getDisplayValue() + "\r\n";
        }
        retString += "DO  - " + version.getDataset().getProtocol() + "/" + version.getDataset().getAuthority() + version.getDataset().getDoiSeparator() + version.getDataset().getIdentifier() + "\r\n";
        retString += "PY  - " + version.getVersionYear() + "\r\n";
        retString += "UR  - " + version.getDataset().getPersistentURL() + "\r\n";
        retString += "PB  - " + publisher + "\r\n";
        
        // a DataFile citation also includes filename und UNF, if applicable:
        if (fileMetadata != null) { 
            retString += "C1  - " + fileMetadata.getLabel() + "\r\n";
            
            if (fileMetadata.getDataFile().isTabularData()) {
                if (fileMetadata.getDataFile().getUnf() != null) {
                    retString += "C2  - " + fileMetadata.getDataFile().getUnf() + "\r\n";
                }
            }
        }
        
        // closing element: 
        retString += "ER  - \r\n";

        return retString;
    }


    private XMLOutputFactory xmlOutputFactory = null;

    public String createCitationXML(DatasetVersion datasetVersion, FileMetadata fileMetadata) {
        ByteArrayOutputStream outStream = new ByteArrayOutputStream();
        createEndNoteCitation(outStream, datasetVersion, fileMetadata);
        String xml = outStream.toString();
        return xml; 
    } 
    
    public void createEndNoteCitation(OutputStream os, DatasetVersion datasetVersion, FileMetadata fileMetadata) {

        xmlOutputFactory = javax.xml.stream.XMLOutputFactory.newInstance();
        XMLStreamWriter xmlw = null;
        try {
            xmlw = xmlOutputFactory.createXMLStreamWriter(os);
            xmlw.writeStartDocument();
            createEndNoteXML(xmlw, datasetVersion, fileMetadata);
            xmlw.writeEndDocument();
        } catch (XMLStreamException ex) {
            Logger.getLogger("global").log(Level.SEVERE, null, ex);
            throw new EJBException("ERROR occurred during creating endnote xml.", ex);
        } finally {
            try {
                if (xmlw != null) {
                    xmlw.close();
                }
            } catch (XMLStreamException ex) {
            }
        }
    }
    
    private void createEndNoteXML(XMLStreamWriter xmlw, DatasetVersion version, FileMetadata fileMetadata) throws XMLStreamException {

        String title = version.getTitle();
        String versionYear = version.getVersionYear();
        String publisher = version.getRootDataverseNameforCitation();

        List<DatasetAuthor> authorList = version.getDatasetAuthors();

        xmlw.writeStartElement("xml");
        xmlw.writeStartElement("records");

        xmlw.writeStartElement("record");

        // "Ref-type" indicates which of the (numerous!) available EndNote
        // schemas this record will be interpreted as. 
        // This is relatively important. Certain fields with generic 
        // names like "custom1" and "custom2" become very specific things
        // in specific schemas; for example, custom1 shows as "legal notice"
        // in "Journal Article" (ref-type 84), or as "year published" in 
        // "Government Document". 
        // We don't want the UNF to show as a "legal notice"! 
        // We have found a ref-type that works ok for our purposes - 
        // "Online Database" (type 45). In this one, the fields Custom1 
        // and Custom2 are not translated and just show as is. 
        // And "Custom1" still beats "legal notice". 
        // -- L.A. 12.12.2014 beta 10
        
        xmlw.writeStartElement("ref-type");
        xmlw.writeAttribute("name", "Online Database");
        xmlw.writeCharacters("45");
        xmlw.writeEndElement(); // ref-type

        xmlw.writeStartElement("contributors");
        xmlw.writeStartElement("authors");
        for (DatasetAuthor author : authorList) {
            xmlw.writeStartElement("author");
            xmlw.writeCharacters(author.getName().getDisplayValue());
            xmlw.writeEndElement(); // author                    
        }
        xmlw.writeEndElement(); // authors 
        xmlw.writeEndElement(); // contributors 

        xmlw.writeStartElement("titles");
        xmlw.writeStartElement("title");
        xmlw.writeCharacters(title);
        xmlw.writeEndElement(); // title
        
        xmlw.writeEndElement(); // titles

        xmlw.writeStartElement("section");
        String sectionString;
        if (version.getDataset().isReleased()) {
            sectionString = new SimpleDateFormat("yyyy-MM-dd").format(version.getDataset().getPublicationDate());
        } else {
            sectionString = new SimpleDateFormat("yyyy-MM-dd").format(version.getLastUpdateTime());
        }

        xmlw.writeCharacters(sectionString);
        xmlw.writeEndElement(); // publisher

        xmlw.writeStartElement("dates");
        xmlw.writeStartElement("year");
        xmlw.writeCharacters(versionYear);
        xmlw.writeEndElement(); // year
        xmlw.writeEndElement(); // dates

        xmlw.writeStartElement("publisher");
        xmlw.writeCharacters(publisher);
        xmlw.writeEndElement(); // publisher

        xmlw.writeStartElement("urls");
        xmlw.writeStartElement("related-urls");
        xmlw.writeStartElement("url");
        xmlw.writeCharacters(version.getDataset().getPersistentURL());
        xmlw.writeEndElement(); // url
        xmlw.writeEndElement(); // related-urls
        xmlw.writeEndElement(); // urls
        
        // a DataFile citation also includes the filename and (for Tabular
        // files) the UNF signature, that we put into the custom1 and custom2 
        // fields respectively:
        
        
        if (fileMetadata != null) {
            xmlw.writeStartElement("custom1");
            xmlw.writeCharacters(fileMetadata.getLabel());
            xmlw.writeEndElement(); // custom1
            
            if (fileMetadata.getDataFile().isTabularData()) {
                if (fileMetadata.getDataFile().getUnf() != null) {
                    xmlw.writeStartElement("custom2");
                    xmlw.writeCharacters(fileMetadata.getDataFile().getUnf());
                    xmlw.writeEndElement(); // custom2
                }
            }
        }

        xmlw.writeStartElement("electronic-resource-num");
        String electResourceNum = version.getDataset().getProtocol() + "/" + version.getDataset().getAuthority() + version.getDataset().getDoiSeparator() + version.getDataset().getIdentifier();
        xmlw.writeCharacters(electResourceNum);
        xmlw.writeEndElement();
        //<electronic-resource-num>10.3886/ICPSR03259.v1</electronic-resource-num>                  
        xmlw.writeEndElement(); // record

        xmlw.writeEndElement(); // records
        xmlw.writeEndElement(); // xml

    }

    public DatasetVersionUser getDatasetVersionUser(DatasetVersion version, User user) {

        DatasetVersionUser ddu = null;
        Query query = em.createQuery("select object(o) from DatasetVersionUser as o "
                + "where o.datasetVersion.id =:versionId and o.authenticatedUser.id =:userId");
        query.setParameter("versionId", version.getId());
        String identifier = user.getIdentifier();
        identifier = identifier.startsWith("@") ? identifier.substring(1) : identifier;
        AuthenticatedUser au = authentication.getAuthenticatedUser(identifier);
        query.setParameter("userId", au.getId());
        try {
            ddu = (DatasetVersionUser) query.getSingleResult();
        } catch (javax.persistence.NoResultException e) {
            // DO nothing, just return null.
        }
        return ddu;
    }

<<<<<<< HEAD
    public boolean checkDatasetLock(Long datasetId) {
        TypedQuery<DatasetLock> lockCounter = em.createNamedQuery("DatasetLock.getLocksByDatasetId", DatasetLock.class);
        lockCounter.setParameter("datasetId", datasetId);
        lockCounter.setMaxResults(1);
        List<DatasetLock> lock = lockCounter.getResultList();
        return lock.size()>0;
=======
    public List<DatasetLock> getDatasetLocks() {
        String query = "SELECT sl FROM DatasetLock sl";
        return em.createQuery(query, DatasetLock.class).getResultList();
    }

    public boolean checkDatasetLock(Long datasetId) {
        String nativeQuery = "SELECT sl.id FROM DatasetLock sl WHERE sl.dataset_id = " + datasetId + " LIMIT 1;";
        Integer lockId; 
        try {
            lockId = (Integer)em.createNativeQuery(nativeQuery).getSingleResult();
        } catch (Exception ex) {
            lockId = null; 
        }
        
        return lockId != null;
>>>>>>> a1792ad9
    }
    
    @TransactionAttribute(TransactionAttributeType.REQUIRES_NEW)
    public void addDatasetLock(Dataset dataset, DatasetLock lock) {
       dataset.setDatasetLock(lock);
       em.persist(lock); 
    }
    
    public void addDatasetLock(Long datasetId, DatasetLock.Reason reason, Long userId, String info) {

        Dataset dataset = em.find(Dataset.class, datasetId);
        DatasetLock lock = new DatasetLock(reason, dvRequestService.getDataverseRequest().getAuthenticatedUser());
        lock.setDataset(dataset);
        lock.setInfo(info);
        lock.setStartTime(new Date());

        if (userId != null) {
            AuthenticatedUser user = em.find(AuthenticatedUser.class, userId);
            lock.setUser(user);
            if (user.getDatasetLocks() == null) {
                user.setDatasetLocks(new ArrayList<>());
            }
            user.getDatasetLocks().add(lock);
        }

        addDatasetLock(dataset, lock);
    }

    @TransactionAttribute(TransactionAttributeType.REQUIRES_NEW)
    public void removeDatasetLock(Long datasetId) {
        Dataset dataset = em.find(Dataset.class, datasetId);
        //em.refresh(dataset); (?)
        DatasetLock lock = dataset.getDatasetLock();
        if (lock != null) {
            AuthenticatedUser user = lock.getUser();
            dataset.setDatasetLock(null);
            user.getDatasetLocks().remove(lock);
            /* 
             * TODO - ?
             * throw an exception if for whatever reason we can't remove the lock?
             try {
             */
            em.remove(lock);
            /*
             } catch (TransactionRequiredException te) {
             ...
             } catch (IllegalArgumentException iae) {
             ...
             }
             */
        }
    }
    
    /*
    getTitleFromLatestVersion methods use native query to return a dataset title
    
        There are two versions:
     1) The version with datasetId param only will return the title regardless of version state
     2)The version with the param 'includeDraft' boolean  will return the most recently published title if the param is set to false
    If no Title found return empty string - protects against calling with
    include draft = false with no published version
    */
    
    public String getTitleFromLatestVersion(Long datasetId){
        return getTitleFromLatestVersion(datasetId, true);
    }
    
    public String getTitleFromLatestVersion(Long datasetId, boolean includeDraft){

        String whereDraft = "";
        //This clause will exclude draft versions from the select
        if (!includeDraft) {
            whereDraft = " and v.versionstate !='DRAFT' ";
        }
        
        try {
            return (String) em.createNativeQuery("select dfv.value  from dataset d "
                + " join datasetversion v on d.id = v.dataset_id "
                + " join datasetfield df on v.id = df.datasetversion_id "
                + " join datasetfieldvalue dfv on df.id = dfv.datasetfield_id "
                + " join datasetfieldtype dft on df.datasetfieldtype_id  = dft.id "
                + " where dft.name = '" + DatasetFieldConstant.title + "' and  v.dataset_id =" + datasetId
                + whereDraft
                + " order by v.versionnumber desc, v.minorVersionNumber desc limit 1 "
                + ";").getSingleResult();

        } catch (Exception ex) {
            logger.info("exception trying to get title from latest version: " + ex);
            return "";
        }

    }
    
    public Dataset getDatasetByHarvestInfo(Dataverse dataverse, String harvestIdentifier) {
        String queryStr = "SELECT d FROM Dataset d, DvObject o WHERE d.id = o.id AND o.owner.id = " + dataverse.getId() + " and d.harvestIdentifier = '" + harvestIdentifier + "'";
        Query query = em.createQuery(queryStr);
        List resultList = query.getResultList();
        Dataset dataset = null;
        if (resultList.size() > 1) {
            throw new EJBException("More than one dataset found in the dataverse (id= " + dataverse.getId() + "), with harvestIdentifier= " + harvestIdentifier);
        }
        if (resultList.size() == 1) {
            dataset = (Dataset) resultList.get(0);
        }
        return dataset;

    }
    
    public Long getDatasetVersionCardImage(Long versionId, User user) {
        if (versionId == null) {
            return null;
        }
        
        
        
        return null;
    }
    
    /**
     * Used to identify and properly display Harvested objects on the dataverse page.
     * 
     * @param datasetIds
     * @return 
     */
    public Map<Long, String> getArchiveDescriptionsForHarvestedDatasets(Set<Long> datasetIds){
        if (datasetIds == null || datasetIds.size() < 1) {
            return null;
        }
        
        String datasetIdStr = Strings.join(datasetIds, ", ");
        
        String qstr = "SELECT d.id, h.archiveDescription FROM harvestingClient h, dataset d WHERE d.harvestingClient_id = h.id AND d.id IN (" + datasetIdStr + ")";
        List<Object[]> searchResults;
        
        try {
            searchResults = em.createNativeQuery(qstr).getResultList();
        } catch (Exception ex) {
            searchResults = null;
        }
        
        if (searchResults == null) {
            return null;
        }
        
        Map<Long, String> ret = new HashMap<>();
        
        for (Object[] result : searchResults) {
            Long dsId;
            if (result[0] != null) {
                try {
                    dsId = (Long)result[0];
                } catch (Exception ex) {
                    dsId = null;
                }
                if (dsId == null) {
                    continue;
                }
                
                ret.put(dsId, (String)result[1]);
            }
        }
        
        return ret;        
    }
    
    
    
    public boolean isDatasetCardImageAvailable(DatasetVersion datasetVersion, User user) {        
        if (datasetVersion == null) {
            return false; 
        }
                
        // First, check if this dataset has a designated thumbnail image: 
        
        if (datasetVersion.getDataset() != null) {
            DataFile dataFile = datasetVersion.getDataset().getThumbnailFile();
            if (dataFile != null) {
                return ImageThumbConverter.isThumbnailAvailable(dataFile, 48);
            }
        }
        
        // If not, we'll try to use one of the files in this dataset version:
        // (the first file with an available thumbnail, really)
        
        List<FileMetadata> fileMetadatas = datasetVersion.getFileMetadatas();

        for (FileMetadata fileMetadata : fileMetadatas) {
            DataFile dataFile = fileMetadata.getDataFile();
            
            // TODO: use permissionsWrapper here - ? 
            // (we are looking up these download permissions on individual files, 
            // true, and those are unique... but the wrapper may be able to save 
            // us some queries when it determines the download permission on the
            // dataset as a whole? -- L.A. 4.2.1
            
            if (fileService.isThumbnailAvailable(dataFile) && permissionService.userOn(user, dataFile).has(Permission.DownloadFile)) { //, user)) {
                return true;
            }
 
        }
        
        return false;
    }
    
    
    // reExportAll *forces* a reexport on all published datasets; whether they 
    // have the "last export" time stamp set or not. 
    @Asynchronous 
    public void reExportAllAsync() {
        exportAllDatasets(true);
    }
    
    public void reExportAll() {
        exportAllDatasets(true);
    }
    
    
    // exportAll() will try to export the yet unexported datasets (it will honor
    // and trust the "last export" time stamp).
    
    @Asynchronous
    public void exportAllAsync() {
        exportAllDatasets(false);
    }
    
    public void exportAll() {
        exportAllDatasets(false);
    }
    
    public void exportAllDatasets(boolean forceReExport) {
        Integer countAll = 0;
        Integer countSuccess = 0;
        Integer countError = 0;
        String logTimestamp = logFormatter.format(new Date());
        Logger exportLogger = Logger.getLogger("edu.harvard.iq.dataverse.harvest.client.DatasetServiceBean." + "ExportAll" + logTimestamp);
        String logFileName = "../logs" + File.separator + "export_" + logTimestamp + ".log";
        FileHandler fileHandler;
        boolean fileHandlerSuceeded;
        try {
            fileHandler = new FileHandler(logFileName);
            exportLogger.setUseParentHandlers(false);
            fileHandlerSuceeded = true;
        } catch (IOException | SecurityException ex) {
            Logger.getLogger(DatasetServiceBean.class.getName()).log(Level.SEVERE, null, ex);
            return;
        }

        if (fileHandlerSuceeded) {
            exportLogger.addHandler(fileHandler);
        } else {
            exportLogger = logger;
        }

        exportLogger.info("Starting an export all job");

        for (Long datasetId : findAllLocalDatasetIds()) {
            // Potentially, there's a godzillion datasets in this Dataverse. 
            // This is why we go through the list of ids here, and instantiate 
            // only one dataset at a time. 
            Dataset dataset = this.find(datasetId);
            if (dataset != null) {
                // Accurate "is published?" test - ?
                // Answer: Yes, it is! We can't trust dataset.isReleased() alone; because it is a dvobject method 
                // that returns (publicationDate != null). And "publicationDate" is essentially
                // "the first publication date"; that stays the same as versions get 
                // published and/or deaccessioned. But in combination with !isDeaccessioned() 
                // it is indeed an accurate test.
                if (dataset.isReleased() && dataset.getReleasedVersion() != null && !dataset.isDeaccessioned()) {

                    // can't trust dataset.getPublicationDate(), no. 
                    Date publicationDate = dataset.getReleasedVersion().getReleaseTime(); // we know this dataset has a non-null released version! Maybe not - SEK 8/19 (We do now! :)
                    if (forceReExport || (publicationDate != null
                            && (dataset.getLastExportTime() == null
                            || dataset.getLastExportTime().before(publicationDate)))) {
                        countAll++;
                        try {
                            recordService.exportAllFormatsInNewTransaction(dataset);
                            exportLogger.info("Success exporting dataset: " + dataset.getDisplayName() + " " + dataset.getGlobalId());
                            countSuccess++;
                        } catch (Exception ex) {
                            exportLogger.info("Error exporting dataset: " + dataset.getDisplayName() + " " + dataset.getGlobalId() + "; " + ex.getMessage());
                            countError++;
                        }
                    }
                }
            }
        }
        exportLogger.info("Datasets processed: " + countAll.toString());
        exportLogger.info("Datasets exported successfully: " + countSuccess.toString());
        exportLogger.info("Datasets failures: " + countError.toString());
        exportLogger.info("Finished export-all job.");
        
        if (fileHandlerSuceeded) {
            fileHandler.close();
        }

    }
    
    public void updateLastExportTimeStamp(Long datasetId) {
        Date now = new Date();
        em.createNativeQuery("UPDATE Dataset SET lastExportTime='"+now.toString()+"' WHERE id="+datasetId).executeUpdate();
    }

    public Dataset setNonDatasetFileAsThumbnail(Dataset dataset, InputStream inputStream) {
        if (dataset == null) {
            logger.fine("In setNonDatasetFileAsThumbnail but dataset is null! Returning null.");
            return null;
        }
        if (inputStream == null) {
            logger.fine("In setNonDatasetFileAsThumbnail but inputStream is null! Returning null.");
            return null;
        }
        dataset = DatasetUtil.persistDatasetLogoToStorageAndCreateThumbnail(dataset, inputStream);
        dataset.setThumbnailFile(null);
        return merge(dataset);
    }

    public Dataset setDatasetFileAsThumbnail(Dataset dataset, DataFile datasetFileThumbnailToSwitchTo) {
        if (dataset == null) {
            logger.fine("In setDatasetFileAsThumbnail but dataset is null! Returning null.");
            return null;
        }
        if (datasetFileThumbnailToSwitchTo == null) {
            logger.fine("In setDatasetFileAsThumbnail but dataset is null! Returning null.");
            return null;
        }
        DatasetUtil.deleteDatasetLogo(dataset);
        dataset.setThumbnailFile(datasetFileThumbnailToSwitchTo);
        dataset.setUseGenericThumbnail(false);
        return merge(dataset);
    }

    public Dataset removeDatasetThumbnail(Dataset dataset) {
        if (dataset == null) {
            logger.fine("In removeDatasetThumbnail but dataset is null! Returning null.");
            return null;
        }
        DatasetUtil.deleteDatasetLogo(dataset);
        dataset.setThumbnailFile(null);
        dataset.setUseGenericThumbnail(true);
        return merge(dataset);
    }
    
    // persist assigned thumbnail in a single one-field-update query:
    // (the point is to avoid doing an em.merge() on an entire dataset object...)
    public void assignDatasetThumbnailByNativeQuery(Long datasetId, Long dataFileId) {
        try {
            em.createNativeQuery("UPDATE dataset SET thumbnailfile_id=" + dataFileId + " WHERE id=" + datasetId).executeUpdate();
        } catch (Exception ex) {
            // it's ok to just ignore... 
        }
    }
    
    public void assignDatasetThumbnailByNativeQuery(Dataset dataset, DataFile dataFile) {
        try {
            em.createNativeQuery("UPDATE dataset SET thumbnailfile_id=" + dataFile.getId() + " WHERE id=" + dataset.getId()).executeUpdate();
        } catch (Exception ex) {
            // it's ok to just ignore... 
        }
    }

    public WorkflowComment addWorkflowComment(WorkflowComment workflowComment) {
        em.persist(workflowComment);
        return workflowComment;
    }

}<|MERGE_RESOLUTION|>--- conflicted
+++ resolved
@@ -93,7 +93,7 @@
     private static final SimpleDateFormat logFormatter = new SimpleDateFormat("yyyy-MM-dd'T'HH-mm-ss");
     
     @PersistenceContext(unitName = "VDCNet-ejbPU")
-    private EntityManager em;
+    protected EntityManager em;
 
     public Dataset find(Object pk) {
         return em.find(Dataset.class, pk);
@@ -501,30 +501,12 @@
         return ddu;
     }
 
-<<<<<<< HEAD
     public boolean checkDatasetLock(Long datasetId) {
         TypedQuery<DatasetLock> lockCounter = em.createNamedQuery("DatasetLock.getLocksByDatasetId", DatasetLock.class);
         lockCounter.setParameter("datasetId", datasetId);
         lockCounter.setMaxResults(1);
         List<DatasetLock> lock = lockCounter.getResultList();
         return lock.size()>0;
-=======
-    public List<DatasetLock> getDatasetLocks() {
-        String query = "SELECT sl FROM DatasetLock sl";
-        return em.createQuery(query, DatasetLock.class).getResultList();
-    }
-
-    public boolean checkDatasetLock(Long datasetId) {
-        String nativeQuery = "SELECT sl.id FROM DatasetLock sl WHERE sl.dataset_id = " + datasetId + " LIMIT 1;";
-        Integer lockId; 
-        try {
-            lockId = (Integer)em.createNativeQuery(nativeQuery).getSingleResult();
-        } catch (Exception ex) {
-            lockId = null; 
-        }
-        
-        return lockId != null;
->>>>>>> a1792ad9
     }
     
     @TransactionAttribute(TransactionAttributeType.REQUIRES_NEW)
