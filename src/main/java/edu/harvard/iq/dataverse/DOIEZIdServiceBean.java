--- conflicted
+++ resolved
@@ -76,37 +76,10 @@
     }
 
     @Override
-<<<<<<< HEAD
-    public String createIdentifier(Dataset dataset) throws Exception {
-        logger.log(Level.FINE,"createIdentifier");
-        String identifier = getIdentifierFromDataset(dataset);
-        Map<String, String> metadata = getMetadataFromStudyForCreateIndicator(dataset);
-        metadata.put("datacite.resourcetype", "Dataset");
-        metadata.put("_status", "reserved");
-        HashMap<String,String> hmmd = (metadata instanceof HashMap) ? (HashMap)metadata : new HashMap<>(metadata);
-        try {
-            String retString = ezidService.createIdentifier(identifier, hmmd);
-            logger.log(Level.FINE, "create DOI identifier retString : {0}", retString);
-            return retString;
-        } catch (EZIDException e) {
-            logger.log(Level.WARNING, "Identifier not created: create failed");
-            logger.log(Level.WARNING, "String {0}", e.toString());
-            logger.log(Level.WARNING, "localized message {0}", e.getLocalizedMessage());
-            logger.log(Level.WARNING, "cause", e.getCause());
-            logger.log(Level.WARNING, "message {0}", e.getMessage());
-            throw e;
-        }
-    }
-
-
-    @Override
-    public Map<String, String> getIdentifierMetadata(Dataset dataset) {
-=======
-    public HashMap<String, String> getIdentifierMetadata(DvObject dvObject) {
->>>>>>> 42014cb7
+    public Map<String, String> getIdentifierMetadata(DvObject dvObject) {
         logger.log(Level.FINE,"getIdentifierMetadata");
         String identifier = getIdentifier(dvObject);
-        HashMap<String, String> metadata = new HashMap<>();
+        Map<String, String> metadata = new HashMap<>();
         try {
             metadata = ezidService.getMetadata(identifier);
         } catch (EZIDException e) {
@@ -152,19 +125,13 @@
      *
      * @param dvObject the Dataset whose metadata needs to be modified
      * @return the Dataset identifier, or null if the modification failed
+     * @throws java.lang.Exception
      */
-    
-    @Override
-<<<<<<< HEAD
-    public String modifyIdentifier(Dataset dataset, Map<String, String> metadata) throws Exception {
-        logger.log(Level.FINE,"modifyIdentifier");
-        String identifier = getIdentifierFromDataset(dataset);
-=======
+    @Override
     public String modifyIdentifierTargetURL(DvObject dvObject) throws Exception {
         String identifier = getIdentifier(dvObject);
         HashMap<String, String> metadata = new HashMap<>();
         metadata.put("_target", getTargetUrl(dvObject));
->>>>>>> 42014cb7
         try {
             ezidService.setMetadata(identifier,
                 (metadata instanceof HashMap) ? (HashMap)metadata : new HashMap<>(metadata));
@@ -213,18 +180,21 @@
         if (idStatus.equals("public")) {
             //if public then it has been released set to unavaialble and reset target to n2t url
             updateIdentifierStatus(dvObject, "unavailable | withdrawn by author");
-            HashMap<String, String> metadata = new HashMap<>();
+            Map<String, String> metadata = new HashMap<>();
             metadata.put("_target", "http://ezid.cdlib.org/id/" + dvObject.getProtocol() + ":" + dvObject.getAuthority()
                     + dvObject.getDoiSeparator() + dvObject.getIdentifier());
             try {
                 modifyIdentifierTargetURL(dvObject);
-                if (dvObject instanceof Dataset ) {
+                if (dvObject instanceof Dataset) {
                     Dataset dataset = (Dataset) dvObject;
                     for (DataFile df : dataset.getFiles()) {
                         metadata = new HashMap<>();
-                        metadata.put("_target", "http://ezid.cdlib.org/id/" + df.getProtocol() + ":" + df.getAuthority()
-                                + df.getDoiSeparator() + df.getIdentifier());
-                                        modifyIdentifierTargetURL(df);
+                        metadata.put(
+                            "_target", 
+                            "http://ezid.cdlib.org/id/" + df.getProtocol() + ":" + df.getAuthority()
+                                + df.getDoiSeparator() + df.getIdentifier()
+                        );
+                        modifyIdentifierTargetURL(df);
                     }
                 }
 
@@ -249,13 +219,8 @@
 
     private boolean updateIdentifierStatus(DvObject dvObject, String statusIn) {
         logger.log(Level.FINE,"updateIdentifierStatus");
-<<<<<<< HEAD
-        String identifier = getIdentifierFromDataset(dataset);
-        Map<String, String> metadata = getUpdateMetadataFromDataset(dataset);
-=======
-        String identifier = getIdentifier(dvObject);
-        HashMap<String, String> metadata = getUpdateMetadata(dvObject);
->>>>>>> 42014cb7
+        String identifier = getIdentifier(dvObject);
+        Map<String, String> metadata = getUpdateMetadata(dvObject);
         metadata.put("_status", statusIn);
         metadata.put("_target", getTargetUrl(dvObject));
         try {
@@ -286,28 +251,27 @@
 
     @Override
     public String createIdentifier(DvObject dvObject) throws Throwable {
-
-            logger.log(Level.FINE, "createIdentifier");
-            if(dvObject.getIdentifier() == null || dvObject.getIdentifier().isEmpty() ){
-                dvObject = generateIdentifier(dvObject);
-            }
-            String identifier = getIdentifier(dvObject);
-            HashMap<String, String> metadata = getMetadataForCreateIndicator(dvObject);
-            metadata.put("datacite.resourcetype", "Dataset");
-            metadata.put("_status", "reserved");
-            try {
-                String retString = ezidService.createIdentifier(identifier, metadata);
-                logger.log(Level.FINE, "create DOI identifier retString : " + retString);
-                return retString;
-            } catch (EZIDException e) {
-                logger.log(Level.WARNING, "Identifier not created: create failed");
-                logger.log(Level.WARNING, "String {0}", e.toString());
-                logger.log(Level.WARNING, "localized message {0}", e.getLocalizedMessage());
-                logger.log(Level.WARNING, "cause", e.getCause());
-                logger.log(Level.WARNING, "message {0}", e.getMessage());
-                logger.log(Level.WARNING, "identifier: ", identifier);
-                throw e;
-            }
+        logger.log(Level.FINE, "createIdentifier");
+        if(dvObject.getIdentifier() == null || dvObject.getIdentifier().isEmpty() ){
+            dvObject = generateIdentifier(dvObject);
+        }
+        String identifier = getIdentifier(dvObject);
+        Map<String, String> metadata = getMetadataForCreateIndicator(dvObject);
+        metadata.put("datacite.resourcetype", "Dataset");
+        metadata.put("_status", "reserved");
+        try {
+            String retString = ezidService.createIdentifier(identifier, asHashMap(metadata));
+            logger.log(Level.FINE, "create DOI identifier retString : " + retString);
+            return retString;
+        } catch (EZIDException e) {
+            logger.log(Level.WARNING, "Identifier not created: create failed");
+            logger.log(Level.WARNING, "String {0}", e.toString());
+            logger.log(Level.WARNING, "localized message {0}", e.getLocalizedMessage());
+            logger.log(Level.WARNING, "cause", e.getCause());
+            logger.log(Level.WARNING, "message {0}", e.getMessage());
+            logger.log(Level.WARNING, "identifier: ", identifier);
+            throw e;
+        }
     }
 
 }
