library(foreign)
library(stats)
library(methods)
library(R2HTML)
<<<<<<< HEAD

=======
library(haven)
>>>>>>> 1bf5f593
options(digits.secs = 3)


############ parameters ########################
univarstathdr<-c("Valid Cases", "Missing Cases(NAs)", "Total", "Mean", "Standard deviation", "Skewness", "Kurtosis", "Coefficient of variation", "Mode", "Minimum","1st Quartile","Median","3rd Quartile","Maximum","Range","Interquartile Range","Normality Test(Shapiro-Wilk Statistic)", "Normality Test(Shapiro-Wilk Statistic: p value)")

imgprfx1<-c("<img src=\"http://")
imgprfx2<-c("/nph-dmpJpg.pl?jpgfn=")
imgsffx1<-c("\" >\n")
imgsffx2<-c("\" >\n")

############# parameters #######################
# Note: 
#  - The parameter na.strings is set to "NA", even though in the DVN tab files Missing Values are encoded as empty strings; 
#    this may be some sort of a legacy thing (may be older files still had "NA"s in them as this was written?). After calling
#    this read.table function, the DVN application seems to always make another call to reset all the empties to NA. 
#    Some functions further down in this file also do that explicitly. 
#  - I changed the strip.white parameter to FALSE (-- L.A., 05/07/2013); having it set to TRUE was resulting in the dropping 
#    the empty entries that were supposed to represent Missing Values, when the subset contained a single numeric column, 
#    no matter what the na.strings= was set to. 

read.dataverseTabData<-function (file, header = FALSE, sep = "\t", quote = "", dec = ".", col.names=NULL, na.strings = "NA",colClasses = NA,  colClassesx = NA, nrows = -1, skip = 0, check.names = TRUE,fill = !blank.lines.skip, strip.white = FALSE, blank.lines.skip = FALSE, comment.char = "", varFormat=list()) 
{
    if (is.character(file)) {
        file <- file(file, "r")
        on.exit(close(file))
    }
    if (!inherits(file, "connection")) stop("argument 'file' must be a character string or connection")
    if (!isOpen(file)) {
        open(file, "r")
        on.exit(close(file))
    }
    if (skip > 0) readLines(file, skip)

    cols<- length(colClassesx)
    if (is.null(col.names)) col.names<-paste("V", 1:cols, sep = "")
    if(check.names) col.names <- make.names(col.names, unique = TRUE)
    what <- rep(list(""), cols)
    names(what) <- col.names
    known <- colClasses %in% c("logical", "integer", "numeric", "complex", "character")
    what[known] <- sapply(colClasses[known], do.call, list(0))
    
    data <- scan(file = file, what = what, sep = sep, quote = quote, dec = dec, nmax = nrows, skip = 0, na.strings = na.strings, quiet = TRUE, fill = fill, strip.white = strip.white, blank.lines.skip = blank.lines.skip, multi.line = FALSE, comment.char = comment.char)
    
    nlines <- length(data[[1]])
    
    if (cols != length(data)) {
        warning(paste("cols =", cols, " != length(data) =", length(data)))
        cols <- length(data)
    }

    saved.options <- options(digits.secs = 3)

    for (i in 1:cols) {
        if (colClassesx[i] == 0) {

<<<<<<< HEAD
	     # Make sure the character values are handled as such:
	     data[[i]]<-as.character(data[[i]]);
	     # And replace empty strings with NAs:
	     data[[i]][ data[[i]] == '' ]<-NA
	     # And remove the double quotes we had put around the non-missing
 	     # string values as they were stored in the TAB files:

	     data[[i]]<-sub("^\"", "", data[[i]])
	     data[[i]]<-sub("\"$", "", data[[i]])

	     # Special processing for dates and times:
=======
         # Make sure the character values are handled as such:
         data[[i]]<-as.character(data[[i]]);
         # And replace empty strings with NAs:
         data[[i]][ data[[i]] == '' ]<-NA
         # And remove the double quotes we had put around the non-missing
         # string values as they were stored in the TAB files:

         data[[i]]<-sub("^\"", "", data[[i]])
         data[[i]]<-sub("\"$", "", data[[i]])

         # Special processing for dates and times:
>>>>>>> 1bf5f593
            
             if (is.null(unlist(varFormat[col.names[i]]))){
                data[[i]] <- as(data[[i]], "character")
             } else if (!is.null(unlist(varFormat[col.names[i]]))){
                if (varFormat[col.names[i]] == 'D'){
<<<<<<< HEAD
		    data[[i]]<-as.Date(data[[i]]);
=======
            data[[i]]<-as.Date(data[[i]]);
>>>>>>> 1bf5f593
                    colClassesx[i]<-1
                } else if (varFormat[col.names[i]] == 'T'){
                    data[[i]]<-as.POSIXct(strptime(data[[i]], "%T"))
                    colClassesx[i]<-1
                } else if (varFormat[col.names[i]] == 'DT'){
                    data[[i]]<-as.POSIXct(strptime(data[[i]], "%F %H:%M:%OS"))
                    colClassesx[i]<-1
                } else if (varFormat[col.names[i]] == 'JT'){
                    data[[i]]<-as.POSIXct(strptime(data[[i]], "%j %H:%M:%OS"))
                    colClassesx[i]<-1
                }
             }
        } else if (colClassesx[i] == 3) {

<<<<<<< HEAD
	     # special case for Boolean/logical variables: 
	     # (these will be passed from the application as vectors of 0s and 1s)
	     # also, note that this type will be used only when the subset is 
	     # created as part of the "save-as" functionality. When it's for 
	     # analysis, the DVN "boolean" variable will be of type 1, because 
	     # they will be handled as regular integer categoricals with the labels 
	     # "TRUE" and "FALSE". -- L.A. 

	     for (j in 1:length(data[[i]])) {
	     	 if (!is.na(data[[i]][j]) && data[[i]][j] == "") { 
	       	    data[[i]][j]<-NA 
	    	 }
	     }

	     data[[i]]<-as.logical(as.numeric(data[[i]]))

        } else {
	    # Numeric values: 
=======
         # special case for Boolean/logical variables: 
         # (these will be passed from the application as vectors of 0s and 1s)
         # also, note that this type will be used only when the subset is 
         # created as part of the "save-as" functionality. When it's for 
         # analysis, the DVN "boolean" variable will be of type 1, because 
         # they will be handled as regular integer categoricals with the labels 
         # "TRUE" and "FALSE". -- L.A. 

         for (j in 1:length(data[[i]])) {
             if (!is.na(data[[i]][j]) && data[[i]][j] == "") { 
                data[[i]][j]<-NA 
             }
         }

         data[[i]]<-as.logical(as.numeric(data[[i]]))

        } else {
        # Numeric values: 
>>>>>>> 1bf5f593
            data[[i]]<-type.convert(data[[i]], dec = dec)
        }
    }

    options(saved.options)

    class(data) <- "data.frame"
    row.names(data) <- as.character(seq(len = nlines))
    attr(data, "var.type")<-colClassesx
    data
} # end of read.dataverseTabData


###########################################################
createvalindex <-function(dtfrm, attrname=NULL){

    if (is.null(dtfrm)) {
        stop("dataframe is not specified\n")
    } else if (is.null(attrname)){
        stop("attrname is is not specified\n")
    } else if (!exists('dtfrm')) {
        stop("dataframe is not found\n")
    } else if (!is.data.frame(dtfrm) ) {
        stop("Specified object is not a data.frame\n")
    }
        
    #DBG<-TRUE
    DBG<-FALSE
    try ( {
    if (attrname == 'val.index') {
        tabletype<-'val.table'
        valtable<-attr(dtfrm, 'val.table')
    } else if (attrname == 'missval.index') {
        tabletype<-'missval.table'
        valtable<-attr(dtfrm, 'missval.table')
    } else stop ("Specified attrname must be either val.index or missval.index\n")
    
    if (DBG) {cat("\nattribute name=",attrname,"\n")}

    if (length(valtable)) {
        vlindex  <- list();
        vlst  <- list();
        lstall<-list()
        vltbl<-list()
        if (DBG) {
            cat("length(",attrname,")=",length(valtable),"\n")
            cat("varidset(",attrname,")=",names(valtable),"\n")
        }
        nameset<-names(valtable)
        if (DBG) {
            str(nameset)
            cat("\nnameset:", paste(nameset,collapse="|"), "\n",sep="")
        }
        for (i in 1:(length(valtable))){
        if (DBG) {
            cat("var=",i,"\n", sep="")
            cat("\tlstall:", paste(if (length(lstall)) {as.vector(lstall,mode="integer")} else {"empty"}, collapse=","), "\n",sep="")
        }
            nameseti<-nameset[i]
            if (!is.null(lstall[[as.character(i)]])){next}
            lsti<-list()

            # set i to the new list
            lsti[[as.character(i)]]<-i
            lstall[[as.character(i)]]<-i
            vlindex[[as.character(nameseti)]]<-nameset[i]
            vltbl[[as.character(nameseti)]]<-valtable[[i]]

            if (DBG) {cat("\tlsti:", paste(as.vector(lsti, mode="integer"),collapse=","), "\n",sep="")}
            for (j in i:length(valtable)){
                if (!is.null(lstall[[as.character(j)]])){next}
                if (attrname == 'val.index') {
                    if (  identical( names(valtable[[i]]), names(valtable[[j]])  ) & identical(valtable[[i]], valtable[[j]]) ) {
                        if (DBG) {cat("\tVL:new duplicate (var#) to be added:", j,"\n",sep="")}
                        lsti[[as.character(j)]]<-j
                        vlindex[[as.character(nameset[j])]]<-nameseti
                        lstall[[as.character(j)]]<-j
                    }
                } else if (attrname == 'missval.index') {
                    if ( identical(valtable[[i]], valtable[[j]]) ) {
                        if (DBG) {cat("\tMSVL: new duplicate (var#) to be added:", j,"\n",sep="")}
                        lsti[[as.character(j)]]<-j
                        vlindex[[as.character(nameset[j])]]<-nameseti
                        lstall[[as.character(j)]]<-j
                    }
                }
            }
            if (DBG) {cat("\tlsti to be attached to vlst:", paste(as.vector(lsti, mode="integer"),collapse=","), "\n",sep="")}
            if (length(lsti)){
                vlst[[nameseti]]<-nameset[as.vector(lsti, mode="integer")]
            }
        }
        if (DBG) {
            cat("\nvlst=attr(dtfrm,'val.list')  <- vlst\n")
            str(vlst)
            cat("\nvlindex=attr(dtfrm,'val.index') <- vlindex\n")
            str(vlindex)
            cat("\nvltbl=attr(dtfrm,'val.table')<- valtablex\n")
            str(vltbl)
            cat("\nnames(vltbl): equivalent to tmpunique\n")
            cat("unique var IDs:", paste(names(vltbl),collapse="|"), "\n",sep="")
        }
        attr(dtfrm, attrname)<-vlindex

        if (attrname == 'val.index') {
            attr(dtfrm, 'val.list')  <- vlst
            attr(dtfrm, 'val.table') <- vltbl
        } else if (attrname == 'missval.index') {
            attr(dtfrm, 'missval.list')  <- vlst
            attr(dtfrm, 'missval.table')<-vltbl
        }
            
    } else {
            # no value labels
            #vlindex<-rep(NA, dim(dtfrm)[2])
            attr(dtfrm, attrname)<-NULL
            if (attrname == 'val.index') {
                attr(dtfrm, 'val.list')<- NA 
            } else if (attrname == 'missval.index') {
                attr(dtfrm, 'missval.list')  <- NA
            }
    }
        
    invisible(dtfrm)
    }) # end try    
} # end of createvalindex

###########################################################
createDataverseDataFrame<-function(dtfrm, dwnldoptn, dsnprfx) {
    # dtfrm(=z1)        dataset to be downloaded
    # dwnldoptn(=z2)    data download option
    # dsnprfx(=z3)      dataset name prefix

# The code below converts vectors representing Dataverse 
# categorical variables into R factors. It also stores
# variable labels as R "comments". 
# 
# This is still work in progress! -- L.A. 

    #DBG<-TRUE
    DBG<-FALSE

    NAMESET<-names(dtfrm)
    VARLABELS<-attr(dtfrm,"var.labels")

    attr(x,"orig.names")<-attr(dtfrm,"var.labels")

    CHRTLST<-attr(dtfrm, "univarChart.lst")
    STATLST<-attr(dtfrm, "univarStat.lst")
    VARTYPE<-attr(dtfrm, "var.type")
    VALINDEX<-attr(dtfrm, "val.index")
    VALTABLE<-attr(dtfrm, "val.table")

    MISSVALINDEX <- attr(x,"missval.index")
    MISSVALTABLE <- attr(x,"missval.table")

    for (i in 1:length(x)) {
        # Recoding discrete, categorical variables as R factors;
<<<<<<< HEAD
	# using the value labels maps supplied by the Dataverse.

	if (DBG) {
=======
    # using the value labels maps supplied by the Dataverse.

    if (DBG) {
>>>>>>> 1bf5f593
            # cat("inside the for loop\n")
            # cat("class: ")
            # cat(class(x[[i]]))
            # cat("\n")
            cat("VAR TYPE: ",paste(VARTYPE[i],"\n",sep=""))
<<<<<<< HEAD
	}		


	# -- L.A.
	
	if (!is.null(VARTYPE) && VARTYPE[i]<2) {
=======
    }       


    # -- L.A.
    
    if (!is.null(VARTYPE) && VARTYPE[i]<2) {
>>>>>>> 1bf5f593

            if (!(is.null(VALINDEX[[as.character(i)]]))) {

                vti <- VALTABLE[[VALINDEX[[as.character(i)]]]]
                # cat(paste(class(vti),"\n"))
                # cat(paste(length(vti),"\n"))
                # cat(paste("VTI", vti, "\n", sep=" : "))

                # if the type is > 0 - i.e., numeric, we'll treat the levels
                # as numeric values. we'll treat them as strings otherwise:

                if (is.numeric(x[[i]])) {
                    vtilevels<-as.numeric(names(vti))
                } else {
                    vtilevels<-names(vti) 
                }

                
                # This is potentially important: I'm removing x[[i]] from the 
                # expression below. Meaning, I'm not using the values from the 
                # data vector when converting it into a factor; instead we are
                # going to solely rely on the value labels supplied by the 
                # application. -- L.A. Dataverse 4.3, Feb. 2016
                ###vlevsi <- as.list(sort(unique.default(c(x[[i]],vtilevels))))
                vlevsi <- as.list(sort(unique.default(c(vtilevels))))

                # save / re-attach date/time-related class name
                classToken <- class(x[[i]])

                if ((classToken[1] == "Date") || (classToken[1] == "POSIXt")) {
                    class(vlevsi)<- classToken
                }

                names(vlevsi)<-vlevsi
                tmatch<-na.omit(match(names(vti),names(vlevsi)))
                if (length(tmatch)>0) {
                    names(vlevsi)[tmatch] <- vti
                }

                mti<-integer(0);
                mti<-integer(0);
                if (!is.null(MISSVALINDEX[[as.character(i)]])) {
                    mti<-MISSVALTABLE[[MISSVALINDEX[[as.character(i)]]]]
                    tmatch<-na.omit(match(mti,vlevsi))
                    if (length(tmatch)>0) {
                        vlevsi[tmatch]<-NULL
                    }
                }

                if (!(is.null(VALORDER[[as.character(i)]]))) {
                    # A list of ordered value labels has been supplied.
                    # This really means that we are restoring a vector from a tabular data file
                    # that was produced from an ingested R data frame (no other format that we 
                    # support has ordered categoricals!). In which case we don't need to worry about
                    # the type of the vector (all R factors are character, really), and we don't 
                    # need to bother providing both labels and levels (like further below) - 
                    # because in the categorical variables produced from R files, these will 
                    # be the same. 

                    # cat("ordered value labels supplied")
                    x[[i]]  <-  factor(x[[i]],
<<<<<<< HEAD
				levels=VALORDER[[as.character(i)]],
				ordered=TRUE)
=======
                levels=VALORDER[[as.character(i)]],
                ordered=TRUE)
>>>>>>> 1bf5f593
                } else {
                    if (DBG) {
                        cat("no ordered value labels supplied\n")
                        cat(paste(length(vlevsi),"\n",sep=""))
                        orderedfct<-(VARTYPE[i]>0 && ((length(vlevsi)-length(mti)>2)))
                        cat(paste(as.character(orderedfct),"\n", sep=""))
                        cat(paste("MTI", mti,"\n",sep=" : "))
                        cat(paste("VLEVSI", vlevsi,"\n",sep=" : "))
                    }
<<<<<<< HEAD
	  
                    x[[i]]  <-  factor(x[[i]],
	        		levels=vlevsi,
			     	labels=names(vlevsi),
			     	ordered=(VARTYPE[i]>0 && ((length(vlevsi)-length(mti)>2))))
=======
      
                    x[[i]]  <-  factor(x[[i]],
                    levels=vlevsi,
                    labels=names(vlevsi),
                    ordered=(VARTYPE[i]>0 && ((length(vlevsi)-length(mti)>2))))
>>>>>>> 1bf5f593
                }

                if (DBG) {
                    attr(x,"vlevsi")<-vlevsi;
                    attr(x,"namesvlevsi")<-names(vlevsi); 
                }
<<<<<<< HEAD
	
            }	
	}

	# try to add variable labels as R comments: 
	comment(x[[i]]) <- VARLABELS[i]
=======
    
            }   
    }

    # try to add variable labels as R comments: 
    comment(x[[i]]) <- VARLABELS[i]
>>>>>>> 1bf5f593
    }

    # SAVE AS R WORKSPACE: 
    save(x,file=dsnprfx)
} # end of createDataverseDataFrame
<<<<<<< HEAD
=======

direct_export <- function(file, fmt, dsnprfx){
    if (fmt == "dta"){
        table <- read_dta(file)
    } else if (fmt == "sav"){
        table <- read_sav(file)
    } else if (fmt == "por"){
        table <- read_por(file)
    }
    save(table, file=dsnprfx)
}
>>>>>>> 1bf5f593
<|MERGE_RESOLUTION|>--- conflicted
+++ resolved
@@ -2,11 +2,8 @@
 library(stats)
 library(methods)
 library(R2HTML)
-<<<<<<< HEAD
-
-=======
 library(haven)
->>>>>>> 1bf5f593
+
 options(digits.secs = 3)
 
 
@@ -63,19 +60,6 @@
     for (i in 1:cols) {
         if (colClassesx[i] == 0) {
 
-<<<<<<< HEAD
-	     # Make sure the character values are handled as such:
-	     data[[i]]<-as.character(data[[i]]);
-	     # And replace empty strings with NAs:
-	     data[[i]][ data[[i]] == '' ]<-NA
-	     # And remove the double quotes we had put around the non-missing
- 	     # string values as they were stored in the TAB files:
-
-	     data[[i]]<-sub("^\"", "", data[[i]])
-	     data[[i]]<-sub("\"$", "", data[[i]])
-
-	     # Special processing for dates and times:
-=======
          # Make sure the character values are handled as such:
          data[[i]]<-as.character(data[[i]]);
          # And replace empty strings with NAs:
@@ -87,17 +71,12 @@
          data[[i]]<-sub("\"$", "", data[[i]])
 
          # Special processing for dates and times:
->>>>>>> 1bf5f593
             
              if (is.null(unlist(varFormat[col.names[i]]))){
                 data[[i]] <- as(data[[i]], "character")
              } else if (!is.null(unlist(varFormat[col.names[i]]))){
                 if (varFormat[col.names[i]] == 'D'){
-<<<<<<< HEAD
-		    data[[i]]<-as.Date(data[[i]]);
-=======
-            data[[i]]<-as.Date(data[[i]]);
->>>>>>> 1bf5f593
+	            data[[i]]<-as.Date(data[[i]]);
                     colClassesx[i]<-1
                 } else if (varFormat[col.names[i]] == 'T'){
                     data[[i]]<-as.POSIXct(strptime(data[[i]], "%T"))
@@ -112,26 +91,6 @@
              }
         } else if (colClassesx[i] == 3) {
 
-<<<<<<< HEAD
-	     # special case for Boolean/logical variables: 
-	     # (these will be passed from the application as vectors of 0s and 1s)
-	     # also, note that this type will be used only when the subset is 
-	     # created as part of the "save-as" functionality. When it's for 
-	     # analysis, the DVN "boolean" variable will be of type 1, because 
-	     # they will be handled as regular integer categoricals with the labels 
-	     # "TRUE" and "FALSE". -- L.A. 
-
-	     for (j in 1:length(data[[i]])) {
-	     	 if (!is.na(data[[i]][j]) && data[[i]][j] == "") { 
-	       	    data[[i]][j]<-NA 
-	    	 }
-	     }
-
-	     data[[i]]<-as.logical(as.numeric(data[[i]]))
-
-        } else {
-	    # Numeric values: 
-=======
          # special case for Boolean/logical variables: 
          # (these will be passed from the application as vectors of 0s and 1s)
          # also, note that this type will be used only when the subset is 
@@ -150,7 +109,6 @@
 
         } else {
         # Numeric values: 
->>>>>>> 1bf5f593
             data[[i]]<-type.convert(data[[i]], dec = dec)
         }
     }
@@ -309,35 +267,17 @@
 
     for (i in 1:length(x)) {
         # Recoding discrete, categorical variables as R factors;
-<<<<<<< HEAD
 	# using the value labels maps supplied by the Dataverse.
 
 	if (DBG) {
-=======
-    # using the value labels maps supplied by the Dataverse.
-
-    if (DBG) {
->>>>>>> 1bf5f593
             # cat("inside the for loop\n")
             # cat("class: ")
             # cat(class(x[[i]]))
             # cat("\n")
             cat("VAR TYPE: ",paste(VARTYPE[i],"\n",sep=""))
-<<<<<<< HEAD
-	}		
-
-
-	# -- L.A.
-	
+	}
+
 	if (!is.null(VARTYPE) && VARTYPE[i]<2) {
-=======
-    }       
-
-
-    # -- L.A.
-    
-    if (!is.null(VARTYPE) && VARTYPE[i]<2) {
->>>>>>> 1bf5f593
 
             if (!(is.null(VALINDEX[[as.character(i)]]))) {
 
@@ -399,13 +339,8 @@
 
                     # cat("ordered value labels supplied")
                     x[[i]]  <-  factor(x[[i]],
-<<<<<<< HEAD
-				levels=VALORDER[[as.character(i)]],
-				ordered=TRUE)
-=======
-                levels=VALORDER[[as.character(i)]],
-                ordered=TRUE)
->>>>>>> 1bf5f593
+		    		levels=VALORDER[[as.character(i)]],
+                    		ordered=TRUE)
                 } else {
                     if (DBG) {
                         cat("no ordered value labels supplied\n")
@@ -415,47 +350,28 @@
                         cat(paste("MTI", mti,"\n",sep=" : "))
                         cat(paste("VLEVSI", vlevsi,"\n",sep=" : "))
                     }
-<<<<<<< HEAD
 	  
                     x[[i]]  <-  factor(x[[i]],
 	        		levels=vlevsi,
 			     	labels=names(vlevsi),
 			     	ordered=(VARTYPE[i]>0 && ((length(vlevsi)-length(mti)>2))))
-=======
-      
-                    x[[i]]  <-  factor(x[[i]],
-                    levels=vlevsi,
-                    labels=names(vlevsi),
-                    ordered=(VARTYPE[i]>0 && ((length(vlevsi)-length(mti)>2))))
->>>>>>> 1bf5f593
                 }
 
                 if (DBG) {
                     attr(x,"vlevsi")<-vlevsi;
                     attr(x,"namesvlevsi")<-names(vlevsi); 
                 }
-<<<<<<< HEAD
 	
             }	
 	}
 
 	# try to add variable labels as R comments: 
 	comment(x[[i]]) <- VARLABELS[i]
-=======
-    
-            }   
-    }
-
-    # try to add variable labels as R comments: 
-    comment(x[[i]]) <- VARLABELS[i]
->>>>>>> 1bf5f593
     }
 
     # SAVE AS R WORKSPACE: 
     save(x,file=dsnprfx)
 } # end of createDataverseDataFrame
-<<<<<<< HEAD
-=======
 
 direct_export <- function(file, fmt, dsnprfx){
     if (fmt == "dta"){
@@ -466,5 +382,4 @@
         table <- read_por(file)
     }
     save(table, file=dsnprfx)
-}
->>>>>>> 1bf5f593
+}