package edu.harvard.iq.dataverse;

import java.io.Serializable;
import java.text.SimpleDateFormat;
import java.util.ArrayList;
import java.util.Collections;
import java.util.Comparator;
import java.util.Date;
import java.util.HashMap;
import java.util.LinkedList;
import java.util.List;
import java.util.Map;
import javax.persistence.CascadeType;
import javax.persistence.Column;
import javax.persistence.Entity;
import javax.persistence.GeneratedValue;
import javax.persistence.GenerationType;
import javax.persistence.Id;
import javax.persistence.Index;
import javax.persistence.JoinColumn;
import javax.persistence.ManyToOne;
import javax.persistence.OneToMany;
import javax.persistence.OneToOne;
import javax.persistence.Table;
import javax.persistence.Temporal;
import javax.persistence.TemporalType;
import javax.persistence.Transient;
import javax.validation.constraints.Size;

import edu.harvard.iq.dataverse.util.DateUtil;
import org.hibernate.validator.constraints.NotBlank;

/**
 *
 * @author skraffmiller
 */
@Entity
@Table(indexes = {@Index(columnList="dataverse_id")})
public class Template implements Serializable {

    @Id
    @GeneratedValue(strategy = GenerationType.IDENTITY)
    private Long id;

    public Template() {

    }

    //Constructor for create
    public Template(Dataverse dataverseIn) {
        dataverse = dataverseIn;
        datasetFields = initDatasetFields();
        initMetadataBlocksForCreate();
    }

    public Long getId() {
        return this.id;
    }

    @NotBlank(message = "{dataset.templatename}")
    @Size(max = 255, message = "{dataset.nameLength}")
    @Column( nullable = false )
    private String name;

    public String getName() {
        return name;
    }

    public void setName(String name) {
        this.name = name;
    }

    private Long usageCount;

    public Long getUsageCount() {
        return usageCount;
    }

    public void setUsageCount(Long usageCount) {
        this.usageCount = usageCount;
    }

    @Temporal(value = TemporalType.TIMESTAMP)
    @Column( nullable = false )
    private Date createTime;

    public Date getCreateTime() {
        return createTime;
    }

    public void setCreateTime(Date createTime) {
        this.createTime = createTime;
    }

    public String getCreateDate() {
        return DateUtil.formatDate(createTime);
    }
    
    @OneToOne(cascade = {CascadeType.REMOVE, CascadeType.MERGE, CascadeType.PERSIST}, orphanRemoval=true)
    @JoinColumn(name = "termsOfUseAndAccess_id")
    private TermsOfUseAndAccess termsOfUseAndAccess;

    public TermsOfUseAndAccess getTermsOfUseAndAccess() {
        return termsOfUseAndAccess;
    }

    public void setTermsOfUseAndAccess(TermsOfUseAndAccess termsOfUseAndAccess) {
        this.termsOfUseAndAccess = termsOfUseAndAccess;
    }

    @OneToMany(mappedBy = "template", orphanRemoval = true, cascade = {CascadeType.REMOVE, CascadeType.MERGE, CascadeType.PERSIST})
    //@OrderBy("datasetField.displayOrder") 
    private List<DatasetField> datasetFields = new ArrayList<>();

    public List<DatasetField> getDatasetFields() {
        return datasetFields;
    }

    @Transient
    private Map<MetadataBlock, List<DatasetField>> metadataBlocksForView = new HashMap<>();
    @Transient
    private Map<MetadataBlock, List<DatasetField>> metadataBlocksForEdit = new HashMap<>();
    
    @Transient
    private boolean isDefaultForDataverse;

    public boolean isIsDefaultForDataverse() {
        return isDefaultForDataverse;
    }

    public void setIsDefaultForDataverse(boolean isDefaultForDataverse) {
        this.isDefaultForDataverse = isDefaultForDataverse;
    }
    
    @Transient
    private List<Dataverse> dataversesHasAsDefault;

    public List<Dataverse> getDataversesHasAsDefault() {
        return dataversesHasAsDefault;
    }

    public void setDataversesHasAsDefault(List<Dataverse> dataversesHasAsDefault) {
        this.dataversesHasAsDefault = dataversesHasAsDefault;
    }
    

    public Map<MetadataBlock, List<DatasetField>> getMetadataBlocksForView() {
        return metadataBlocksForView;
    }

    public void setMetadataBlocksForView(Map<MetadataBlock, List<DatasetField>> metadataBlocksForView) {
        this.metadataBlocksForView = metadataBlocksForView;
    }

    public Map<MetadataBlock, List<DatasetField>> getMetadataBlocksForEdit() {
        return metadataBlocksForEdit;
    }

    public void setMetadataBlocksForEdit(Map<MetadataBlock, List<DatasetField>> metadataBlocksForEdit) {
        this.metadataBlocksForEdit = metadataBlocksForEdit;
    }

    @ManyToOne
    @JoinColumn(nullable=true)
    private Dataverse dataverse;

    public Dataverse getDataverse() {
        return dataverse;
    }

    public void setDataverse(Dataverse dataverse) {
        this.dataverse = dataverse;
    }

    private List<DatasetField> initDatasetFields() {
        //retList - Return List of values
        List<DatasetField> retList = new ArrayList<>();
        for (DatasetField dsf : this.getDatasetFields()) {
            retList.add(initDatasetField(dsf));
        }

        //Test to see that there are values for 
        // all fields in this dataset via metadata blocks
        //only add if not added above
        for (MetadataBlock mdb : this.getDataverse().getMetadataBlocks()) {
            for (DatasetFieldType dsfType : mdb.getDatasetFieldTypes()) {
                if (!dsfType.isSubField()) {
                    boolean add = true;
                    //don't add if already added as a val
                    for (DatasetField dsf : retList) {
                        if (dsfType.equals(dsf.getDatasetFieldType())) {
                            add = false;
                            break;
                        }
                    }

                    if (add) {
                        retList.add(DatasetField.createNewEmptyDatasetField(dsfType, this));
                    }
                }
            }
        }

        //sort via display order on dataset field
        Collections.sort(retList, new Comparator<DatasetField>() {
            public int compare(DatasetField d1, DatasetField d2) {
                int a = d1.getDatasetFieldType().getDisplayOrder();
                int b = d2.getDatasetFieldType().getDisplayOrder();
                return Integer.valueOf(a).compareTo(Integer.valueOf(b));
            }
        });

        return sortDatasetFields(retList);
    }

    private List<DatasetField> sortDatasetFields(List<DatasetField> dsfList) {
        Collections.sort(dsfList, new Comparator<DatasetField>() {
            public int compare(DatasetField d1, DatasetField d2) {
                int a = d1.getDatasetFieldType().getDisplayOrder();
                int b = d2.getDatasetFieldType().getDisplayOrder();
                return Integer.valueOf(a).compareTo(Integer.valueOf(b));
            }
        });
        return dsfList;
    }

    private void initMetadataBlocksForCreate() {
        metadataBlocksForView.clear();
        metadataBlocksForEdit.clear();
        for (MetadataBlock mdb : this.getDataverse().getMetadataBlocks()) {
            List<DatasetField> datasetFieldsForView = new ArrayList<>();
            List<DatasetField> datasetFieldsForEdit = new ArrayList<>();
            for (DatasetField dsf : this.getDatasetFields()) {

                if (dsf.getDatasetFieldType().getMetadataBlock().equals(mdb)) {
                    datasetFieldsForEdit.add(dsf);
                }
            }

            if (!datasetFieldsForView.isEmpty()) {
                metadataBlocksForView.put(mdb, sortDatasetFields(datasetFieldsForView));
            }
            if (!datasetFieldsForEdit.isEmpty()) {
                metadataBlocksForEdit.put(mdb, sortDatasetFields(datasetFieldsForEdit));
            }
        }
    }

    public void setMetadataValueBlocks() {
        //TODO: A lot of clean up on the logic of this method
        metadataBlocksForView.clear();
        metadataBlocksForEdit.clear();
        List<DatasetField> filledInFields = this.getDatasetFields(); 
        
        
        List <MetadataBlock> actualMDB = new ArrayList<>();
            
        actualMDB.addAll(this.getDataverse().getMetadataBlocks());
        for (DatasetField dsfv : filledInFields) {
            if (!dsfv.isEmptyForDisplay()) {
                MetadataBlock mdbTest = dsfv.getDatasetFieldType().getMetadataBlock();
                if (!actualMDB.contains(mdbTest)) {
                    actualMDB.add(mdbTest);
                }
            }
        }       
        
        for (MetadataBlock mdb : actualMDB) {
            List<DatasetField> datasetFieldsForView = new ArrayList<>();
            List<DatasetField> datasetFieldsForEdit = new ArrayList<>();
            for (DatasetField dsf : this.getDatasetFields()) {
                if (dsf.getDatasetFieldType().getMetadataBlock().equals(mdb)) {
                    datasetFieldsForEdit.add(dsf);
                    if (!dsf.isEmpty()) {
                        datasetFieldsForView.add(dsf);
                    }
                }
            }

            if (!datasetFieldsForView.isEmpty()) {
                metadataBlocksForView.put(mdb, sortDatasetFields(datasetFieldsForView));
            }
            if (!datasetFieldsForEdit.isEmpty()) {
                metadataBlocksForEdit.put(mdb, sortDatasetFields(datasetFieldsForEdit));
            }
        }
    }

    // TODO: clean up init methods and get them to work, cascading all the way down.
    // right now, only work for one level of compound objects
    private DatasetField initDatasetField(DatasetField dsf) {
        if (dsf.getDatasetFieldType().isCompound()) {
            for (DatasetFieldCompoundValue cv : dsf.getDatasetFieldCompoundValues()) {
                // for each compound value; check the datasetfieldTypes associated with its type
                for (DatasetFieldType dsfType : dsf.getDatasetFieldType().getChildDatasetFieldTypes()) {
                    boolean add = true;
                    for (DatasetField subfield : cv.getChildDatasetFields()) {
                        if (dsfType.equals(subfield.getDatasetFieldType())) {
                            add = false;
                            break;
                        }
                    }

                    if (add) {
                        cv.getChildDatasetFields().add(DatasetField.createNewEmptyChildDatasetField(dsfType, cv));
                    }
                }

                sortDatasetFields(cv.getChildDatasetFields());
            }
        }

        return dsf;
    }

    public Template cloneNewTemplate(Template source) {
        Template newTemplate = new Template();
        Template latestVersion = source;
        //if the latest version has values get them copied over
        if (latestVersion.getDatasetFields() != null && !latestVersion.getDatasetFields().isEmpty()) {
            newTemplate.setDatasetFields(newTemplate.copyDatasetFields(source.getDatasetFields()));
        }
        TermsOfUseAndAccess terms = null;
        if(source.getTermsOfUseAndAccess() != null){
            terms = source.getTermsOfUseAndAccess().copyTermsOfUseAndAccess();
<<<<<<< HEAD
        } else {
            terms = new TermsOfUseAndAccess();
            terms.setLicense(TermsOfUseAndAccess.defaultLicense);
            terms.setFileAccessRequest(true);
=======
>>>>>>> 0f59d182
        }
        newTemplate.setTermsOfUseAndAccess(terms);
        return newTemplate;
    }

    public List<DatasetField> copyDatasetFields(List<DatasetField> copyFromList) {
        List<DatasetField> retList = new ArrayList<>();

        for (DatasetField sourceDsf : copyFromList) {
            //the copy needs to have the current version
            retList.add(sourceDsf.copy(this));
        }

        return retList;
    }

    public void setDatasetFields(List<DatasetField> datasetFields) {
        for (DatasetField dsf : datasetFields) {
            dsf.setTemplate(this);
        }
        this.datasetFields = datasetFields;
    }
    
    public List<DatasetField> getFlatDatasetFields() {
        return getFlatDatasetFields(getDatasetFields());
    }

    private List<DatasetField> getFlatDatasetFields(List<DatasetField> dsfList) {
        List<DatasetField> retList = new LinkedList<>();
        for (DatasetField dsf : dsfList) {
            retList.add(dsf);
            if (dsf.getDatasetFieldType().isCompound()) {
                for (DatasetFieldCompoundValue compoundValue : dsf.getDatasetFieldCompoundValues()) {
                    retList.addAll(getFlatDatasetFields(compoundValue.getChildDatasetFields()));
                }

            }
        }
        return retList;
    }
    
    @Override
     public int hashCode() {
        int hash = 0;
        hash += (this.id != null ? this.id.hashCode() : 0);
        return hash;
    }

    @Override
     public boolean equals(Object object) {
        // TODO: Warning - this method won't work in the case the id fields are not set
        if (!(object instanceof Template)) {
            return false;
        }
        Template other = (Template) object;
        if (this.id != other.id && (this.id == null || !this.id.equals(other.id))) {
            return false;
        }
        return true;
    } 

}<|MERGE_RESOLUTION|>--- conflicted
+++ resolved
@@ -323,13 +323,10 @@
         TermsOfUseAndAccess terms = null;
         if(source.getTermsOfUseAndAccess() != null){
             terms = source.getTermsOfUseAndAccess().copyTermsOfUseAndAccess();
-<<<<<<< HEAD
         } else {
             terms = new TermsOfUseAndAccess();
-            terms.setLicense(TermsOfUseAndAccess.defaultLicense);
+           // terms.setLicense(TermsOfUseAndAccess.defaultLicense);
             terms.setFileAccessRequest(true);
-=======
->>>>>>> 0f59d182
         }
         newTemplate.setTermsOfUseAndAccess(terms);
         return newTemplate;
