package edu.harvard.iq.dataverse.api;

import edu.harvard.iq.dataverse.Dataset;
import edu.harvard.iq.dataverse.DatasetFieldServiceBean;
import edu.harvard.iq.dataverse.DatasetFieldType;
import edu.harvard.iq.dataverse.DatasetServiceBean;
import edu.harvard.iq.dataverse.DatasetVersionServiceBean;
import edu.harvard.iq.dataverse.Dataverse;
import edu.harvard.iq.dataverse.DataverseRoleServiceBean;
import edu.harvard.iq.dataverse.DataverseServiceBean;
import edu.harvard.iq.dataverse.DvObject;
import edu.harvard.iq.dataverse.EjbDataverseEngine;
import edu.harvard.iq.dataverse.MapLayerMetadataServiceBean;
import edu.harvard.iq.dataverse.MetadataBlock;
import edu.harvard.iq.dataverse.MetadataBlockServiceBean;
import edu.harvard.iq.dataverse.PermissionServiceBean;
import edu.harvard.iq.dataverse.RoleAssigneeServiceBean;
import edu.harvard.iq.dataverse.UserNotificationServiceBean;
import edu.harvard.iq.dataverse.UserServiceBean;
import edu.harvard.iq.dataverse.actionlogging.ActionLogServiceBean;
import edu.harvard.iq.dataverse.authorization.AuthenticationServiceBean;
import edu.harvard.iq.dataverse.authorization.RoleAssignee;
import edu.harvard.iq.dataverse.authorization.groups.GroupServiceBean;
import edu.harvard.iq.dataverse.authorization.users.AuthenticatedUser;
import edu.harvard.iq.dataverse.authorization.users.GuestUser;
import edu.harvard.iq.dataverse.authorization.users.PrivateUrlUser;
import edu.harvard.iq.dataverse.authorization.users.User;
import edu.harvard.iq.dataverse.confirmemail.ConfirmEmailServiceBean;
import edu.harvard.iq.dataverse.engine.command.Command;
import edu.harvard.iq.dataverse.engine.command.DataverseRequest;
import edu.harvard.iq.dataverse.engine.command.exception.CommandException;
import edu.harvard.iq.dataverse.engine.command.exception.IllegalCommandException;
import edu.harvard.iq.dataverse.engine.command.exception.PermissionException;
import edu.harvard.iq.dataverse.privateurl.PrivateUrlServiceBean;
import edu.harvard.iq.dataverse.search.savedsearch.SavedSearchServiceBean;
import edu.harvard.iq.dataverse.settings.SettingsServiceBean;
import edu.harvard.iq.dataverse.util.SystemConfig;
import edu.harvard.iq.dataverse.util.json.JsonParser;
import edu.harvard.iq.dataverse.util.json.NullSafeJsonBuilder;
import edu.harvard.iq.dataverse.validation.BeanValidationServiceBean;
import java.io.StringReader;
import java.net.URI;
import java.util.UUID;
import java.util.concurrent.Callable;
import java.util.logging.Level;
import java.util.logging.Logger;
import javax.ejb.EJB;
import javax.ejb.EJBException;
import javax.json.Json;
import javax.json.JsonArrayBuilder;
import javax.json.JsonObject;
import javax.json.JsonObjectBuilder;
import javax.json.JsonReader;
import javax.json.JsonValue;
import javax.json.JsonValue.ValueType;
import javax.persistence.EntityManager;
import javax.persistence.PersistenceContext;
import javax.servlet.http.HttpServletRequest;
import javax.ws.rs.core.Context;
import javax.ws.rs.core.MediaType;
import javax.ws.rs.core.Response;
import javax.ws.rs.core.Response.Status;
import static org.apache.commons.lang.StringUtils.isNumeric;

/**
 * Base class for API beans
 * @author michael
 */
public abstract class AbstractApiBean {

    private static final Logger logger = Logger.getLogger(AbstractApiBean.class.getName());
    private static final String DATAVERSE_KEY_HEADER_NAME = "X-Dataverse-key";
    public static final String STATUS_ERROR = "ERROR";
    public static final String STATUS_OK = "OK";
    public static final String STATUS_WF_IN_PROGRESS = "WORKFLOW_IN_PROGRESS";

    /**
     * Utility class to convey a proper error response using Java's exceptions.
     */
    public static class WrappedResponse extends Exception {
        private final Response response;

        public WrappedResponse(Response response) {
            this.response = response;
        }

        public WrappedResponse( Throwable cause, Response response ) {
            super( cause );
            this.response = response;
        }

        public Response getResponse() {
            return response;
        }

        /**
         * Creates a new response, based on the original response and the passed message.
         * Typical use would be to add a better error message to the HTTP response.
         * @param message additional message to be added to the response.
         * @return A Response with updated message field.
         */
        public Response refineResponse( String message ) {
            final Status statusCode = Response.Status.fromStatusCode(response.getStatus());
            String baseMessage = getWrappedMessageWhenJson();

            if ( baseMessage == null ) {
                final Throwable cause = getCause();
                baseMessage = (cause!=null ? cause.getMessage() : "");
            }
            return error(statusCode, message+" "+baseMessage);
        }

        /**
         * In the common case of the wrapped response being of type JSON,
         * return the message field it has (if any).
         * @return the content of a message field, or {@code null}.
         */
        String getWrappedMessageWhenJson() {
            if ( response.getMediaType().equals(MediaType.APPLICATION_JSON_TYPE) ) {
                Object entity = response.getEntity();
                if ( entity == null ) return null;

                String json = entity.toString();
                try ( StringReader rdr = new StringReader(json) ){
                    JsonReader jrdr = Json.createReader(rdr);
                    JsonObject obj = jrdr.readObject();
                    if ( obj.containsKey("message") ) {
                        JsonValue message = obj.get("message");
                        return message.getValueType() == ValueType.STRING ? obj.getString("message") : message.toString();
                    } else {
                        return null;
                    }
                }
            } else {
                return null;
            }
        }
    }

	@EJB
	protected EjbDataverseEngine engineSvc;

    @EJB
    protected DatasetServiceBean datasetSvc;

	@EJB
	protected DataverseServiceBean dataverseSvc;

    @EJB
    protected AuthenticationServiceBean authSvc;

    @EJB
    protected DatasetFieldServiceBean datasetFieldSvc;

    @EJB
    protected MetadataBlockServiceBean metadataBlockSvc;

    @EJB
    protected UserServiceBean userSvc;

	@EJB
	protected DataverseRoleServiceBean rolesSvc;

    @EJB
    protected SettingsServiceBean settingsSvc;

    @EJB
    protected RoleAssigneeServiceBean roleAssigneeSvc;

    @EJB
    protected PermissionServiceBean permissionSvc;

    @EJB
    protected GroupServiceBean groupSvc;

    @EJB
    protected ActionLogServiceBean actionLogSvc;

    @EJB
    protected BeanValidationServiceBean beanValidationSvc;

    @EJB
    protected SavedSearchServiceBean savedSearchSvc;

    @EJB
    protected PrivateUrlServiceBean privateUrlSvc;

    @EJB
    protected ConfirmEmailServiceBean confirmEmailSvc;

    @EJB
    protected UserNotificationServiceBean userNotificationSvc;

    @EJB
    protected DatasetVersionServiceBean datasetVersionSvc;

    @EJB
    protected MapLayerMetadataServiceBean mapLayerMetadataSrv;

    @EJB
    protected SystemConfig systemConfig;

    @PersistenceContext(unitName = "VDCNet-ejbPU")
    protected EntityManager em;

    @Context
    protected HttpServletRequest httpRequest;

    /**
     * For pretty printing (indenting) of JSON output.
     */
    public enum Format {

        PRETTY
    }

    private final LazyRef<JsonParser> jsonParserRef = new LazyRef<>(new Callable<JsonParser>() {
        @Override
        public JsonParser call() throws Exception {
            return new JsonParser(datasetFieldSvc, metadataBlockSvc,settingsSvc);
        }
    });

    /**
     * Functional interface for handling HTTP requests in the APIs.
     *
     * @see #response(edu.harvard.iq.dataverse.api.AbstractApiBean.DataverseRequestHandler)
     */
    protected static interface DataverseRequestHandler {
        Response handle( DataverseRequest u ) throws WrappedResponse;
    }


    /* ===================== *\
     *  Utility Methods      *
     *  Get that DSL feelin' *
    \* ===================== */

    protected JsonParser jsonParser() {
        return jsonParserRef.get();
    }

    protected boolean parseBooleanOrDie( String input ) throws WrappedResponse {
        if (input == null ) throw new WrappedResponse( badRequest("Boolean value missing"));
        input = input.trim();
        if ( Util.isBoolean(input) ) {
            return Util.isTrue(input);
        } else {
            throw new WrappedResponse( badRequest("Illegal boolean value '" + input + "'"));
        }
    }

     /**
     * Returns the {@code key} query parameter from the current request, or {@code null} if
     * the request has no such parameter.
     * @param key Name of the requested parameter.
     * @return Value of the requested parameter in the current request.
     */
    protected String getRequestParameter( String key ) {
        return httpRequest.getParameter(key);
    }

    protected String getRequestApiKey() {
        String headerParamApiKey = httpRequest.getHeader(DATAVERSE_KEY_HEADER_NAME);
        String queryParamApiKey = httpRequest.getParameter("key");
        return headerParamApiKey!=null ? headerParamApiKey : queryParamApiKey;
    }

    /* ========= *\
     *  Finders  *
    \* ========= */
    protected RoleAssignee findAssignee(String identifier) {
        try {
            RoleAssignee roleAssignee = roleAssigneeSvc.getRoleAssignee(identifier);
            return roleAssignee;
        } catch (EJBException ex) {
            Throwable cause = ex;
            while (cause.getCause() != null) {
                cause = cause.getCause();
            }
            logger.log(Level.INFO, "Exception caught looking up RoleAssignee based on identifier ''{0}'': {1}", new Object[]{identifier, cause.getMessage()});
            return null;
        }
    }

    /**
     *
     * @param apiKey the key to find the user with
     * @return the user, or null
     * @see #findUserOrDie(java.lang.String)
     */
    protected AuthenticatedUser findUserByApiToken( String apiKey ) {
        return authSvc.lookupUser(apiKey);
    }

    /**
     * Returns the user of pointed by the API key, or the guest user
     * @return a user, may be a guest user.
     * @throws edu.harvard.iq.dataverse.api.AbstractApiBean.WrappedResponse iff there is an api key present, but it is invalid.
     */
    protected User findUserOrDie() throws WrappedResponse {
        final String requestApiKey = getRequestApiKey();
        if (requestApiKey == null) {
            return GuestUser.get();
        }
        PrivateUrlUser privateUrlUser = privateUrlSvc.getPrivateUrlUserFromToken(requestApiKey);
        if (privateUrlUser != null) {
            return privateUrlUser;
        }
        return findAuthenticatedUserOrDie(requestApiKey);
    }

    /**
     * Finds the authenticated user, based on (in order):
     * <ol>
     *  <li>The key in the HTTP header {@link #DATAVERSE_KEY_HEADER_NAME}</li>
     *  <li>The key in the query parameter {@code key}
     * </ol>
     *
     * If no user is found, throws a wrapped bad api key (HTTP UNAUTHORIZED) response.
     *
     * @return The authenticated user which owns the passed api key
     * @throws edu.harvard.iq.dataverse.api.AbstractApiBean.WrappedResponse in case said user is not found.
     */
    protected AuthenticatedUser findAuthenticatedUserOrDie() throws WrappedResponse {
        return findAuthenticatedUserOrDie(getRequestApiKey());
    }


    private AuthenticatedUser findAuthenticatedUserOrDie( String key ) throws WrappedResponse {
        AuthenticatedUser authUser = authSvc.lookupUser(key);
        if ( authUser != null ) {
            System.out.println("Updating lastApiUseTime for authenticated user via abstractapibean");
            authUser = userSvc.updateLastApiUseTime(authUser);

            return authUser;
        }
        throw new WrappedResponse( badApiKey(key) );
    }

    protected Dataverse findDataverseOrDie( String dvIdtf ) throws WrappedResponse {
        Dataverse dv = findDataverse(dvIdtf);
        if ( dv == null ) {
            throw new WrappedResponse(error( Response.Status.NOT_FOUND, "Can't find dataverse with identifier='" + dvIdtf + "'"));
        }
        return dv;
    }

    protected DataverseRequest createDataverseRequest( User u )  {
        return new DataverseRequest(u, httpRequest);
    }

	protected Dataverse findDataverse( String idtf ) {
		return isNumeric(idtf) ? dataverseSvc.find(Long.parseLong(idtf))
	 							  : dataverseSvc.findByAlias(idtf);
	}

	protected DvObject findDvo( Long id ) {
		return em.createNamedQuery("DvObject.findById", DvObject.class)
				.setParameter("id", id)
				.getSingleResult();
	}

    /**
     * Tries to find a DvObject. If the passed id can be interpreted as a number,
     * it tries to get the DvObject by its id. Else, it tries to get a {@link Dataverse}
     * with that alias. If that fails, tries to get a {@link Dataset} with that global id.
     * @param id a value identifying the DvObject, either numeric of textual.
     * @return A DvObject, or {@code null}
     */
	protected DvObject findDvo( String id ) {
        if ( isNumeric(id) ) {
            return findDvo( Long.valueOf(id)) ;
        } else {
            Dataverse d = dataverseSvc.findByAlias(id);
            return ( d != null ) ?
                    d : datasetSvc.findByGlobalId(id);

        }
	}

    protected <T> T failIfNull( T t, String errorMessage ) throws WrappedResponse {
        if ( t != null ) return t;
        throw new WrappedResponse( error( Response.Status.BAD_REQUEST,errorMessage) );
    }

    protected MetadataBlock findMetadataBlock(Long id)  {
        return metadataBlockSvc.findById(id);
    }
    protected MetadataBlock findMetadataBlock(String idtf) throws NumberFormatException {
        return metadataBlockSvc.findByName(idtf);
    }

    protected DatasetFieldType findDatasetFieldType(String idtf) throws NumberFormatException {
        return isNumeric(idtf) ? datasetFieldSvc.find(Long.parseLong(idtf))
                : datasetFieldSvc.findByNameOpt(idtf);
    }

    /* =================== *\
     *  Command Execution  *
    \* =================== */

    /**
     * Executes a command, and returns the appropriate result/HTTP response.
     * @param <T> Return type for the command
     * @param cmd The command to execute.
     * @return Value from the command
     * @throws edu.harvard.iq.dataverse.api.AbstractApiBean.WrappedResponse Unwrap and return.
     * @see #response(java.util.concurrent.Callable)
     */
    protected <T> T execCommand( Command<T> cmd ) throws WrappedResponse {
        try {
            return engineSvc.submit(cmd);

        } catch (IllegalCommandException ex) {
<<<<<<< HEAD
            throw new WrappedResponse( ex, forbidden(ex.getMessage() ) );
          
=======
            throw new WrappedResponse( ex, error(Response.Status.FORBIDDEN, ex.getMessage() ) );

>>>>>>> a1792ad9
        } catch (PermissionException ex) {
            /**
             * @todo Is there any harm in exposing ex.getLocalizedMessage()?
             * There's valuable information in there that can help people reason
             * about permissions!
             */
            throw new WrappedResponse(error(Response.Status.UNAUTHORIZED,
                                                    "User " + cmd.getRequest().getUser().getIdentifier() + " is not permitted to perform requested action.") );

        } catch (CommandException ex) {
            Logger.getLogger(AbstractApiBean.class.getName()).log(Level.SEVERE, "Error while executing command " + cmd, ex);
            throw new WrappedResponse(ex, error(Status.INTERNAL_SERVER_ERROR, ex.getMessage()));
        }
    }

    /**
     * A syntactically nicer way of using {@link #execCommand(edu.harvard.iq.dataverse.engine.command.Command)}.
     * @param hdl The block to run.
     * @return HTTP Response appropriate for the way {@code hdl} executed.
     */
    protected Response response( Callable<Response> hdl ) {
        try {
            return hdl.call();
        } catch ( WrappedResponse rr ) {
            return rr.getResponse();
        } catch ( Exception ex ) {
            String incidentId = UUID.randomUUID().toString();
            logger.log(Level.SEVERE, "API internal error " + incidentId +": " + ex.getMessage(), ex);
            return Response.status(500)
                .entity( Json.createObjectBuilder()
                             .add("status", "ERROR")
                             .add("code", 500)
                             .add("message", "Internal server error. More details available at the server logs.")
                             .add("incidentId", incidentId)
                        .build())
                .type("application/json").build();
        }
    }

    /**
     * The preferred way of handling a request that requires a user. The system
     * looks for the user and, if found, handles it to the handler for doing the
     * actual work.
     *
     * This is a relatively secure way to handle things, since if the user is not
     * found, the response is about the bad API key, rather than something else
     * (say, 404 NOT FOUND which leaks information about the existence of the
     * sought object).
     *
     * @param hdl handling code block.
     * @return HTTP Response appropriate for the way {@code hdl} executed.
     */
    protected Response response( DataverseRequestHandler hdl ) {
        try {
            return hdl.handle(createDataverseRequest(findUserOrDie()));
        } catch ( WrappedResponse rr ) {
            return rr.getResponse();
        } catch ( Exception ex ) {
            String incidentId = UUID.randomUUID().toString();
            logger.log(Level.SEVERE, "API internal error " + incidentId +": " + ex.getMessage(), ex);
            return Response.status(500)
                .entity( Json.createObjectBuilder()
                             .add("status", "ERROR")
                             .add("code", 500)
                             .add("message", "Internal server error. More details available at the server logs.")
                             .add("incidentId", incidentId)
                        .build())
                .type("application/json").build();
        }
    }

    /* ====================== *\
     *  HTTP Response methods *
    \* ====================== */

    protected Response ok( JsonArrayBuilder bld ) {
        return Response.ok(Json.createObjectBuilder()
            .add("status", STATUS_OK)
            .add("data", bld).build()).build();
    }

    protected Response ok( JsonObjectBuilder bld ) {
        return Response.ok( Json.createObjectBuilder()
            .add("status", STATUS_OK)
            .add("data", bld).build() )
            .type(MediaType.APPLICATION_JSON)
            .build();
    }

    protected Response ok( String msg ) {
        return Response.ok().entity(Json.createObjectBuilder()
            .add("status", STATUS_OK)
            .add("data", Json.createObjectBuilder().add("message",msg)).build() )
            .type(MediaType.APPLICATION_JSON)
            .build();
    }

    protected Response ok( boolean value ) {
        return Response.ok().entity(Json.createObjectBuilder()
            .add("status", STATUS_OK)
            .add("data", value).build() ).build();
    }

    /**
     * @param data Payload to return.
     * @param mediaType Non-JSON media type.
     * @return Non-JSON response, such as a shell script.
     */
    protected Response ok(String data, MediaType mediaType) {
        return Response.ok().entity(data).type(mediaType).build();
    }

    protected Response created( String uri, JsonObjectBuilder bld ) {
        return Response.created( URI.create(uri) )
                .entity( Json.createObjectBuilder()
                .add("status", "OK")
                .add("data", bld).build())
                .type(MediaType.APPLICATION_JSON)
                .build();
    }
<<<<<<< HEAD
    
    protected Response accepted(JsonObjectBuilder bld) {
        return Response.accepted()
                .entity(Json.createObjectBuilder()
                        .add("status", STATUS_WF_IN_PROGRESS)
                        .add("data",bld).build()
                ).build();
    }
    
=======

>>>>>>> a1792ad9
    protected Response accepted() {
        return Response.accepted()
                .entity(Json.createObjectBuilder()
                        .add("status", STATUS_WF_IN_PROGRESS).build()
                ).build();
    }

    protected Response notFound( String msg ) {
        return error(Status.NOT_FOUND, msg);
    }

    protected Response badRequest( String msg ) {
        return error( Status.BAD_REQUEST, msg );
    }
<<<<<<< HEAD
    
    protected Response forbidden( String msg ) {
        return error( Status.FORBIDDEN, msg );
    }
    
=======

>>>>>>> a1792ad9
    protected Response badApiKey( String apiKey ) {
        return error(Status.UNAUTHORIZED, (apiKey != null ) ? "Bad api key '" + apiKey +"'" : "Please provide a key query parameter (?key=XXX) or via the HTTP header " + DATAVERSE_KEY_HEADER_NAME );
    }

    protected Response permissionError( PermissionException pe ) {
        return permissionError( pe.getMessage() );
    }

    protected Response permissionError( String message ) {
        return unauthorized( message );
    }
    
    protected Response unauthorized( String message ) {
        return error( Status.UNAUTHORIZED, message );
    }

    protected static Response error( Status sts, String msg ) {
        return Response.status(sts)
                .entity( NullSafeJsonBuilder.jsonObjectBuilder()
                        .add("status", STATUS_ERROR)
                        .add( "message", msg ).build()
                ).type(MediaType.APPLICATION_JSON_TYPE).build();
    }

   protected Response allowCors( Response r ) {
       r.getHeaders().add("Access-Control-Allow-Origin", "*");
       return r;
   }
}

class LazyRef<T> {
    private interface Ref<T> {
        T get();
    }

    private Ref<T> ref;

    public LazyRef( final Callable<T> initer ) {
        ref = () -> {
            try {
                final T t = initer.call();
                ref = () -> t;
                return ref.get();
            } catch (Exception ex) {
                Logger.getLogger(LazyRef.class.getName()).log(Level.SEVERE, null, ex);
                return null;
            }
        };
    }

    public T get()  {
        return ref.get();
    }
}<|MERGE_RESOLUTION|>--- conflicted
+++ resolved
@@ -413,13 +413,7 @@
             return engineSvc.submit(cmd);
 
         } catch (IllegalCommandException ex) {
-<<<<<<< HEAD
             throw new WrappedResponse( ex, forbidden(ex.getMessage() ) );
-          
-=======
-            throw new WrappedResponse( ex, error(Response.Status.FORBIDDEN, ex.getMessage() ) );
-
->>>>>>> a1792ad9
         } catch (PermissionException ex) {
             /**
              * @todo Is there any harm in exposing ex.getLocalizedMessage()?
@@ -540,7 +534,6 @@
                 .type(MediaType.APPLICATION_JSON)
                 .build();
     }
-<<<<<<< HEAD
     
     protected Response accepted(JsonObjectBuilder bld) {
         return Response.accepted()
@@ -550,9 +543,6 @@
                 ).build();
     }
     
-=======
-
->>>>>>> a1792ad9
     protected Response accepted() {
         return Response.accepted()
                 .entity(Json.createObjectBuilder()
@@ -567,15 +557,11 @@
     protected Response badRequest( String msg ) {
         return error( Status.BAD_REQUEST, msg );
     }
-<<<<<<< HEAD
     
     protected Response forbidden( String msg ) {
         return error( Status.FORBIDDEN, msg );
     }
     
-=======
-
->>>>>>> a1792ad9
     protected Response badApiKey( String apiKey ) {
         return error(Status.UNAUTHORIZED, (apiKey != null ) ? "Bad api key '" + apiKey +"'" : "Please provide a key query parameter (?key=XXX) or via the HTTP header " + DATAVERSE_KEY_HEADER_NAME );
     }
