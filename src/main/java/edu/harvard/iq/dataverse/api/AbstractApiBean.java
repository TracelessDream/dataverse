--- conflicted
+++ resolved
@@ -380,17 +380,10 @@
     }
 
 
-<<<<<<< HEAD
-    private AuthenticatedUser findAuthenticatedUserOrDie( String key ) throws WrappedResponse {
-        // No check for disabled user because it's done in authSvc.lookupUser.
-        AuthenticatedUser authUser = authSvc.lookupUser(key);
-        if ( authUser != null ) {
-            authUser = userSvc.updateLastApiUseTime(authUser);
-=======
     private AuthenticatedUser findAuthenticatedUserOrDie( String key, String wfid ) throws WrappedResponse {
         if (key != null) {
+            // No check for disabled user because it's done in authSvc.lookupUser.
             AuthenticatedUser authUser = authSvc.lookupUser(key);
->>>>>>> a08e3150
 
             if (authUser != null) {
                 authUser = userSvc.updateLastApiUseTime(authUser);
