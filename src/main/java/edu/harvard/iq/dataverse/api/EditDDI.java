--- conflicted
+++ resolved
@@ -108,23 +108,9 @@
             return error(Response.Status.NOT_ACCEPTABLE, "bad xml file" );
         }
 
-<<<<<<< HEAD
         DatasetVersion latestVersion = dataFile.getOwner().getLatestVersion();
         Dataset dataset = latestVersion.getDataset();
 
-=======
-        /*Dataset dataset = dataFile.getOwner();
-        DatasetVersion newDatasetVersion = dataFile.getOwner().getEditVersion();
-        List<FileMetadata> fml = newDatasetVersion.getFileMetadatas();
-
-        DatasetVersion latestDatasetVersion = dataFile.getOwner().getLatestVersionForCopy();
-        List<FileMetadata> latestFml = latestDatasetVersion.getFileMetadatas();*/
-
-        DatasetVersion newDatasetVersion = dataFile.getOwner().getEditVersion();
-        Dataset dataset = dataFile.getOwner();
-
->>>>>>> 56b5def2
-
         ArrayList<VariableMetadata> neededToUpdateVM = new ArrayList<VariableMetadata>();
 
         if (!latestVersion.isWorkingCopy()) {
@@ -132,16 +118,6 @@
 
             FileMetadata latestFml = dataFile.getLatestPublishedFileMetadata();
 
-<<<<<<< HEAD
-=======
-            newDatasetVersion.setCreateTime(updateTime);
-            dataset.setModificationTime(updateTime);
-            newDatasetVersion.setLastUpdateTime(updateTime);
-
-            FileMetadata latestFml = dataFile.getLatestPublishedFileMetadata();
-
-
->>>>>>> 56b5def2
             boolean groupUpdate = newGroups(varGroupMap, latestFml);
             boolean varUpdate = varUpdates(mapVarToVarMet, latestFml, neededToUpdateVM, true);
             if (varUpdate || groupUpdate) {
@@ -157,11 +133,8 @@
             boolean groupUpdate = newGroups(varGroupMap, fml);
             boolean varUpdate = varUpdates(mapVarToVarMet, fml, neededToUpdateVM, false);
             if (varUpdate || groupUpdate) {
-<<<<<<< HEAD
+
                 if (!updateDraftVersion(neededToUpdateVM, varGroupMap, dataset, latestVersion, groupUpdate, fml)) {
-=======
-                if (!updateDraftVersion(neededToUpdateVM, varGroupMap, dataset, newDatasetVersion, groupUpdate, fml)) {
->>>>>>> 56b5def2
                     return error(Response.Status.INTERNAL_SERVER_ERROR, "Failed to update draft version" );
                 }
             } else {
@@ -198,11 +171,9 @@
     }
 
     private boolean createNewDraftVersion(ArrayList<VariableMetadata> neededToUpdateVM, Map<Long,VarGroup> varGroupMap, Dataset dataset, DataFile dataFile, User apiTokenUser ) {
-<<<<<<< HEAD
+
 
         FileMetadata fm = dataFile.getFileMetadata();
-=======
->>>>>>> 56b5def2
 
         Command<Dataset> cmd;
         try {
@@ -212,31 +183,6 @@
             ((UpdateDatasetVersionCommand) cmd).setValidateLenient(true);
             dataset = commandEngine.submit(cmd);
 
-<<<<<<< HEAD
-=======
-            List<FileMetadata> fmlList = dataset.getLatestVersion().getFileMetadatas();
-            FileMetadata fml = null;
-            for ( FileMetadata fmlCurr : fmlList ) {
-                if (fmlCurr.getDataFile().getId() == dataFile.getId()) {
-                    fml = fmlCurr;
-                    break;
-                }
-            }
-
-            for (int i=0; i< neededToUpdateVM.size(); i++) {
-                updateCategories(neededToUpdateVM.get(i));
-                neededToUpdateVM.get(i).setFileMetadata(fml);
-                em.merge(neededToUpdateVM.get(i));
-            }
-
-            //add New groups
-            for (VarGroup varGroup : varGroupMap.values()) {
-                varGroup.setFileMetadata(fml);
-                varGroup.setId(null);
-                em.merge(varGroup);
-            }
-
->>>>>>> 56b5def2
         } catch (EJBException ex) {
             StringBuilder error = new StringBuilder();
             error.append(ex).append(" ");
