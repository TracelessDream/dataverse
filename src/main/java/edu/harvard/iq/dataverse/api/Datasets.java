--- conflicted
+++ resolved
@@ -3939,7 +3939,6 @@
         return response(req -> ok(
                 getDatasetVersionOrDie(req, versionId, findDatasetOrDie(datasetId), uriInfo, headers).getCitation(true, false)), getRequestUser(crc));
     }
-<<<<<<< HEAD
 
     @POST
     @AuthRequired
@@ -3968,16 +3967,15 @@
             }
         }, getRequestUser(crc));
     }
-=======
-    
+
     @GET
     @AuthRequired
     @Path("{identifier}/guestbookEntryAtRequest")
     public Response getGuestbookEntryOption(@Context ContainerRequestContext crc, @PathParam("identifier") String dvIdtf,
-            @Context UriInfo uriInfo, @Context HttpHeaders headers) throws WrappedResponse { 
-        
-        Dataset dataset; 
-        
+                                            @Context UriInfo uriInfo, @Context HttpHeaders headers) throws WrappedResponse {
+
+        Dataset dataset;
+
         try {
             dataset = findDatasetOrDie(dvIdtf);
         } catch (WrappedResponse ex) {
@@ -3989,14 +3987,14 @@
         }
         return ok(dataset.getEffectiveGuestbookEntryAtRequest());
     }
-    
+
     @PUT
     @AuthRequired
     @Path("{identifier}/guestbookEntryAtRequest")
     public Response setguestbookEntryAtRequest(@Context ContainerRequestContext crc, @PathParam("identifier") String dvIdtf,
-            boolean gbAtRequest,
-            @Context UriInfo uriInfo, @Context HttpHeaders headers) throws WrappedResponse {
-        
+                                               boolean gbAtRequest,
+                                               @Context UriInfo uriInfo, @Context HttpHeaders headers) throws WrappedResponse {
+
         // Superuser-only:
         AuthenticatedUser user;
         try {
@@ -4024,13 +4022,13 @@
         datasetService.merge(dataset);
         return ok("Guestbook Entry At Request set to: " + choice);
     }
-    
+
     @DELETE
     @AuthRequired
     @Path("{identifier}/guestbookEntryAtRequest")
     public Response resetGuestbookEntryAtRequest(@Context ContainerRequestContext crc, @PathParam("identifier") String dvIdtf,
-            @Context UriInfo uriInfo, @Context HttpHeaders headers) throws WrappedResponse {
-        
+                                                 @Context UriInfo uriInfo, @Context HttpHeaders headers) throws WrappedResponse {
+
         // Superuser-only:
         AuthenticatedUser user;
         try {
@@ -4049,11 +4047,9 @@
         } catch (WrappedResponse ex) {
             return error(Response.Status.NOT_FOUND, "No such dataset");
         }
-        
+
         dataset.setGuestbookEntryAtRequest(DvObjectContainer.UNDEFINED_CODE);
         datasetService.merge(dataset);
         return ok("Guestbook Entry At Request reset to default: " + dataset.getEffectiveGuestbookEntryAtRequest());
     }
-
->>>>>>> 64d6b70b
 }