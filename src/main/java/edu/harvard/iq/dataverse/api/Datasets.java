--- conflicted
+++ resolved
@@ -160,11 +160,7 @@
 import org.glassfish.jersey.media.multipart.FormDataParam;
 
 import com.amazonaws.services.s3.model.PartETag;
-<<<<<<< HEAD
-=======
 import edu.harvard.iq.dataverse.FileMetadata;
-import java.util.Map.Entry;
->>>>>>> 54a47cf0
 
 @Path("datasets")
 public class Datasets extends AbstractApiBean {
@@ -710,37 +706,37 @@
         }
     }
     
-	@PUT
-	@Path("{id}/metadata/delete")
-	@Consumes("application/json-ld")
-	public Response deleteMetadata(String jsonLDBody, @PathParam("id") String id) {
+    @PUT
+    @Path("{id}/metadata/delete")
+    @Consumes("application/json-ld")
+    public Response deleteMetadata(String jsonLDBody, @PathParam("id") String id) {
         logger.info("In delteMetadata");
-		try {
-			Dataset ds = findDatasetOrDie(id);
-			DataverseRequest req = createDataverseRequest(findUserOrDie());
-			DatasetVersion dsv = ds.getEditVersion();
-			boolean updateDraft = ds.getLatestVersion().isDraft();
-			dsv = JSONLDUtil.deleteDatasetVersionMDFromJsonLD(dsv, jsonLDBody, metadataBlockService, datasetFieldSvc);
-			logger.info("Updating ver");
-			DatasetVersion managedVersion;
-			if (updateDraft) {
-				Dataset managedDataset = execCommand(new UpdateDatasetVersionCommand(ds, req));
-				managedVersion = managedDataset.getEditVersion();
-			} else {
-				managedVersion = execCommand(new CreateDatasetVersionCommand(req, ds, dsv));
-			}
-			String info = updateDraft ? "Version Updated" : "Version Created";
-			return ok(Json.createObjectBuilder().add(info, managedVersion.getVersionDate()));
-
-		} catch (WrappedResponse ex) {
-		    ex.printStackTrace();
-			return ex.getResponse();
-		} catch (JsonParsingException jpe) {
-		    logger.log(Level.SEVERE, "Error parsing dataset json. Json: {0}", jsonLDBody);
-		    jpe.printStackTrace();
+        try {
+            Dataset ds = findDatasetOrDie(id);
+            DataverseRequest req = createDataverseRequest(findUserOrDie());
+            DatasetVersion dsv = ds.getEditVersion();
+            boolean updateDraft = ds.getLatestVersion().isDraft();
+            dsv = JSONLDUtil.deleteDatasetVersionMDFromJsonLD(dsv, jsonLDBody, metadataBlockService, datasetFieldSvc);
+            logger.info("Updating ver");
+            DatasetVersion managedVersion;
+            if (updateDraft) {
+                Dataset managedDataset = execCommand(new UpdateDatasetVersionCommand(ds, req));
+                managedVersion = managedDataset.getEditVersion();
+            } else {
+                managedVersion = execCommand(new CreateDatasetVersionCommand(req, ds, dsv));
+            }
+            String info = updateDraft ? "Version Updated" : "Version Created";
+            return ok(Json.createObjectBuilder().add(info, managedVersion.getVersionDate()));
+
+        } catch (WrappedResponse ex) {
+            ex.printStackTrace();
+            return ex.getResponse();
+        } catch (JsonParsingException jpe) {
+            logger.log(Level.SEVERE, "Error parsing dataset json. Json: {0}", jsonLDBody);
+            jpe.printStackTrace();
             return error(Status.BAD_REQUEST, "Error parsing Json: " + jpe.getMessage());
-		}
-	}
+        }
+    }
     
     @PUT
     @Path("{id}/deleteMetadata")
@@ -910,132 +906,133 @@
     }
     
     
-	private Response processDatasetUpdate(String jsonBody, String id, DataverseRequest req, Boolean replaceData) {
-		try (StringReader rdr = new StringReader(jsonBody)) {
-
-			Dataset ds = findDatasetOrDie(id);
-			JsonObject json = Json.createReader(rdr).readObject();
-			DatasetVersion dsv = ds.getEditVersion();
-
-			List<DatasetField> fields = new LinkedList<>();
-			DatasetField singleField = null;
-
-			JsonArray fieldsJson = json.getJsonArray("fields");
-			if (fieldsJson == null) {
-				singleField = jsonParser().parseField(json, Boolean.FALSE);
-				fields.add(singleField);
-			} else {
-				fields = jsonParser().parseMultipleFields(json);
-			}
-
-			String valdationErrors = validateDatasetFieldValues(fields);
-
-			if (!valdationErrors.isEmpty()) {
+    private Response processDatasetUpdate(String jsonBody, String id, DataverseRequest req, Boolean replaceData){
+        try (StringReader rdr = new StringReader(jsonBody)) {
+           
+            Dataset ds = findDatasetOrDie(id);
+            JsonObject json = Json.createReader(rdr).readObject();
+            DatasetVersion dsv = ds.getEditVersion();
+            
+            List<DatasetField> fields = new LinkedList<>();
+            DatasetField singleField = null; 
+            
+            JsonArray fieldsJson = json.getJsonArray("fields");
+            if( fieldsJson == null ){
+                singleField  = jsonParser().parseField(json, Boolean.FALSE);
+                fields.add(singleField);
+            } else{
+                fields = jsonParser().parseMultipleFields(json);
+            }
+            
+
+            String valdationErrors = validateDatasetFieldValues(fields);
+
+            if (!valdationErrors.isEmpty()) {
                 logger.log(Level.SEVERE, "Semantic error parsing dataset update Json: " + valdationErrors, valdationErrors);
-				return error(Response.Status.BAD_REQUEST, "Error parsing dataset update: " + valdationErrors);
-			}
-
-			dsv.setVersionState(DatasetVersion.VersionState.DRAFT);
-
-			// loop through the update fields
-			// and compare to the version fields
-			// if exist add/replace values
-			// if not add entire dsf
-			for (DatasetField updateField : fields) {
-				boolean found = false;
-				for (DatasetField dsf : dsv.getDatasetFields()) {
-					if (dsf.getDatasetFieldType().equals(updateField.getDatasetFieldType())) {
-						found = true;
-						if (dsf.isEmpty() || dsf.getDatasetFieldType().isAllowMultiples() || replaceData) {
-							List priorCVV = new ArrayList<>();
-							String cvvDisplay = "";
-
-							if (updateField.getDatasetFieldType().isControlledVocabulary()) {
-								cvvDisplay = dsf.getDisplayValue();
-								for (ControlledVocabularyValue cvvOld : dsf.getControlledVocabularyValues()) {
-									priorCVV.add(cvvOld);
-								}
-							}
-
-							if (replaceData) {
-								if (dsf.getDatasetFieldType().isAllowMultiples()) {
-									dsf.setDatasetFieldCompoundValues(new ArrayList<>());
-									dsf.setDatasetFieldValues(new ArrayList<>());
-									dsf.setControlledVocabularyValues(new ArrayList<>());
-									priorCVV.clear();
-									dsf.getControlledVocabularyValues().clear();
-								} else {
-									dsf.setSingleValue("");
-									dsf.setSingleControlledVocabularyValue(null);
-								}
-							}
-							if (updateField.getDatasetFieldType().isControlledVocabulary()) {
-								if (dsf.getDatasetFieldType().isAllowMultiples()) {
-									for (ControlledVocabularyValue cvv : updateField.getControlledVocabularyValues()) {
-										if (!cvvDisplay.contains(cvv.getStrValue())) {
-											priorCVV.add(cvv);
-										}
-									}
-									dsf.setControlledVocabularyValues(priorCVV);
-								} else {
+                return error(Response.Status.BAD_REQUEST, "Error parsing dataset update: " + valdationErrors);
+            }
+
+            dsv.setVersionState(DatasetVersion.VersionState.DRAFT);
+
+            //loop through the update fields     
+            // and compare to the version fields  
+            //if exist add/replace values
+            //if not add entire dsf
+            for (DatasetField updateField : fields) {
+                boolean found = false;
+                for (DatasetField dsf : dsv.getDatasetFields()) {
+                    if (dsf.getDatasetFieldType().equals(updateField.getDatasetFieldType())) {
+                        found = true;
+                        if (dsf.isEmpty() || dsf.getDatasetFieldType().isAllowMultiples() || replaceData) {
+                            List priorCVV = new ArrayList<>();
+                            String cvvDisplay = "";
+
+                            if (updateField.getDatasetFieldType().isControlledVocabulary()) {
+                                cvvDisplay = dsf.getDisplayValue();
+                                for (ControlledVocabularyValue cvvOld : dsf.getControlledVocabularyValues()) {
+                                    priorCVV.add(cvvOld);
+                                }
+                            }
+
+                            if (replaceData) {
+                                if (dsf.getDatasetFieldType().isAllowMultiples()) {
+                                    dsf.setDatasetFieldCompoundValues(new ArrayList<>());
+                                    dsf.setDatasetFieldValues(new ArrayList<>());
+                                    dsf.setControlledVocabularyValues(new ArrayList<>());
+                                    priorCVV.clear();
+                                    dsf.getControlledVocabularyValues().clear();
+                                } else {
+                                    dsf.setSingleValue("");
+                                    dsf.setSingleControlledVocabularyValue(null);
+                                }
+                            }
+                            if (updateField.getDatasetFieldType().isControlledVocabulary()) {
+                                if (dsf.getDatasetFieldType().isAllowMultiples()) {
+                                    for (ControlledVocabularyValue cvv : updateField.getControlledVocabularyValues()) {
+                                        if (!cvvDisplay.contains(cvv.getStrValue())) {
+                                            priorCVV.add(cvv);
+                                        }
+                                    }
+                                    dsf.setControlledVocabularyValues(priorCVV);
+                                } else {
                                     dsf.setSingleControlledVocabularyValue(updateField.getSingleControlledVocabularyValue());
-								}
-							} else {
-								if (!updateField.getDatasetFieldType().isCompound()) {
-									if (dsf.getDatasetFieldType().isAllowMultiples()) {
-										for (DatasetFieldValue dfv : updateField.getDatasetFieldValues()) {
-											if (!dsf.getDisplayValue().contains(dfv.getDisplayValue())) {
-												dfv.setDatasetField(dsf);
-												dsf.getDatasetFieldValues().add(dfv);
-											}
-										}
-									} else {
-										dsf.setSingleValue(updateField.getValue());
-									}
-								} else {
-									for (DatasetFieldCompoundValue dfcv : updateField.getDatasetFieldCompoundValues()) {
+                                }
+                            } else {
+                                if (!updateField.getDatasetFieldType().isCompound()) {
+                                    if (dsf.getDatasetFieldType().isAllowMultiples()) {
+                                        for (DatasetFieldValue dfv : updateField.getDatasetFieldValues()) {
+                                            if (!dsf.getDisplayValue().contains(dfv.getDisplayValue())) {
+                                                dfv.setDatasetField(dsf);
+                                                dsf.getDatasetFieldValues().add(dfv);
+                                            }
+                                        }
+                                    } else {
+                                        dsf.setSingleValue(updateField.getValue());
+                                    }
+                                } else {
+                                    for (DatasetFieldCompoundValue dfcv : updateField.getDatasetFieldCompoundValues()) {
                                         if (!dsf.getCompoundDisplayValue().contains(updateField.getCompoundDisplayValue())) {
-											dfcv.setParentDatasetField(dsf);
-											dsf.setDatasetVersion(dsv);
-											dsf.getDatasetFieldCompoundValues().add(dfcv);
-										}
-									}
-								}
-							}
-						} else {
-							if (!dsf.isEmpty() && !dsf.getDatasetFieldType().isAllowMultiples() || !replaceData) {
+                                            dfcv.setParentDatasetField(dsf);
+                                            dsf.setDatasetVersion(dsv);
+                                            dsf.getDatasetFieldCompoundValues().add(dfcv);
+                                        }
+                                    }
+                                }
+                            }
+                        } else {
+                            if (!dsf.isEmpty() && !dsf.getDatasetFieldType().isAllowMultiples() || !replaceData) {
                                 return error(Response.Status.BAD_REQUEST, "You may not add data to a field that already has data and does not allow multiples. Use replace=true to replace existing data (" + dsf.getDatasetFieldType().getDisplayName() + ")");
-							}
-						}
-						break;
-					}
-				}
-				if (!found) {
-					updateField.setDatasetVersion(dsv);
-					dsv.getDatasetFields().add(updateField);
-				}
-			}
-			boolean updateDraft = ds.getLatestVersion().isDraft();
-			DatasetVersion managedVersion;
-
-			if (updateDraft) {
-				managedVersion = execCommand(new UpdateDatasetVersionCommand(ds, req)).getEditVersion();
-			} else {
-				managedVersion = execCommand(new CreateDatasetVersionCommand(req, ds, dsv));
-			}
-
-			return ok(json(managedVersion));
-
-		} catch (JsonParseException ex) {
-			logger.log(Level.SEVERE, "Semantic error parsing dataset update Json: " + ex.getMessage(), ex);
-			return error(Response.Status.BAD_REQUEST, "Error parsing dataset update: " + ex.getMessage());
-
-		} catch (WrappedResponse ex) {
-			logger.log(Level.SEVERE, "Update metdata error: " + ex.getMessage(), ex);
-			return ex.getResponse();
-
-		}
-	}
+                            }
+                        }
+                        break;
+                    }
+                }
+                if (!found) {
+                    updateField.setDatasetVersion(dsv);
+                    dsv.getDatasetFields().add(updateField);
+                }
+            }
+            boolean updateDraft = ds.getLatestVersion().isDraft();
+            DatasetVersion managedVersion;
+
+            if (updateDraft) {
+                managedVersion = execCommand(new UpdateDatasetVersionCommand(ds, req)).getEditVersion();
+            } else {
+                managedVersion = execCommand(new CreateDatasetVersionCommand(req, ds, dsv));
+            }
+
+            return ok(json(managedVersion));
+
+        } catch (JsonParseException ex) {
+            logger.log(Level.SEVERE, "Semantic error parsing dataset update Json: " + ex.getMessage(), ex);
+            return error(Response.Status.BAD_REQUEST, "Error parsing dataset update: " + ex.getMessage());
+
+        } catch (WrappedResponse ex) {
+            logger.log(Level.SEVERE, "Update metdata error: " + ex.getMessage(), ex);
+            return ex.getResponse();
+
+        }
+    }
     
     private String validateDatasetFieldValues(List<DatasetField> fields) {
         StringBuilder error = new StringBuilder();
@@ -1163,7 +1160,7 @@
         }
     }
     
-	@POST
+    @POST
     @Path("{id}/move/{targetDataverseAlias}")
     public Response moveDataset(@PathParam("id") String id, @PathParam("targetDataverseAlias") String targetDataverseAlias, @QueryParam("forceMove") Boolean force) {
         try {
