package edu.harvard.iq.dataverse.api;

import edu.harvard.iq.dataverse.ControlledVocabularyValue;
import edu.harvard.iq.dataverse.DataFile;
import edu.harvard.iq.dataverse.DataFileServiceBean;
import edu.harvard.iq.dataverse.Dataset;
import edu.harvard.iq.dataverse.DatasetField;
import edu.harvard.iq.dataverse.DatasetFieldCompoundValue;
import edu.harvard.iq.dataverse.DatasetFieldType;
import edu.harvard.iq.dataverse.DatasetFieldValue;
import edu.harvard.iq.dataverse.DatasetLock;
import edu.harvard.iq.dataverse.DatasetServiceBean;
import edu.harvard.iq.dataverse.DatasetVersion;
import edu.harvard.iq.dataverse.Dataverse;
import edu.harvard.iq.dataverse.DataverseRequestServiceBean;
import edu.harvard.iq.dataverse.DataverseServiceBean;
import edu.harvard.iq.dataverse.DataverseSession;
import edu.harvard.iq.dataverse.DvObject;
import edu.harvard.iq.dataverse.EjbDataverseEngine;
import edu.harvard.iq.dataverse.MetadataBlock;
import edu.harvard.iq.dataverse.MetadataBlockServiceBean;
import edu.harvard.iq.dataverse.PermissionServiceBean;
import edu.harvard.iq.dataverse.RoleAssignment;
import edu.harvard.iq.dataverse.UserNotification;
import edu.harvard.iq.dataverse.UserNotificationServiceBean;
import edu.harvard.iq.dataverse.authorization.AuthenticationServiceBean;
import edu.harvard.iq.dataverse.authorization.DataverseRole;
import edu.harvard.iq.dataverse.authorization.Permission;
import edu.harvard.iq.dataverse.authorization.RoleAssignee;
import edu.harvard.iq.dataverse.authorization.users.AuthenticatedUser;
import edu.harvard.iq.dataverse.authorization.users.User;
import edu.harvard.iq.dataverse.batch.jobs.importer.ImportMode;
import edu.harvard.iq.dataverse.datacapturemodule.DataCaptureModuleUtil;
import edu.harvard.iq.dataverse.datacapturemodule.ScriptRequestResponse;
import edu.harvard.iq.dataverse.dataset.DatasetThumbnail;
import edu.harvard.iq.dataverse.dataset.DatasetUtil;
import edu.harvard.iq.dataverse.datasetutility.AddReplaceFileHelper;
import edu.harvard.iq.dataverse.datasetutility.DataFileTagException;
import edu.harvard.iq.dataverse.datasetutility.NoFilesException;
import edu.harvard.iq.dataverse.datasetutility.OptionalFileParams;
import edu.harvard.iq.dataverse.engine.command.Command;
import edu.harvard.iq.dataverse.engine.command.DataverseRequest;
import edu.harvard.iq.dataverse.engine.command.impl.AbstractSubmitToArchiveCommand;
import edu.harvard.iq.dataverse.engine.command.impl.AddLockCommand;
import edu.harvard.iq.dataverse.engine.command.impl.AssignRoleCommand;
import edu.harvard.iq.dataverse.engine.command.impl.CreateDatasetVersionCommand;
import edu.harvard.iq.dataverse.engine.command.impl.CreatePrivateUrlCommand;
import edu.harvard.iq.dataverse.engine.command.impl.CuratePublishedDatasetVersionCommand;
import edu.harvard.iq.dataverse.engine.command.impl.DeleteDatasetCommand;
import edu.harvard.iq.dataverse.engine.command.impl.DeleteDatasetVersionCommand;
import edu.harvard.iq.dataverse.engine.command.impl.DeleteDatasetLinkingDataverseCommand;
import edu.harvard.iq.dataverse.engine.command.impl.DeletePrivateUrlCommand;
import edu.harvard.iq.dataverse.engine.command.impl.DestroyDatasetCommand;
import edu.harvard.iq.dataverse.engine.command.impl.FinalizeDatasetPublicationCommand;
import edu.harvard.iq.dataverse.engine.command.impl.GetDatasetCommand;
import edu.harvard.iq.dataverse.engine.command.impl.GetSpecificPublishedDatasetVersionCommand;
import edu.harvard.iq.dataverse.engine.command.impl.GetDraftDatasetVersionCommand;
import edu.harvard.iq.dataverse.engine.command.impl.GetLatestAccessibleDatasetVersionCommand;
import edu.harvard.iq.dataverse.engine.command.impl.GetLatestPublishedDatasetVersionCommand;
import edu.harvard.iq.dataverse.engine.command.impl.GetPrivateUrlCommand;
import edu.harvard.iq.dataverse.engine.command.impl.ImportFromFileSystemCommand;
import edu.harvard.iq.dataverse.engine.command.impl.LinkDatasetCommand;
import edu.harvard.iq.dataverse.engine.command.impl.ListRoleAssignments;
import edu.harvard.iq.dataverse.engine.command.impl.ListVersionsCommand;
import edu.harvard.iq.dataverse.engine.command.impl.MoveDatasetCommand;
import edu.harvard.iq.dataverse.engine.command.impl.PublishDatasetCommand;
import edu.harvard.iq.dataverse.engine.command.impl.PublishDatasetResult;
import edu.harvard.iq.dataverse.engine.command.impl.RemoveLockCommand;
import edu.harvard.iq.dataverse.engine.command.impl.RequestRsyncScriptCommand;
import edu.harvard.iq.dataverse.engine.command.impl.ReturnDatasetToAuthorCommand;
import edu.harvard.iq.dataverse.engine.command.impl.SetDatasetCitationDateCommand;
import edu.harvard.iq.dataverse.engine.command.impl.SubmitDatasetForReviewCommand;
import edu.harvard.iq.dataverse.engine.command.impl.UpdateDatasetVersionCommand;
import edu.harvard.iq.dataverse.engine.command.impl.UpdateDatasetTargetURLCommand;
import edu.harvard.iq.dataverse.engine.command.impl.UpdateDatasetThumbnailCommand;
import edu.harvard.iq.dataverse.export.DDIExportServiceBean;
import edu.harvard.iq.dataverse.export.ExportService;
import edu.harvard.iq.dataverse.ingest.IngestServiceBean;
import edu.harvard.iq.dataverse.privateurl.PrivateUrl;
import edu.harvard.iq.dataverse.S3PackageImporter;
import edu.harvard.iq.dataverse.api.AbstractApiBean.WrappedResponse;
import edu.harvard.iq.dataverse.api.dto.RoleAssignmentDTO;
import edu.harvard.iq.dataverse.batch.util.LoggingUtil;
import edu.harvard.iq.dataverse.dataaccess.DataAccess;
import edu.harvard.iq.dataverse.dataaccess.ImageThumbConverter;
import edu.harvard.iq.dataverse.dataaccess.S3AccessIO;
import edu.harvard.iq.dataverse.engine.command.exception.CommandException;
import edu.harvard.iq.dataverse.engine.command.exception.UnforcedCommandException;
import edu.harvard.iq.dataverse.engine.command.impl.GetDatasetStorageSizeCommand;
import edu.harvard.iq.dataverse.engine.command.impl.RevokeRoleCommand;
import edu.harvard.iq.dataverse.engine.command.impl.UpdateDvObjectPIDMetadataCommand;
import edu.harvard.iq.dataverse.makedatacount.DatasetExternalCitations;
import edu.harvard.iq.dataverse.makedatacount.DatasetExternalCitationsServiceBean;
import edu.harvard.iq.dataverse.makedatacount.DatasetMetrics;
import edu.harvard.iq.dataverse.makedatacount.DatasetMetricsServiceBean;
import edu.harvard.iq.dataverse.makedatacount.MakeDataCountLoggingServiceBean;
import edu.harvard.iq.dataverse.makedatacount.MakeDataCountLoggingServiceBean.MakeDataCountEntry;
import edu.harvard.iq.dataverse.makedatacount.MakeDataCountUtil;
import edu.harvard.iq.dataverse.settings.SettingsServiceBean;
import edu.harvard.iq.dataverse.util.ArchiverUtil;
import edu.harvard.iq.dataverse.util.BundleUtil;
import edu.harvard.iq.dataverse.util.EjbUtil;
import edu.harvard.iq.dataverse.util.FileUtil;
import edu.harvard.iq.dataverse.util.SystemConfig;
import edu.harvard.iq.dataverse.util.bagit.OREMap;
import edu.harvard.iq.dataverse.util.json.JSONLDUtil;
<<<<<<< HEAD
import edu.harvard.iq.dataverse.util.json.JsonLDTerm;
=======
>>>>>>> 6f405aba
import edu.harvard.iq.dataverse.util.json.JsonParseException;
import edu.harvard.iq.dataverse.search.IndexServiceBean;
import static edu.harvard.iq.dataverse.util.json.JsonPrinter.*;
import static edu.harvard.iq.dataverse.util.json.NullSafeJsonBuilder.jsonObjectBuilder;
import edu.harvard.iq.dataverse.util.json.NullSafeJsonBuilder;
import java.io.IOException;
import java.io.InputStream;
import java.io.StringReader;
import java.sql.Timestamp;
import java.text.MessageFormat;
import java.time.LocalDateTime;
import java.util.ArrayList;
import java.util.Arrays;
import java.util.Date;
import java.util.HashSet;
import java.util.LinkedList;
import java.util.List;
import java.util.Map;
import java.util.Map.Entry;
import java.util.Set;
import java.util.logging.Level;
import java.util.logging.Logger;
import javax.ejb.EJB;
import javax.ejb.EJBException;
import javax.inject.Inject;
import javax.json.Json;
import javax.json.JsonArray;
import javax.json.JsonArrayBuilder;
import javax.json.JsonException;
import javax.json.JsonObject;
import javax.json.JsonObjectBuilder;
import javax.json.JsonReader;
import javax.json.stream.JsonParsingException;
import javax.servlet.http.HttpServletRequest;
import javax.servlet.http.HttpServletResponse;
import javax.ws.rs.BadRequestException;
import javax.ws.rs.Consumes;
import javax.ws.rs.DELETE;
import javax.ws.rs.DefaultValue;
import javax.ws.rs.GET;
import javax.ws.rs.POST;
import javax.ws.rs.PUT;
import javax.ws.rs.Path;
import javax.ws.rs.PathParam;
import javax.ws.rs.Produces;
import javax.ws.rs.QueryParam;
import javax.ws.rs.core.Context;
import javax.ws.rs.core.HttpHeaders;
import javax.ws.rs.core.MediaType;
import javax.ws.rs.core.Response;
import javax.ws.rs.core.Response.Status;
import static javax.ws.rs.core.Response.Status.BAD_REQUEST;
import javax.ws.rs.core.UriInfo;
import org.apache.solr.client.solrj.SolrServerException;
import org.glassfish.jersey.media.multipart.FormDataBodyPart;
import org.glassfish.jersey.media.multipart.FormDataContentDisposition;
import org.glassfish.jersey.media.multipart.FormDataParam;

import com.amazonaws.services.s3.model.PartETag;

@Path("datasets")
public class Datasets extends AbstractApiBean {

    private static final Logger logger = Logger.getLogger(Datasets.class.getCanonicalName());
    
    @Inject DataverseSession session;    

    @EJB
    DatasetServiceBean datasetService;

    @EJB
    DataverseServiceBean dataverseService;
    
    @EJB
    UserNotificationServiceBean userNotificationService;
    
    @EJB
    PermissionServiceBean permissionService;
    
    @EJB
    AuthenticationServiceBean authenticationServiceBean;
    
    @EJB
    DDIExportServiceBean ddiExportService;
    
    @EJB
    MetadataBlockServiceBean metadataBlockService;
    
    @EJB
    DataFileServiceBean fileService;

    @EJB
    IngestServiceBean ingestService;

    @EJB
    EjbDataverseEngine commandEngine;
    
    @EJB
    IndexServiceBean indexService;

    @EJB
    S3PackageImporter s3PackageImporter;
     
    @EJB
    SettingsServiceBean settingsService;

    // TODO: Move to AbstractApiBean
    @EJB
    DatasetMetricsServiceBean datasetMetricsSvc;
    
    @EJB
    DatasetExternalCitationsServiceBean datasetExternalCitationsService;
    
    @Inject
    MakeDataCountLoggingServiceBean mdcLogService;
    
    @Inject
    DataverseRequestServiceBean dvRequestService;

    /**
     * Used to consolidate the way we parse and handle dataset versions.
     * @param <T> 
     */
    public interface DsVersionHandler<T> {
        T handleLatest();
        T handleDraft();
        T handleSpecific( long major, long minor );
        T handleLatestPublished();
    }
    
    @GET
    @Path("{id}")
    public Response getDataset(@PathParam("id") String id, @Context UriInfo uriInfo, @Context HttpHeaders headers, @Context HttpServletResponse response) {
        return response( req -> {
            final Dataset retrieved = execCommand(new GetDatasetCommand(req, findDatasetOrDie(id)));
            final DatasetVersion latest = execCommand(new GetLatestAccessibleDatasetVersionCommand(req, retrieved));
            final JsonObjectBuilder jsonbuilder = json(retrieved);
            //Report MDC if this is a released version (could be draft if user has access, or user may not have access at all and is not getting metadata beyond the minimum)
            if((latest != null) && latest.isReleased()) {
                MakeDataCountLoggingServiceBean.MakeDataCountEntry entry = new MakeDataCountEntry(uriInfo, headers, dvRequestService, retrieved);
                mdcLogService.logEntry(entry);
            }
            return ok(jsonbuilder.add("latestVersion", (latest != null) ? json(latest) : null));
        });
    }
    
    // TODO: 
    // This API call should, ideally, call findUserOrDie() and the GetDatasetCommand 
    // to obtain the dataset that we are trying to export - which would handle
    // Auth in the process... For now, Auth isn't necessary - since export ONLY 
    // WORKS on published datasets, which are open to the world. -- L.A. 4.5
    
    @GET
    @Path("/export")
    @Produces({"application/xml", "application/json", "application/html" })
    public Response exportDataset(@QueryParam("persistentId") String persistentId, @QueryParam("exporter") String exporter, @Context UriInfo uriInfo, @Context HttpHeaders headers, @Context HttpServletResponse response) {

        try {
            Dataset dataset = datasetService.findByGlobalId(persistentId);
            if (dataset == null) {
                return error(Response.Status.NOT_FOUND, "A dataset with the persistentId " + persistentId + " could not be found.");
            }
            
            ExportService instance = ExportService.getInstance(settingsSvc);
            
            InputStream is = instance.getExport(dataset, exporter);
           
            String mediaType = instance.getMediaType(exporter);
            //Export is only possible for released (non-draft) dataset versions so we can log without checking to see if this is a request for a draft 
            MakeDataCountLoggingServiceBean.MakeDataCountEntry entry = new MakeDataCountEntry(uriInfo, headers, dvRequestService, dataset);
            mdcLogService.logEntry(entry);
            
            return Response.ok()
                    .entity(is)
                    .type(mediaType).
                    build();
        } catch (Exception wr) {
            return error(Response.Status.FORBIDDEN, "Export Failed");
        }
    }

    @DELETE
    @Path("{id}")
    public Response deleteDataset( @PathParam("id") String id) {
        // Internally, "DeleteDatasetCommand" simply redirects to "DeleteDatasetVersionCommand"
        // (and there's a comment that says "TODO: remove this command")
        // do we need an exposed API call for it? 
        // And DeleteDatasetVersionCommand further redirects to DestroyDatasetCommand, 
        // if the dataset only has 1 version... In other words, the functionality 
        // currently provided by this API is covered between the "deleteDraftVersion" and
        // "destroyDataset" API calls.  
        // (The logic below follows the current implementation of the underlying 
        // commands!)
        
        return response( req -> {
            Dataset doomed = findDatasetOrDie(id);
            DatasetVersion doomedVersion = doomed.getLatestVersion();
            User u = findUserOrDie();
            boolean destroy = false;
            
            if (doomed.getVersions().size() == 1) {
                if (doomed.isReleased() && (!(u instanceof AuthenticatedUser) || !u.isSuperuser())) {
                    throw new WrappedResponse(error(Response.Status.UNAUTHORIZED, "Only superusers can delete published datasets"));
                }
                destroy = true;
            } else {
                if (!doomedVersion.isDraft()) {
                    throw new WrappedResponse(error(Response.Status.UNAUTHORIZED, "This is a published dataset with multiple versions. This API can only delete the latest version if it is a DRAFT"));
                }
            }
            
            // Gather the locations of the physical files that will need to be 
            // deleted once the destroy command execution has been finalized:
            Map<Long, String> deleteStorageLocations = fileService.getPhysicalFilesToDelete(doomedVersion, destroy);
            
            execCommand( new DeleteDatasetCommand(req, findDatasetOrDie(id)));
            
            // If we have gotten this far, the destroy command has succeeded, 
            // so we can finalize it by permanently deleting the physical files:
            // (DataFileService will double-check that the datafiles no 
            // longer exist in the database, before attempting to delete 
            // the physical files)
            if (!deleteStorageLocations.isEmpty()) {
                fileService.finalizeFileDeletes(deleteStorageLocations);
            }
            
            return ok("Dataset " + id + " deleted");
        });
    }
        
    @DELETE
    @Path("{id}/destroy")
    public Response destroyDataset(@PathParam("id") String id) {

        return response(req -> {
            // first check if dataset is released, and if so, if user is a superuser
            Dataset doomed = findDatasetOrDie(id);
            User u = findUserOrDie();

            if (doomed.isReleased() && (!(u instanceof AuthenticatedUser) || !u.isSuperuser())) {
                throw new WrappedResponse(error(Response.Status.UNAUTHORIZED, "Destroy can only be called by superusers."));
            }

            // Gather the locations of the physical files that will need to be 
            // deleted once the destroy command execution has been finalized:
            Map<Long, String> deleteStorageLocations = fileService.getPhysicalFilesToDelete(doomed);

            execCommand(new DestroyDatasetCommand(doomed, req));

            // If we have gotten this far, the destroy command has succeeded, 
            // so we can finalize permanently deleting the physical files:
            // (DataFileService will double-check that the datafiles no 
            // longer exist in the database, before attempting to delete 
            // the physical files)
            if (!deleteStorageLocations.isEmpty()) {
                fileService.finalizeFileDeletes(deleteStorageLocations);
            }

            return ok("Dataset " + id + " destroyed");
        });
    }
    
    @DELETE
    @Path("{id}/versions/{versionId}")
    public Response deleteDraftVersion( @PathParam("id") String id,  @PathParam("versionId") String versionId ){
        if ( ! ":draft".equals(versionId) ) {
            return badRequest("Only the :draft version can be deleted");
        }

        return response( req -> {
            Dataset dataset = findDatasetOrDie(id);
            DatasetVersion doomed = dataset.getLatestVersion();
            
            if (!doomed.isDraft()) {
                throw new WrappedResponse(error(Response.Status.UNAUTHORIZED, "This is NOT a DRAFT version"));
            }
            
            // Gather the locations of the physical files that will need to be 
            // deleted once the destroy command execution has been finalized:
            
            Map<Long, String> deleteStorageLocations = fileService.getPhysicalFilesToDelete(doomed);
            
            execCommand( new DeleteDatasetVersionCommand(req, dataset));
            
            // If we have gotten this far, the delete command has succeeded - 
            // by either deleting the Draft version of a published dataset, 
            // or destroying an unpublished one. 
            // This means we can finalize permanently deleting the physical files:
            // (DataFileService will double-check that the datafiles no 
            // longer exist in the database, before attempting to delete 
            // the physical files)
            if (!deleteStorageLocations.isEmpty()) {
                fileService.finalizeFileDeletes(deleteStorageLocations);
            }
            
            return ok("Draft version of dataset " + id + " deleted");
        });
    }
        
    @DELETE
    @Path("{datasetId}/deleteLink/{linkedDataverseId}")
    public Response deleteDatasetLinkingDataverse( @PathParam("datasetId") String datasetId, @PathParam("linkedDataverseId") String linkedDataverseId) {
                boolean index = true;
        return response(req -> {
            execCommand(new DeleteDatasetLinkingDataverseCommand(req, findDatasetOrDie(datasetId), findDatasetLinkingDataverseOrDie(datasetId, linkedDataverseId), index));
            return ok("Link from Dataset " + datasetId + " to linked Dataverse " + linkedDataverseId + " deleted");
        });
    }
        
    @PUT
    @Path("{id}/citationdate")
    public Response setCitationDate( @PathParam("id") String id, String dsfTypeName) {
        return response( req -> {
            if ( dsfTypeName.trim().isEmpty() ){
                return badRequest("Please provide a dataset field type in the requst body.");
            }
            DatasetFieldType dsfType = null;
            if (!":publicationDate".equals(dsfTypeName)) {
                dsfType = datasetFieldSvc.findByName(dsfTypeName);
                if (dsfType == null) {
                    return badRequest("Dataset Field Type Name " + dsfTypeName + " not found.");
                }
            }

            execCommand(new SetDatasetCitationDateCommand(req, findDatasetOrDie(id), dsfType));
            return ok("Citation Date for dataset " + id + " set to: " + (dsfType != null ? dsfType.getDisplayName() : "default"));
        });
    }    
    
    @DELETE
    @Path("{id}/citationdate")
    public Response useDefaultCitationDate( @PathParam("id") String id) {
        return response( req -> {
            execCommand(new SetDatasetCitationDateCommand(req, findDatasetOrDie(id), null));
            return ok("Citation Date for dataset " + id + " set to default");
        });
    }         
    
    @GET
    @Path("{id}/versions")
    public Response listVersions( @PathParam("id") String id ) {
        return response( req ->
             ok( execCommand( new ListVersionsCommand(req, findDatasetOrDie(id)) )
                                .stream()
                                .map( d -> json(d) )
                                .collect(toJsonArray())));
    }
    
    @GET
    @Path("{id}/versions/{versionId}")
    public Response getVersion( @PathParam("id") String datasetId, @PathParam("versionId") String versionId, @Context UriInfo uriInfo, @Context HttpHeaders headers) {
        return response( req -> {
            DatasetVersion dsv = getDatasetVersionOrDie(req, versionId, findDatasetOrDie(datasetId), uriInfo, headers);            
            return (dsv == null || dsv.getId() == null) ? notFound("Dataset version not found")
                                                        : ok(json(dsv));
        });
    }
    
    @GET
    @Path("{id}/versions/{versionId}/files")
    public Response getVersionFiles( @PathParam("id") String datasetId, @PathParam("versionId") String versionId, @Context UriInfo uriInfo, @Context HttpHeaders headers) {
        return response( req -> ok( jsonFileMetadatas(
                         getDatasetVersionOrDie(req, versionId, findDatasetOrDie(datasetId), uriInfo, headers).getFileMetadatas())));
    }
    
    @GET
    @Path("{id}/versions/{versionId}/metadata")
    public Response getVersionMetadata( @PathParam("id") String datasetId, @PathParam("versionId") String versionId, @Context UriInfo uriInfo, @Context HttpHeaders headers) {
        return response( req -> ok(
                    jsonByBlocks(
                        getDatasetVersionOrDie(req, versionId, findDatasetOrDie(datasetId), uriInfo, headers )
                                .getDatasetFields())));
    }
    
    @GET
    @Path("{id}/versions/{versionNumber}/metadata/{block}")
    public Response getVersionMetadataBlock( @PathParam("id") String datasetId, 
                                             @PathParam("versionNumber") String versionNumber, 
                                             @PathParam("block") String blockName, 
                                             @Context UriInfo uriInfo, 
                                             @Context HttpHeaders headers ) {
        
        return response( req -> {
            DatasetVersion dsv = getDatasetVersionOrDie(req, versionNumber, findDatasetOrDie(datasetId), uriInfo, headers );
            
            Map<MetadataBlock, List<DatasetField>> fieldsByBlock = DatasetField.groupByBlock(dsv.getDatasetFields());
            for ( Map.Entry<MetadataBlock, List<DatasetField>> p : fieldsByBlock.entrySet() ) {
                if ( p.getKey().getName().equals(blockName) ) {
                    return ok(json(p.getKey(), p.getValue()));
                }
            }
            return notFound("metadata block named " + blockName + " not found");
        });
    }
    
    @GET
    @Path("{id}/modifyRegistration")
    public Response updateDatasetTargetURL(@PathParam("id") String id ) {
        return response( req -> {
            execCommand(new UpdateDatasetTargetURLCommand(findDatasetOrDie(id), req));
            return ok("Dataset " + id + " target url updated");
        });
    }
    
    @POST
    @Path("/modifyRegistrationAll")
    public Response updateDatasetTargetURLAll() {
        return response( req -> {
            datasetService.findAll().forEach( ds -> {
                try {
                    execCommand(new UpdateDatasetTargetURLCommand(findDatasetOrDie(ds.getId().toString()), req));
                } catch (WrappedResponse ex) {
                    Logger.getLogger(Datasets.class.getName()).log(Level.SEVERE, null, ex);
                }
            });
            return ok("Update All Dataset target url completed");
        });
    }
    
    @POST
    @Path("{id}/modifyRegistrationMetadata")
    public Response updateDatasetPIDMetadata(@PathParam("id") String id) {

        try {
            Dataset dataset = findDatasetOrDie(id);
            if (!dataset.isReleased()) {
                return error(Response.Status.BAD_REQUEST, BundleUtil.getStringFromBundle("datasets.api.updatePIDMetadata.failure.dataset.must.be.released"));
            }
        } catch (WrappedResponse ex) {
            Logger.getLogger(Datasets.class.getName()).log(Level.SEVERE, null, ex);
        }

        return response(req -> {
            execCommand(new UpdateDvObjectPIDMetadataCommand(findDatasetOrDie(id), req));
            List<String> args = Arrays.asList(id);
            return ok(BundleUtil.getStringFromBundle("datasets.api.updatePIDMetadata.success.for.single.dataset", args));
        });
    }
    
    @GET
    @Path("/modifyRegistrationPIDMetadataAll")
    public Response updateDatasetPIDMetadataAll() {
        return response( req -> {
            datasetService.findAll().forEach( ds -> {
                try {
                    execCommand(new UpdateDvObjectPIDMetadataCommand(findDatasetOrDie(ds.getId().toString()), req));
                } catch (WrappedResponse ex) {
                    Logger.getLogger(Datasets.class.getName()).log(Level.SEVERE, null, ex);
                }
            });           
            return ok(BundleUtil.getStringFromBundle("datasets.api.updatePIDMetadata.success.for.update.all"));
        });
    }
  
    @PUT
    @Path("{id}/versions/{versionId}")
    @Consumes(MediaType.APPLICATION_JSON)
    public Response updateDraftVersion( String jsonBody, @PathParam("id") String id,  @PathParam("versionId") String versionId ){
        
        if ( ! ":draft".equals(versionId) ) {
            return error( Response.Status.BAD_REQUEST, "Only the :draft version can be updated");
        }
        
        try ( StringReader rdr = new StringReader(jsonBody) ) {
            DataverseRequest req = createDataverseRequest(findUserOrDie());
            Dataset ds = findDatasetOrDie(id);
            JsonObject json = Json.createReader(rdr).readObject();
            DatasetVersion incomingVersion = jsonParser().parseDatasetVersion(json);
            
            // clear possibly stale fields from the incoming dataset version.
            // creation and modification dates are updated by the commands.
            incomingVersion.setId(null);
            incomingVersion.setVersionNumber(null);
            incomingVersion.setMinorVersionNumber(null);
            incomingVersion.setVersionState(DatasetVersion.VersionState.DRAFT);
            incomingVersion.setDataset(ds);
            incomingVersion.setCreateTime(null);
            incomingVersion.setLastUpdateTime(null);
            
            if (!incomingVersion.getFileMetadatas().isEmpty()){
                return error( Response.Status.BAD_REQUEST, "You may not add files via this api.");
            }
            
            boolean updateDraft = ds.getLatestVersion().isDraft();
            
            DatasetVersion managedVersion;
            if ( updateDraft ) {
                final DatasetVersion editVersion = ds.getEditVersion();
                editVersion.setDatasetFields(incomingVersion.getDatasetFields());
                editVersion.setTermsOfUseAndAccess( incomingVersion.getTermsOfUseAndAccess() );
                Dataset managedDataset = execCommand(new UpdateDatasetVersionCommand(ds, req));
                managedVersion = managedDataset.getEditVersion();
            } else {
                managedVersion = execCommand(new CreateDatasetVersionCommand(req, ds, incomingVersion));
            }
//            DatasetVersion managedVersion = execCommand( updateDraft
//                                                             ? new UpdateDatasetVersionCommand(req, incomingVersion)
//                                                             : new CreateDatasetVersionCommand(req, ds, incomingVersion));
            return ok( json(managedVersion) );
                    
        } catch (JsonParseException ex) {
            logger.log(Level.SEVERE, "Semantic error parsing dataset version Json: " + ex.getMessage(), ex);
            return error( Response.Status.BAD_REQUEST, "Error parsing dataset version: " + ex.getMessage() );
            
        } catch (WrappedResponse ex) {
            return ex.getResponse();
            
        }
    }
  
    @GET
    @Path("{id}/versions/{versionId}/metadata")
    @Produces("application/json-ld")
    public Response getVersionJsonLDMetadata(@PathParam("id") String id, @PathParam("versionId") String versionId, @Context UriInfo uriInfo, @Context HttpHeaders headers) {
        try {
            DataverseRequest req = createDataverseRequest(findUserOrDie());
            DatasetVersion dsv = getDatasetVersionOrDie(req, versionId, findDatasetOrDie(id), uriInfo, headers);
            OREMap ore = new OREMap(dsv,
                    settingsService.isTrueForKey(SettingsServiceBean.Key.ExcludeEmailFromExport, false));
            return ok(ore.getOREMapBuilder(true));

        } catch (WrappedResponse ex) {
            ex.printStackTrace();
            return ex.getResponse();
        } catch (Exception jpe) {
            logger.log(Level.SEVERE, "Error getting jsonld metadata for dsv: ", jpe.getLocalizedMessage());
            jpe.printStackTrace();
            return error(Response.Status.INTERNAL_SERVER_ERROR, jpe.getLocalizedMessage());
        }
    }

    @GET
    @Path("{id}/metadata")
    @Produces("application/json-ld")
    public Response getVersionJsonLDMetadata(@PathParam("id") String id, @Context UriInfo uriInfo, @Context HttpHeaders headers) {
        return getVersionJsonLDMetadata(id, ":draft", uriInfo, headers);
    }
            
    @PUT
    @Path("{id}/metadata")
    @Consumes("application/json-ld")
    public Response updateVersionMetadata(String jsonLDBody, @PathParam("id") String id, @DefaultValue("false") @QueryParam("replace") boolean replaceTerms) {

        try {
            Dataset ds = findDatasetOrDie(id);
            DataverseRequest req = createDataverseRequest(findUserOrDie());
            DatasetVersion dsv = ds.getEditVersion();
<<<<<<< HEAD
            //FIX ME - always true
=======
>>>>>>> 6f405aba
            boolean updateDraft = ds.getLatestVersion().isDraft();
            dsv = JSONLDUtil.updateDatasetVersionMDFromJsonLD(dsv, jsonLDBody, metadataBlockService, datasetFieldSvc, !replaceTerms, false);
            
            DatasetVersion managedVersion;
            if (updateDraft) {
                Dataset managedDataset = execCommand(new UpdateDatasetVersionCommand(ds, req));
                managedVersion = managedDataset.getEditVersion();
            } else {
                managedVersion = execCommand(new CreateDatasetVersionCommand(req, ds, dsv));
            }
            String info = updateDraft ? "Version Updated" : "Version Created";
            return ok(Json.createObjectBuilder().add(info, managedVersion.getVersionDate()));

        } catch (WrappedResponse ex) {
            return ex.getResponse();
        } catch (JsonParsingException jpe) {
            logger.log(Level.SEVERE, "Error parsing dataset json. Json: {0}", jsonLDBody);
            return error(Status.BAD_REQUEST, "Error parsing Json: " + jpe.getMessage());
        }
    }
    
	@PUT
	@Path("{id}/metadata/delete")
	@Consumes("application/json-ld")
	public Response deleteMetadata(String jsonLDBody, @PathParam("id") String id) {
        logger.info("In delteMetadata");
		try {
			Dataset ds = findDatasetOrDie(id);
			DataverseRequest req = createDataverseRequest(findUserOrDie());
			DatasetVersion dsv = ds.getEditVersion();
			boolean updateDraft = ds.getLatestVersion().isDraft();
			dsv = JSONLDUtil.deleteDatasetVersionMDFromJsonLD(dsv, jsonLDBody, metadataBlockService, datasetFieldSvc);
			logger.info("Updating ver");
			DatasetVersion managedVersion;
			if (updateDraft) {
				Dataset managedDataset = execCommand(new UpdateDatasetVersionCommand(ds, req));
				managedVersion = managedDataset.getEditVersion();
			} else {
				managedVersion = execCommand(new CreateDatasetVersionCommand(req, ds, dsv));
			}
			String info = updateDraft ? "Version Updated" : "Version Created";
			return ok(Json.createObjectBuilder().add(info, managedVersion.getVersionDate()));

		} catch (WrappedResponse ex) {
		    ex.printStackTrace();
			return ex.getResponse();
		} catch (JsonParsingException jpe) {
		    logger.log(Level.SEVERE, "Error parsing dataset json. Json: {0}", jsonLDBody);
		    jpe.printStackTrace();
            return error(Status.BAD_REQUEST, "Error parsing Json: " + jpe.getMessage());
		}
	}
    
    @PUT
    @Path("{id}/deleteMetadata")
    public Response deleteVersionMetadata(String jsonBody, @PathParam("id") String id) throws WrappedResponse {

        DataverseRequest req = createDataverseRequest(findUserOrDie());

        return processDatasetFieldDataDelete(jsonBody, id, req);
    }

    private Response processDatasetFieldDataDelete(String jsonBody, String id, DataverseRequest req) {
        try (StringReader rdr = new StringReader(jsonBody)) {

            Dataset ds = findDatasetOrDie(id);
            JsonObject json = Json.createReader(rdr).readObject();
            DatasetVersion dsv = ds.getEditVersion();

            List<DatasetField> fields = new LinkedList<>();
            DatasetField singleField = null;

            JsonArray fieldsJson = json.getJsonArray("fields");
            if (fieldsJson == null) {
                singleField = jsonParser().parseField(json, Boolean.FALSE);
                fields.add(singleField);
            } else {
                fields = jsonParser().parseMultipleFields(json);
            }

            dsv.setVersionState(DatasetVersion.VersionState.DRAFT);

            List<ControlledVocabularyValue> controlledVocabularyItemsToRemove = new ArrayList<ControlledVocabularyValue>();
            List<DatasetFieldValue> datasetFieldValueItemsToRemove = new ArrayList<DatasetFieldValue>();
            List<DatasetFieldCompoundValue> datasetFieldCompoundValueItemsToRemove = new ArrayList<DatasetFieldCompoundValue>();

            for (DatasetField updateField : fields) {
                boolean found = false;
                for (DatasetField dsf : dsv.getDatasetFields()) {
                    if (dsf.getDatasetFieldType().equals(updateField.getDatasetFieldType())) {
                        if (dsf.getDatasetFieldType().isAllowMultiples()) { 
                            if (updateField.getDatasetFieldType().isControlledVocabulary()) {
                                if (dsf.getDatasetFieldType().isAllowMultiples()) {
                                    for (ControlledVocabularyValue cvv : updateField.getControlledVocabularyValues()) {
                                        for (ControlledVocabularyValue existing : dsf.getControlledVocabularyValues()) {
                                            if (existing.getStrValue().equals(cvv.getStrValue())) {
                                                found = true;
                                                controlledVocabularyItemsToRemove.add(existing);
                                            }
                                        }
                                        if (!found) {
                                            logger.log(Level.SEVERE, "Delete metadata failed: " + updateField.getDatasetFieldType().getDisplayName() + ": " + cvv.getStrValue() + " not found.");
                                            return error(Response.Status.BAD_REQUEST, "Delete metadata failed: " + updateField.getDatasetFieldType().getDisplayName() + ": " + cvv.getStrValue() + " not found.");
                                        }
                                    }
                                    for (ControlledVocabularyValue remove : controlledVocabularyItemsToRemove) {
                                        dsf.getControlledVocabularyValues().remove(remove);
                                    }

                                } else {
                                    if (dsf.getSingleControlledVocabularyValue().getStrValue().equals(updateField.getSingleControlledVocabularyValue().getStrValue())) {
                                        found = true;
                                        dsf.setSingleControlledVocabularyValue(null);
                                    }

                                }
                            } else {
                                if (!updateField.getDatasetFieldType().isCompound()) {
                                    if (dsf.getDatasetFieldType().isAllowMultiples()) {
                                        for (DatasetFieldValue dfv : updateField.getDatasetFieldValues()) {
                                            for (DatasetFieldValue edsfv : dsf.getDatasetFieldValues()) {
                                                if (edsfv.getDisplayValue().equals(dfv.getDisplayValue())) {
                                                    found = true;
                                                    datasetFieldValueItemsToRemove.add(dfv);
                                                }
                                            }
                                            if (!found) {
                                                logger.log(Level.SEVERE, "Delete metadata failed: " + updateField.getDatasetFieldType().getDisplayName() + ": " + dfv.getDisplayValue() + " not found.");
                                                return error(Response.Status.BAD_REQUEST, "Delete metadata failed: " + updateField.getDatasetFieldType().getDisplayName() + ": " + dfv.getDisplayValue() + " not found.");
                                            }
                                        }
                                        datasetFieldValueItemsToRemove.forEach((remove) -> {
                                            dsf.getDatasetFieldValues().remove(remove);
                                        });

                                    } else {
                                        if (dsf.getSingleValue().getDisplayValue().equals(updateField.getSingleValue().getDisplayValue())) {
                                            found = true;
                                            dsf.setSingleValue(null);
                                        }

                                    }
                                } else {
                                    for (DatasetFieldCompoundValue dfcv : updateField.getDatasetFieldCompoundValues()) {
                                        String deleteVal = getCompoundDisplayValue(dfcv);
                                        for (DatasetFieldCompoundValue existing : dsf.getDatasetFieldCompoundValues()) {
                                            String existingString = getCompoundDisplayValue(existing);
                                            if (existingString.equals(deleteVal)) {
                                                found = true;
                                                datasetFieldCompoundValueItemsToRemove.add(existing);
                                            }
                                        }
                                        datasetFieldCompoundValueItemsToRemove.forEach((remove) -> {
                                            dsf.getDatasetFieldCompoundValues().remove(remove);
                                        });
                                        if (!found) { 
                                            logger.log(Level.SEVERE, "Delete metadata failed: " + updateField.getDatasetFieldType().getDisplayName() + ": " + deleteVal + " not found.");
                                            return error(Response.Status.BAD_REQUEST, "Delete metadata failed: " + updateField.getDatasetFieldType().getDisplayName() + ": " + deleteVal + " not found.");
                                        }
                                    }
                                }
                            }
                        } else {
                            found = true;
                            dsf.setSingleValue(null);
                            dsf.setSingleControlledVocabularyValue(null);
                        }
                        break;
                    }
                }
                if (!found){
                    String displayValue = !updateField.getDisplayValue().isEmpty() ? updateField.getDisplayValue() : updateField.getCompoundDisplayValue();
                    logger.log(Level.SEVERE, "Delete metadata failed: " + updateField.getDatasetFieldType().getDisplayName() + ": " + displayValue + " not found." );
                    return error(Response.Status.BAD_REQUEST, "Delete metadata failed: " + updateField.getDatasetFieldType().getDisplayName() + ": " + displayValue + " not found." );
                }
            }           


            
            boolean updateDraft = ds.getLatestVersion().isDraft();
            DatasetVersion managedVersion = updateDraft 
                    ? execCommand(new UpdateDatasetVersionCommand(ds, req)).getEditVersion()
                    : execCommand(new CreateDatasetVersionCommand(req, ds, dsv));
            return ok(json(managedVersion));

        } catch (JsonParseException ex) {
            logger.log(Level.SEVERE, "Semantic error parsing dataset update Json: " + ex.getMessage(), ex);
            return error(Response.Status.BAD_REQUEST, "Error processing metadata delete: " + ex.getMessage());

        } catch (WrappedResponse ex) {
            logger.log(Level.SEVERE, "Delete metadata error: " + ex.getMessage(), ex);
            return ex.getResponse();

        }
    
    }
    
    private String getCompoundDisplayValue (DatasetFieldCompoundValue dscv){
        String returnString = "";
                    for (DatasetField dsf : dscv.getChildDatasetFields()) {
                for (String value : dsf.getValues()) {
                    if (!(value == null)) {
                        returnString += (returnString.isEmpty() ? "" : "; ") + value.trim();
                    }
                }
            }
        return returnString;
    }
    
    @PUT
    @Path("{id}/editMetadata")
    public Response editVersionMetadata(String jsonBody, @PathParam("id") String id, @QueryParam("replace") Boolean replace) throws WrappedResponse{

        Boolean replaceData = replace != null;

        DataverseRequest req = createDataverseRequest(findUserOrDie());

        return processDatasetUpdate(jsonBody, id, req, replaceData);
    }
    
    
	private Response processDatasetUpdate(String jsonBody, String id, DataverseRequest req, Boolean replaceData) {
		try (StringReader rdr = new StringReader(jsonBody)) {

			Dataset ds = findDatasetOrDie(id);
			JsonObject json = Json.createReader(rdr).readObject();
			DatasetVersion dsv = ds.getEditVersion();

			List<DatasetField> fields = new LinkedList<>();
			DatasetField singleField = null;

			JsonArray fieldsJson = json.getJsonArray("fields");
			if (fieldsJson == null) {
				singleField = jsonParser().parseField(json, Boolean.FALSE);
				fields.add(singleField);
			} else {
				fields = jsonParser().parseMultipleFields(json);
			}

			String valdationErrors = validateDatasetFieldValues(fields);

			if (!valdationErrors.isEmpty()) {
<<<<<<< HEAD
				logger.log(Level.SEVERE, "Semantic error parsing dataset update Json: " + valdationErrors,
						valdationErrors);
=======
                logger.log(Level.SEVERE, "Semantic error parsing dataset update Json: " + valdationErrors, valdationErrors);
>>>>>>> 6f405aba
				return error(Response.Status.BAD_REQUEST, "Error parsing dataset update: " + valdationErrors);
			}

			dsv.setVersionState(DatasetVersion.VersionState.DRAFT);

			// loop through the update fields
			// and compare to the version fields
			// if exist add/replace values
			// if not add entire dsf
			for (DatasetField updateField : fields) {
				boolean found = false;
				for (DatasetField dsf : dsv.getDatasetFields()) {
					if (dsf.getDatasetFieldType().equals(updateField.getDatasetFieldType())) {
						found = true;
						if (dsf.isEmpty() || dsf.getDatasetFieldType().isAllowMultiples() || replaceData) {
							List priorCVV = new ArrayList<>();
							String cvvDisplay = "";

							if (updateField.getDatasetFieldType().isControlledVocabulary()) {
								cvvDisplay = dsf.getDisplayValue();
								for (ControlledVocabularyValue cvvOld : dsf.getControlledVocabularyValues()) {
									priorCVV.add(cvvOld);
								}
							}

							if (replaceData) {
								if (dsf.getDatasetFieldType().isAllowMultiples()) {
									dsf.setDatasetFieldCompoundValues(new ArrayList<>());
									dsf.setDatasetFieldValues(new ArrayList<>());
									dsf.setControlledVocabularyValues(new ArrayList<>());
									priorCVV.clear();
									dsf.getControlledVocabularyValues().clear();
								} else {
									dsf.setSingleValue("");
									dsf.setSingleControlledVocabularyValue(null);
								}
							}
							if (updateField.getDatasetFieldType().isControlledVocabulary()) {
								if (dsf.getDatasetFieldType().isAllowMultiples()) {
									for (ControlledVocabularyValue cvv : updateField.getControlledVocabularyValues()) {
										if (!cvvDisplay.contains(cvv.getStrValue())) {
											priorCVV.add(cvv);
										}
									}
									dsf.setControlledVocabularyValues(priorCVV);
								} else {
<<<<<<< HEAD
									dsf.setSingleControlledVocabularyValue(
											updateField.getSingleControlledVocabularyValue());
=======
                                    dsf.setSingleControlledVocabularyValue(updateField.getSingleControlledVocabularyValue());
>>>>>>> 6f405aba
								}
							} else {
								if (!updateField.getDatasetFieldType().isCompound()) {
									if (dsf.getDatasetFieldType().isAllowMultiples()) {
										for (DatasetFieldValue dfv : updateField.getDatasetFieldValues()) {
											if (!dsf.getDisplayValue().contains(dfv.getDisplayValue())) {
												dfv.setDatasetField(dsf);
												dsf.getDatasetFieldValues().add(dfv);
											}
										}
									} else {
										dsf.setSingleValue(updateField.getValue());
									}
								} else {
									for (DatasetFieldCompoundValue dfcv : updateField.getDatasetFieldCompoundValues()) {
<<<<<<< HEAD
										if (!dsf.getCompoundDisplayValue()
												.contains(updateField.getCompoundDisplayValue())) {
=======
                                        if (!dsf.getCompoundDisplayValue().contains(updateField.getCompoundDisplayValue())) {
>>>>>>> 6f405aba
											dfcv.setParentDatasetField(dsf);
											dsf.setDatasetVersion(dsv);
											dsf.getDatasetFieldCompoundValues().add(dfcv);
										}
									}
								}
							}
						} else {
							if (!dsf.isEmpty() && !dsf.getDatasetFieldType().isAllowMultiples() || !replaceData) {
<<<<<<< HEAD
								return error(Response.Status.BAD_REQUEST,
										"You may not add data to a field that already has data and does not allow multiples. Use replace=true to replace existing data ("
												+ dsf.getDatasetFieldType().getDisplayName() + ")");
=======
                                return error(Response.Status.BAD_REQUEST, "You may not add data to a field that already has data and does not allow multiples. Use replace=true to replace existing data (" + dsf.getDatasetFieldType().getDisplayName() + ")");
>>>>>>> 6f405aba
							}
						}
						break;
					}
				}
				if (!found) {
					updateField.setDatasetVersion(dsv);
					dsv.getDatasetFields().add(updateField);
				}
			}
			boolean updateDraft = ds.getLatestVersion().isDraft();
			DatasetVersion managedVersion;

			if (updateDraft) {
				managedVersion = execCommand(new UpdateDatasetVersionCommand(ds, req)).getEditVersion();
			} else {
				managedVersion = execCommand(new CreateDatasetVersionCommand(req, ds, dsv));
			}

			return ok(json(managedVersion));

		} catch (JsonParseException ex) {
			logger.log(Level.SEVERE, "Semantic error parsing dataset update Json: " + ex.getMessage(), ex);
			return error(Response.Status.BAD_REQUEST, "Error parsing dataset update: " + ex.getMessage());

		} catch (WrappedResponse ex) {
			logger.log(Level.SEVERE, "Update metdata error: " + ex.getMessage(), ex);
			return ex.getResponse();

		}
	}
    
    private String validateDatasetFieldValues(List<DatasetField> fields) {
        StringBuilder error = new StringBuilder();

        for (DatasetField dsf : fields) {
            if (dsf.getDatasetFieldType().isAllowMultiples() && dsf.getControlledVocabularyValues().isEmpty()
                    && dsf.getDatasetFieldCompoundValues().isEmpty() && dsf.getDatasetFieldValues().isEmpty()) {
                error.append("Empty multiple value for field: ").append(dsf.getDatasetFieldType().getDisplayName()).append(" ");
            } else if (!dsf.getDatasetFieldType().isAllowMultiples() && dsf.getSingleValue().getValue().isEmpty()) {
                error.append("Empty value for field: ").append(dsf.getDatasetFieldType().getDisplayName()).append(" ");
            }
        }

        if (!error.toString().isEmpty()) {
            return (error.toString());
        }
        return "";
    }
    
    /**
     * @deprecated This was shipped as a GET but should have been a POST, see https://github.com/IQSS/dataverse/issues/2431
     */
    @GET
    @Path("{id}/actions/:publish")
    @Deprecated
    public Response publishDataseUsingGetDeprecated( @PathParam("id") String id, @QueryParam("type") String type ) {
        logger.info("publishDataseUsingGetDeprecated called on id " + id + ". Encourage use of POST rather than GET, which is deprecated.");
        return publishDataset(id, type);
    }

    @POST
    @Path("{id}/actions/:publish")
    public Response publishDataset(@PathParam("id") String id, @QueryParam("type") String type) {
        try {
            if (type == null) {
                return error(Response.Status.BAD_REQUEST, "Missing 'type' parameter (either 'major','minor', or 'updatecurrent').");
            }
            boolean updateCurrent=false;
            AuthenticatedUser user = findAuthenticatedUserOrDie();
            type = type.toLowerCase();
            boolean isMinor=false;
            switch (type) {
                case "minor":
                    isMinor = true;
                    break;
                case "major":
                    isMinor = false;
                    break;
            case "updatecurrent":
                if(user.isSuperuser()) {
                  updateCurrent=true;
                } else {
                    return error(Response.Status.FORBIDDEN, "Only superusers can update the current version"); 
                }
                break;
                default:
                return error(Response.Status.BAD_REQUEST, "Illegal 'type' parameter value '" + type + "'. It needs to be either 'major', 'minor', or 'updatecurrent'.");
            }

            Dataset ds = findDatasetOrDie(id);
            if (updateCurrent) {
                /*
                 * Note: The code here mirrors that in the
                 * edu.harvard.iq.dataverse.DatasetPage:updateCurrentVersion method. Any changes
                 * to the core logic (i.e. beyond updating the messaging about results) should
                 * be applied to the code there as well.
                 */
                String errorMsg = null;
                String successMsg = null;
                try {
                    CuratePublishedDatasetVersionCommand cmd = new CuratePublishedDatasetVersionCommand(ds, createDataverseRequest(user));
                    ds = commandEngine.submit(cmd);
                    successMsg = BundleUtil.getStringFromBundle("datasetversion.update.success");

                    // If configured, update archive copy as well
                    String className = settingsService.get(SettingsServiceBean.Key.ArchiverClassName.toString());
                    DatasetVersion updateVersion = ds.getLatestVersion();
                    AbstractSubmitToArchiveCommand archiveCommand = ArchiverUtil.createSubmitToArchiveCommand(className, createDataverseRequest(user), updateVersion);
                    if (archiveCommand != null) {
                        // Delete the record of any existing copy since it is now out of date/incorrect
                        updateVersion.setArchivalCopyLocation(null);
                        /*
                         * Then try to generate and submit an archival copy. Note that running this
                         * command within the CuratePublishedDatasetVersionCommand was causing an error:
                         * "The attribute [id] of class
                         * [edu.harvard.iq.dataverse.DatasetFieldCompoundValue] is mapped to a primary
                         * key column in the database. Updates are not allowed." To avoid that, and to
                         * simplify reporting back to the GUI whether this optional step succeeded, I've
                         * pulled this out as a separate submit().
                         */
                        try {
                            updateVersion = commandEngine.submit(archiveCommand);
                            if (updateVersion.getArchivalCopyLocation() != null) {
                                successMsg = BundleUtil.getStringFromBundle("datasetversion.update.archive.success");
                            } else {
                                successMsg = BundleUtil.getStringFromBundle("datasetversion.update.archive.failure");
                            }
                        } catch (CommandException ex) {
                            successMsg = BundleUtil.getStringFromBundle("datasetversion.update.archive.failure") + " - " + ex.toString();
                            logger.severe(ex.getMessage());
                        }
                    }
                } catch (CommandException ex) {
                    errorMsg = BundleUtil.getStringFromBundle("datasetversion.update.failure") + " - " + ex.toString();
                    logger.severe(ex.getMessage());
                }
                if (errorMsg != null) {
                    return error(Response.Status.INTERNAL_SERVER_ERROR, errorMsg);
                } else {
                    return Response.ok(Json.createObjectBuilder()
                            .add("status", STATUS_OK)
                            .add("status_details", successMsg)
                            .add("data", json(ds)).build())
                            .type(MediaType.APPLICATION_JSON)
                            .build();
                }
            } else {
            PublishDatasetResult res = execCommand(new PublishDatasetCommand(ds,
                        createDataverseRequest(user),
                    isMinor));
            return res.isWorkflow() ? accepted(json(res.getDataset())) : ok(json(res.getDataset()));
            }
        } catch (WrappedResponse ex) {
            return ex.getResponse();
        }
    }
    
	@POST
<<<<<<< HEAD
	@Path("{id}/actions/:releasemigrated")
	@Consumes("application/json-ld")
	public Response publishMigratedDataset(String jsonldBody, @PathParam("id") String id) {
		try {
			AuthenticatedUser user = findAuthenticatedUserOrDie();
			if (!user.isSuperuser()) {
				return error(Response.Status.FORBIDDEN, "Only superusers can release migrated datasets");
			}

			Dataset ds = findDatasetOrDie(id);
			try {
				JsonObject metadata = JSONLDUtil.decontextualizeJsonLD(jsonldBody);
				String pubDate = metadata.getString(JsonLDTerm.schemaOrg("datePublished").getUrl());
				logger.fine("Submitted date: " + pubDate);
				LocalDateTime dateTime = JSONLDUtil.getDateTimeFrom(pubDate);
				// dataset.getPublicationDateFormattedYYYYMMDD())
				ds.setPublicationDate(Timestamp.valueOf(dateTime));
			} catch (Exception e) {
				logger.fine(e.getMessage());
				throw new BadRequestException("Unable to set publication date ("
						+ JsonLDTerm.schemaOrg("datePublished").getUrl() + "): " + e.getMessage());
			}
			/*
			 * Note: The code here mirrors that in the
			 * edu.harvard.iq.dataverse.DatasetPage:updateCurrentVersion method. Any changes
			 * to the core logic (i.e. beyond updating the messaging about results) should
			 * be applied to the code there as well.
			 */
			String errorMsg = null;
			String successMsg = null;
			try {
				FinalizeDatasetPublicationCommand cmd = new FinalizeDatasetPublicationCommand(ds,
						createDataverseRequest(user), true);
				ds = commandEngine.submit(cmd);
				//Todo - update messages
				successMsg = BundleUtil.getStringFromBundle("datasetversion.update.success");

				// If configured, update archive copy as well
				String className = settingsService.get(SettingsServiceBean.Key.ArchiverClassName.toString());
				DatasetVersion updateVersion = ds.getLatestVersion();
				AbstractSubmitToArchiveCommand archiveCommand = ArchiverUtil.createSubmitToArchiveCommand(className,
						createDataverseRequest(user), updateVersion);
				if (archiveCommand != null) {
					// Delete the record of any existing copy since it is now out of date/incorrect
					updateVersion.setArchivalCopyLocation(null);
					/*
					 * Then try to generate and submit an archival copy. Note that running this
					 * command within the CuratePublishedDatasetVersionCommand was causing an error:
					 * "The attribute [id] of class
					 * [edu.harvard.iq.dataverse.DatasetFieldCompoundValue] is mapped to a primary
					 * key column in the database. Updates are not allowed." To avoid that, and to
					 * simplify reporting back to the GUI whether this optional step succeeded, I've
					 * pulled this out as a separate submit().
					 */
					try {
						updateVersion = commandEngine.submit(archiveCommand);
						if (updateVersion.getArchivalCopyLocation() != null) {
							successMsg = BundleUtil.getStringFromBundle("datasetversion.update.archive.success");
						} else {
							successMsg = BundleUtil.getStringFromBundle("datasetversion.update.archive.failure");
						}
					} catch (CommandException ex) {
						successMsg = BundleUtil.getStringFromBundle("datasetversion.update.archive.failure") + " - "
								+ ex.toString();
						logger.severe(ex.getMessage());
					}
				}
			} catch (CommandException ex) {
				errorMsg = BundleUtil.getStringFromBundle("datasetversion.update.failure") + " - " + ex.toString();
				logger.severe(ex.getMessage());
			}
			if (errorMsg != null) {
				return error(Response.Status.INTERNAL_SERVER_ERROR, errorMsg);
			} else {
				JsonObjectBuilder responseBld = Json.createObjectBuilder()
	                    .add("id", ds.getId())
	                    .add("persistentId", ds.getGlobalId().toString());
				return Response.ok(Json.createObjectBuilder().add("status", STATUS_OK).add("status_details", successMsg)
						.add("data", responseBld).build()).type(MediaType.APPLICATION_JSON).build();
			}

		} catch (WrappedResponse ex) {
			return ex.getResponse();
		}
	}
    
    @POST
=======
>>>>>>> 6f405aba
    @Path("{id}/move/{targetDataverseAlias}")
    public Response moveDataset(@PathParam("id") String id, @PathParam("targetDataverseAlias") String targetDataverseAlias, @QueryParam("forceMove") Boolean force) {
        try {
            User u = findUserOrDie();            
            Dataset ds = findDatasetOrDie(id);
            Dataverse target = dataverseService.findByAlias(targetDataverseAlias);
            if (target == null) {
                return error(Response.Status.BAD_REQUEST, BundleUtil.getStringFromBundle("datasets.api.moveDataset.error.targetDataverseNotFound"));
            }
            //Command requires Super user - it will be tested by the command
            execCommand(new MoveDatasetCommand(
                    createDataverseRequest(u), ds, target, force
            ));
            return ok(BundleUtil.getStringFromBundle("datasets.api.moveDataset.success"));
        } catch (WrappedResponse ex) {
            if (ex.getCause() instanceof UnforcedCommandException) {
                return ex.refineResponse(BundleUtil.getStringFromBundle("datasets.api.moveDataset.error.suggestForce"));
            } else {
                return ex.getResponse();
            }
        }
    }
    
    @PUT
    @Path("{linkedDatasetId}/link/{linkingDataverseAlias}") 
    public Response linkDataset(@PathParam("linkedDatasetId") String linkedDatasetId, @PathParam("linkingDataverseAlias") String linkingDataverseAlias) {        
        try{
            User u = findUserOrDie();            
            Dataset linked = findDatasetOrDie(linkedDatasetId);
            Dataverse linking = findDataverseOrDie(linkingDataverseAlias);
            if (linked == null){
                return error(Response.Status.BAD_REQUEST, "Linked Dataset not found.");
            } 
            if (linking == null){
                return error(Response.Status.BAD_REQUEST, "Linking Dataverse not found.");
            }   
            execCommand(new LinkDatasetCommand(
                    createDataverseRequest(u), linking, linked
                    ));
            return ok("Dataset " + linked.getId() + " linked successfully to " + linking.getAlias());
        } catch (WrappedResponse ex) {
            return ex.getResponse();
        }
    }
    
    @GET
    @Path("{id}/links")
    public Response getLinks(@PathParam("id") String idSupplied ) {
        try {
            User u = findUserOrDie();
            if (!u.isSuperuser()) {
                return error(Response.Status.FORBIDDEN, "Not a superuser");
            }
            Dataset dataset = findDatasetOrDie(idSupplied);

            long datasetId = dataset.getId();
            List<Dataverse> dvsThatLinkToThisDatasetId = dataverseSvc.findDataversesThatLinkToThisDatasetId(datasetId);
            JsonArrayBuilder dataversesThatLinkToThisDatasetIdBuilder = Json.createArrayBuilder();
            for (Dataverse dataverse : dvsThatLinkToThisDatasetId) {
                dataversesThatLinkToThisDatasetIdBuilder.add(dataverse.getAlias() + " (id " + dataverse.getId() + ")");
            }
            JsonObjectBuilder response = Json.createObjectBuilder();
            response.add("dataverses that link to dataset id " + datasetId, dataversesThatLinkToThisDatasetIdBuilder);
            return ok(response);
        } catch (WrappedResponse wr) {
            return wr.getResponse();
        }
    }

    /**
     * Add a given assignment to a given user or group
     * @param ra role assignment DTO
     * @param id dataset id
     * @param apiKey
     */
    @POST
    @Path("{identifier}/assignments")
    public Response createAssignment(RoleAssignmentDTO ra, @PathParam("identifier") String id, @QueryParam("key") String apiKey) {
        try {
            Dataset dataset = findDatasetOrDie(id);
            
            RoleAssignee assignee = findAssignee(ra.getAssignee());
            if (assignee == null) {
                return error(Response.Status.BAD_REQUEST, BundleUtil.getStringFromBundle("datasets.api.grant.role.assignee.not.found.error"));
            }           
            
            DataverseRole theRole;
            Dataverse dv = dataset.getOwner();
            theRole = null;
            while ((theRole == null) && (dv != null)) {
                for (DataverseRole aRole : rolesSvc.availableRoles(dv.getId())) {
                    if (aRole.getAlias().equals(ra.getRole())) {
                        theRole = aRole;
                        break;
                    }
                }
                dv = dv.getOwner();
            }
            if (theRole == null) {
                List<String> args = Arrays.asList(ra.getRole(), dataset.getOwner().getDisplayName());
                return error(Status.BAD_REQUEST, BundleUtil.getStringFromBundle("datasets.api.grant.role.not.found.error", args));
            }

            String privateUrlToken = null;
            return ok(
                    json(execCommand(new AssignRoleCommand(assignee, theRole, dataset, createDataverseRequest(findUserOrDie()), privateUrlToken))));
        } catch (WrappedResponse ex) {
            List<String> args = Arrays.asList(ex.getMessage());
            logger.log(Level.WARNING, BundleUtil.getStringFromBundle("datasets.api.grant.role.cant.create.assignment.error", args));
            return ex.getResponse();
        }

    }
    
    @DELETE
    @Path("{identifier}/assignments/{id}")
    public Response deleteAssignment(@PathParam("id") long assignmentId, @PathParam("identifier") String dsId) {
        RoleAssignment ra = em.find(RoleAssignment.class, assignmentId);
        if (ra != null) {
            try {
                findDatasetOrDie(dsId);
                execCommand(new RevokeRoleCommand(ra, createDataverseRequest(findUserOrDie())));
                List<String> args = Arrays.asList(ra.getRole().getName(), ra.getAssigneeIdentifier(), ra.getDefinitionPoint().accept(DvObject.NamePrinter));
                return ok(BundleUtil.getStringFromBundle("datasets.api.revoke.role.success", args));
            } catch (WrappedResponse ex) {
                return ex.getResponse();
            }
        } else {
            List<String> args = Arrays.asList(Long.toString(assignmentId));
            return error(Status.NOT_FOUND, BundleUtil.getStringFromBundle("datasets.api.revoke.role.not.found.error", args));
        }
    }

    @GET
    @Path("{identifier}/assignments")
    public Response getAssignments(@PathParam("identifier") String id) {
        return response( req -> 
            ok( execCommand(
                       new ListRoleAssignments(req, findDatasetOrDie(id)))
                     .stream().map(ra->json(ra)).collect(toJsonArray())) );
    }

    @GET
    @Path("{id}/privateUrl")
    public Response getPrivateUrlData(@PathParam("id") String idSupplied) {
        return response( req -> {
            PrivateUrl privateUrl = execCommand(new GetPrivateUrlCommand(req, findDatasetOrDie(idSupplied)));
            return (privateUrl != null) ? ok(json(privateUrl)) 
                                        : error(Response.Status.NOT_FOUND, "Private URL not found.");
        });
    }

    @POST
    @Path("{id}/privateUrl")
    public Response createPrivateUrl(@PathParam("id") String idSupplied) {
        return response( req -> 
                ok(json(execCommand(
                        new CreatePrivateUrlCommand(req, findDatasetOrDie(idSupplied))))));
    }

    @DELETE
    @Path("{id}/privateUrl")
    public Response deletePrivateUrl(@PathParam("id") String idSupplied) {
        return response( req -> {
            Dataset dataset = findDatasetOrDie(idSupplied);
            PrivateUrl privateUrl = execCommand(new GetPrivateUrlCommand(req, dataset));
            if (privateUrl != null) {
                execCommand(new DeletePrivateUrlCommand(req, dataset));
                return ok("Private URL deleted.");
            } else {
                return notFound("No Private URL to delete.");
            }
        });
    }

    @GET
    @Path("{id}/thumbnail/candidates")
    public Response getDatasetThumbnailCandidates(@PathParam("id") String idSupplied) {
        try {
            Dataset dataset = findDatasetOrDie(idSupplied);
            boolean canUpdateThumbnail = false;
            try {
                canUpdateThumbnail = permissionSvc.requestOn(createDataverseRequest(findUserOrDie()), dataset).canIssue(UpdateDatasetThumbnailCommand.class);
            } catch (WrappedResponse ex) {
                logger.info("Exception thrown while trying to figure out permissions while getting thumbnail for dataset id " + dataset.getId() + ": " + ex.getLocalizedMessage());
            }
            if (!canUpdateThumbnail) {
                return error(Response.Status.FORBIDDEN, "You are not permitted to list dataset thumbnail candidates.");
            }
            JsonArrayBuilder data = Json.createArrayBuilder();
            boolean considerDatasetLogoAsCandidate = true;
            for (DatasetThumbnail datasetThumbnail : DatasetUtil.getThumbnailCandidates(dataset, considerDatasetLogoAsCandidate, ImageThumbConverter.DEFAULT_CARDIMAGE_SIZE)) {
                JsonObjectBuilder candidate = Json.createObjectBuilder();
                String base64image = datasetThumbnail.getBase64image();
                if (base64image != null) {
                    logger.fine("found a candidate!");
                    candidate.add("base64image", base64image);
                }
                DataFile dataFile = datasetThumbnail.getDataFile();
                if (dataFile != null) {
                    candidate.add("dataFileId", dataFile.getId());
                }
                data.add(candidate);
            }
            return ok(data);
        } catch (WrappedResponse ex) {
            return error(Response.Status.NOT_FOUND, "Could not find dataset based on id supplied: " + idSupplied + ".");
        }
    }

    @GET
    @Produces({"image/png"})
    @Path("{id}/thumbnail")
    public Response getDatasetThumbnail(@PathParam("id") String idSupplied) {
        try {
            Dataset dataset = findDatasetOrDie(idSupplied);
            InputStream is = DatasetUtil.getThumbnailAsInputStream(dataset, ImageThumbConverter.DEFAULT_CARDIMAGE_SIZE);
            if(is == null) {
                return notFound("Thumbnail not available");
            }
            return Response.ok(is).build();
        } catch (WrappedResponse wr) {
            return notFound("Thumbnail not available");
        }
    }

    // TODO: Rather than only supporting looking up files by their database IDs (dataFileIdSupplied), consider supporting persistent identifiers.
    @POST
    @Path("{id}/thumbnail/{dataFileId}")
    public Response setDataFileAsThumbnail(@PathParam("id") String idSupplied, @PathParam("dataFileId") long dataFileIdSupplied) {
        try {
            DatasetThumbnail datasetThumbnail = execCommand(new UpdateDatasetThumbnailCommand(createDataverseRequest(findUserOrDie()), findDatasetOrDie(idSupplied), UpdateDatasetThumbnailCommand.UserIntent.setDatasetFileAsThumbnail, dataFileIdSupplied, null));
            return ok("Thumbnail set to " + datasetThumbnail.getBase64image());
        } catch (WrappedResponse wr) {
            return wr.getResponse();
        }
    }

    @POST
    @Path("{id}/thumbnail")
    @Consumes(MediaType.MULTIPART_FORM_DATA)
    public Response uploadDatasetLogo(@PathParam("id") String idSupplied, @FormDataParam("file") InputStream inputStream
    ) {
        try {
            DatasetThumbnail datasetThumbnail = execCommand(new UpdateDatasetThumbnailCommand(createDataverseRequest(findUserOrDie()), findDatasetOrDie(idSupplied), UpdateDatasetThumbnailCommand.UserIntent.setNonDatasetFileAsThumbnail, null, inputStream));
            return ok("Thumbnail is now " + datasetThumbnail.getBase64image());
        } catch (WrappedResponse wr) {
            return wr.getResponse();
        }
    }

    @DELETE
    @Path("{id}/thumbnail")
    public Response removeDatasetLogo(@PathParam("id") String idSupplied) {
        try {
            DatasetThumbnail datasetThumbnail = execCommand(new UpdateDatasetThumbnailCommand(createDataverseRequest(findUserOrDie()), findDatasetOrDie(idSupplied), UpdateDatasetThumbnailCommand.UserIntent.removeThumbnail, null, null));
            return ok("Dataset thumbnail removed.");
        } catch (WrappedResponse wr) {
            return wr.getResponse();
        }
    }

    @GET
    @Path("{identifier}/dataCaptureModule/rsync")
    public Response getRsync(@PathParam("identifier") String id) {
        //TODO - does it make sense to switch this to dataset identifier for consistency with the rest of the DCM APIs?
        if (!DataCaptureModuleUtil.rsyncSupportEnabled(settingsSvc.getValueForKey(SettingsServiceBean.Key.UploadMethods))) {
            return error(Response.Status.METHOD_NOT_ALLOWED, SettingsServiceBean.Key.UploadMethods + " does not contain " + SystemConfig.FileUploadMethods.RSYNC + ".");
        }
        Dataset dataset = null;
        try {
            dataset = findDatasetOrDie(id);
            AuthenticatedUser user = findAuthenticatedUserOrDie();
            ScriptRequestResponse scriptRequestResponse = execCommand(new RequestRsyncScriptCommand(createDataverseRequest(user), dataset));
            
            DatasetLock lock = datasetService.addDatasetLock(dataset.getId(), DatasetLock.Reason.DcmUpload, user.getId(), "script downloaded");
            if (lock == null) {
                logger.log(Level.WARNING, "Failed to lock the dataset (dataset id={0})", dataset.getId());
                return error(Response.Status.FORBIDDEN, "Failed to lock the dataset (dataset id="+dataset.getId()+")");
            }
            return ok(scriptRequestResponse.getScript(), MediaType.valueOf(MediaType.TEXT_PLAIN));
        } catch (WrappedResponse wr) {
            return wr.getResponse();
        } catch (EJBException ex) {
            return error(Response.Status.INTERNAL_SERVER_ERROR, "Something went wrong attempting to download rsync script: " + EjbUtil.ejbExceptionToString(ex));
        }
    }
    
    /**
     * This api endpoint triggers the creation of a "package" file in a dataset 
     *    after that package has been moved onto the same filesystem via the Data Capture Module.
     * The package is really just a way that Dataverse interprets a folder created by DCM, seeing it as just one file.
     * The "package" can be downloaded over RSAL.
     * 
     * This endpoint currently supports both posix file storage and AWS s3 storage in Dataverse, and depending on which one is active acts accordingly.
     * 
     * The initial design of the DCM/Dataverse interaction was not to use packages, but to allow import of all individual files natively into Dataverse.
     * But due to the possibly immense number of files (millions) the package approach was taken.
     * This is relevant because the posix ("file") code contains many remnants of that development work.
     * The s3 code was written later and is set to only support import as packages. It takes a lot from FileRecordWriter.
     * -MAD 4.9.1
     */
    @POST
    @Path("{identifier}/dataCaptureModule/checksumValidation")
    public Response receiveChecksumValidationResults(@PathParam("identifier") String id, JsonObject jsonFromDcm) {
        logger.log(Level.FINE, "jsonFromDcm: {0}", jsonFromDcm);
        AuthenticatedUser authenticatedUser = null;
        try {
            authenticatedUser = findAuthenticatedUserOrDie();
        } catch (WrappedResponse ex) {
            return error(Response.Status.BAD_REQUEST, "Authentication is required.");
        }
        if (!authenticatedUser.isSuperuser()) {
            return error(Response.Status.FORBIDDEN, "Superusers only.");
        }
        String statusMessageFromDcm = jsonFromDcm.getString("status");
        try {
            Dataset dataset = findDatasetOrDie(id);
            if ("validation passed".equals(statusMessageFromDcm)) {
               logger.log(Level.INFO, "Checksum Validation passed for DCM."); 

                String storageDriver = dataset.getDataverseContext().getEffectiveStorageDriverId();
                String uploadFolder = jsonFromDcm.getString("uploadFolder");
                int totalSize = jsonFromDcm.getInt("totalSize");
                String storageDriverType = System.getProperty("dataverse.file." + storageDriver + ".type");
                
                if (storageDriverType.equals("file")) {
                    logger.log(Level.INFO, "File storage driver used for (dataset id={0})", dataset.getId());

                    ImportMode importMode = ImportMode.MERGE;
                    try {
                        JsonObject jsonFromImportJobKickoff = execCommand(new ImportFromFileSystemCommand(createDataverseRequest(findUserOrDie()), dataset, uploadFolder, new Long(totalSize), importMode));
                        long jobId = jsonFromImportJobKickoff.getInt("executionId");
                        String message = jsonFromImportJobKickoff.getString("message");
                        JsonObjectBuilder job = Json.createObjectBuilder();
                        job.add("jobId", jobId);
                        job.add("message", message);
                        return ok(job);
                    } catch (WrappedResponse wr) {
                        String message = wr.getMessage();
                        return error(Response.Status.INTERNAL_SERVER_ERROR, "Uploaded files have passed checksum validation but something went wrong while attempting to put the files into Dataverse. Message was '" + message + "'.");
                    }
                } else if(storageDriverType.equals("s3")) {
                    
                    logger.log(Level.INFO, "S3 storage driver used for DCM (dataset id={0})", dataset.getId());
                    try {
                        
                        //Where the lifting is actually done, moving the s3 files over and having dataverse know of the existance of the package
                        s3PackageImporter.copyFromS3(dataset, uploadFolder);
                        DataFile packageFile = s3PackageImporter.createPackageDataFile(dataset, uploadFolder, new Long(totalSize));
                        
                        if (packageFile == null) {
                            logger.log(Level.SEVERE, "S3 File package import failed.");
                            return error(Response.Status.INTERNAL_SERVER_ERROR, "S3 File package import failed.");
                        }
                        DatasetLock dcmLock = dataset.getLockFor(DatasetLock.Reason.DcmUpload);
                        if (dcmLock == null) {
                            logger.log(Level.WARNING, "Dataset not locked for DCM upload");
                        } else {
                            datasetService.removeDatasetLocks(dataset, DatasetLock.Reason.DcmUpload);
                            dataset.removeLock(dcmLock);
                        }
                        
                        // update version using the command engine to enforce user permissions and constraints
                        if (dataset.getVersions().size() == 1 && dataset.getLatestVersion().getVersionState() == DatasetVersion.VersionState.DRAFT) {
                            try {
                                Command<Dataset> cmd;
                                cmd = new UpdateDatasetVersionCommand(dataset, new DataverseRequest(authenticatedUser, (HttpServletRequest) null));
                                commandEngine.submit(cmd);
                            } catch (CommandException ex) {
                                return error(Response.Status.INTERNAL_SERVER_ERROR, "CommandException updating DatasetVersion from batch job: " + ex.getMessage());
                            }
                        } else {
                            String constraintError = "ConstraintException updating DatasetVersion form batch job: dataset must be a "
                                    + "single version in draft mode.";
                            logger.log(Level.SEVERE, constraintError);
                        }

                        JsonObjectBuilder job = Json.createObjectBuilder();
                        return ok(job);
                        
                    }  catch (IOException e) {
                        String message = e.getMessage();
                        return error(Response.Status.INTERNAL_SERVER_ERROR, "Uploaded files have passed checksum validation but something went wrong while attempting to move the files into Dataverse. Message was '" + message + "'.");
                    } 
                } else {
                    return error(Response.Status.INTERNAL_SERVER_ERROR, "Invalid storage driver in Dataverse, not compatible with dcm");
                }
            } else if ("validation failed".equals(statusMessageFromDcm)) {
                Map<String, AuthenticatedUser> distinctAuthors = permissionService.getDistinctUsersWithPermissionOn(Permission.EditDataset, dataset);
                distinctAuthors.values().forEach((value) -> {
                    userNotificationService.sendNotification((AuthenticatedUser) value, new Timestamp(new Date().getTime()), UserNotification.Type.CHECKSUMFAIL, dataset.getId());
                });
                List<AuthenticatedUser> superUsers = authenticationServiceBean.findSuperUsers();
                if (superUsers != null && !superUsers.isEmpty()) {
                    superUsers.forEach((au) -> {
                        userNotificationService.sendNotification(au, new Timestamp(new Date().getTime()), UserNotification.Type.CHECKSUMFAIL, dataset.getId());
                    });
                }
                return ok("User notified about checksum validation failure.");
            } else {
                return error(Response.Status.BAD_REQUEST, "Unexpected status cannot be processed: " + statusMessageFromDcm);
            }
        } catch (WrappedResponse ex) {
            return ex.getResponse();
        }
    }
    

    @POST
    @Path("{id}/submitForReview")
    public Response submitForReview(@PathParam("id") String idSupplied) {
        try {
            Dataset updatedDataset = execCommand(new SubmitDatasetForReviewCommand(createDataverseRequest(findUserOrDie()), findDatasetOrDie(idSupplied)));
            JsonObjectBuilder result = Json.createObjectBuilder();
            
            boolean inReview = updatedDataset.isLockedFor(DatasetLock.Reason.InReview);
            
            result.add("inReview", inReview);
            result.add("message", "Dataset id " + updatedDataset.getId() + " has been submitted for review.");
            return ok(result);
        } catch (WrappedResponse wr) {
            return wr.getResponse();
        }
    }

    @POST
    @Path("{id}/returnToAuthor")
    public Response returnToAuthor(@PathParam("id") String idSupplied, String jsonBody) {
        
        if (jsonBody == null || jsonBody.isEmpty()) {
            return error(Response.Status.BAD_REQUEST, "You must supply JSON to this API endpoint and it must contain a reason for returning the dataset (field: reasonForReturn).");
        }
        StringReader rdr = new StringReader(jsonBody);
        JsonObject json = Json.createReader(rdr).readObject();
        try {
            Dataset dataset = findDatasetOrDie(idSupplied);
            String reasonForReturn = null;           
            reasonForReturn = json.getString("reasonForReturn");
            // TODO: Once we add a box for the curator to type into, pass the reason for return to the ReturnDatasetToAuthorCommand and delete this check and call to setReturnReason on the API side.
            if (reasonForReturn == null || reasonForReturn.isEmpty()) {
                return error(Response.Status.BAD_REQUEST, "You must enter a reason for returning a dataset to the author(s).");
            }
            AuthenticatedUser authenticatedUser = findAuthenticatedUserOrDie();
            Dataset updatedDataset = execCommand(new ReturnDatasetToAuthorCommand(createDataverseRequest(authenticatedUser), dataset, reasonForReturn ));

            JsonObjectBuilder result = Json.createObjectBuilder();
            result.add("inReview", false);
            result.add("message", "Dataset id " + updatedDataset.getId() + " has been sent back to the author(s).");
            return ok(result);
        } catch (WrappedResponse wr) {
            return wr.getResponse();
        }
    }

@GET
@Path("{id}/uploadsid")
@Deprecated
public Response getUploadUrl(@PathParam("id") String idSupplied) {
	try {
		Dataset dataset = findDatasetOrDie(idSupplied);

		boolean canUpdateDataset = false;
		try {
			canUpdateDataset = permissionSvc.requestOn(createDataverseRequest(findUserOrDie()), dataset).canIssue(UpdateDatasetVersionCommand.class);
		} catch (WrappedResponse ex) {
			logger.info("Exception thrown while trying to figure out permissions while getting upload URL for dataset id " + dataset.getId() + ": " + ex.getLocalizedMessage());
			throw ex;
		}
		if (!canUpdateDataset) {
            return error(Response.Status.FORBIDDEN, "You are not permitted to upload files to this dataset.");
        }
        S3AccessIO<?> s3io = FileUtil.getS3AccessForDirectUpload(dataset);
        if(s3io == null) {
        	return error(Response.Status.NOT_FOUND,"Direct upload not supported for files in this dataset: " + dataset.getId());
		}
		String url = null;
        String storageIdentifier = null;
		try {
			url = s3io.generateTemporaryS3UploadUrl();
        	storageIdentifier = FileUtil.getStorageIdentifierFromLocation(s3io.getStorageLocation());
        } catch (IOException io) {
        	logger.warning(io.getMessage());
        	throw new WrappedResponse(io, error( Response.Status.INTERNAL_SERVER_ERROR, "Could not create process direct upload request"));
		}
        
		JsonObjectBuilder response = Json.createObjectBuilder()
	            .add("url", url)
	            .add("storageIdentifier", storageIdentifier );
		return ok(response);
	} catch (WrappedResponse wr) {
		return wr.getResponse();
	}
}

@GET
@Path("{id}/uploadurls")
public Response getMPUploadUrls(@PathParam("id") String idSupplied, @QueryParam("size") long fileSize) {
	try {
		Dataset dataset = findDatasetOrDie(idSupplied);

		boolean canUpdateDataset = false;
		try {
			canUpdateDataset = permissionSvc.requestOn(createDataverseRequest(findUserOrDie()), dataset)
					.canIssue(UpdateDatasetVersionCommand.class);
		} catch (WrappedResponse ex) {
			logger.info(
					"Exception thrown while trying to figure out permissions while getting upload URLs for dataset id "
							+ dataset.getId() + ": " + ex.getLocalizedMessage());
			throw ex;
		}
		if (!canUpdateDataset) {
			return error(Response.Status.FORBIDDEN, "You are not permitted to upload files to this dataset.");
		}
		S3AccessIO<DataFile> s3io = FileUtil.getS3AccessForDirectUpload(dataset);
		if (s3io == null) {
			return error(Response.Status.NOT_FOUND,
					"Direct upload not supported for files in this dataset: " + dataset.getId());
		}
		JsonObjectBuilder response = null;
		String storageIdentifier = null;
		try {
			storageIdentifier = FileUtil.getStorageIdentifierFromLocation(s3io.getStorageLocation());
			response = s3io.generateTemporaryS3UploadUrls(dataset.getGlobalId().asString(), storageIdentifier, fileSize);

		} catch (IOException io) {
			logger.warning(io.getMessage());
			throw new WrappedResponse(io,
					error(Response.Status.INTERNAL_SERVER_ERROR, "Could not create process direct upload request"));
		}

		response.add("storageIdentifier", storageIdentifier);
		return ok(response);
	} catch (WrappedResponse wr) {
		return wr.getResponse();
	}
}

@DELETE
@Path("mpupload")
public Response abortMPUpload(@QueryParam("globalid") String idSupplied, @QueryParam("storageidentifier") String storageidentifier, @QueryParam("uploadid") String uploadId) {
	try {
		Dataset dataset = datasetSvc.findByGlobalId(idSupplied);
		//Allow the API to be used within a session (e.g. for direct upload in the UI)
		User user =session.getUser();
		if (!user.isAuthenticated()) {
			try {
				user = findAuthenticatedUserOrDie();
			} catch (WrappedResponse ex) {
				logger.info(
						"Exception thrown while trying to figure out permissions while getting aborting upload for dataset id "
								+ dataset.getId() + ": " + ex.getLocalizedMessage());
				throw ex;
			}
		}
		boolean allowed = false;
		if (dataset != null) {
				allowed = permissionSvc.requestOn(createDataverseRequest(user), dataset)
						.canIssue(UpdateDatasetVersionCommand.class);
		} else {
			/*
			 * The only legitimate case where a global id won't correspond to a dataset is
			 * for uploads during creation. Given that this call will still fail unless all
			 * three parameters correspond to an active multipart upload, it should be safe
			 * to allow the attempt for an authenticated user. If there are concerns about
			 * permissions, one could check with the current design that the user is allowed
			 * to create datasets in some dataverse that is configured to use the storage
			 * provider specified in the storageidentifier, but testing for the ability to
			 * create a dataset in a specific dataverse would requiring changing the design
			 * somehow (e.g. adding the ownerId to this call).
			 */
			allowed = true;
		}
		if (!allowed) {
			return error(Response.Status.FORBIDDEN,
					"You are not permitted to abort file uploads with the supplied parameters.");
		}
		try {
			S3AccessIO.abortMultipartUpload(idSupplied, storageidentifier, uploadId);
		} catch (IOException io) {
			logger.warning("Multipart upload abort failed for uploadId: " + uploadId + " storageidentifier="
					+ storageidentifier + " dataset Id: " + dataset.getId());
			logger.warning(io.getMessage());
			throw new WrappedResponse(io,
					error(Response.Status.INTERNAL_SERVER_ERROR, "Could not abort multipart upload"));
		}
		return Response.noContent().build();
	} catch (WrappedResponse wr) {
		return wr.getResponse();
	}
}

@PUT
@Path("mpupload")
public Response completeMPUpload(String partETagBody, @QueryParam("globalid") String idSupplied, @QueryParam("storageidentifier") String storageidentifier, @QueryParam("uploadid") String uploadId)  {
	try {
		Dataset dataset = datasetSvc.findByGlobalId(idSupplied);
		//Allow the API to be used within a session (e.g. for direct upload in the UI)
		User user =session.getUser();
		if (!user.isAuthenticated()) {
			try {
				user=findAuthenticatedUserOrDie();
			} catch (WrappedResponse ex) {
				logger.info(
						"Exception thrown while trying to figure out permissions to complete mpupload for dataset id "
								+ dataset.getId() + ": " + ex.getLocalizedMessage());
				throw ex;
			}
		}
		boolean allowed = false;
		if (dataset != null) {
				allowed = permissionSvc.requestOn(createDataverseRequest(user), dataset)
						.canIssue(UpdateDatasetVersionCommand.class);
		} else {
			/*
			 * The only legitimate case where a global id won't correspond to a dataset is
			 * for uploads during creation. Given that this call will still fail unless all
			 * three parameters correspond to an active multipart upload, it should be safe
			 * to allow the attempt for an authenticated user. If there are concerns about
			 * permissions, one could check with the current design that the user is allowed
			 * to create datasets in some dataverse that is configured to use the storage
			 * provider specified in the storageidentifier, but testing for the ability to
			 * create a dataset in a specific dataverse would requiring changing the design
			 * somehow (e.g. adding the ownerId to this call).
			 */
			allowed = true;
		}
		if (!allowed) {
			return error(Response.Status.FORBIDDEN,
					"You are not permitted to complete file uploads with the supplied parameters.");
		}
		List<PartETag> eTagList = new ArrayList<PartETag>();
        logger.info("Etags: " + partETagBody);
		try {
			JsonReader jsonReader = Json.createReader(new StringReader(partETagBody));
			JsonObject object = jsonReader.readObject();
			jsonReader.close();
			for(String partNo : object.keySet()) {
				eTagList.add(new PartETag(Integer.parseInt(partNo), object.getString(partNo)));
			}
			for(PartETag et: eTagList) {
				logger.info("Part: " + et.getPartNumber() + " : " + et.getETag());
			}
		} catch (JsonException je) {
			logger.info("Unable to parse eTags from: " + partETagBody);
			throw new WrappedResponse(je, error( Response.Status.INTERNAL_SERVER_ERROR, "Could not complete multipart upload"));
		}
		try {
			S3AccessIO.completeMultipartUpload(idSupplied, storageidentifier, uploadId, eTagList);
		} catch (IOException io) {
			logger.warning("Multipart upload completion failed for uploadId: " + uploadId +" storageidentifier=" + storageidentifier + " globalId: " + idSupplied);
			logger.warning(io.getMessage());
			try {
				S3AccessIO.abortMultipartUpload(idSupplied, storageidentifier, uploadId);
			} catch (IOException e) {
				logger.severe("Also unable to abort the upload (and release the space on S3 for uploadId: " + uploadId +" storageidentifier=" + storageidentifier + " globalId: " + idSupplied);
				logger.severe(io.getMessage());
			}

			throw new WrappedResponse(io, error( Response.Status.INTERNAL_SERVER_ERROR, "Could not complete multipart upload")); 
		}
		return ok("Multipart Upload completed");
	} catch (WrappedResponse wr) {
		return wr.getResponse();
	}
}

    /**
     * Add a File to an existing Dataset
     * 
     * @param idSupplied
     * @param jsonData
     * @param fileInputStream
     * @param contentDispositionHeader
     * @param formDataBodyPart
     * @return 
     */
    @POST
    @Path("{id}/add")
    @Consumes(MediaType.MULTIPART_FORM_DATA)
    public Response addFileToDataset(@PathParam("id") String idSupplied,
                    @FormDataParam("jsonData") String jsonData,
                    @FormDataParam("file") InputStream fileInputStream,
                    @FormDataParam("file") FormDataContentDisposition contentDispositionHeader,
                    @FormDataParam("file") final FormDataBodyPart formDataBodyPart
                    ){

        if (!systemConfig.isHTTPUpload()) {
            return error(Response.Status.SERVICE_UNAVAILABLE, BundleUtil.getStringFromBundle("file.api.httpDisabled"));
        }

        // -------------------------------------
        // (1) Get the user from the API key
        // -------------------------------------
        User authUser;
        try {
            authUser = findUserOrDie();
        } catch (WrappedResponse ex) {
            return error(Response.Status.FORBIDDEN,
                    BundleUtil.getStringFromBundle("file.addreplace.error.auth")
                    );
        }
        
        
        // -------------------------------------
        // (2) Get the Dataset Id
        //  
        // -------------------------------------
        Dataset dataset;
        
        try {
            dataset = findDatasetOrDie(idSupplied);
        } catch (WrappedResponse wr) {
            return wr.getResponse();           
        }
        
        //------------------------------------
        // (2a) Make sure dataset does not have package file
        //
        // --------------------------------------
        
        for (DatasetVersion dv : dataset.getVersions()) {
            if (dv.isHasPackageFile()) {
                return error(Response.Status.FORBIDDEN,
                        BundleUtil.getStringFromBundle("file.api.alreadyHasPackageFile")
                );
            }
        }

        // (2a) Load up optional params via JSON
        //---------------------------------------
        OptionalFileParams optionalFileParams = null;
        msgt("(api) jsonData: " +  jsonData);

        try {
            optionalFileParams = new OptionalFileParams(jsonData);
        } catch (DataFileTagException ex) {
            return error( Response.Status.BAD_REQUEST, ex.getMessage());            
        }
        
        // -------------------------------------
        // (3) Get the file name and content type
        // -------------------------------------
        String newFilename = null;
        String newFileContentType = null;
        String newStorageIdentifier = null;
		if (null == contentDispositionHeader) {
			if (optionalFileParams.hasStorageIdentifier()) {
				newStorageIdentifier = optionalFileParams.getStorageIdentifier();
				// ToDo - check that storageIdentifier is valid
				if (optionalFileParams.hasFileName()) {
					newFilename = optionalFileParams.getFileName();
					if (optionalFileParams.hasMimetype()) {
						newFileContentType = optionalFileParams.getMimeType();
					}
				}
			} else {
				return error(BAD_REQUEST,
						"You must upload a file or provide a storageidentifier, filename, and mimetype.");
			}
		} else {
			newFilename = contentDispositionHeader.getFileName();
			newFileContentType = formDataBodyPart.getMediaType().toString();
		}

        
        //-------------------
        // (3) Create the AddReplaceFileHelper object
        //-------------------
        msg("ADD!");

        DataverseRequest dvRequest2 = createDataverseRequest(authUser);
        AddReplaceFileHelper addFileHelper = new AddReplaceFileHelper(dvRequest2,
                                                ingestService,
                                                datasetService,
                                                fileService,
                                                permissionSvc,
                                                commandEngine,
                                                systemConfig);


        //-------------------
        // (4) Run "runAddFileByDatasetId"
        //-------------------
        addFileHelper.runAddFileByDataset(dataset,
                                newFilename,
                                newFileContentType,
                                newStorageIdentifier,
                                fileInputStream,
                                optionalFileParams);


        if (addFileHelper.hasError()){
            return error(addFileHelper.getHttpErrorCode(), addFileHelper.getErrorMessagesAsString("\n"));
        }else{
            String successMsg = BundleUtil.getStringFromBundle("file.addreplace.success.add");
            try {
                //msgt("as String: " + addFileHelper.getSuccessResult());
                /**
                 * @todo We need a consistent, sane way to communicate a human
                 * readable message to an API client suitable for human
                 * consumption. Imagine if the UI were built in Angular or React
                 * and we want to return a message from the API as-is to the
                 * user. Human readable.
                 */
                logger.fine("successMsg: " + successMsg);
                String duplicateWarning = addFileHelper.getDuplicateFileWarning();
                if (duplicateWarning != null && !duplicateWarning.isEmpty()) {
                    return ok(addFileHelper.getDuplicateFileWarning(), addFileHelper.getSuccessResultAsJsonObjectBuilder());
                } else {
                    return ok(addFileHelper.getSuccessResultAsJsonObjectBuilder());
                }
                
                //"Look at that!  You added a file! (hey hey, it may have worked)");
            } catch (NoFilesException ex) {
                Logger.getLogger(Files.class.getName()).log(Level.SEVERE, null, ex);
                return error(Response.Status.BAD_REQUEST, "NoFileException!  Serious Error! See administrator!");

            }
        }
            
    } // end: addFileToDataset


    
    private void msg(String m){
        //System.out.println(m);
        logger.fine(m);
    }
    private void dashes(){
        msg("----------------");
    }
    private void msgt(String m){
        dashes(); msg(m); dashes();
    }
    
    
    public static <T> T handleVersion( String versionId, DsVersionHandler<T> hdl )
        throws WrappedResponse {
        switch (versionId) {
            case ":latest": return hdl.handleLatest();
            case ":draft": return hdl.handleDraft();
            case ":latest-published": return hdl.handleLatestPublished();
            default:
                try {
                    String[] versions = versionId.split("\\.");
                    switch (versions.length) {
                        case 1:
                            return hdl.handleSpecific(Long.parseLong(versions[0]), (long)0.0);
                        case 2:
                            return hdl.handleSpecific( Long.parseLong(versions[0]), Long.parseLong(versions[1]) );
                        default:
                            throw new WrappedResponse(error( Response.Status.BAD_REQUEST, "Illegal version identifier '" + versionId + "'"));
                    }
                } catch ( NumberFormatException nfe ) {
                    throw new WrappedResponse( error( Response.Status.BAD_REQUEST, "Illegal version identifier '" + versionId + "'") );
                }
        }
    }
    
    private DatasetVersion getDatasetVersionOrDie( final DataverseRequest req, String versionNumber, final Dataset ds, UriInfo uriInfo, HttpHeaders headers) throws WrappedResponse {
        DatasetVersion dsv = execCommand( handleVersion(versionNumber, new DsVersionHandler<Command<DatasetVersion>>(){

                @Override
                public Command<DatasetVersion> handleLatest() {
                    return new GetLatestAccessibleDatasetVersionCommand(req, ds);
                }

                @Override
                public Command<DatasetVersion> handleDraft() {
                    return new GetDraftDatasetVersionCommand(req, ds);
                }
  
                @Override
                public Command<DatasetVersion> handleSpecific(long major, long minor) {
                    return new GetSpecificPublishedDatasetVersionCommand(req, ds, major, minor);
                }

                @Override
                public Command<DatasetVersion> handleLatestPublished() {
                    return new GetLatestPublishedDatasetVersionCommand(req, ds);
                }
            }));
        if ( dsv == null || dsv.getId() == null ) {
            throw new WrappedResponse( notFound("Dataset version " + versionNumber + " of dataset " + ds.getId() + " not found") );
        }
        if (dsv.isReleased()) {
            MakeDataCountLoggingServiceBean.MakeDataCountEntry entry = new MakeDataCountEntry(uriInfo, headers, dvRequestService, ds);
            mdcLogService.logEntry(entry);
        }
        return dsv;
    }
    
    @GET
    @Path("{identifier}/locks")
    public Response getLocks(@PathParam("identifier") String id, @QueryParam("type") DatasetLock.Reason lockType) {

        Dataset dataset = null;
        try {
            dataset = findDatasetOrDie(id);
            Set<DatasetLock> locks;      
            if (lockType == null) {
                locks = dataset.getLocks();
            } else {
                // request for a specific type lock:
                DatasetLock lock = dataset.getLockFor(lockType);

                locks = new HashSet<>(); 
                if (lock != null) {
                    locks.add(lock);
                }
            }
            
            return ok(locks.stream().map(lock -> json(lock)).collect(toJsonArray()));

        } catch (WrappedResponse wr) {
            return wr.getResponse();
        } 
    }   
    
    @DELETE
    @Path("{identifier}/locks")
    public Response deleteLocks(@PathParam("identifier") String id, @QueryParam("type") DatasetLock.Reason lockType) {

        return response(req -> {
            try {
                AuthenticatedUser user = findAuthenticatedUserOrDie();
                if (!user.isSuperuser()) {
                    return error(Response.Status.FORBIDDEN, "This API end point can be used by superusers only.");
                }
                Dataset dataset = findDatasetOrDie(id);
                
                if (lockType == null) {
                    Set<DatasetLock.Reason> locks = new HashSet<>();
                    for (DatasetLock lock : dataset.getLocks()) {
                        locks.add(lock.getReason());
                    }
                    if (!locks.isEmpty()) {
                        for (DatasetLock.Reason locktype : locks) {
                            execCommand(new RemoveLockCommand(req, dataset, locktype));
                            // refresh the dataset:
                            dataset = findDatasetOrDie(id);
                        }
                        // kick of dataset reindexing, in case the locks removed 
                        // affected the search card:
                        try {
                            indexService.indexDataset(dataset, true);
                        } catch (IOException | SolrServerException e) {
                            String failureLogText = "Post lock removal indexing failed. You can kickoff a re-index of this dataset with: \r\n curl http://localhost:8080/api/admin/index/datasets/" + dataset.getId().toString();
                            failureLogText += "\r\n" + e.getLocalizedMessage();
                            LoggingUtil.writeOnSuccessFailureLog(null, failureLogText, dataset);

                        }
                        return ok("locks removed");
                    }
                    return ok("dataset not locked");
                }
                // request for a specific type lock:
                DatasetLock lock = dataset.getLockFor(lockType);
                if (lock != null) {
                    execCommand(new RemoveLockCommand(req, dataset, lock.getReason()));
                    // refresh the dataset:
                    dataset = findDatasetOrDie(id);
                    // ... and kick of dataset reindexing, in case the lock removed 
                    // affected the search card:
                    try {
                        indexService.indexDataset(dataset, true);
                    } catch (IOException | SolrServerException e) {
                        String failureLogText = "Post lock removal indexing failed. You can kickoff a re-index of this dataset with: \r\n curl http://localhost:8080/api/admin/index/datasets/" + dataset.getId().toString();
                        failureLogText += "\r\n" + e.getLocalizedMessage();
                        LoggingUtil.writeOnSuccessFailureLog(null, failureLogText, dataset);

                    }
                    return ok("lock type " + lock.getReason() + " removed");
                }
                return ok("no lock type " + lockType + " on the dataset");
            } catch (WrappedResponse wr) {
                return wr.getResponse();
            }

        });

    }
    
    @POST
    @Path("{identifier}/lock/{type}")
    public Response lockDataset(@PathParam("identifier") String id, @PathParam("type") DatasetLock.Reason lockType) {
        return response(req -> {
            try {
                AuthenticatedUser user = findAuthenticatedUserOrDie();
                if (!user.isSuperuser()) {
                    return error(Response.Status.FORBIDDEN, "This API end point can be used by superusers only.");
                }   
                Dataset dataset = findDatasetOrDie(id);
                DatasetLock lock = dataset.getLockFor(lockType);
                if (lock != null) {
                    return error(Response.Status.FORBIDDEN, "dataset already locked with lock type " + lockType);
                }
                lock = new DatasetLock(lockType, user);
                execCommand(new AddLockCommand(req, dataset, lock));
                // refresh the dataset:
                dataset = findDatasetOrDie(id);
                // ... and kick of dataset reindexing:
                try {
                    indexService.indexDataset(dataset, true);
                } catch (IOException | SolrServerException e) {
                    String failureLogText = "Post add lock indexing failed. You can kickoff a re-index of this dataset with: \r\n curl http://localhost:8080/api/admin/index/datasets/" + dataset.getId().toString();
                    failureLogText += "\r\n" + e.getLocalizedMessage();
                    LoggingUtil.writeOnSuccessFailureLog(null, failureLogText, dataset);

                }

                return ok("dataset locked with lock type " + lockType);
            } catch (WrappedResponse wr) {
                return wr.getResponse();
            }

        });
    }
    
    @GET
    @Path("{id}/makeDataCount/citations")
    public Response getMakeDataCountCitations(@PathParam("id") String idSupplied) {
        
        try {
            Dataset dataset = findDatasetOrDie(idSupplied);
            JsonArrayBuilder datasetsCitations = Json.createArrayBuilder();
            List<DatasetExternalCitations> externalCitations = datasetExternalCitationsService.getDatasetExternalCitationsByDataset(dataset);
            for (DatasetExternalCitations citation : externalCitations ){
                JsonObjectBuilder candidateObj = Json.createObjectBuilder();
                /**
                 * In the future we can imagine storing and presenting more
                 * information about the citation such as the title of the paper
                 * and the names of the authors. For now, we'll at least give
                 * the URL of the citation so people can click and find out more
                 * about the citation.
                 */
                candidateObj.add("citationUrl", citation.getCitedByUrl());
                datasetsCitations.add(candidateObj);
            }                       
            return ok(datasetsCitations); 
            
        } catch (WrappedResponse wr) {
            return wr.getResponse();
        }

    }

    @GET
    @Path("{id}/makeDataCount/{metric}")
    public Response getMakeDataCountMetricCurrentMonth(@PathParam("id") String idSupplied, @PathParam("metric") String metricSupplied, @QueryParam("country") String country) {
        String nullCurrentMonth = null;
        return getMakeDataCountMetric(idSupplied, metricSupplied, nullCurrentMonth, country);
    }
    
    @GET
    @Path("{identifier}/storagesize")
    public Response getStorageSize(@PathParam("identifier") String dvIdtf,  @QueryParam("includeCached") boolean includeCached,  
        @Context UriInfo uriInfo, @Context HttpHeaders headers) throws WrappedResponse {       
      
        return response(req -> ok(MessageFormat.format(BundleUtil.getStringFromBundle("datasets.api.datasize.storage"),
                execCommand(new GetDatasetStorageSizeCommand(req, findDatasetOrDie(dvIdtf), includeCached,GetDatasetStorageSizeCommand.Mode.STORAGE, null)))));
    }
    
    @GET
    @Path("{identifier}/versions/{versionId}/downloadsize")
    public Response getDownloadSize(@PathParam("identifier") String dvIdtf, @PathParam("versionId") String version,   
        @Context UriInfo uriInfo, @Context HttpHeaders headers) throws WrappedResponse {       
      
        return response(req -> ok(MessageFormat.format(BundleUtil.getStringFromBundle("datasets.api.datasize.download"),
                execCommand(new GetDatasetStorageSizeCommand(req, findDatasetOrDie(dvIdtf), false, GetDatasetStorageSizeCommand.Mode.DOWNLOAD, getDatasetVersionOrDie(req, version , findDatasetOrDie(dvIdtf), uriInfo, headers))))));
    }

    @GET
    @Path("{id}/makeDataCount/{metric}/{yyyymm}")
    public Response getMakeDataCountMetric(@PathParam("id") String idSupplied, @PathParam("metric") String metricSupplied, @PathParam("yyyymm") String yyyymm, @QueryParam("country") String country) {
        try {
            Dataset dataset = findDatasetOrDie(idSupplied);
            NullSafeJsonBuilder jsonObjectBuilder = jsonObjectBuilder();
            MakeDataCountUtil.MetricType metricType = null;
            try {
                metricType = MakeDataCountUtil.MetricType.fromString(metricSupplied);
            } catch (IllegalArgumentException ex) {
                return error(Response.Status.BAD_REQUEST, ex.getMessage());
            }
            String monthYear = null;
            if (yyyymm != null) {
                // We add "-01" because we store "2018-05-01" rather than "2018-05" in the "monthyear" column.
                // Dates come to us as "2018-05-01" in the SUSHI JSON ("begin-date") and we decided to store them as-is.
                monthYear = yyyymm + "-01";
            }
            DatasetMetrics datasetMetrics = datasetMetricsSvc.getDatasetMetricsByDatasetForDisplay(dataset, monthYear, country);
            if (datasetMetrics == null) {
                return ok("No metrics available for dataset " + dataset.getId() + " for " + yyyymm + " for country code " + country + ".");
            } else if (datasetMetrics.getDownloadsTotal() + datasetMetrics.getViewsTotal() == 0) {
                return ok("No metrics available for dataset " + dataset.getId() + " for " + yyyymm + " for country code " + country + ".");
            }
            Long viewsTotalRegular = null;
            Long viewsUniqueRegular = null;
            Long downloadsTotalRegular = null;
            Long downloadsUniqueRegular = null;
            Long viewsTotalMachine = null;
            Long viewsUniqueMachine = null;
            Long downloadsTotalMachine = null;
            Long downloadsUniqueMachine = null;
            Long viewsTotal = null;
            Long viewsUnique = null;
            Long downloadsTotal = null;
            Long downloadsUnique = null;
            switch (metricSupplied) {
                case "viewsTotal":
                    viewsTotal = datasetMetrics.getViewsTotal();
                    break;
                case "viewsTotalRegular":
                    viewsTotalRegular = datasetMetrics.getViewsTotalRegular();
                    break;
                case "viewsTotalMachine":
                    viewsTotalMachine = datasetMetrics.getViewsTotalMachine();
                    break;
                case "viewsUnique":
                    viewsUnique = datasetMetrics.getViewsUnique();
                    break;
                case "viewsUniqueRegular":
                    viewsUniqueRegular = datasetMetrics.getViewsUniqueRegular();
                    break;
                case "viewsUniqueMachine":
                    viewsUniqueMachine = datasetMetrics.getViewsUniqueMachine();
                    break;
                case "downloadsTotal":
                    downloadsTotal = datasetMetrics.getDownloadsTotal();
                    break;
                case "downloadsTotalRegular":
                    downloadsTotalRegular = datasetMetrics.getDownloadsTotalRegular();
                    break;
                case "downloadsTotalMachine":
                    downloadsTotalMachine = datasetMetrics.getDownloadsTotalMachine();
                    break;
                case "downloadsUnique":
                    downloadsUnique = datasetMetrics.getDownloadsUnique();
                    break;
                case "downloadsUniqueRegular":
                    downloadsUniqueRegular = datasetMetrics.getDownloadsUniqueRegular();
                    break;
                case "downloadsUniqueMachine":
                    downloadsUniqueMachine = datasetMetrics.getDownloadsUniqueMachine();
                    break;
                default:
                    break;
            }
            /**
             * TODO: Think more about the JSON output and the API design.
             * getDatasetMetricsByDatasetMonthCountry returns a single row right
             * now, by country. We could return multiple metrics (viewsTotal,
             * viewsUnique, downloadsTotal, and downloadsUnique) by country.
             */
            jsonObjectBuilder.add("viewsTotalRegular", viewsTotalRegular);
            jsonObjectBuilder.add("viewsUniqueRegular", viewsUniqueRegular);
            jsonObjectBuilder.add("downloadsTotalRegular", downloadsTotalRegular);
            jsonObjectBuilder.add("downloadsUniqueRegular", downloadsUniqueRegular);
            jsonObjectBuilder.add("viewsTotalMachine", viewsTotalMachine);
            jsonObjectBuilder.add("viewsUniqueMachine", viewsUniqueMachine);
            jsonObjectBuilder.add("downloadsTotalMachine", downloadsTotalMachine);
            jsonObjectBuilder.add("downloadsUniqueMachine", downloadsUniqueMachine);
            jsonObjectBuilder.add("viewsTotal", viewsTotal);
            jsonObjectBuilder.add("viewsUnique", viewsUnique);
            jsonObjectBuilder.add("downloadsTotal", downloadsTotal);
            jsonObjectBuilder.add("downloadsUnique", downloadsUnique);
            return ok(jsonObjectBuilder);
        } catch (WrappedResponse wr) {
            return wr.getResponse();
        }
    }
    
    @GET
    @Path("{identifier}/storageDriver")
    public Response getFileStore(@PathParam("identifier") String dvIdtf,
            @Context UriInfo uriInfo, @Context HttpHeaders headers) throws WrappedResponse { 
        
        Dataset dataset; 
        
        try {
            dataset = findDatasetOrDie(dvIdtf);
        } catch (WrappedResponse ex) {
            return error(Response.Status.NOT_FOUND, "No such dataset");
        }
            
        return response(req -> ok(dataset.getEffectiveStorageDriverId()));
    }
    
    @PUT
    @Path("{identifier}/storageDriver")
    public Response setFileStore(@PathParam("identifier") String dvIdtf,
            String storageDriverLabel,
            @Context UriInfo uriInfo, @Context HttpHeaders headers) throws WrappedResponse {
        
        // Superuser-only:
        AuthenticatedUser user;
        try {
            user = findAuthenticatedUserOrDie();
        } catch (WrappedResponse ex) {
            return error(Response.Status.BAD_REQUEST, "Authentication is required.");
        }
        if (!user.isSuperuser()) {
            return error(Response.Status.FORBIDDEN, "Superusers only.");
    	}
        
        Dataset dataset; 
        
        try {
            dataset = findDatasetOrDie(dvIdtf);
        } catch (WrappedResponse ex) {
            return error(Response.Status.NOT_FOUND, "No such dataset");
        }
        
        // We don't want to allow setting this to a store id that does not exist: 
        for (Entry<String, String> store : DataAccess.getStorageDriverLabels().entrySet()) {
            if (store.getKey().equals(storageDriverLabel)) {
                dataset.setStorageDriverId(store.getValue());
                datasetService.merge(dataset);
                return ok("Storage driver set to: " + store.getKey() + "/" + store.getValue());
            }
        }
    	return error(Response.Status.BAD_REQUEST,
            "No Storage Driver found for : " + storageDriverLabel);
    }
    
    @DELETE
    @Path("{identifier}/storageDriver")
    public Response resetFileStore(@PathParam("identifier") String dvIdtf,
            @Context UriInfo uriInfo, @Context HttpHeaders headers) throws WrappedResponse {
    
        // Superuser-only:
        AuthenticatedUser user;
        try {
            user = findAuthenticatedUserOrDie();
        } catch (WrappedResponse ex) {
            return error(Response.Status.BAD_REQUEST, "Authentication is required.");
        }
        if (!user.isSuperuser()) {
            return error(Response.Status.FORBIDDEN, "Superusers only.");
    	}
        
        Dataset dataset; 
        
        try {
            dataset = findDatasetOrDie(dvIdtf);
        } catch (WrappedResponse ex) {
            return error(Response.Status.NOT_FOUND, "No such dataset");
        }
        
        dataset.setStorageDriverId(null);
        datasetService.merge(dataset);
    	return ok("Storage reset to default: " + DataAccess.DEFAULT_STORAGE_DRIVER_IDENTIFIER);
    }
}
<|MERGE_RESOLUTION|>--- conflicted
+++ resolved
@@ -104,10 +104,7 @@
 import edu.harvard.iq.dataverse.util.SystemConfig;
 import edu.harvard.iq.dataverse.util.bagit.OREMap;
 import edu.harvard.iq.dataverse.util.json.JSONLDUtil;
-<<<<<<< HEAD
 import edu.harvard.iq.dataverse.util.json.JsonLDTerm;
-=======
->>>>>>> 6f405aba
 import edu.harvard.iq.dataverse.util.json.JsonParseException;
 import edu.harvard.iq.dataverse.search.IndexServiceBean;
 import static edu.harvard.iq.dataverse.util.json.JsonPrinter.*;
@@ -655,10 +652,7 @@
             Dataset ds = findDatasetOrDie(id);
             DataverseRequest req = createDataverseRequest(findUserOrDie());
             DatasetVersion dsv = ds.getEditVersion();
-<<<<<<< HEAD
             //FIX ME - always true
-=======
->>>>>>> 6f405aba
             boolean updateDraft = ds.getLatestVersion().isDraft();
             dsv = JSONLDUtil.updateDatasetVersionMDFromJsonLD(dsv, jsonLDBody, metadataBlockService, datasetFieldSvc, !replaceTerms, false);
             
@@ -901,12 +895,7 @@
 			String valdationErrors = validateDatasetFieldValues(fields);
 
 			if (!valdationErrors.isEmpty()) {
-<<<<<<< HEAD
-				logger.log(Level.SEVERE, "Semantic error parsing dataset update Json: " + valdationErrors,
-						valdationErrors);
-=======
                 logger.log(Level.SEVERE, "Semantic error parsing dataset update Json: " + valdationErrors, valdationErrors);
->>>>>>> 6f405aba
 				return error(Response.Status.BAD_REQUEST, "Error parsing dataset update: " + valdationErrors);
 			}
 
@@ -953,12 +942,7 @@
 									}
 									dsf.setControlledVocabularyValues(priorCVV);
 								} else {
-<<<<<<< HEAD
-									dsf.setSingleControlledVocabularyValue(
-											updateField.getSingleControlledVocabularyValue());
-=======
                                     dsf.setSingleControlledVocabularyValue(updateField.getSingleControlledVocabularyValue());
->>>>>>> 6f405aba
 								}
 							} else {
 								if (!updateField.getDatasetFieldType().isCompound()) {
@@ -974,12 +958,7 @@
 									}
 								} else {
 									for (DatasetFieldCompoundValue dfcv : updateField.getDatasetFieldCompoundValues()) {
-<<<<<<< HEAD
-										if (!dsf.getCompoundDisplayValue()
-												.contains(updateField.getCompoundDisplayValue())) {
-=======
                                         if (!dsf.getCompoundDisplayValue().contains(updateField.getCompoundDisplayValue())) {
->>>>>>> 6f405aba
 											dfcv.setParentDatasetField(dsf);
 											dsf.setDatasetVersion(dsv);
 											dsf.getDatasetFieldCompoundValues().add(dfcv);
@@ -989,13 +968,9 @@
 							}
 						} else {
 							if (!dsf.isEmpty() && !dsf.getDatasetFieldType().isAllowMultiples() || !replaceData) {
-<<<<<<< HEAD
 								return error(Response.Status.BAD_REQUEST,
 										"You may not add data to a field that already has data and does not allow multiples. Use replace=true to replace existing data ("
 												+ dsf.getDatasetFieldType().getDisplayName() + ")");
-=======
-                                return error(Response.Status.BAD_REQUEST, "You may not add data to a field that already has data and does not allow multiples. Use replace=true to replace existing data (" + dsf.getDatasetFieldType().getDisplayName() + ")");
->>>>>>> 6f405aba
 							}
 						}
 						break;
@@ -1155,7 +1130,6 @@
     }
     
 	@POST
-<<<<<<< HEAD
 	@Path("{id}/actions/:releasemigrated")
 	@Consumes("application/json-ld")
 	public Response publishMigratedDataset(String jsonldBody, @PathParam("id") String id) {
@@ -1243,8 +1217,6 @@
 	}
     
     @POST
-=======
->>>>>>> 6f405aba
     @Path("{id}/move/{targetDataverseAlias}")
     public Response moveDataset(@PathParam("id") String id, @PathParam("targetDataverseAlias") String targetDataverseAlias, @QueryParam("forceMove") Boolean force) {
         try {
