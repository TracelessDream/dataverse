package edu.harvard.iq.dataverse.api;

import com.amazonaws.services.s3.model.S3ObjectSummary;
import edu.harvard.iq.dataverse.ControlledVocabularyValue;
import edu.harvard.iq.dataverse.DataFile;
import edu.harvard.iq.dataverse.DataFileServiceBean;
import edu.harvard.iq.dataverse.Dataset;
import edu.harvard.iq.dataverse.DatasetPage;
import edu.harvard.iq.dataverse.DatasetField;
import edu.harvard.iq.dataverse.DatasetFieldCompoundValue;
import edu.harvard.iq.dataverse.DatasetFieldServiceBean;
import edu.harvard.iq.dataverse.DatasetFieldType;
import edu.harvard.iq.dataverse.DatasetFieldValue;
import edu.harvard.iq.dataverse.DatasetLock;
import edu.harvard.iq.dataverse.DatasetServiceBean;
import edu.harvard.iq.dataverse.DatasetVersion;
import edu.harvard.iq.dataverse.Dataverse;
import edu.harvard.iq.dataverse.DataverseRequestServiceBean;
import edu.harvard.iq.dataverse.DataverseServiceBean;
import edu.harvard.iq.dataverse.DataverseSession;
import edu.harvard.iq.dataverse.DvObject;
import edu.harvard.iq.dataverse.EjbDataverseEngine;
import edu.harvard.iq.dataverse.MetadataBlock;
import edu.harvard.iq.dataverse.MetadataBlockServiceBean;
import edu.harvard.iq.dataverse.PermissionServiceBean;
import edu.harvard.iq.dataverse.RoleAssignment;
import edu.harvard.iq.dataverse.UserNotification;
import edu.harvard.iq.dataverse.UserNotificationServiceBean;
import edu.harvard.iq.dataverse.authorization.AuthenticationServiceBean;
import edu.harvard.iq.dataverse.globus.AccessToken;
import edu.harvard.iq.dataverse.globus.GlobusServiceBean;
import edu.harvard.iq.dataverse.dataaccess.StorageIO;
import edu.harvard.iq.dataverse.authorization.DataverseRole;
import edu.harvard.iq.dataverse.authorization.Permission;
import edu.harvard.iq.dataverse.authorization.RoleAssignee;
import edu.harvard.iq.dataverse.authorization.users.AuthenticatedUser;
import edu.harvard.iq.dataverse.authorization.users.User;
import edu.harvard.iq.dataverse.batch.jobs.importer.ImportMode;
import edu.harvard.iq.dataverse.dataaccess.StorageIO;
import edu.harvard.iq.dataverse.datacapturemodule.DataCaptureModuleUtil;
import edu.harvard.iq.dataverse.datacapturemodule.ScriptRequestResponse;
import edu.harvard.iq.dataverse.dataset.DatasetThumbnail;
import edu.harvard.iq.dataverse.dataset.DatasetUtil;
import edu.harvard.iq.dataverse.datasetutility.AddReplaceFileHelper;
import edu.harvard.iq.dataverse.datasetutility.DataFileTagException;
import edu.harvard.iq.dataverse.datasetutility.NoFilesException;
import edu.harvard.iq.dataverse.datasetutility.OptionalFileParams;
import edu.harvard.iq.dataverse.engine.command.Command;
import edu.harvard.iq.dataverse.engine.command.DataverseRequest;
import edu.harvard.iq.dataverse.engine.command.impl.AbstractSubmitToArchiveCommand;
import edu.harvard.iq.dataverse.engine.command.impl.AddLockCommand;
import edu.harvard.iq.dataverse.engine.command.impl.AssignRoleCommand;
import edu.harvard.iq.dataverse.engine.command.impl.CreateDatasetVersionCommand;
import edu.harvard.iq.dataverse.engine.command.impl.CreatePrivateUrlCommand;
import edu.harvard.iq.dataverse.engine.command.impl.CuratePublishedDatasetVersionCommand;
import edu.harvard.iq.dataverse.engine.command.impl.DeleteDatasetCommand;
import edu.harvard.iq.dataverse.engine.command.impl.DeleteDatasetVersionCommand;
import edu.harvard.iq.dataverse.engine.command.impl.DeleteDatasetLinkingDataverseCommand;
import edu.harvard.iq.dataverse.engine.command.impl.DeletePrivateUrlCommand;
import edu.harvard.iq.dataverse.engine.command.impl.DestroyDatasetCommand;
import edu.harvard.iq.dataverse.engine.command.impl.GetDatasetCommand;
import edu.harvard.iq.dataverse.engine.command.impl.GetSpecificPublishedDatasetVersionCommand;
import edu.harvard.iq.dataverse.engine.command.impl.GetDraftDatasetVersionCommand;
import edu.harvard.iq.dataverse.engine.command.impl.GetLatestAccessibleDatasetVersionCommand;
import edu.harvard.iq.dataverse.engine.command.impl.GetLatestPublishedDatasetVersionCommand;
import edu.harvard.iq.dataverse.engine.command.impl.GetPrivateUrlCommand;
import edu.harvard.iq.dataverse.engine.command.impl.ImportFromFileSystemCommand;
import edu.harvard.iq.dataverse.engine.command.impl.LinkDatasetCommand;
import edu.harvard.iq.dataverse.engine.command.impl.ListRoleAssignments;
import edu.harvard.iq.dataverse.engine.command.impl.ListVersionsCommand;
import edu.harvard.iq.dataverse.engine.command.impl.MoveDatasetCommand;
import edu.harvard.iq.dataverse.engine.command.impl.PublishDatasetCommand;
import edu.harvard.iq.dataverse.engine.command.impl.PublishDatasetResult;
import edu.harvard.iq.dataverse.engine.command.impl.RemoveLockCommand;
import edu.harvard.iq.dataverse.engine.command.impl.RequestRsyncScriptCommand;
import edu.harvard.iq.dataverse.engine.command.impl.ReturnDatasetToAuthorCommand;
import edu.harvard.iq.dataverse.engine.command.impl.SetDatasetCitationDateCommand;
import edu.harvard.iq.dataverse.engine.command.impl.SubmitDatasetForReviewCommand;
import edu.harvard.iq.dataverse.engine.command.impl.UpdateDatasetVersionCommand;
import edu.harvard.iq.dataverse.engine.command.impl.UpdateDatasetTargetURLCommand;
import edu.harvard.iq.dataverse.engine.command.impl.UpdateDatasetThumbnailCommand;
import edu.harvard.iq.dataverse.export.DDIExportServiceBean;
import edu.harvard.iq.dataverse.export.ExportService;
import edu.harvard.iq.dataverse.ingest.IngestServiceBean;
import edu.harvard.iq.dataverse.privateurl.PrivateUrl;
import edu.harvard.iq.dataverse.S3PackageImporter;
import static edu.harvard.iq.dataverse.api.AbstractApiBean.error;
import edu.harvard.iq.dataverse.api.dto.RoleAssignmentDTO;
import edu.harvard.iq.dataverse.batch.util.LoggingUtil;
import edu.harvard.iq.dataverse.dataaccess.DataAccess;
import edu.harvard.iq.dataverse.dataaccess.ImageThumbConverter;
import edu.harvard.iq.dataverse.dataaccess.S3AccessIO;
import edu.harvard.iq.dataverse.engine.command.exception.CommandException;
import edu.harvard.iq.dataverse.engine.command.exception.UnforcedCommandException;
import edu.harvard.iq.dataverse.engine.command.impl.GetDatasetStorageSizeCommand;
import edu.harvard.iq.dataverse.engine.command.impl.RevokeRoleCommand;
import edu.harvard.iq.dataverse.engine.command.impl.UpdateDvObjectPIDMetadataCommand;
import edu.harvard.iq.dataverse.makedatacount.DatasetExternalCitations;
import edu.harvard.iq.dataverse.makedatacount.DatasetExternalCitationsServiceBean;
import edu.harvard.iq.dataverse.makedatacount.DatasetMetrics;
import edu.harvard.iq.dataverse.makedatacount.DatasetMetricsServiceBean;
import edu.harvard.iq.dataverse.makedatacount.MakeDataCountLoggingServiceBean;
import edu.harvard.iq.dataverse.makedatacount.MakeDataCountLoggingServiceBean.MakeDataCountEntry;
import edu.harvard.iq.dataverse.makedatacount.MakeDataCountUtil;
import edu.harvard.iq.dataverse.settings.SettingsServiceBean;
import edu.harvard.iq.dataverse.util.ArchiverUtil;
import edu.harvard.iq.dataverse.util.BundleUtil;
import edu.harvard.iq.dataverse.util.EjbUtil;
import edu.harvard.iq.dataverse.util.FileUtil;
import edu.harvard.iq.dataverse.util.SystemConfig;
import edu.harvard.iq.dataverse.util.json.JsonParseException;
import edu.harvard.iq.dataverse.search.IndexServiceBean;
import static edu.harvard.iq.dataverse.util.json.JsonPrinter.*;
import static edu.harvard.iq.dataverse.util.json.NullSafeJsonBuilder.jsonObjectBuilder;
import edu.harvard.iq.dataverse.util.json.NullSafeJsonBuilder;
<<<<<<< HEAD
import com.amazonaws.services.s3.model.S3ObjectSummary;
=======
import edu.harvard.iq.dataverse.globus.AccessToken;
import edu.harvard.iq.dataverse.globus.GlobusServiceBean;

>>>>>>> 9e7e3f1c
import java.io.IOException;
import java.io.InputStream;
import java.io.StringReader;
import java.sql.Timestamp;
import java.text.MessageFormat;
import java.util.ArrayList;
import java.util.Arrays;
import java.util.Date;
import java.util.HashSet;
import java.util.LinkedList;
import java.util.List;
import java.util.Map;
import java.util.Set;
import java.util.logging.Level;
import java.util.logging.Logger;
import javax.ejb.EJB;
import javax.ejb.EJBException;
import javax.inject.Inject;
<<<<<<< HEAD
import javax.json.Json;
import javax.json.JsonArray;
import javax.json.JsonArrayBuilder;
import javax.json.JsonException;
import javax.json.JsonObject;
import javax.json.JsonObjectBuilder;
import javax.json.JsonReader;
import javax.json.JsonPatch;
=======
import javax.json.*;
import javax.persistence.Query;
>>>>>>> 9e7e3f1c
import javax.servlet.http.HttpServletRequest;
import javax.servlet.http.HttpServletResponse;
import javax.ws.rs.Consumes;
import javax.ws.rs.DELETE;
import javax.ws.rs.GET;
import javax.ws.rs.POST;
import javax.ws.rs.PUT;
import javax.ws.rs.Path;
import javax.ws.rs.PathParam;
import javax.ws.rs.Produces;
import javax.ws.rs.QueryParam;
import javax.ws.rs.core.Context;
import javax.ws.rs.core.HttpHeaders;
import javax.ws.rs.core.MediaType;
import javax.ws.rs.core.Response;
import javax.ws.rs.core.Response.Status;
import static javax.ws.rs.core.Response.Status.BAD_REQUEST;
import javax.ws.rs.core.UriInfo;

import org.apache.commons.lang.StringUtils;
import org.apache.solr.client.solrj.SolrServerException;
import org.glassfish.jersey.media.multipart.FormDataBodyPart;
import org.glassfish.jersey.media.multipart.FormDataContentDisposition;
import org.glassfish.jersey.media.multipart.FormDataParam;

import com.amazonaws.services.s3.model.PartETag;
import java.util.Map.Entry;
import javax.persistence.Query;
import org.apache.commons.lang.StringUtils;

@Path("datasets")
public class Datasets extends AbstractApiBean {

    private static final Logger logger = Logger.getLogger(Datasets.class.getCanonicalName());
    
    @Inject DataverseSession session;    

    @EJB
    DatasetServiceBean datasetService;

    @EJB
    DataverseServiceBean dataverseService;

    @EJB
    GlobusServiceBean globusServiceBean;
    
    @EJB
    GlobusServiceBean globusServiceBean;

    @EJB
    UserNotificationServiceBean userNotificationService;
    
    @EJB
    PermissionServiceBean permissionService;
    
    @EJB
    AuthenticationServiceBean authenticationServiceBean;
    
    @EJB
    DDIExportServiceBean ddiExportService;
    
    @EJB
    DatasetFieldServiceBean datasetfieldService;

    @EJB
    MetadataBlockServiceBean metadataBlockService;
    
    @EJB
    DataFileServiceBean fileService;

    @EJB
    IngestServiceBean ingestService;

    @EJB
    EjbDataverseEngine commandEngine;
    
    @EJB
    IndexServiceBean indexService;

    @EJB
    S3PackageImporter s3PackageImporter;
     
    @EJB
    SettingsServiceBean settingsService;

    // TODO: Move to AbstractApiBean
    @EJB
    DatasetMetricsServiceBean datasetMetricsSvc;
    
    @EJB
    DatasetExternalCitationsServiceBean datasetExternalCitationsService;
    
    @Inject
    MakeDataCountLoggingServiceBean mdcLogService;
    
    @Inject
    DataverseRequestServiceBean dvRequestService;

    @Inject
    DatasetPage datasetPage;

    /**
     * Used to consolidate the way we parse and handle dataset versions.
     * @param <T> 
     */
    public interface DsVersionHandler<T> {
        T handleLatest();
        T handleDraft();
        T handleSpecific( long major, long minor );
        T handleLatestPublished();
    }
    
    @GET
    @Path("{id}")
    public Response getDataset(@PathParam("id") String id, @Context UriInfo uriInfo, @Context HttpHeaders headers, @Context HttpServletResponse response) {
        return response( req -> {
            final Dataset retrieved = execCommand(new GetDatasetCommand(req, findDatasetOrDie(id)));
            final DatasetVersion latest = execCommand(new GetLatestAccessibleDatasetVersionCommand(req, retrieved));
            final JsonObjectBuilder jsonbuilder = json(retrieved);
            //Report MDC if this is a released version (could be draft if user has access, or user may not have access at all and is not getting metadata beyond the minimum)
            if((latest != null) && latest.isReleased()) {
                MakeDataCountLoggingServiceBean.MakeDataCountEntry entry = new MakeDataCountEntry(uriInfo, headers, dvRequestService, retrieved);
                mdcLogService.logEntry(entry);
            }
            return ok(jsonbuilder.add("latestVersion", (latest != null) ? json(latest) : null));
        });
    }
    
    // TODO: 
    // This API call should, ideally, call findUserOrDie() and the GetDatasetCommand 
    // to obtain the dataset that we are trying to export - which would handle
    // Auth in the process... For now, Auth isn't necessary - since export ONLY 
    // WORKS on published datasets, which are open to the world. -- L.A. 4.5
    
    @GET
    @Path("/export")
    @Produces({"application/xml", "application/json", "application/html" })
    public Response exportDataset(@QueryParam("persistentId") String persistentId, @QueryParam("exporter") String exporter, @Context UriInfo uriInfo, @Context HttpHeaders headers, @Context HttpServletResponse response) {

        try {
            Dataset dataset = datasetService.findByGlobalId(persistentId);
            if (dataset == null) {
                return error(Response.Status.NOT_FOUND, "A dataset with the persistentId " + persistentId + " could not be found.");
            }
            
            ExportService instance = ExportService.getInstance(settingsSvc);
            
            InputStream is = instance.getExport(dataset, exporter);
           
            String mediaType = instance.getMediaType(exporter);
            //Export is only possible for released (non-draft) dataset versions so we can log without checking to see if this is a request for a draft 
            MakeDataCountLoggingServiceBean.MakeDataCountEntry entry = new MakeDataCountEntry(uriInfo, headers, dvRequestService, dataset);
            mdcLogService.logEntry(entry);
            
            return Response.ok()
                    .entity(is)
                    .type(mediaType).
                    build();
        } catch (Exception wr) {
            return error(Response.Status.FORBIDDEN, "Export Failed");
        }
    }

    @DELETE
    @Path("{id}")
    public Response deleteDataset( @PathParam("id") String id) {
        // Internally, "DeleteDatasetCommand" simply redirects to "DeleteDatasetVersionCommand"
        // (and there's a comment that says "TODO: remove this command")
        // do we need an exposed API call for it? 
        // And DeleteDatasetVersionCommand further redirects to DestroyDatasetCommand, 
        // if the dataset only has 1 version... In other words, the functionality 
        // currently provided by this API is covered between the "deleteDraftVersion" and
        // "destroyDataset" API calls.  
        // (The logic below follows the current implementation of the underlying 
        // commands!)
        
        return response( req -> {
            Dataset doomed = findDatasetOrDie(id);
            DatasetVersion doomedVersion = doomed.getLatestVersion();
            User u = findUserOrDie();
            boolean destroy = false;
            
            if (doomed.getVersions().size() == 1) {
                if (doomed.isReleased() && (!(u instanceof AuthenticatedUser) || !u.isSuperuser())) {
                    throw new WrappedResponse(error(Response.Status.UNAUTHORIZED, "Only superusers can delete published datasets"));
                }
                destroy = true;
            } else {
                if (!doomedVersion.isDraft()) {
                    throw new WrappedResponse(error(Response.Status.UNAUTHORIZED, "This is a published dataset with multiple versions. This API can only delete the latest version if it is a DRAFT"));
                }
            }
            
            // Gather the locations of the physical files that will need to be 
            // deleted once the destroy command execution has been finalized:
            Map<Long, String> deleteStorageLocations = fileService.getPhysicalFilesToDelete(doomedVersion, destroy);
            
            execCommand( new DeleteDatasetCommand(req, findDatasetOrDie(id)));
            
            // If we have gotten this far, the destroy command has succeeded, 
            // so we can finalize it by permanently deleting the physical files:
            // (DataFileService will double-check that the datafiles no 
            // longer exist in the database, before attempting to delete 
            // the physical files)
            if (!deleteStorageLocations.isEmpty()) {
                fileService.finalizeFileDeletes(deleteStorageLocations);
            }
            
            return ok("Dataset " + id + " deleted");
        });
    }
        
    @DELETE
    @Path("{id}/destroy")
    public Response destroyDataset(@PathParam("id") String id) {

        return response(req -> {
            // first check if dataset is released, and if so, if user is a superuser
            Dataset doomed = findDatasetOrDie(id);
            User u = findUserOrDie();

            if (doomed.isReleased() && (!(u instanceof AuthenticatedUser) || !u.isSuperuser())) {
                throw new WrappedResponse(error(Response.Status.UNAUTHORIZED, "Destroy can only be called by superusers."));
            }

            // Gather the locations of the physical files that will need to be 
            // deleted once the destroy command execution has been finalized:
            Map<Long, String> deleteStorageLocations = fileService.getPhysicalFilesToDelete(doomed);

            execCommand(new DestroyDatasetCommand(doomed, req));

            // If we have gotten this far, the destroy command has succeeded, 
            // so we can finalize permanently deleting the physical files:
            // (DataFileService will double-check that the datafiles no 
            // longer exist in the database, before attempting to delete 
            // the physical files)
            if (!deleteStorageLocations.isEmpty()) {
                fileService.finalizeFileDeletes(deleteStorageLocations);
            }

            return ok("Dataset " + id + " destroyed");
        });
    }
    
    @DELETE
    @Path("{id}/versions/{versionId}")
    public Response deleteDraftVersion( @PathParam("id") String id,  @PathParam("versionId") String versionId ){
        if ( ! ":draft".equals(versionId) ) {
            return badRequest("Only the :draft version can be deleted");
        }

        return response( req -> {
            Dataset dataset = findDatasetOrDie(id);
            DatasetVersion doomed = dataset.getLatestVersion();
            
            if (!doomed.isDraft()) {
                throw new WrappedResponse(error(Response.Status.UNAUTHORIZED, "This is NOT a DRAFT version"));
            }
            
            // Gather the locations of the physical files that will need to be 
            // deleted once the destroy command execution has been finalized:
            
            Map<Long, String> deleteStorageLocations = fileService.getPhysicalFilesToDelete(doomed);
            
            execCommand( new DeleteDatasetVersionCommand(req, dataset));
            
            // If we have gotten this far, the delete command has succeeded - 
            // by either deleting the Draft version of a published dataset, 
            // or destroying an unpublished one. 
            // This means we can finalize permanently deleting the physical files:
            // (DataFileService will double-check that the datafiles no 
            // longer exist in the database, before attempting to delete 
            // the physical files)
            if (!deleteStorageLocations.isEmpty()) {
                fileService.finalizeFileDeletes(deleteStorageLocations);
            }
            
            return ok("Draft version of dataset " + id + " deleted");
        });
    }
        
    @DELETE
    @Path("{datasetId}/deleteLink/{linkedDataverseId}")
    public Response deleteDatasetLinkingDataverse( @PathParam("datasetId") String datasetId, @PathParam("linkedDataverseId") String linkedDataverseId) {
                boolean index = true;
        return response(req -> {
            execCommand(new DeleteDatasetLinkingDataverseCommand(req, findDatasetOrDie(datasetId), findDatasetLinkingDataverseOrDie(datasetId, linkedDataverseId), index));
            return ok("Link from Dataset " + datasetId + " to linked Dataverse " + linkedDataverseId + " deleted");
        });
    }
        
    @PUT
    @Path("{id}/citationdate")
    public Response setCitationDate( @PathParam("id") String id, String dsfTypeName) {
        return response( req -> {
            if ( dsfTypeName.trim().isEmpty() ){
                return badRequest("Please provide a dataset field type in the requst body.");
            }
            DatasetFieldType dsfType = null;
            if (!":publicationDate".equals(dsfTypeName)) {
                dsfType = datasetFieldSvc.findByName(dsfTypeName);
                if (dsfType == null) {
                    return badRequest("Dataset Field Type Name " + dsfTypeName + " not found.");
                }
            }

            execCommand(new SetDatasetCitationDateCommand(req, findDatasetOrDie(id), dsfType));
            return ok("Citation Date for dataset " + id + " set to: " + (dsfType != null ? dsfType.getDisplayName() : "default"));
        });
    }    
    
    @DELETE
    @Path("{id}/citationdate")
    public Response useDefaultCitationDate( @PathParam("id") String id) {
        return response( req -> {
            execCommand(new SetDatasetCitationDateCommand(req, findDatasetOrDie(id), null));
            return ok("Citation Date for dataset " + id + " set to default");
        });
    }         
    
    @GET
    @Path("{id}/versions")
    public Response listVersions( @PathParam("id") String id ) {
        return response( req ->
             ok( execCommand( new ListVersionsCommand(req, findDatasetOrDie(id)) )
                                .stream()
                                .map( d -> json(d) )
                                .collect(toJsonArray())));
    }
    
    @GET
    @Path("{id}/versions/{versionId}")
    public Response getVersion( @PathParam("id") String datasetId, @PathParam("versionId") String versionId, @Context UriInfo uriInfo, @Context HttpHeaders headers) {
        return response( req -> {
            DatasetVersion dsv = getDatasetVersionOrDie(req, versionId, findDatasetOrDie(datasetId), uriInfo, headers);            
            return (dsv == null || dsv.getId() == null) ? notFound("Dataset version not found")
                                                        : ok(json(dsv));
        });
    }
    
    @GET
    @Path("{id}/versions/{versionId}/files")
    public Response getVersionFiles( @PathParam("id") String datasetId, @PathParam("versionId") String versionId, @Context UriInfo uriInfo, @Context HttpHeaders headers) {
        return response( req -> ok( jsonFileMetadatas(
                         getDatasetVersionOrDie(req, versionId, findDatasetOrDie(datasetId), uriInfo, headers).getFileMetadatas())));
    }
    
    @GET
    @Path("{id}/versions/{versionId}/metadata")
    public Response getVersionMetadata( @PathParam("id") String datasetId, @PathParam("versionId") String versionId, @Context UriInfo uriInfo, @Context HttpHeaders headers) {
        return response( req -> ok(
                    jsonByBlocks(
                        getDatasetVersionOrDie(req, versionId, findDatasetOrDie(datasetId), uriInfo, headers )
                                .getDatasetFields())));
    }
    
    @GET
    @Path("{id}/versions/{versionNumber}/metadata/{block}")
    public Response getVersionMetadataBlock( @PathParam("id") String datasetId, 
                                             @PathParam("versionNumber") String versionNumber, 
                                             @PathParam("block") String blockName, 
                                             @Context UriInfo uriInfo, 
                                             @Context HttpHeaders headers ) {
        
        return response( req -> {
            DatasetVersion dsv = getDatasetVersionOrDie(req, versionNumber, findDatasetOrDie(datasetId), uriInfo, headers );
            
            Map<MetadataBlock, List<DatasetField>> fieldsByBlock = DatasetField.groupByBlock(dsv.getDatasetFields());
            for ( Map.Entry<MetadataBlock, List<DatasetField>> p : fieldsByBlock.entrySet() ) {
                if ( p.getKey().getName().equals(blockName) ) {
                    return ok(json(p.getKey(), p.getValue()));
                }
            }
            return notFound("metadata block named " + blockName + " not found");
        });
    }
    
    @GET
    @Path("{id}/modifyRegistration")
    public Response updateDatasetTargetURL(@PathParam("id") String id ) {
        return response( req -> {
            execCommand(new UpdateDatasetTargetURLCommand(findDatasetOrDie(id), req));
            return ok("Dataset " + id + " target url updated");
        });
    }
    
    @POST
    @Path("/modifyRegistrationAll")
    public Response updateDatasetTargetURLAll() {
        return response( req -> {
            datasetService.findAll().forEach( ds -> {
                try {
                    execCommand(new UpdateDatasetTargetURLCommand(findDatasetOrDie(ds.getId().toString()), req));
                } catch (WrappedResponse ex) {
                    Logger.getLogger(Datasets.class.getName()).log(Level.SEVERE, null, ex);
                }
            });
            return ok("Update All Dataset target url completed");
        });
    }
    
    @POST
    @Path("{id}/modifyRegistrationMetadata")
    public Response updateDatasetPIDMetadata(@PathParam("id") String id) {

        try {
            Dataset dataset = findDatasetOrDie(id);
            if (!dataset.isReleased()) {
                return error(Response.Status.BAD_REQUEST, BundleUtil.getStringFromBundle("datasets.api.updatePIDMetadata.failure.dataset.must.be.released"));
            }
        } catch (WrappedResponse ex) {
            Logger.getLogger(Datasets.class.getName()).log(Level.SEVERE, null, ex);
        }

        return response(req -> {
            execCommand(new UpdateDvObjectPIDMetadataCommand(findDatasetOrDie(id), req));
            List<String> args = Arrays.asList(id);
            return ok(BundleUtil.getStringFromBundle("datasets.api.updatePIDMetadata.success.for.single.dataset", args));
        });
    }
    
    @GET
    @Path("/modifyRegistrationPIDMetadataAll")
    public Response updateDatasetPIDMetadataAll() {
        return response( req -> {
            datasetService.findAll().forEach( ds -> {
                try {
                    execCommand(new UpdateDvObjectPIDMetadataCommand(findDatasetOrDie(ds.getId().toString()), req));
                } catch (WrappedResponse ex) {
                    Logger.getLogger(Datasets.class.getName()).log(Level.SEVERE, null, ex);
                }
            });           
            return ok(BundleUtil.getStringFromBundle("datasets.api.updatePIDMetadata.success.for.update.all"));
        });
    }
  
    @PUT
    @Path("{id}/versions/{versionId}")
    public Response updateDraftVersion( String jsonBody, @PathParam("id") String id,  @PathParam("versionId") String versionId ){
        
        if ( ! ":draft".equals(versionId) ) {
            return error( Response.Status.BAD_REQUEST, "Only the :draft version can be updated");
        }
        
        try ( StringReader rdr = new StringReader(jsonBody) ) {
            DataverseRequest req = createDataverseRequest(findUserOrDie());
            Dataset ds = findDatasetOrDie(id);
            JsonObject json = Json.createReader(rdr).readObject();
            DatasetVersion incomingVersion = jsonParser().parseDatasetVersion(json);
            
            // clear possibly stale fields from the incoming dataset version.
            // creation and modification dates are updated by the commands.
            incomingVersion.setId(null);
            incomingVersion.setVersionNumber(null);
            incomingVersion.setMinorVersionNumber(null);
            incomingVersion.setVersionState(DatasetVersion.VersionState.DRAFT);
            incomingVersion.setDataset(ds);
            incomingVersion.setCreateTime(null);
            incomingVersion.setLastUpdateTime(null);
            
            if (!incomingVersion.getFileMetadatas().isEmpty()){
                return error( Response.Status.BAD_REQUEST, "You may not add files via this api.");
            }
            
            boolean updateDraft = ds.getLatestVersion().isDraft();
            
            DatasetVersion managedVersion;
            if ( updateDraft ) {
                final DatasetVersion editVersion = ds.getEditVersion();
                editVersion.setDatasetFields(incomingVersion.getDatasetFields());
                editVersion.setTermsOfUseAndAccess( incomingVersion.getTermsOfUseAndAccess() );
                Dataset managedDataset = execCommand(new UpdateDatasetVersionCommand(ds, req));
                managedVersion = managedDataset.getEditVersion();
            } else {
                managedVersion = execCommand(new CreateDatasetVersionCommand(req, ds, incomingVersion));
            }
//            DatasetVersion managedVersion = execCommand( updateDraft
//                                                             ? new UpdateDatasetVersionCommand(req, incomingVersion)
//                                                             : new CreateDatasetVersionCommand(req, ds, incomingVersion));
            return ok( json(managedVersion) );
                    
        } catch (JsonParseException ex) {
            logger.log(Level.SEVERE, "Semantic error parsing dataset version Json: " + ex.getMessage(), ex);
            return error( Response.Status.BAD_REQUEST, "Error parsing dataset version: " + ex.getMessage() );
            
        } catch (WrappedResponse ex) {
            return ex.getResponse();
            
        }
    }
    
    @PUT
    @Path("{id}/deleteMetadata")
    public Response deleteVersionMetadata(String jsonBody, @PathParam("id") String id) throws WrappedResponse {

        DataverseRequest req = createDataverseRequest(findUserOrDie());

        return processDatasetFieldDataDelete(jsonBody, id, req);
    }

    private Response processDatasetFieldDataDelete(String jsonBody, String id, DataverseRequest req) {
        try (StringReader rdr = new StringReader(jsonBody)) {

            Dataset ds = findDatasetOrDie(id);
            JsonObject json = Json.createReader(rdr).readObject();
            DatasetVersion dsv = ds.getEditVersion();

            List<DatasetField> fields = new LinkedList<>();
            DatasetField singleField = null;

            JsonArray fieldsJson = json.getJsonArray("fields");
            if (fieldsJson == null) {
                singleField = jsonParser().parseField(json, Boolean.FALSE);
                fields.add(singleField);
            } else {
                fields = jsonParser().parseMultipleFields(json);
            }

            dsv.setVersionState(DatasetVersion.VersionState.DRAFT);

            List<ControlledVocabularyValue> controlledVocabularyItemsToRemove = new ArrayList<ControlledVocabularyValue>();
            List<DatasetFieldValue> datasetFieldValueItemsToRemove = new ArrayList<DatasetFieldValue>();
            List<DatasetFieldCompoundValue> datasetFieldCompoundValueItemsToRemove = new ArrayList<DatasetFieldCompoundValue>();

            for (DatasetField updateField : fields) {
                boolean found = false;
                for (DatasetField dsf : dsv.getDatasetFields()) {
                    if (dsf.getDatasetFieldType().equals(updateField.getDatasetFieldType())) {
                        if (dsf.getDatasetFieldType().isAllowMultiples()) { 
                            if (updateField.getDatasetFieldType().isControlledVocabulary()) {
                                if (dsf.getDatasetFieldType().isAllowMultiples()) {
                                    for (ControlledVocabularyValue cvv : updateField.getControlledVocabularyValues()) {
                                        for (ControlledVocabularyValue existing : dsf.getControlledVocabularyValues()) {
                                            if (existing.getStrValue().equals(cvv.getStrValue())) {
                                                found = true;
                                                controlledVocabularyItemsToRemove.add(existing);
                                            }
                                        }
                                        if (!found) {
                                            logger.log(Level.SEVERE, "Delete metadata failed: " + updateField.getDatasetFieldType().getDisplayName() + ": " + cvv.getStrValue() + " not found.");
                                            return error(Response.Status.BAD_REQUEST, "Delete metadata failed: " + updateField.getDatasetFieldType().getDisplayName() + ": " + cvv.getStrValue() + " not found.");
                                        }
                                    }
                                    for (ControlledVocabularyValue remove : controlledVocabularyItemsToRemove) {
                                        dsf.getControlledVocabularyValues().remove(remove);
                                    }

                                } else {
                                    if (dsf.getSingleControlledVocabularyValue().getStrValue().equals(updateField.getSingleControlledVocabularyValue().getStrValue())) {
                                        found = true;
                                        dsf.setSingleControlledVocabularyValue(null);
                                    }

                                }
                            } else {
                                if (!updateField.getDatasetFieldType().isCompound()) {
                                    if (dsf.getDatasetFieldType().isAllowMultiples()) {
                                        for (DatasetFieldValue dfv : updateField.getDatasetFieldValues()) {
                                            for (DatasetFieldValue edsfv : dsf.getDatasetFieldValues()) {
                                                if (edsfv.getDisplayValue().equals(dfv.getDisplayValue())) {
                                                    found = true;
                                                    datasetFieldValueItemsToRemove.add(dfv);
                                                }
                                            }
                                            if (!found) {
                                                logger.log(Level.SEVERE, "Delete metadata failed: " + updateField.getDatasetFieldType().getDisplayName() + ": " + dfv.getDisplayValue() + " not found.");
                                                return error(Response.Status.BAD_REQUEST, "Delete metadata failed: " + updateField.getDatasetFieldType().getDisplayName() + ": " + dfv.getDisplayValue() + " not found.");
                                            }
                                        }
                                        datasetFieldValueItemsToRemove.forEach((remove) -> {
                                            dsf.getDatasetFieldValues().remove(remove);
                                        });

                                    } else {
                                        if (dsf.getSingleValue().getDisplayValue().equals(updateField.getSingleValue().getDisplayValue())) {
                                            found = true;
                                            dsf.setSingleValue(null);
                                        }

                                    }
                                } else {
                                    for (DatasetFieldCompoundValue dfcv : updateField.getDatasetFieldCompoundValues()) {
                                        String deleteVal = getCompoundDisplayValue(dfcv);
                                        for (DatasetFieldCompoundValue existing : dsf.getDatasetFieldCompoundValues()) {
                                            String existingString = getCompoundDisplayValue(existing);
                                            if (existingString.equals(deleteVal)) {
                                                found = true;
                                                datasetFieldCompoundValueItemsToRemove.add(existing);
                                            }
                                        }
                                        datasetFieldCompoundValueItemsToRemove.forEach((remove) -> {
                                            dsf.getDatasetFieldCompoundValues().remove(remove);
                                        });
                                        if (!found) { 
                                            logger.log(Level.SEVERE, "Delete metadata failed: " + updateField.getDatasetFieldType().getDisplayName() + ": " + deleteVal + " not found.");
                                            return error(Response.Status.BAD_REQUEST, "Delete metadata failed: " + updateField.getDatasetFieldType().getDisplayName() + ": " + deleteVal + " not found.");
                                        }
                                    }
                                }
                            }
                        } else {
                            found = true;
                            dsf.setSingleValue(null);
                            dsf.setSingleControlledVocabularyValue(null);
                        }
                        break;
                    }
                }
                if (!found){
                    String displayValue = !updateField.getDisplayValue().isEmpty() ? updateField.getDisplayValue() : updateField.getCompoundDisplayValue();
                    logger.log(Level.SEVERE, "Delete metadata failed: " + updateField.getDatasetFieldType().getDisplayName() + ": " + displayValue + " not found." );
                    return error(Response.Status.BAD_REQUEST, "Delete metadata failed: " + updateField.getDatasetFieldType().getDisplayName() + ": " + displayValue + " not found." );
                }
            }           


            
            boolean updateDraft = ds.getLatestVersion().isDraft();
            DatasetVersion managedVersion = updateDraft 
                    ? execCommand(new UpdateDatasetVersionCommand(ds, req)).getEditVersion()
                    : execCommand(new CreateDatasetVersionCommand(req, ds, dsv));
            return ok(json(managedVersion));

        } catch (JsonParseException ex) {
            logger.log(Level.SEVERE, "Semantic error parsing dataset update Json: " + ex.getMessage(), ex);
            return error(Response.Status.BAD_REQUEST, "Error processing metadata delete: " + ex.getMessage());

        } catch (WrappedResponse ex) {
            logger.log(Level.SEVERE, "Delete metadata error: " + ex.getMessage(), ex);
            return ex.getResponse();

        }
    
    }
    
    private String getCompoundDisplayValue (DatasetFieldCompoundValue dscv){
        String returnString = "";
                    for (DatasetField dsf : dscv.getChildDatasetFields()) {
                for (String value : dsf.getValues()) {
                    if (!(value == null)) {
                        returnString += (returnString.isEmpty() ? "" : "; ") + value.trim();
                    }
                }
            }
        return returnString;
    }
    
    @PUT
    @Path("{id}/editMetadata")
    public Response editVersionMetadata(String jsonBody, @PathParam("id") String id, @QueryParam("replace") Boolean replace) throws WrappedResponse{

        Boolean replaceData = replace != null;

        DataverseRequest req = createDataverseRequest(findUserOrDie());

        return processDatasetUpdate(jsonBody, id, req, replaceData);
    }
    
    
    private Response processDatasetUpdate(String jsonBody, String id, DataverseRequest req, Boolean replaceData){
        try (StringReader rdr = new StringReader(jsonBody)) {
           
            Dataset ds = findDatasetOrDie(id);
            JsonObject json = Json.createReader(rdr).readObject();
            DatasetVersion dsv = ds.getEditVersion();
            
            List<DatasetField> fields = new LinkedList<>();
            DatasetField singleField = null; 
            
            JsonArray fieldsJson = json.getJsonArray("fields");
            if( fieldsJson == null ){
                singleField  = jsonParser().parseField(json, Boolean.FALSE);
                fields.add(singleField);
            } else{
                fields = jsonParser().parseMultipleFields(json);
            }
            

            String valdationErrors = validateDatasetFieldValues(fields);

            if (!valdationErrors.isEmpty()) {
                logger.log(Level.SEVERE, "Semantic error parsing dataset update Json: " + valdationErrors, valdationErrors);
                return error(Response.Status.BAD_REQUEST, "Error parsing dataset update: " + valdationErrors);
            }

            dsv.setVersionState(DatasetVersion.VersionState.DRAFT);

            //loop through the update fields     
            // and compare to the version fields  
            //if exist add/replace values
            //if not add entire dsf
            for (DatasetField updateField : fields) {
                boolean found = false;
                for (DatasetField dsf : dsv.getDatasetFields()) {
                    if (dsf.getDatasetFieldType().equals(updateField.getDatasetFieldType())) {
                        found = true;
                        if (dsf.isEmpty() || dsf.getDatasetFieldType().isAllowMultiples() || replaceData) {
                            List priorCVV = new ArrayList<>();
                            String cvvDisplay = "";

                            if (updateField.getDatasetFieldType().isControlledVocabulary()) {
                                cvvDisplay = dsf.getDisplayValue();
                                for (ControlledVocabularyValue cvvOld : dsf.getControlledVocabularyValues()) {
                                    priorCVV.add(cvvOld);
                                }
                            }

                            if (replaceData) {
                                if (dsf.getDatasetFieldType().isAllowMultiples()) {
                                    dsf.setDatasetFieldCompoundValues(new ArrayList<>());
                                    dsf.setDatasetFieldValues(new ArrayList<>());
                                    dsf.setControlledVocabularyValues(new ArrayList<>());
                                    priorCVV.clear();
                                    dsf.getControlledVocabularyValues().clear();
                                } else {
                                    dsf.setSingleValue("");
                                    dsf.setSingleControlledVocabularyValue(null);
                                }
                            }
                            if (updateField.getDatasetFieldType().isControlledVocabulary()) {
                                if (dsf.getDatasetFieldType().isAllowMultiples()) {
                                    for (ControlledVocabularyValue cvv : updateField.getControlledVocabularyValues()) {
                                        if (!cvvDisplay.contains(cvv.getStrValue())) {
                                            priorCVV.add(cvv);
                                        }
                                    }
                                    dsf.setControlledVocabularyValues(priorCVV);
                                } else {
                                    dsf.setSingleControlledVocabularyValue(updateField.getSingleControlledVocabularyValue());
                                }
                            } else {
                                if (!updateField.getDatasetFieldType().isCompound()) {
                                    if (dsf.getDatasetFieldType().isAllowMultiples()) {
                                        for (DatasetFieldValue dfv : updateField.getDatasetFieldValues()) {
                                            if (!dsf.getDisplayValue().contains(dfv.getDisplayValue())) {
                                                dfv.setDatasetField(dsf);
                                                dsf.getDatasetFieldValues().add(dfv);
                                            }
                                        }
                                    } else {
                                        dsf.setSingleValue(updateField.getValue());
                                    }
                                } else {
                                    for (DatasetFieldCompoundValue dfcv : updateField.getDatasetFieldCompoundValues()) {
                                        if (!dsf.getCompoundDisplayValue().contains(updateField.getCompoundDisplayValue())) {
                                            dfcv.setParentDatasetField(dsf);
                                            dsf.setDatasetVersion(dsv);
                                            dsf.getDatasetFieldCompoundValues().add(dfcv);
                                        }
                                    }
                                }
                            }
                        } else {
                            if (!dsf.isEmpty() && !dsf.getDatasetFieldType().isAllowMultiples() || !replaceData) {
                                return error(Response.Status.BAD_REQUEST, "You may not add data to a field that already has data and does not allow multiples. Use replace=true to replace existing data (" + dsf.getDatasetFieldType().getDisplayName() + ")");
                            }
                        }
                        break;
                    }
                }
                if (!found) {
                    updateField.setDatasetVersion(dsv);
                    dsv.getDatasetFields().add(updateField);
                }
            }
            boolean updateDraft = ds.getLatestVersion().isDraft();
            DatasetVersion managedVersion;

            if (updateDraft) {
                managedVersion = execCommand(new UpdateDatasetVersionCommand(ds, req)).getEditVersion();
            } else {
                managedVersion = execCommand(new CreateDatasetVersionCommand(req, ds, dsv));
            }

            return ok(json(managedVersion));

        } catch (JsonParseException ex) {
            logger.log(Level.SEVERE, "Semantic error parsing dataset update Json: " + ex.getMessage(), ex);
            return error(Response.Status.BAD_REQUEST, "Error parsing dataset update: " + ex.getMessage());

        } catch (WrappedResponse ex) {
            logger.log(Level.SEVERE, "Update metdata error: " + ex.getMessage(), ex);
            return ex.getResponse();

        }
    }
    
    private String validateDatasetFieldValues(List<DatasetField> fields) {
        StringBuilder error = new StringBuilder();

        for (DatasetField dsf : fields) {
            if (dsf.getDatasetFieldType().isAllowMultiples() && dsf.getControlledVocabularyValues().isEmpty()
                    && dsf.getDatasetFieldCompoundValues().isEmpty() && dsf.getDatasetFieldValues().isEmpty()) {
                error.append("Empty multiple value for field: ").append(dsf.getDatasetFieldType().getDisplayName()).append(" ");
            } else if (!dsf.getDatasetFieldType().isAllowMultiples() && dsf.getSingleValue().getValue().isEmpty()) {
                error.append("Empty value for field: ").append(dsf.getDatasetFieldType().getDisplayName()).append(" ");
            }
        }

        if (!error.toString().isEmpty()) {
            return (error.toString());
        }
        return "";
    }
    
    /**
     * @deprecated This was shipped as a GET but should have been a POST, see https://github.com/IQSS/dataverse/issues/2431
     */
    @GET
    @Path("{id}/actions/:publish")
    @Deprecated
    public Response publishDataseUsingGetDeprecated( @PathParam("id") String id, @QueryParam("type") String type ) {
        logger.info("publishDataseUsingGetDeprecated called on id " + id + ". Encourage use of POST rather than GET, which is deprecated.");
        return publishDataset(id, type);
    }

    @POST
    @Path("{id}/actions/:publish")
    public Response publishDataset(@PathParam("id") String id, @QueryParam("type") String type) {
        try {
            if (type == null) {
                return error(Response.Status.BAD_REQUEST, "Missing 'type' parameter (either 'major','minor', or 'updatecurrent').");
            }
            boolean updateCurrent=false;
            AuthenticatedUser user = findAuthenticatedUserOrDie();
            type = type.toLowerCase();
            boolean isMinor=false;
            switch (type) {
                case "minor":
                    isMinor = true;
                    break;
                case "major":
                    isMinor = false;
                    break;
            case "updatecurrent":
                if(user.isSuperuser()) {
                  updateCurrent=true;
                } else {
                    return error(Response.Status.FORBIDDEN, "Only superusers can update the current version"); 
                }
                break;
                default:
                return error(Response.Status.BAD_REQUEST, "Illegal 'type' parameter value '" + type + "'. It needs to be either 'major', 'minor', or 'updatecurrent'.");
            }

            Dataset ds = findDatasetOrDie(id);
            if (updateCurrent) {
                /*
                 * Note: The code here mirrors that in the
                 * edu.harvard.iq.dataverse.DatasetPage:updateCurrentVersion method. Any changes
                 * to the core logic (i.e. beyond updating the messaging about results) should
                 * be applied to the code there as well.
                 */
                String errorMsg = null;
                String successMsg = null;
                try {
                    CuratePublishedDatasetVersionCommand cmd = new CuratePublishedDatasetVersionCommand(ds, createDataverseRequest(user));
                    ds = commandEngine.submit(cmd);
                    successMsg = BundleUtil.getStringFromBundle("datasetversion.update.success");

                    // If configured, update archive copy as well
                    String className = settingsService.get(SettingsServiceBean.Key.ArchiverClassName.toString());
                    DatasetVersion updateVersion = ds.getLatestVersion();
                    AbstractSubmitToArchiveCommand archiveCommand = ArchiverUtil.createSubmitToArchiveCommand(className, createDataverseRequest(user), updateVersion);
                    if (archiveCommand != null) {
                        // Delete the record of any existing copy since it is now out of date/incorrect
                        updateVersion.setArchivalCopyLocation(null);
                        /*
                         * Then try to generate and submit an archival copy. Note that running this
                         * command within the CuratePublishedDatasetVersionCommand was causing an error:
                         * "The attribute [id] of class
                         * [edu.harvard.iq.dataverse.DatasetFieldCompoundValue] is mapped to a primary
                         * key column in the database. Updates are not allowed." To avoid that, and to
                         * simplify reporting back to the GUI whether this optional step succeeded, I've
                         * pulled this out as a separate submit().
                         */
                        try {
                            updateVersion = commandEngine.submit(archiveCommand);
                            if (updateVersion.getArchivalCopyLocation() != null) {
                                successMsg = BundleUtil.getStringFromBundle("datasetversion.update.archive.success");
                            } else {
                                successMsg = BundleUtil.getStringFromBundle("datasetversion.update.archive.failure");
                            }
                        } catch (CommandException ex) {
                            successMsg = BundleUtil.getStringFromBundle("datasetversion.update.archive.failure") + " - " + ex.toString();
                            logger.severe(ex.getMessage());
                        }
                    }
                } catch (CommandException ex) {
                    errorMsg = BundleUtil.getStringFromBundle("datasetversion.update.failure") + " - " + ex.toString();
                    logger.severe(ex.getMessage());
                }
                if (errorMsg != null) {
                    return error(Response.Status.INTERNAL_SERVER_ERROR, errorMsg);
                } else {
                    return Response.ok(Json.createObjectBuilder()
                            .add("status", STATUS_OK)
                            .add("status_details", successMsg)
                            .add("data", json(ds)).build())
                            .type(MediaType.APPLICATION_JSON)
                            .build();
                }
            } else {
            PublishDatasetResult res = execCommand(new PublishDatasetCommand(ds,
                        createDataverseRequest(user),
                    isMinor));
            return res.isWorkflow() ? accepted(json(res.getDataset())) : ok(json(res.getDataset()));
            }
        } catch (WrappedResponse ex) {
            return ex.getResponse();
        }
    }
    
    @POST
    @Path("{id}/move/{targetDataverseAlias}")
    public Response moveDataset(@PathParam("id") String id, @PathParam("targetDataverseAlias") String targetDataverseAlias, @QueryParam("forceMove") Boolean force) {
        try {
            User u = findUserOrDie();            
            Dataset ds = findDatasetOrDie(id);
            Dataverse target = dataverseService.findByAlias(targetDataverseAlias);
            if (target == null) {
                return error(Response.Status.BAD_REQUEST, BundleUtil.getStringFromBundle("datasets.api.moveDataset.error.targetDataverseNotFound"));
            }
            //Command requires Super user - it will be tested by the command
            execCommand(new MoveDatasetCommand(
                    createDataverseRequest(u), ds, target, force
            ));
            return ok(BundleUtil.getStringFromBundle("datasets.api.moveDataset.success"));
        } catch (WrappedResponse ex) {
            if (ex.getCause() instanceof UnforcedCommandException) {
                return ex.refineResponse(BundleUtil.getStringFromBundle("datasets.api.moveDataset.error.suggestForce"));
            } else {
                return ex.getResponse();
            }
        }
    }
    
    @PUT
    @Path("{linkedDatasetId}/link/{linkingDataverseAlias}") 
    public Response linkDataset(@PathParam("linkedDatasetId") String linkedDatasetId, @PathParam("linkingDataverseAlias") String linkingDataverseAlias) {        
        try{
            User u = findUserOrDie();            
            Dataset linked = findDatasetOrDie(linkedDatasetId);
            Dataverse linking = findDataverseOrDie(linkingDataverseAlias);
            if (linked == null){
                return error(Response.Status.BAD_REQUEST, "Linked Dataset not found.");
            } 
            if (linking == null){
                return error(Response.Status.BAD_REQUEST, "Linking Dataverse not found.");
            }   
            execCommand(new LinkDatasetCommand(
                    createDataverseRequest(u), linking, linked
                    ));
            return ok("Dataset " + linked.getId() + " linked successfully to " + linking.getAlias());
        } catch (WrappedResponse ex) {
            return ex.getResponse();
        }
    }
    
    @GET
    @Path("{id}/links")
    public Response getLinks(@PathParam("id") String idSupplied ) {
        try {
            User u = findUserOrDie();
            if (!u.isSuperuser()) {
                return error(Response.Status.FORBIDDEN, "Not a superuser");
            }
            Dataset dataset = findDatasetOrDie(idSupplied);

            long datasetId = dataset.getId();
            List<Dataverse> dvsThatLinkToThisDatasetId = dataverseSvc.findDataversesThatLinkToThisDatasetId(datasetId);
            JsonArrayBuilder dataversesThatLinkToThisDatasetIdBuilder = Json.createArrayBuilder();
            for (Dataverse dataverse : dvsThatLinkToThisDatasetId) {
                dataversesThatLinkToThisDatasetIdBuilder.add(dataverse.getAlias() + " (id " + dataverse.getId() + ")");
            }
            JsonObjectBuilder response = Json.createObjectBuilder();
            response.add("dataverses that link to dataset id " + datasetId, dataversesThatLinkToThisDatasetIdBuilder);
            return ok(response);
        } catch (WrappedResponse wr) {
            return wr.getResponse();
        }
    }

    /**
     * Add a given assignment to a given user or group
     * @param ra role assignment DTO
     * @param id dataset id
     * @param apiKey
     */
    @POST
    @Path("{identifier}/assignments")
    public Response createAssignment(RoleAssignmentDTO ra, @PathParam("identifier") String id, @QueryParam("key") String apiKey) {
        try {
            Dataset dataset = findDatasetOrDie(id);
            
            RoleAssignee assignee = findAssignee(ra.getAssignee());
            if (assignee == null) {
                return error(Response.Status.BAD_REQUEST, BundleUtil.getStringFromBundle("datasets.api.grant.role.assignee.not.found.error"));
            }           
            
            DataverseRole theRole;
            Dataverse dv = dataset.getOwner();
            theRole = null;
            while ((theRole == null) && (dv != null)) {
                for (DataverseRole aRole : rolesSvc.availableRoles(dv.getId())) {
                    if (aRole.getAlias().equals(ra.getRole())) {
                        theRole = aRole;
                        break;
                    }
                }
                dv = dv.getOwner();
            }
            if (theRole == null) {
                List<String> args = Arrays.asList(ra.getRole(), dataset.getOwner().getDisplayName());
                return error(Status.BAD_REQUEST, BundleUtil.getStringFromBundle("datasets.api.grant.role.not.found.error", args));
            }

            String privateUrlToken = null;
            return ok(
                    json(execCommand(new AssignRoleCommand(assignee, theRole, dataset, createDataverseRequest(findUserOrDie()), privateUrlToken))));
        } catch (WrappedResponse ex) {
            List<String> args = Arrays.asList(ex.getMessage());
            logger.log(Level.WARNING, BundleUtil.getStringFromBundle("datasets.api.grant.role.cant.create.assignment.error", args));
            return ex.getResponse();
        }

    }
    
    @DELETE
    @Path("{identifier}/assignments/{id}")
    public Response deleteAssignment(@PathParam("id") long assignmentId, @PathParam("identifier") String dsId) {
        RoleAssignment ra = em.find(RoleAssignment.class, assignmentId);
        if (ra != null) {
            try {
                findDatasetOrDie(dsId);
                execCommand(new RevokeRoleCommand(ra, createDataverseRequest(findUserOrDie())));
                List<String> args = Arrays.asList(ra.getRole().getName(), ra.getAssigneeIdentifier(), ra.getDefinitionPoint().accept(DvObject.NamePrinter));
                return ok(BundleUtil.getStringFromBundle("datasets.api.revoke.role.success", args));
            } catch (WrappedResponse ex) {
                return ex.getResponse();
            }
        } else {
            List<String> args = Arrays.asList(Long.toString(assignmentId));
            return error(Status.NOT_FOUND, BundleUtil.getStringFromBundle("datasets.api.revoke.role.not.found.error", args));
        }
    }

    @GET
    @Path("{identifier}/assignments")
    public Response getAssignments(@PathParam("identifier") String id) {
        return response( req -> 
            ok( execCommand(
                       new ListRoleAssignments(req, findDatasetOrDie(id)))
                     .stream().map(ra->json(ra)).collect(toJsonArray())) );
    }

    @GET
    @Path("{id}/privateUrl")
    public Response getPrivateUrlData(@PathParam("id") String idSupplied) {
        return response( req -> {
            PrivateUrl privateUrl = execCommand(new GetPrivateUrlCommand(req, findDatasetOrDie(idSupplied)));
            return (privateUrl != null) ? ok(json(privateUrl)) 
                                        : error(Response.Status.NOT_FOUND, "Private URL not found.");
        });
    }

    @POST
    @Path("{id}/privateUrl")
    public Response createPrivateUrl(@PathParam("id") String idSupplied) {
        return response( req -> 
                ok(json(execCommand(
                        new CreatePrivateUrlCommand(req, findDatasetOrDie(idSupplied))))));
    }

    @DELETE
    @Path("{id}/privateUrl")
    public Response deletePrivateUrl(@PathParam("id") String idSupplied) {
        return response( req -> {
            Dataset dataset = findDatasetOrDie(idSupplied);
            PrivateUrl privateUrl = execCommand(new GetPrivateUrlCommand(req, dataset));
            if (privateUrl != null) {
                execCommand(new DeletePrivateUrlCommand(req, dataset));
                return ok("Private URL deleted.");
            } else {
                return notFound("No Private URL to delete.");
            }
        });
    }

    @GET
    @Path("{id}/thumbnail/candidates")
    public Response getDatasetThumbnailCandidates(@PathParam("id") String idSupplied) {
        try {
            Dataset dataset = findDatasetOrDie(idSupplied);
            boolean canUpdateThumbnail = false;
            try {
                canUpdateThumbnail = permissionSvc.requestOn(createDataverseRequest(findUserOrDie()), dataset).canIssue(UpdateDatasetThumbnailCommand.class);
            } catch (WrappedResponse ex) {
                logger.info("Exception thrown while trying to figure out permissions while getting thumbnail for dataset id " + dataset.getId() + ": " + ex.getLocalizedMessage());
            }
            if (!canUpdateThumbnail) {
                return error(Response.Status.FORBIDDEN, "You are not permitted to list dataset thumbnail candidates.");
            }
            JsonArrayBuilder data = Json.createArrayBuilder();
            boolean considerDatasetLogoAsCandidate = true;
            for (DatasetThumbnail datasetThumbnail : DatasetUtil.getThumbnailCandidates(dataset, considerDatasetLogoAsCandidate, ImageThumbConverter.DEFAULT_CARDIMAGE_SIZE)) {
                JsonObjectBuilder candidate = Json.createObjectBuilder();
                String base64image = datasetThumbnail.getBase64image();
                if (base64image != null) {
                    logger.fine("found a candidate!");
                    candidate.add("base64image", base64image);
                }
                DataFile dataFile = datasetThumbnail.getDataFile();
                if (dataFile != null) {
                    candidate.add("dataFileId", dataFile.getId());
                }
                data.add(candidate);
            }
            return ok(data);
        } catch (WrappedResponse ex) {
            return error(Response.Status.NOT_FOUND, "Could not find dataset based on id supplied: " + idSupplied + ".");
        }
    }

    @GET
    @Produces({"image/png"})
    @Path("{id}/thumbnail")
    public Response getDatasetThumbnail(@PathParam("id") String idSupplied) {
        try {
            Dataset dataset = findDatasetOrDie(idSupplied);
            InputStream is = DatasetUtil.getThumbnailAsInputStream(dataset, ImageThumbConverter.DEFAULT_CARDIMAGE_SIZE);
            if(is == null) {
                return notFound("Thumbnail not available");
            }
            return Response.ok(is).build();
        } catch (WrappedResponse wr) {
            return notFound("Thumbnail not available");
        }
    }

    // TODO: Rather than only supporting looking up files by their database IDs (dataFileIdSupplied), consider supporting persistent identifiers.
    @POST
    @Path("{id}/thumbnail/{dataFileId}")
    public Response setDataFileAsThumbnail(@PathParam("id") String idSupplied, @PathParam("dataFileId") long dataFileIdSupplied) {
        try {
            DatasetThumbnail datasetThumbnail = execCommand(new UpdateDatasetThumbnailCommand(createDataverseRequest(findUserOrDie()), findDatasetOrDie(idSupplied), UpdateDatasetThumbnailCommand.UserIntent.setDatasetFileAsThumbnail, dataFileIdSupplied, null));
            return ok("Thumbnail set to " + datasetThumbnail.getBase64image());
        } catch (WrappedResponse wr) {
            return wr.getResponse();
        }
    }

    @POST
    @Path("{id}/thumbnail")
    @Consumes(MediaType.MULTIPART_FORM_DATA)
    public Response uploadDatasetLogo(@PathParam("id") String idSupplied, @FormDataParam("file") InputStream inputStream
    ) {
        try {
            DatasetThumbnail datasetThumbnail = execCommand(new UpdateDatasetThumbnailCommand(createDataverseRequest(findUserOrDie()), findDatasetOrDie(idSupplied), UpdateDatasetThumbnailCommand.UserIntent.setNonDatasetFileAsThumbnail, null, inputStream));
            return ok("Thumbnail is now " + datasetThumbnail.getBase64image());
        } catch (WrappedResponse wr) {
            return wr.getResponse();
        }
    }

    @DELETE
    @Path("{id}/thumbnail")
    public Response removeDatasetLogo(@PathParam("id") String idSupplied) {
        try {
            DatasetThumbnail datasetThumbnail = execCommand(new UpdateDatasetThumbnailCommand(createDataverseRequest(findUserOrDie()), findDatasetOrDie(idSupplied), UpdateDatasetThumbnailCommand.UserIntent.removeThumbnail, null, null));
            return ok("Dataset thumbnail removed.");
        } catch (WrappedResponse wr) {
            return wr.getResponse();
        }
    }

    @GET
    @Path("{identifier}/dataCaptureModule/rsync")
    public Response getRsync(@PathParam("identifier") String id) {
        //TODO - does it make sense to switch this to dataset identifier for consistency with the rest of the DCM APIs?
        if (!DataCaptureModuleUtil.rsyncSupportEnabled(settingsSvc.getValueForKey(SettingsServiceBean.Key.UploadMethods))) {
            return error(Response.Status.METHOD_NOT_ALLOWED, SettingsServiceBean.Key.UploadMethods + " does not contain " + SystemConfig.FileUploadMethods.RSYNC + ".");
        }
        Dataset dataset = null;
        try {
            dataset = findDatasetOrDie(id);
            AuthenticatedUser user = findAuthenticatedUserOrDie();
            ScriptRequestResponse scriptRequestResponse = execCommand(new RequestRsyncScriptCommand(createDataverseRequest(user), dataset));
            
            DatasetLock lock = datasetService.addDatasetLock(dataset.getId(), DatasetLock.Reason.DcmUpload, user.getId(), "script downloaded");
            if (lock == null) {
                logger.log(Level.WARNING, "Failed to lock the dataset (dataset id={0})", dataset.getId());
                return error(Response.Status.FORBIDDEN, "Failed to lock the dataset (dataset id="+dataset.getId()+")");
            }
            return ok(scriptRequestResponse.getScript(), MediaType.valueOf(MediaType.TEXT_PLAIN));
        } catch (WrappedResponse wr) {
            return wr.getResponse();
        } catch (EJBException ex) {
            return error(Response.Status.INTERNAL_SERVER_ERROR, "Something went wrong attempting to download rsync script: " + EjbUtil.ejbExceptionToString(ex));
        }
    }
    
    /**
     * This api endpoint triggers the creation of a "package" file in a dataset 
     *    after that package has been moved onto the same filesystem via the Data Capture Module.
     * The package is really just a way that Dataverse interprets a folder created by DCM, seeing it as just one file.
     * The "package" can be downloaded over RSAL.
     * 
     * This endpoint currently supports both posix file storage and AWS s3 storage in Dataverse, and depending on which one is active acts accordingly.
     * 
     * The initial design of the DCM/Dataverse interaction was not to use packages, but to allow import of all individual files natively into Dataverse.
     * But due to the possibly immense number of files (millions) the package approach was taken.
     * This is relevant because the posix ("file") code contains many remnants of that development work.
     * The s3 code was written later and is set to only support import as packages. It takes a lot from FileRecordWriter.
     * -MAD 4.9.1
     */
    @POST
    @Path("{identifier}/dataCaptureModule/checksumValidation")
    public Response receiveChecksumValidationResults(@PathParam("identifier") String id, JsonObject jsonFromDcm) {
        logger.log(Level.FINE, "jsonFromDcm: {0}", jsonFromDcm);
        AuthenticatedUser authenticatedUser = null;
        try {
            authenticatedUser = findAuthenticatedUserOrDie();
        } catch (WrappedResponse ex) {
            return error(Response.Status.BAD_REQUEST, "Authentication is required.");
        }
        if (!authenticatedUser.isSuperuser()) {
            return error(Response.Status.FORBIDDEN, "Superusers only.");
        }
        String statusMessageFromDcm = jsonFromDcm.getString("status");
        try {
            Dataset dataset = findDatasetOrDie(id);
            if ("validation passed".equals(statusMessageFromDcm)) {
               logger.log(Level.INFO, "Checksum Validation passed for DCM."); 

                String storageDriver = dataset.getDataverseContext().getEffectiveStorageDriverId();
                String uploadFolder = jsonFromDcm.getString("uploadFolder");
                int totalSize = jsonFromDcm.getInt("totalSize");
                String storageDriverType = System.getProperty("dataverse.file." + storageDriver + ".type");
                
                if (storageDriverType.equals("file")) {
                    logger.log(Level.INFO, "File storage driver used for (dataset id={0})", dataset.getId());

                    ImportMode importMode = ImportMode.MERGE;
                    try {
                        JsonObject jsonFromImportJobKickoff = execCommand(new ImportFromFileSystemCommand(createDataverseRequest(findUserOrDie()), dataset, uploadFolder, new Long(totalSize), importMode));
                        long jobId = jsonFromImportJobKickoff.getInt("executionId");
                        String message = jsonFromImportJobKickoff.getString("message");
                        JsonObjectBuilder job = Json.createObjectBuilder();
                        job.add("jobId", jobId);
                        job.add("message", message);
                        return ok(job);
                    } catch (WrappedResponse wr) {
                        String message = wr.getMessage();
                        return error(Response.Status.INTERNAL_SERVER_ERROR, "Uploaded files have passed checksum validation but something went wrong while attempting to put the files into Dataverse. Message was '" + message + "'.");
                    }
                } else if(storageDriverType.equals("s3")) {
                    
                    logger.log(Level.INFO, "S3 storage driver used for DCM (dataset id={0})", dataset.getId());
                    try {
                        
                        //Where the lifting is actually done, moving the s3 files over and having dataverse know of the existance of the package
                        s3PackageImporter.copyFromS3(dataset, uploadFolder);
                        DataFile packageFile = s3PackageImporter.createPackageDataFile(dataset, uploadFolder, new Long(totalSize));
                        
                        if (packageFile == null) {
                            logger.log(Level.SEVERE, "S3 File package import failed.");
                            return error(Response.Status.INTERNAL_SERVER_ERROR, "S3 File package import failed.");
                        }
                        DatasetLock dcmLock = dataset.getLockFor(DatasetLock.Reason.DcmUpload);
                        if (dcmLock == null) {
                            logger.log(Level.WARNING, "Dataset not locked for DCM upload");
                        } else {
                            datasetService.removeDatasetLocks(dataset, DatasetLock.Reason.DcmUpload);
                            dataset.removeLock(dcmLock);
                        }
                        
                        // update version using the command engine to enforce user permissions and constraints
                        if (dataset.getVersions().size() == 1 && dataset.getLatestVersion().getVersionState() == DatasetVersion.VersionState.DRAFT) {
                            try {
                                Command<Dataset> cmd;
                                cmd = new UpdateDatasetVersionCommand(dataset, new DataverseRequest(authenticatedUser, (HttpServletRequest) null));
                                commandEngine.submit(cmd);
                            } catch (CommandException ex) {
                                return error(Response.Status.INTERNAL_SERVER_ERROR, "CommandException updating DatasetVersion from batch job: " + ex.getMessage());
                            }
                        } else {
                            String constraintError = "ConstraintException updating DatasetVersion form batch job: dataset must be a "
                                    + "single version in draft mode.";
                            logger.log(Level.SEVERE, constraintError);
                        }

                        JsonObjectBuilder job = Json.createObjectBuilder();
                        return ok(job);
                        
                    }  catch (IOException e) {
                        String message = e.getMessage();
                        return error(Response.Status.INTERNAL_SERVER_ERROR, "Uploaded files have passed checksum validation but something went wrong while attempting to move the files into Dataverse. Message was '" + message + "'.");
                    } 
                } else {
                    return error(Response.Status.INTERNAL_SERVER_ERROR, "Invalid storage driver in Dataverse, not compatible with dcm");
                }
            } else if ("validation failed".equals(statusMessageFromDcm)) {
                Map<String, AuthenticatedUser> distinctAuthors = permissionService.getDistinctUsersWithPermissionOn(Permission.EditDataset, dataset);
                distinctAuthors.values().forEach((value) -> {
                    userNotificationService.sendNotification((AuthenticatedUser) value, new Timestamp(new Date().getTime()), UserNotification.Type.CHECKSUMFAIL, dataset.getId());
                });
                List<AuthenticatedUser> superUsers = authenticationServiceBean.findSuperUsers();
                if (superUsers != null && !superUsers.isEmpty()) {
                    superUsers.forEach((au) -> {
                        userNotificationService.sendNotification(au, new Timestamp(new Date().getTime()), UserNotification.Type.CHECKSUMFAIL, dataset.getId());
                    });
                }
                return ok("User notified about checksum validation failure.");
            } else {
                return error(Response.Status.BAD_REQUEST, "Unexpected status cannot be processed: " + statusMessageFromDcm);
            }
        } catch (WrappedResponse ex) {
            return ex.getResponse();
        }
    }
    

    @POST
    @Path("{id}/submitForReview")
    public Response submitForReview(@PathParam("id") String idSupplied) {
        try {
            Dataset updatedDataset = execCommand(new SubmitDatasetForReviewCommand(createDataverseRequest(findUserOrDie()), findDatasetOrDie(idSupplied)));
            JsonObjectBuilder result = Json.createObjectBuilder();
            
            boolean inReview = updatedDataset.isLockedFor(DatasetLock.Reason.InReview);
            
            result.add("inReview", inReview);
            result.add("message", "Dataset id " + updatedDataset.getId() + " has been submitted for review.");
            return ok(result);
        } catch (WrappedResponse wr) {
            return wr.getResponse();
        }
    }

    @POST
    @Path("{id}/returnToAuthor")
    public Response returnToAuthor(@PathParam("id") String idSupplied, String jsonBody) {
        
        if (jsonBody == null || jsonBody.isEmpty()) {
            return error(Response.Status.BAD_REQUEST, "You must supply JSON to this API endpoint and it must contain a reason for returning the dataset (field: reasonForReturn).");
        }
        StringReader rdr = new StringReader(jsonBody);
        JsonObject json = Json.createReader(rdr).readObject();
        try {
            Dataset dataset = findDatasetOrDie(idSupplied);
            String reasonForReturn = null;           
            reasonForReturn = json.getString("reasonForReturn");
            // TODO: Once we add a box for the curator to type into, pass the reason for return to the ReturnDatasetToAuthorCommand and delete this check and call to setReturnReason on the API side.
            if (reasonForReturn == null || reasonForReturn.isEmpty()) {
                return error(Response.Status.BAD_REQUEST, "You must enter a reason for returning a dataset to the author(s).");
            }
            AuthenticatedUser authenticatedUser = findAuthenticatedUserOrDie();
            Dataset updatedDataset = execCommand(new ReturnDatasetToAuthorCommand(createDataverseRequest(authenticatedUser), dataset, reasonForReturn ));

            JsonObjectBuilder result = Json.createObjectBuilder();
            result.add("inReview", false);
            result.add("message", "Dataset id " + updatedDataset.getId() + " has been sent back to the author(s).");
            return ok(result);
        } catch (WrappedResponse wr) {
            return wr.getResponse();
        }
    }

@GET
@Path("{id}/uploadsid")
@Deprecated
public Response getUploadUrl(@PathParam("id") String idSupplied) {
	try {
		Dataset dataset = findDatasetOrDie(idSupplied);

		boolean canUpdateDataset = false;
		try {
			canUpdateDataset = permissionSvc.requestOn(createDataverseRequest(findUserOrDie()), dataset).canIssue(UpdateDatasetVersionCommand.class);
		} catch (WrappedResponse ex) {
			logger.info("Exception thrown while trying to figure out permissions while getting upload URL for dataset id " + dataset.getId() + ": " + ex.getLocalizedMessage());
			throw ex;
		}
		if (!canUpdateDataset) {
            return error(Response.Status.FORBIDDEN, "You are not permitted to upload files to this dataset.");
        }
        S3AccessIO<?> s3io = FileUtil.getS3AccessForDirectUpload(dataset);
        if(s3io == null) {
        	return error(Response.Status.NOT_FOUND,"Direct upload not supported for files in this dataset: " + dataset.getId());
		}
		String url = null;
        String storageIdentifier = null;
		try {
			url = s3io.generateTemporaryS3UploadUrl();
        	storageIdentifier = FileUtil.getStorageIdentifierFromLocation(s3io.getStorageLocation());
        } catch (IOException io) {
        	logger.warning(io.getMessage());
        	throw new WrappedResponse(io, error( Response.Status.INTERNAL_SERVER_ERROR, "Could not create process direct upload request"));
		}
        
		JsonObjectBuilder response = Json.createObjectBuilder()
	            .add("url", url)
	            .add("storageIdentifier", storageIdentifier );
		return ok(response);
	} catch (WrappedResponse wr) {
		return wr.getResponse();
	}
}

@GET
@Path("{id}/uploadurls")
public Response getMPUploadUrls(@PathParam("id") String idSupplied, @QueryParam("size") long fileSize) {
	try {
		Dataset dataset = findDatasetOrDie(idSupplied);

		boolean canUpdateDataset = false;
		try {
			canUpdateDataset = permissionSvc.requestOn(createDataverseRequest(findUserOrDie()), dataset)
					.canIssue(UpdateDatasetVersionCommand.class);
		} catch (WrappedResponse ex) {
			logger.info(
					"Exception thrown while trying to figure out permissions while getting upload URLs for dataset id "
							+ dataset.getId() + ": " + ex.getLocalizedMessage());
			throw ex;
		}
		if (!canUpdateDataset) {
			return error(Response.Status.FORBIDDEN, "You are not permitted to upload files to this dataset.");
		}
		S3AccessIO<DataFile> s3io = FileUtil.getS3AccessForDirectUpload(dataset);
		if (s3io == null) {
			return error(Response.Status.NOT_FOUND,
					"Direct upload not supported for files in this dataset: " + dataset.getId());
		}
		JsonObjectBuilder response = null;
		String storageIdentifier = null;
		try {
			storageIdentifier = FileUtil.getStorageIdentifierFromLocation(s3io.getStorageLocation());
			response = s3io.generateTemporaryS3UploadUrls(dataset.getGlobalId().asString(), storageIdentifier, fileSize);

		} catch (IOException io) {
			logger.warning(io.getMessage());
			throw new WrappedResponse(io,
					error(Response.Status.INTERNAL_SERVER_ERROR, "Could not create process direct upload request"));
		}

		response.add("storageIdentifier", storageIdentifier);
		return ok(response);
	} catch (WrappedResponse wr) {
		return wr.getResponse();
	}
}

@DELETE
@Path("mpupload")
public Response abortMPUpload(@QueryParam("globalid") String idSupplied, @QueryParam("storageidentifier") String storageidentifier, @QueryParam("uploadid") String uploadId) {
	try {
		Dataset dataset = datasetSvc.findByGlobalId(idSupplied);
		//Allow the API to be used within a session (e.g. for direct upload in the UI)
		User user =session.getUser();
		if (!user.isAuthenticated()) {
			try {
				user = findAuthenticatedUserOrDie();
			} catch (WrappedResponse ex) {
				logger.info(
						"Exception thrown while trying to figure out permissions while getting aborting upload for dataset id "
								+ dataset.getId() + ": " + ex.getLocalizedMessage());
				throw ex;
			}
		}
		boolean allowed = false;
		if (dataset != null) {
				allowed = permissionSvc.requestOn(createDataverseRequest(user), dataset)
						.canIssue(UpdateDatasetVersionCommand.class);
		} else {
			/*
			 * The only legitimate case where a global id won't correspond to a dataset is
			 * for uploads during creation. Given that this call will still fail unless all
			 * three parameters correspond to an active multipart upload, it should be safe
			 * to allow the attempt for an authenticated user. If there are concerns about
			 * permissions, one could check with the current design that the user is allowed
			 * to create datasets in some dataverse that is configured to use the storage
			 * provider specified in the storageidentifier, but testing for the ability to
			 * create a dataset in a specific dataverse would requiring changing the design
			 * somehow (e.g. adding the ownerId to this call).
			 */
			allowed = true;
		}
		if (!allowed) {
			return error(Response.Status.FORBIDDEN,
					"You are not permitted to abort file uploads with the supplied parameters.");
		}
		try {
			S3AccessIO.abortMultipartUpload(idSupplied, storageidentifier, uploadId);
		} catch (IOException io) {
			logger.warning("Multipart upload abort failed for uploadId: " + uploadId + " storageidentifier="
					+ storageidentifier + " dataset Id: " + dataset.getId());
			logger.warning(io.getMessage());
			throw new WrappedResponse(io,
					error(Response.Status.INTERNAL_SERVER_ERROR, "Could not abort multipart upload"));
		}
		return Response.noContent().build();
	} catch (WrappedResponse wr) {
		return wr.getResponse();
	}
}

@PUT
@Path("mpupload")
public Response completeMPUpload(String partETagBody, @QueryParam("globalid") String idSupplied, @QueryParam("storageidentifier") String storageidentifier, @QueryParam("uploadid") String uploadId)  {
	try {
		Dataset dataset = datasetSvc.findByGlobalId(idSupplied);
		//Allow the API to be used within a session (e.g. for direct upload in the UI)
		User user =session.getUser();
		if (!user.isAuthenticated()) {
			try {
				user=findAuthenticatedUserOrDie();
			} catch (WrappedResponse ex) {
				logger.info(
						"Exception thrown while trying to figure out permissions to complete mpupload for dataset id "
								+ dataset.getId() + ": " + ex.getLocalizedMessage());
				throw ex;
			}
		}
		boolean allowed = false;
		if (dataset != null) {
				allowed = permissionSvc.requestOn(createDataverseRequest(user), dataset)
						.canIssue(UpdateDatasetVersionCommand.class);
		} else {
			/*
			 * The only legitimate case where a global id won't correspond to a dataset is
			 * for uploads during creation. Given that this call will still fail unless all
			 * three parameters correspond to an active multipart upload, it should be safe
			 * to allow the attempt for an authenticated user. If there are concerns about
			 * permissions, one could check with the current design that the user is allowed
			 * to create datasets in some dataverse that is configured to use the storage
			 * provider specified in the storageidentifier, but testing for the ability to
			 * create a dataset in a specific dataverse would requiring changing the design
			 * somehow (e.g. adding the ownerId to this call).
			 */
			allowed = true;
		}
		if (!allowed) {
			return error(Response.Status.FORBIDDEN,
					"You are not permitted to complete file uploads with the supplied parameters.");
		}
		List<PartETag> eTagList = new ArrayList<PartETag>();
        logger.info("Etags: " + partETagBody);
		try {
			JsonReader jsonReader = Json.createReader(new StringReader(partETagBody));
			JsonObject object = jsonReader.readObject();
			jsonReader.close();
			for(String partNo : object.keySet()) {
				eTagList.add(new PartETag(Integer.parseInt(partNo), object.getString(partNo)));
			}
			for(PartETag et: eTagList) {
				logger.info("Part: " + et.getPartNumber() + " : " + et.getETag());
			}
		} catch (JsonException je) {
			logger.info("Unable to parse eTags from: " + partETagBody);
			throw new WrappedResponse(je, error( Response.Status.INTERNAL_SERVER_ERROR, "Could not complete multipart upload"));
		}
		try {
			S3AccessIO.completeMultipartUpload(idSupplied, storageidentifier, uploadId, eTagList);
		} catch (IOException io) {
			logger.warning("Multipart upload completion failed for uploadId: " + uploadId +" storageidentifier=" + storageidentifier + " globalId: " + idSupplied);
			logger.warning(io.getMessage());
			try {
				S3AccessIO.abortMultipartUpload(idSupplied, storageidentifier, uploadId);
			} catch (IOException e) {
				logger.severe("Also unable to abort the upload (and release the space on S3 for uploadId: " + uploadId +" storageidentifier=" + storageidentifier + " globalId: " + idSupplied);
				logger.severe(io.getMessage());
			}

			throw new WrappedResponse(io, error( Response.Status.INTERNAL_SERVER_ERROR, "Could not complete multipart upload")); 
		}
		return ok("Multipart Upload completed");
	} catch (WrappedResponse wr) {
		return wr.getResponse();
	}
}

    /**
     * Add a File to an existing Dataset
     * 
     * @param idSupplied
     * @param jsonData
     * @param fileInputStream
     * @param contentDispositionHeader
     * @param formDataBodyPart
     * @return 
     */
    @POST
    @Path("{id}/add")
    @Consumes(MediaType.MULTIPART_FORM_DATA)
    public Response addFileToDataset(@PathParam("id") String idSupplied,
                    @FormDataParam("jsonData") String jsonData,
                    @FormDataParam("file") InputStream fileInputStream,
                    @FormDataParam("file") FormDataContentDisposition contentDispositionHeader,
                    @FormDataParam("file") final FormDataBodyPart formDataBodyPart
                    ){

        if (!systemConfig.isHTTPUpload()) {
            return error(Response.Status.SERVICE_UNAVAILABLE, BundleUtil.getStringFromBundle("file.api.httpDisabled"));
        }

        // -------------------------------------
        // (1) Get the user from the API key
        // -------------------------------------

        msgt("**** BEFORE STEP 1 "  );
        User authUser;
        try {
            authUser = findUserOrDie();
            msgt("**** IN STEP 1 : "  + authUser.getIdentifier() + " : ");
        } catch (WrappedResponse ex) {
            return error(Response.Status.FORBIDDEN,
                    BundleUtil.getStringFromBundle("file.addreplace.error.auth")
                    );
        }

        msgt("**** AFTER STEP 1 "  );
        msgt("**** BEFORE STEP 2 "  );
        // -------------------------------------
        // (2) Get the Dataset Id
        //  
        // -------------------------------------
        Dataset dataset;
        
        try {
            dataset = findDatasetOrDie(idSupplied);
        } catch (WrappedResponse wr) {
            return wr.getResponse();           
        }
        msgt("**** AFTER STEP 2 "  );
        //------------------------------------
        // (2a) Make sure dataset does not have package file
        //
        // --------------------------------------
        
        for (DatasetVersion dv : dataset.getVersions()) {
            if (dv.isHasPackageFile()) {
                return error(Response.Status.FORBIDDEN,
                        BundleUtil.getStringFromBundle("file.api.alreadyHasPackageFile")
                );
            }
        }

        // (2a) Load up optional params via JSON
        //---------------------------------------
        OptionalFileParams optionalFileParams = null;
        msgt("(api) jsonData: " +  jsonData);

        try {
            optionalFileParams = new OptionalFileParams(jsonData);
        } catch (DataFileTagException ex) {
            return error( Response.Status.BAD_REQUEST, ex.getMessage());            
        }
        
        // -------------------------------------
        // (3) Get the file name and content type
        // -------------------------------------
        String newFilename = null;
        String newFileContentType = null;
        String newStorageIdentifier = null;
		if (null == contentDispositionHeader) {
			if (optionalFileParams.hasStorageIdentifier()) {
				newStorageIdentifier = optionalFileParams.getStorageIdentifier();
				// ToDo - check that storageIdentifier is valid
				if (optionalFileParams.hasFileName()) {
					newFilename = optionalFileParams.getFileName();
					if (optionalFileParams.hasMimetype()) {
						newFileContentType = optionalFileParams.getMimeType();
					}
				}
			} else {
				return error(BAD_REQUEST,
						"You must upload a file or provide a storageidentifier, filename, and mimetype.");
			}
		} else {
			newFilename = contentDispositionHeader.getFileName();
			newFileContentType = formDataBodyPart.getMediaType().toString();
		}

        
        //-------------------
        // (3) Create the AddReplaceFileHelper object
        //-------------------
        msg("ADD!");

        DataverseRequest dvRequest2 = createDataverseRequest(authUser);
        AddReplaceFileHelper addFileHelper = new AddReplaceFileHelper(dvRequest2,
                                                ingestService,
                                                datasetService,
                                                fileService,
                                                permissionSvc,
                                                commandEngine,
                                                systemConfig);



        //-------------------
        // (4) Run "runAddFileByDatasetId"
        //-------------------
        addFileHelper.runAddFileByDataset(dataset,
                                newFilename,
                                newFileContentType,
                                newStorageIdentifier,
                                fileInputStream,
                                optionalFileParams  );


        if (addFileHelper.hasError()){
            return error(addFileHelper.getHttpErrorCode(), addFileHelper.getErrorMessagesAsString("\n"));
        }else{
            String successMsg = BundleUtil.getStringFromBundle("file.addreplace.success.add");
            try {
                //msgt("as String: " + addFileHelper.getSuccessResult());
                /**
                 * @todo We need a consistent, sane way to communicate a human
                 * readable message to an API client suitable for human
                 * consumption. Imagine if the UI were built in Angular or React
                 * and we want to return a message from the API as-is to the
                 * user. Human readable.
                 */
                logger.fine("successMsg: " + successMsg);
                String duplicateWarning = addFileHelper.getDuplicateFileWarning();
                if (duplicateWarning != null && !duplicateWarning.isEmpty()) {
                    return ok(addFileHelper.getDuplicateFileWarning(), addFileHelper.getSuccessResultAsJsonObjectBuilder());
                } else {
                    return ok(addFileHelper.getSuccessResultAsJsonObjectBuilder());
                }
                
                //"Look at that!  You added a file! (hey hey, it may have worked)");
            } catch (NoFilesException ex) {
                Logger.getLogger(Files.class.getName()).log(Level.SEVERE, null, ex);
                return error(Response.Status.BAD_REQUEST, "NoFileException!  Serious Error! See administrator!");

            }
        }
            
    } // end: addFileToDataset


    private void msg(String m){
        //System.out.println(m);
        logger.fine(m);
    }
    private void dashes(){
        msg("----------------");
    }
    private void msgt(String m){
        dashes(); msg(m); dashes();
    }
    
    
    public static <T> T handleVersion( String versionId, DsVersionHandler<T> hdl )
        throws WrappedResponse {

        logger.info("**** DEBUG handleVersion "  );

        switch (versionId) {
            case ":latest": return hdl.handleLatest();
            case ":draft": return hdl.handleDraft();
            case ":latest-published": return hdl.handleLatestPublished();
            default:
                try {
                    String[] versions = versionId.split("\\.");
                    switch (versions.length) {
                        case 1:
                            return hdl.handleSpecific(Long.parseLong(versions[0]), (long)0.0);
                        case 2:
                            return hdl.handleSpecific( Long.parseLong(versions[0]), Long.parseLong(versions[1]) );
                        default:
                            throw new WrappedResponse(error( Response.Status.BAD_REQUEST, "Illegal version identifier '" + versionId + "'"));
                    }
                } catch ( NumberFormatException nfe ) {
                    throw new WrappedResponse( error( Response.Status.BAD_REQUEST, "Illegal version identifier '" + versionId + "'") );
                }
        }
    }
    
    private DatasetVersion getDatasetVersionOrDie( final DataverseRequest req, String versionNumber, final Dataset ds, UriInfo uriInfo, HttpHeaders headers) throws WrappedResponse {
        logger.info("**** DEBUG getDatasetVersionOrDie "  );

        DatasetVersion dsv = execCommand( handleVersion(versionNumber, new DsVersionHandler<Command<DatasetVersion>>(){

                @Override
                public Command<DatasetVersion> handleLatest() {
                    return new GetLatestAccessibleDatasetVersionCommand(req, ds);
                }

                @Override
                public Command<DatasetVersion> handleDraft() {
                    return new GetDraftDatasetVersionCommand(req, ds);
                }
  
                @Override
                public Command<DatasetVersion> handleSpecific(long major, long minor) {
                    return new GetSpecificPublishedDatasetVersionCommand(req, ds, major, minor);
                }

                @Override
                public Command<DatasetVersion> handleLatestPublished() {
                    return new GetLatestPublishedDatasetVersionCommand(req, ds);
                }
            }));
        if ( dsv == null || dsv.getId() == null ) {
            throw new WrappedResponse( notFound("Dataset version " + versionNumber + " of dataset " + ds.getId() + " not found") );
        }
        if (dsv.isReleased()) {
            MakeDataCountLoggingServiceBean.MakeDataCountEntry entry = new MakeDataCountEntry(uriInfo, headers, dvRequestService, ds);
            mdcLogService.logEntry(entry);
        }
        return dsv;
    }
    
    @GET
    @Path("{identifier}/locks")
    public Response getLocks(@PathParam("identifier") String id, @QueryParam("type") DatasetLock.Reason lockType) {

        Dataset dataset = null;
        try {
            dataset = findDatasetOrDie(id);
            Set<DatasetLock> locks;      
            if (lockType == null) {
                locks = dataset.getLocks();
            } else {
                // request for a specific type lock:
                DatasetLock lock = dataset.getLockFor(lockType);

                locks = new HashSet<>(); 
                if (lock != null) {
                    locks.add(lock);
                }
            }
            
            return ok(locks.stream().map(lock -> json(lock)).collect(toJsonArray()));

        } catch (WrappedResponse wr) {
            return wr.getResponse();
        } 
    }   
    
    @DELETE
    @Path("{identifier}/locks")
    public Response deleteLocks(@PathParam("identifier") String id, @QueryParam("type") DatasetLock.Reason lockType) {

        return response(req -> {
            try {
                AuthenticatedUser user = findAuthenticatedUserOrDie();
                if (!user.isSuperuser()) {
                    return error(Response.Status.FORBIDDEN, "This API end point can be used by superusers only.");
                }
                Dataset dataset = findDatasetOrDie(id);
                
                if (lockType == null) {
                    Set<DatasetLock.Reason> locks = new HashSet<>();
                    for (DatasetLock lock : dataset.getLocks()) {
                        locks.add(lock.getReason());
                    }
                    if (!locks.isEmpty()) {
                        for (DatasetLock.Reason locktype : locks) {
                            execCommand(new RemoveLockCommand(req, dataset, locktype));
                            // refresh the dataset:
                            dataset = findDatasetOrDie(id);
                        }
                        // kick of dataset reindexing, in case the locks removed 
                        // affected the search card:
                        try {
                            indexService.indexDataset(dataset, true);
                        } catch (IOException | SolrServerException e) {
                            String failureLogText = "Post lock removal indexing failed. You can kickoff a re-index of this dataset with: \r\n curl http://localhost:8080/api/admin/index/datasets/" + dataset.getId().toString();
                            failureLogText += "\r\n" + e.getLocalizedMessage();
                            LoggingUtil.writeOnSuccessFailureLog(null, failureLogText, dataset);

                        }
                        return ok("locks removed");
                    }
                    return ok("dataset not locked");
                }
                // request for a specific type lock:
                DatasetLock lock = dataset.getLockFor(lockType);
                if (lock != null) {
                    execCommand(new RemoveLockCommand(req, dataset, lock.getReason()));
                    // refresh the dataset:
                    dataset = findDatasetOrDie(id);
                    // ... and kick of dataset reindexing, in case the lock removed 
                    // affected the search card:
                    try {
                        indexService.indexDataset(dataset, true);
                    } catch (IOException | SolrServerException e) {
                        String failureLogText = "Post lock removal indexing failed. You can kickoff a re-index of this dataset with: \r\n curl http://localhost:8080/api/admin/index/datasets/" + dataset.getId().toString();
                        failureLogText += "\r\n" + e.getLocalizedMessage();
                        LoggingUtil.writeOnSuccessFailureLog(null, failureLogText, dataset);

                    }
                    return ok("lock type " + lock.getReason() + " removed");
                }
                return ok("no lock type " + lockType + " on the dataset");
            } catch (WrappedResponse wr) {
                return wr.getResponse();
            }

        });

    }
    
    @POST
    @Path("{identifier}/lock/{type}")
    public Response lockDataset(@PathParam("identifier") String id, @PathParam("type") DatasetLock.Reason lockType) {
        return response(req -> {
            try {
                AuthenticatedUser user = findAuthenticatedUserOrDie();
                if (!user.isSuperuser()) {
                    return error(Response.Status.FORBIDDEN, "This API end point can be used by superusers only.");
                }   
                Dataset dataset = findDatasetOrDie(id);
                DatasetLock lock = dataset.getLockFor(lockType);
                if (lock != null) {
                    return error(Response.Status.FORBIDDEN, "dataset already locked with lock type " + lockType);
                }
                lock = new DatasetLock(lockType, user);
                execCommand(new AddLockCommand(req, dataset, lock));
                // refresh the dataset:
                dataset = findDatasetOrDie(id);
                // ... and kick of dataset reindexing:
                try {
                    indexService.indexDataset(dataset, true);
                } catch (IOException | SolrServerException e) {
                    String failureLogText = "Post add lock indexing failed. You can kickoff a re-index of this dataset with: \r\n curl http://localhost:8080/api/admin/index/datasets/" + dataset.getId().toString();
                    failureLogText += "\r\n" + e.getLocalizedMessage();
                    LoggingUtil.writeOnSuccessFailureLog(null, failureLogText, dataset);

                }

                return ok("dataset locked with lock type " + lockType);
            } catch (WrappedResponse wr) {
                return wr.getResponse();
            }

        });
    }
    
    @GET
    @Path("{id}/makeDataCount/citations")
    public Response getMakeDataCountCitations(@PathParam("id") String idSupplied) {
        
        try {
            Dataset dataset = findDatasetOrDie(idSupplied);
            JsonArrayBuilder datasetsCitations = Json.createArrayBuilder();
            List<DatasetExternalCitations> externalCitations = datasetExternalCitationsService.getDatasetExternalCitationsByDataset(dataset);
            for (DatasetExternalCitations citation : externalCitations ){
                JsonObjectBuilder candidateObj = Json.createObjectBuilder();
                /**
                 * In the future we can imagine storing and presenting more
                 * information about the citation such as the title of the paper
                 * and the names of the authors. For now, we'll at least give
                 * the URL of the citation so people can click and find out more
                 * about the citation.
                 */
                candidateObj.add("citationUrl", citation.getCitedByUrl());
                datasetsCitations.add(candidateObj);
            }                       
            return ok(datasetsCitations); 
            
        } catch (WrappedResponse wr) {
            return wr.getResponse();
        }

    }

    @GET
    @Path("{id}/makeDataCount/{metric}")
    public Response getMakeDataCountMetricCurrentMonth(@PathParam("id") String idSupplied, @PathParam("metric") String metricSupplied, @QueryParam("country") String country) {
        String nullCurrentMonth = null;
        return getMakeDataCountMetric(idSupplied, metricSupplied, nullCurrentMonth, country);
    }
    
    @GET
    @Path("{identifier}/storagesize")
    public Response getStorageSize(@PathParam("identifier") String dvIdtf,  @QueryParam("includeCached") boolean includeCached,  
        @Context UriInfo uriInfo, @Context HttpHeaders headers) throws WrappedResponse {       
      
        return response(req -> ok(MessageFormat.format(BundleUtil.getStringFromBundle("datasets.api.datasize.storage"),
                execCommand(new GetDatasetStorageSizeCommand(req, findDatasetOrDie(dvIdtf), includeCached,GetDatasetStorageSizeCommand.Mode.STORAGE, null)))));
    }
    
    @GET
    @Path("{identifier}/versions/{versionId}/downloadsize")
    public Response getDownloadSize(@PathParam("identifier") String dvIdtf, @PathParam("versionId") String version,   
        @Context UriInfo uriInfo, @Context HttpHeaders headers) throws WrappedResponse {       
      
        return response(req -> ok(MessageFormat.format(BundleUtil.getStringFromBundle("datasets.api.datasize.download"),
                execCommand(new GetDatasetStorageSizeCommand(req, findDatasetOrDie(dvIdtf), false, GetDatasetStorageSizeCommand.Mode.DOWNLOAD, getDatasetVersionOrDie(req, version , findDatasetOrDie(dvIdtf), uriInfo, headers))))));
    }

    @GET
    @Path("{id}/makeDataCount/{metric}/{yyyymm}")
    public Response getMakeDataCountMetric(@PathParam("id") String idSupplied, @PathParam("metric") String metricSupplied, @PathParam("yyyymm") String yyyymm, @QueryParam("country") String country) {
        try {
            Dataset dataset = findDatasetOrDie(idSupplied);
            NullSafeJsonBuilder jsonObjectBuilder = jsonObjectBuilder();
            MakeDataCountUtil.MetricType metricType = null;
            try {
                metricType = MakeDataCountUtil.MetricType.fromString(metricSupplied);
            } catch (IllegalArgumentException ex) {
                return error(Response.Status.BAD_REQUEST, ex.getMessage());
            }
            String monthYear = null;
            if (yyyymm != null) {
                // We add "-01" because we store "2018-05-01" rather than "2018-05" in the "monthyear" column.
                // Dates come to us as "2018-05-01" in the SUSHI JSON ("begin-date") and we decided to store them as-is.
                monthYear = yyyymm + "-01";
            }
            DatasetMetrics datasetMetrics = datasetMetricsSvc.getDatasetMetricsByDatasetForDisplay(dataset, monthYear, country);
            if (datasetMetrics == null) {
                return ok("No metrics available for dataset " + dataset.getId() + " for " + yyyymm + " for country code " + country + ".");
            } else if (datasetMetrics.getDownloadsTotal() + datasetMetrics.getViewsTotal() == 0) {
                return ok("No metrics available for dataset " + dataset.getId() + " for " + yyyymm + " for country code " + country + ".");
            }
            Long viewsTotalRegular = null;
            Long viewsUniqueRegular = null;
            Long downloadsTotalRegular = null;
            Long downloadsUniqueRegular = null;
            Long viewsTotalMachine = null;
            Long viewsUniqueMachine = null;
            Long downloadsTotalMachine = null;
            Long downloadsUniqueMachine = null;
            Long viewsTotal = null;
            Long viewsUnique = null;
            Long downloadsTotal = null;
            Long downloadsUnique = null;
            switch (metricSupplied) {
                case "viewsTotal":
                    viewsTotal = datasetMetrics.getViewsTotal();
                    break;
                case "viewsTotalRegular":
                    viewsTotalRegular = datasetMetrics.getViewsTotalRegular();
                    break;
                case "viewsTotalMachine":
                    viewsTotalMachine = datasetMetrics.getViewsTotalMachine();
                    break;
                case "viewsUnique":
                    viewsUnique = datasetMetrics.getViewsUnique();
                    break;
                case "viewsUniqueRegular":
                    viewsUniqueRegular = datasetMetrics.getViewsUniqueRegular();
                    break;
                case "viewsUniqueMachine":
                    viewsUniqueMachine = datasetMetrics.getViewsUniqueMachine();
                    break;
                case "downloadsTotal":
                    downloadsTotal = datasetMetrics.getDownloadsTotal();
                    break;
                case "downloadsTotalRegular":
                    downloadsTotalRegular = datasetMetrics.getDownloadsTotalRegular();
                    break;
                case "downloadsTotalMachine":
                    downloadsTotalMachine = datasetMetrics.getDownloadsTotalMachine();
                    break;
                case "downloadsUnique":
                    downloadsUnique = datasetMetrics.getDownloadsUnique();
                    break;
                case "downloadsUniqueRegular":
                    downloadsUniqueRegular = datasetMetrics.getDownloadsUniqueRegular();
                    break;
                case "downloadsUniqueMachine":
                    downloadsUniqueMachine = datasetMetrics.getDownloadsUniqueMachine();
                    break;
                default:
                    break;
            }
            /**
             * TODO: Think more about the JSON output and the API design.
             * getDatasetMetricsByDatasetMonthCountry returns a single row right
             * now, by country. We could return multiple metrics (viewsTotal,
             * viewsUnique, downloadsTotal, and downloadsUnique) by country.
             */
            jsonObjectBuilder.add("viewsTotalRegular", viewsTotalRegular);
            jsonObjectBuilder.add("viewsUniqueRegular", viewsUniqueRegular);
            jsonObjectBuilder.add("downloadsTotalRegular", downloadsTotalRegular);
            jsonObjectBuilder.add("downloadsUniqueRegular", downloadsUniqueRegular);
            jsonObjectBuilder.add("viewsTotalMachine", viewsTotalMachine);
            jsonObjectBuilder.add("viewsUniqueMachine", viewsUniqueMachine);
            jsonObjectBuilder.add("downloadsTotalMachine", downloadsTotalMachine);
            jsonObjectBuilder.add("downloadsUniqueMachine", downloadsUniqueMachine);
            jsonObjectBuilder.add("viewsTotal", viewsTotal);
            jsonObjectBuilder.add("viewsUnique", viewsUnique);
            jsonObjectBuilder.add("downloadsTotal", downloadsTotal);
            jsonObjectBuilder.add("downloadsUnique", downloadsUnique);
            return ok(jsonObjectBuilder);
        } catch (WrappedResponse wr) {
            return wr.getResponse();
        }
    }
    
    @GET
    @Path("{identifier}/storageDriver")
    public Response getFileStore(@PathParam("identifier") String dvIdtf,
            @Context UriInfo uriInfo, @Context HttpHeaders headers) throws WrappedResponse { 
        
        Dataset dataset; 
        
        try {
            dataset = findDatasetOrDie(dvIdtf);
        } catch (WrappedResponse ex) {
            return error(Response.Status.NOT_FOUND, "No such dataset");
        }
            
        return response(req -> ok(dataset.getEffectiveStorageDriverId()));
    }
    
    @PUT
    @Path("{identifier}/storageDriver")
    public Response setFileStore(@PathParam("identifier") String dvIdtf,
            String storageDriverLabel,
            @Context UriInfo uriInfo, @Context HttpHeaders headers) throws WrappedResponse {
        
        // Superuser-only:
        AuthenticatedUser user;
        try {
            user = findAuthenticatedUserOrDie();
        } catch (WrappedResponse ex) {
            return error(Response.Status.BAD_REQUEST, "Authentication is required.");
        }
        if (!user.isSuperuser()) {
            return error(Response.Status.FORBIDDEN, "Superusers only.");
    	}
        
        Dataset dataset; 
        
        try {
            dataset = findDatasetOrDie(dvIdtf);
        } catch (WrappedResponse ex) {
            return error(Response.Status.NOT_FOUND, "No such dataset");
        }
        
        // We don't want to allow setting this to a store id that does not exist: 
        for (Entry<String, String> store : DataAccess.getStorageDriverLabels().entrySet()) {
            if (store.getKey().equals(storageDriverLabel)) {
                dataset.setStorageDriverId(store.getValue());
                datasetService.merge(dataset);
                return ok("Storage driver set to: " + store.getKey() + "/" + store.getValue());
            }
        }
    	return error(Response.Status.BAD_REQUEST,
            "No Storage Driver found for : " + storageDriverLabel);
    }
    
    @DELETE
    @Path("{identifier}/storageDriver")
    public Response resetFileStore(@PathParam("identifier") String dvIdtf,
            @Context UriInfo uriInfo, @Context HttpHeaders headers) throws WrappedResponse {
    
        // Superuser-only:
        AuthenticatedUser user;
        try {
            user = findAuthenticatedUserOrDie();
        } catch (WrappedResponse ex) {
            return error(Response.Status.BAD_REQUEST, "Authentication is required.");
        }
        if (!user.isSuperuser()) {
            return error(Response.Status.FORBIDDEN, "Superusers only.");
    	}
        
        Dataset dataset; 
        
        try {
            dataset = findDatasetOrDie(dvIdtf);
        } catch (WrappedResponse ex) {
            return error(Response.Status.NOT_FOUND, "No such dataset");
        }
        
        dataset.setStorageDriverId(null);
        datasetService.merge(dataset);
    	return ok("Storage reset to default: " + DataAccess.DEFAULT_STORAGE_DRIVER_IDENTIFIER);
    }


<<<<<<< HEAD

=======
>>>>>>> 9e7e3f1c
    @POST
    @Path("{id}/addglobusFiles")
    @Consumes(MediaType.MULTIPART_FORM_DATA)
    public Response addGlobusFileToDataset(@PathParam("id") String datasetId,
<<<<<<< HEAD
                           @FormDataParam("jsonData") String jsonData
=======
                                           @FormDataParam("jsonData") String jsonData
>>>>>>> 9e7e3f1c
    )
    {
        JsonArrayBuilder jarr = Json.createArrayBuilder();

        if (!systemConfig.isHTTPUpload()) {
            return error(Response.Status.SERVICE_UNAVAILABLE, BundleUtil.getStringFromBundle("file.api.httpDisabled"));
        }

        // -------------------------------------
        // (1) Get the user from the API key
        // -------------------------------------
        User authUser;
        try {
            authUser = findUserOrDie();
        } catch (WrappedResponse ex) {
<<<<<<< HEAD
            return error(Response.Status.FORBIDDEN,
                    BundleUtil.getStringFromBundle("file.addreplace.error.auth")
=======
            return error(Response.Status.FORBIDDEN, BundleUtil.getStringFromBundle("file.addreplace.error.auth")
>>>>>>> 9e7e3f1c
            );
        }

        // -------------------------------------
        // (2) Get the Dataset Id
        // -------------------------------------
        Dataset dataset;

        try {
            dataset = findDatasetOrDie(datasetId);
        } catch (WrappedResponse wr) {
            return wr.getResponse();
        }

        //------------------------------------
        // (2a) Add lock to the dataset page
        // --------------------------------------

        String lockInfoMessage = "Globus Upload API is running ";
        DatasetLock lock = datasetService.addDatasetLock(dataset.getId(), DatasetLock.Reason.GlobusUpload,
<<<<<<< HEAD
                  ((AuthenticatedUser) authUser).getId() , lockInfoMessage);
=======
                ((AuthenticatedUser) authUser).getId() , lockInfoMessage);
>>>>>>> 9e7e3f1c
        if (lock != null) {
            dataset.addLock(lock);
        } else {
            logger.log(Level.WARNING, "Failed to lock the dataset (dataset id={0})", dataset.getId());
        }

        //------------------------------------
        // (2b) Make sure dataset does not have package file
        // --------------------------------------

        for (DatasetVersion dv : dataset.getVersions()) {
            if (dv.isHasPackageFile()) {
<<<<<<< HEAD
                return error(Response.Status.FORBIDDEN,
                        BundleUtil.getStringFromBundle("file.api.alreadyHasPackageFile")
=======
                return error(Response.Status.FORBIDDEN, BundleUtil.getStringFromBundle("file.api.alreadyHasPackageFile")
>>>>>>> 9e7e3f1c
                );
            }
        }


        // -------------------------------------
        // (3) Parse JsonData
        // -------------------------------------

        String taskIdentifier = null;

        msgt("******* (api) jsonData 1: " + jsonData.toString());

        JsonObject jsonObject = null;
        try (StringReader rdr = new StringReader(jsonData)) {
            jsonObject = Json.createReader(rdr).readObject();
        } catch (Exception jpe) {
            jpe.printStackTrace();
            logger.log(Level.SEVERE, "Error parsing dataset json. Json: {0}");
        }

        // -------------------------------------
        // (4) Get taskIdentifier
        // -------------------------------------

        taskIdentifier = jsonObject.getString("taskIdentifier");
<<<<<<< HEAD
        msgt("******* (api) newTaskIdentifier: " + taskIdentifier);
=======
>>>>>>> 9e7e3f1c

        // -------------------------------------
        // (5) Wait until task completion
        // -------------------------------------

        boolean success = false;
        boolean globustype = true;

        do {
            try {
                String basicGlobusToken = settingsSvc.getValueForKey(SettingsServiceBean.Key.BasicGlobusToken, "");
<<<<<<< HEAD
                basicGlobusToken = "ODA0ODBhNzEtODA5ZC00ZTJhLWExNmQtY2JkMzA1NTk0ZDdhOmQvM3NFd1BVUGY0V20ra2hkSkF3NTZMWFJPaFZSTVhnRmR3TU5qM2Q3TjA9";
                msgt("******* (api) basicGlobusToken: " + basicGlobusToken);
                AccessToken clientTokenUser = globusServiceBean.getClientToken(basicGlobusToken);

                success = globusServiceBean.getSuccessfulTransfers(clientTokenUser, taskIdentifier);
                msgt("******* (api) success: " + success);
=======
                AccessToken clientTokenUser = globusServiceBean.getClientToken(basicGlobusToken);

                success = globusServiceBean.getSuccessfulTransfers(clientTokenUser, taskIdentifier);
>>>>>>> 9e7e3f1c

            } catch (Exception ex) {
                ex.printStackTrace();
                logger.info(ex.getMessage());
                return error(Response.Status.INTERNAL_SERVER_ERROR, "Failed to get task id");
            }

        } while (!success);


        try
        {
            StorageIO<Dataset> datasetSIO = DataAccess.getStorageIO(dataset);

<<<<<<< HEAD
            for (S3ObjectSummary s3ObjectSummary : datasetSIO.listAuxObjects("")) {

            }

            DataverseRequest dvRequest = createDataverseRequest(authUser);
            AddReplaceFileHelper addFileHelper = new AddReplaceFileHelper(
                                                        dvRequest,
                                                        ingestService,
                                                        datasetService,
                                                        fileService,
                                                        permissionSvc,
                                                        commandEngine,
                                                        systemConfig
                                                    );
=======
            List<String> cachedObjectsTags = datasetSIO.listAuxObjects();

            DataverseRequest dvRequest = createDataverseRequest(authUser);
            AddReplaceFileHelper addFileHelper = new AddReplaceFileHelper(
                    dvRequest,
                    ingestService,
                    datasetService,
                    fileService,
                    permissionSvc,
                    commandEngine,
                    systemConfig
            );
>>>>>>> 9e7e3f1c

            // -------------------------------------
            // (6) Parse files information from jsondata
            //  calculate checksum
            //  determine mimetype
            // -------------------------------------

            JsonArray filesJson = jsonObject.getJsonArray("files");

<<<<<<< HEAD

            // Start to add the files
            if (filesJson != null) {
                for (JsonObject fileJson : filesJson.getValuesAs(JsonObject.class)) {

                    String storageIdentifier = fileJson.getString("storageIdentifier"); //"s3://176ce6992af-208dea3661bb50"
                    String suppliedContentType = fileJson.getString("contentType");
                    String fileName = fileJson.getString("fileName");

                    String fullPath = datasetSIO.getStorageLocation() + "/" + storageIdentifier.replace("s3://", "");

                    String bucketName = System.getProperty("dataverse.files." + storageIdentifier.split(":")[0] + ".bucket-name");

                    String dbstorageIdentifier = storageIdentifier.split(":")[0] + "://" + bucketName + ":" + storageIdentifier.replace("s3://", "");

                    // the storageidentifier should be unique
                    Query query = em.createQuery("select object(o) from DvObject as o where o.storageIdentifier = :storageIdentifier");
                    query.setParameter("storageIdentifier", dbstorageIdentifier);

                    if (query.getResultList().size() > 0) {
                        JsonObjectBuilder fileoutput= Json.createObjectBuilder()
                                .add("storageIdentifier " , storageIdentifier)
                                .add("message " , " The datatable is not updated since the Storage Identifier already exists in dvObject. ");

                        jarr.add(fileoutput);
                    } else {

                        // calculate mimeType
                        //logger.info(" JC Step 0 Supplied type: " + fileName ) ;
                        //logger.info(" JC Step 1 Supplied type: " + suppliedContentType ) ;
                        String finalType = StringUtils.isBlank(suppliedContentType) ? FileUtil.MIME_TYPE_UNDETERMINED_DEFAULT : suppliedContentType;
                        //logger.info(" JC Step 2 finalType: " + finalType ) ;
                        String type = FileUtil.determineFileTypeByExtension(fileName);
                        //logger.info(" JC Step 3 type by fileextension: " + type ) ;
                        if (!StringUtils.isBlank(type)) {
                            //Use rules for deciding when to trust browser supplied type
                            //if (FileUtil.useRecognizedType(finalType, type)) {
                                finalType = type;
                                //logger.info(" JC Step 4 type after useRecognized function : " + finalType ) ;
                            //}
                            logger.info("Supplied type: " + suppliedContentType + ", finalType: " + finalType);
                        }

                        JsonPatch path = Json.createPatchBuilder().add("/mimeType", finalType).build();
                        fileJson = path.apply(fileJson);

                        // calculate md5 checksum
                        StorageIO<DvObject> dataFileStorageIO = DataAccess.getDirectStorageIO(fullPath);
                        InputStream in = dataFileStorageIO.getInputStream();
                        String checksumVal = FileUtil.calculateChecksum(in, DataFile.ChecksumType.MD5);

                        path = Json.createPatchBuilder().add("/md5Hash", checksumVal).build();
                        fileJson = path.apply(fileJson);

                        //---------------------------------------
                        //  Load up optional params via JSON
                        //---------------------------------------

                        OptionalFileParams optionalFileParams = null;
                        msgt("(api) jsonData 2: " +  fileJson.toString());

                        try {
                            optionalFileParams = new OptionalFileParams(fileJson.toString());
                        } catch (DataFileTagException ex) {
                            return error( Response.Status.BAD_REQUEST, ex.getMessage());
                        }

                        msg("ADD!");

                        //-------------------
                        // Run "runAddFileByDatasetId"
                        //-------------------
                        addFileHelper.runAddFileByDataset(dataset,
                                fileName,
                                finalType,
                                storageIdentifier,
                                null,
                                optionalFileParams,
                                globustype);


                        if (addFileHelper.hasError()){

                            JsonObjectBuilder fileoutput= Json.createObjectBuilder()
                                    .add("storageIdentifier " , storageIdentifier)
                                    .add("error Code: " ,addFileHelper.getHttpErrorCode().toString())
                                    .add("message " ,  addFileHelper.getErrorMessagesAsString("\n"));

                            jarr.add(fileoutput);

                        }else{
                            String successMsg = BundleUtil.getStringFromBundle("file.addreplace.success.add");

                            JsonObject successresult = addFileHelper.getSuccessResultAsJsonObjectBuilder().build();

                            try {
                                logger.fine("successMsg: " + successMsg);
                                String duplicateWarning = addFileHelper.getDuplicateFileWarning();
                                if (duplicateWarning != null && !duplicateWarning.isEmpty()) {
                                    // return ok(addFileHelper.getDuplicateFileWarning(), addFileHelper.getSuccessResultAsJsonObjectBuilder());
                                    JsonObjectBuilder fileoutput= Json.createObjectBuilder()
                                            .add("storageIdentifier " , storageIdentifier)
                                            .add("warning message: " ,addFileHelper.getDuplicateFileWarning())
                                            .add("message " ,  successresult.getJsonArray("files").getJsonObject(0));
                                    jarr.add(fileoutput);

                                } else {
                                    JsonObjectBuilder fileoutput= Json.createObjectBuilder()
                                            .add("storageIdentifier " , storageIdentifier)
                                            .add("message " ,  successresult.getJsonArray("files").getJsonObject(0));
                                    jarr.add(fileoutput);
                                }

                            } catch (Exception ex) {
                                Logger.getLogger(Files.class.getName()).log(Level.SEVERE, null, ex);
                                return error(Response.Status.BAD_REQUEST, "NoFileException!  Serious Error! See administrator!");
                            }
                        }
                    }
                }
            }// End of adding files


=======
            int totalNumberofFiles = 0 ;
            int successNumberofFiles = 0;
            try {
                // Start to add the files
                if (filesJson != null) {
                    totalNumberofFiles = filesJson.getValuesAs(JsonObject.class).size();
                    for (JsonObject fileJson : filesJson.getValuesAs(JsonObject.class)) {

                        String storageIdentifier = fileJson.getString("storageIdentifier"); //"s3://176ce6992af-208dea3661bb50"
                        //String suppliedContentType = fileJson.getString("contentType");
                        String fileName = fileJson.getString("fileName");

                        String fullPath = datasetSIO.getStorageLocation() + "/" + storageIdentifier.replace("s3://", "");

                        String bucketName = System.getProperty("dataverse.files." + storageIdentifier.split(":")[0] + ".bucket-name");

                        String dbstorageIdentifier = storageIdentifier.split(":")[0] + "://" + bucketName + ":" + storageIdentifier.replace("s3://", "");

                        // the storageidentifier should be unique
                        Query query = em.createQuery("select object(o) from DvObject as o where o.storageIdentifier = :storageIdentifier");
                        query.setParameter("storageIdentifier", dbstorageIdentifier);

                        if (query.getResultList().size() > 0) {
                            JsonObjectBuilder fileoutput = Json.createObjectBuilder()
                                    .add("storageIdentifier", storageIdentifier)
                                    .add("message", " The datatable is not updated since the Storage Identifier already exists in dvObject. ");

                            jarr.add(fileoutput);
                        } else {

                            // calculate mimeType
                            String finalType = FileUtil.MIME_TYPE_UNDETERMINED_DEFAULT;

                            String type = FileUtil.determineFileTypeByExtension(fileName);

                            if (!StringUtils.isBlank(type)) {
                                finalType = type;
                            }

                            JsonPatch path = Json.createPatchBuilder().add("/mimeType", finalType).build();
                            fileJson = path.apply(fileJson);

                            int count = 0;
                            // calculate md5 checksum
                            do {
                                try {

                                    StorageIO<DvObject> dataFileStorageIO = DataAccess.getDirectStorageIO(fullPath);
                                    InputStream in = dataFileStorageIO.getInputStream();
                                    String checksumVal = FileUtil.calculateChecksum(in, DataFile.ChecksumType.MD5);

                                    path = Json.createPatchBuilder().add("/md5Hash", checksumVal).build();
                                    fileJson = path.apply(fileJson);
                                    count = 3;
                                } catch (Exception ex) {
                                    count = count + 1;
                                    ex.printStackTrace();
                                    logger.info(ex.getMessage());
                                    Thread.sleep(5000);
                                    msgt(" ***** Try to calculate checksum again for  " + fileName);
                                    //error(Response.Status.INTERNAL_SERVER_ERROR, "Failed to calculate checksum");
                                }

                            } while (count < 3);

                            //---------------------------------------
                            //  Load up optional params via JSON
                            //---------------------------------------

                            OptionalFileParams optionalFileParams = null;

                            try {
                                optionalFileParams = new OptionalFileParams(fileJson.toString());
                            } catch (DataFileTagException ex) {
                                return error(Response.Status.BAD_REQUEST, ex.getMessage());
                            }

                            msg("ADD!");

                            //-------------------
                            // Run "runAddFileByDatasetId"
                            //-------------------
                            addFileHelper.runAddFileByDataset(dataset,
                                    fileName,
                                    finalType,
                                    storageIdentifier,
                                    null,
                                    optionalFileParams,
                                    globustype);


                            if (addFileHelper.hasError()) {

                                JsonObjectBuilder fileoutput = Json.createObjectBuilder()
                                        .add("storageIdentifier ", storageIdentifier)
                                        .add("error Code: ", addFileHelper.getHttpErrorCode().toString())
                                        .add("message ", addFileHelper.getErrorMessagesAsString("\n"));

                                jarr.add(fileoutput);

                            } else {
                                String successMsg = BundleUtil.getStringFromBundle("file.addreplace.success.add");

                                JsonObject successresult = addFileHelper.getSuccessResultAsJsonObjectBuilder().build();

                                try {
                                    logger.fine("successMsg: " + successMsg);
                                    String duplicateWarning = addFileHelper.getDuplicateFileWarning();
                                    if (duplicateWarning != null && !duplicateWarning.isEmpty()) {
                                        // return ok(addFileHelper.getDuplicateFileWarning(), addFileHelper.getSuccessResultAsJsonObjectBuilder());
                                        JsonObjectBuilder fileoutput = Json.createObjectBuilder()
                                                .add("storageIdentifier ", storageIdentifier)
                                                .add("warning message: ", addFileHelper.getDuplicateFileWarning())
                                                .add("message ", successresult.getJsonArray("files").getJsonObject(0));
                                        jarr.add(fileoutput);

                                    } else {
                                        JsonObjectBuilder fileoutput = Json.createObjectBuilder()
                                                .add("storageIdentifier ", storageIdentifier)
                                                .add("message ", successresult.getJsonArray("files").getJsonObject(0));
                                        jarr.add(fileoutput);
                                    }

                                } catch (Exception ex) {
                                    Logger.getLogger(Files.class.getName()).log(Level.SEVERE, null, ex);
                                    return error(Response.Status.BAD_REQUEST, "NoFileException!  Serious Error! See administrator!");
                                }
                            }
                        }
                        successNumberofFiles = successNumberofFiles + 1;
                    }
                }// End of adding files
            }catch (Exception e )
            {
                Logger.getLogger(Files.class.getName()).log(Level.SEVERE, null, e);
                return error(Response.Status.BAD_REQUEST, "NoFileException!  Serious Error! See administrator!");
            }

            logger.log(Level.INFO, "Total Number of Files " + totalNumberofFiles);
            logger.log(Level.INFO, "Success Number of Files " + successNumberofFiles);
>>>>>>> 9e7e3f1c
            DatasetLock dcmLock = dataset.getLockFor(DatasetLock.Reason.GlobusUpload);
            if (dcmLock == null) {
                logger.log(Level.WARNING, "Dataset not locked for Globus upload");
            } else {
                logger.log(Level.INFO, "Dataset remove locked for Globus upload");
                datasetService.removeDatasetLocks(dataset, DatasetLock.Reason.GlobusUpload);
                //dataset.removeLock(dcmLock);
            }

            try {
                Command<Dataset> cmd;
                cmd = new UpdateDatasetVersionCommand(dataset, dvRequest);
                ((UpdateDatasetVersionCommand) cmd).setValidateLenient(true);
                commandEngine.submit(cmd);
            } catch (CommandException ex) {
                logger.log(Level.WARNING, "==== datasetId :" + dataset.getId() + "====== UpdateDatasetVersionCommand Exception  : " + ex.getMessage());
            }

            dataset = datasetService.find(dataset.getId());

            List<DataFile> s= dataset.getFiles();
            for (DataFile dataFile : s) {
                logger.info(" ******** TEST  the datafile id is = " + dataFile.getId() + " =  " + dataFile.getDisplayName());
            }

            msg("******* pre ingest start in globus API");

            ingestService.startIngestJobsForDataset(dataset, (AuthenticatedUser) authUser);

            msg("******* post ingest start in globus API");

        } catch (Exception e) {
            String message = e.getMessage();
            msgt("*******  datasetId :" + dataset.getId() + " ======= GLOBUS  CALL Exception ============== " + message);
            e.printStackTrace();
        }

        return ok(Json.createObjectBuilder().add("Files", jarr));

    }
<<<<<<< HEAD

=======
>>>>>>> 9e7e3f1c
}


                /*

                ingestService.startIngestJobsForDataset(dataset, (AuthenticatedUser) authUser);




                if (dvRequest2 != null) {
                    msg("****** dvRequest2 not null");
                    ingestService.startIngestJobsForDataset(dataset, dvRequest2.getAuthenticatedUser());
                } else {
                    msg("****** dvRequest2 is null");
                    ingestService.startIngestJobsForDataset(dataset, (AuthenticatedUser) authUser);
                }
                */

                /*
                msg("****** JC update command completed ");

                // queue the data ingest job for asynchronous execution:
                List<DataFile> dataFiles = addFileHelper.getNewlyAddedFiles();
                for (DataFile dataFile : dataFiles) {
                    // refresh the copy of the DataFile:
                    logger.info(" ******** JC  the datafile id is = " + dataFile.getId());
                }

                msg("****** JC pre ingest start");
                String status = ingestService.startIngestJobs(dataFiles, (AuthenticatedUser) authUser);
                msg("****** JC post ingest start");

                */



<|MERGE_RESOLUTION|>--- conflicted
+++ resolved
@@ -5,7 +5,6 @@
 import edu.harvard.iq.dataverse.DataFile;
 import edu.harvard.iq.dataverse.DataFileServiceBean;
 import edu.harvard.iq.dataverse.Dataset;
-import edu.harvard.iq.dataverse.DatasetPage;
 import edu.harvard.iq.dataverse.DatasetField;
 import edu.harvard.iq.dataverse.DatasetFieldCompoundValue;
 import edu.harvard.iq.dataverse.DatasetFieldServiceBean;
@@ -27,9 +26,6 @@
 import edu.harvard.iq.dataverse.UserNotification;
 import edu.harvard.iq.dataverse.UserNotificationServiceBean;
 import edu.harvard.iq.dataverse.authorization.AuthenticationServiceBean;
-import edu.harvard.iq.dataverse.globus.AccessToken;
-import edu.harvard.iq.dataverse.globus.GlobusServiceBean;
-import edu.harvard.iq.dataverse.dataaccess.StorageIO;
 import edu.harvard.iq.dataverse.authorization.DataverseRole;
 import edu.harvard.iq.dataverse.authorization.Permission;
 import edu.harvard.iq.dataverse.authorization.RoleAssignee;
@@ -113,13 +109,9 @@
 import static edu.harvard.iq.dataverse.util.json.JsonPrinter.*;
 import static edu.harvard.iq.dataverse.util.json.NullSafeJsonBuilder.jsonObjectBuilder;
 import edu.harvard.iq.dataverse.util.json.NullSafeJsonBuilder;
-<<<<<<< HEAD
-import com.amazonaws.services.s3.model.S3ObjectSummary;
-=======
 import edu.harvard.iq.dataverse.globus.AccessToken;
 import edu.harvard.iq.dataverse.globus.GlobusServiceBean;
 
->>>>>>> 9e7e3f1c
 import java.io.IOException;
 import java.io.InputStream;
 import java.io.StringReader;
@@ -138,19 +130,8 @@
 import javax.ejb.EJB;
 import javax.ejb.EJBException;
 import javax.inject.Inject;
-<<<<<<< HEAD
-import javax.json.Json;
-import javax.json.JsonArray;
-import javax.json.JsonArrayBuilder;
-import javax.json.JsonException;
-import javax.json.JsonObject;
-import javax.json.JsonObjectBuilder;
-import javax.json.JsonReader;
-import javax.json.JsonPatch;
-=======
 import javax.json.*;
 import javax.persistence.Query;
->>>>>>> 9e7e3f1c
 import javax.servlet.http.HttpServletRequest;
 import javax.servlet.http.HttpServletResponse;
 import javax.ws.rs.Consumes;
@@ -178,8 +159,6 @@
 
 import com.amazonaws.services.s3.model.PartETag;
 import java.util.Map.Entry;
-import javax.persistence.Query;
-import org.apache.commons.lang.StringUtils;
 
 @Path("datasets")
 public class Datasets extends AbstractApiBean {
@@ -193,9 +172,6 @@
 
     @EJB
     DataverseServiceBean dataverseService;
-
-    @EJB
-    GlobusServiceBean globusServiceBean;
     
     @EJB
     GlobusServiceBean globusServiceBean;
@@ -248,9 +224,6 @@
     
     @Inject
     DataverseRequestServiceBean dvRequestService;
-
-    @Inject
-    DatasetPage datasetPage;
 
     /**
      * Used to consolidate the way we parse and handle dataset versions.
@@ -1759,20 +1732,16 @@
         // -------------------------------------
         // (1) Get the user from the API key
         // -------------------------------------
-
-        msgt("**** BEFORE STEP 1 "  );
         User authUser;
         try {
             authUser = findUserOrDie();
-            msgt("**** IN STEP 1 : "  + authUser.getIdentifier() + " : ");
         } catch (WrappedResponse ex) {
             return error(Response.Status.FORBIDDEN,
                     BundleUtil.getStringFromBundle("file.addreplace.error.auth")
                     );
         }
-
-        msgt("**** AFTER STEP 1 "  );
-        msgt("**** BEFORE STEP 2 "  );
+        
+        
         // -------------------------------------
         // (2) Get the Dataset Id
         //  
@@ -1784,7 +1753,7 @@
         } catch (WrappedResponse wr) {
             return wr.getResponse();           
         }
-        msgt("**** AFTER STEP 2 "  );
+        
         //------------------------------------
         // (2a) Make sure dataset does not have package file
         //
@@ -1850,7 +1819,6 @@
                                                 systemConfig);
 
 
-
         //-------------------
         // (4) Run "runAddFileByDatasetId"
         //-------------------
@@ -1859,7 +1827,7 @@
                                 newFileContentType,
                                 newStorageIdentifier,
                                 fileInputStream,
-                                optionalFileParams  );
+                                optionalFileParams);
 
 
         if (addFileHelper.hasError()){
@@ -1894,6 +1862,7 @@
     } // end: addFileToDataset
 
 
+    
     private void msg(String m){
         //System.out.println(m);
         logger.fine(m);
@@ -1908,9 +1877,6 @@
     
     public static <T> T handleVersion( String versionId, DsVersionHandler<T> hdl )
         throws WrappedResponse {
-
-        logger.info("**** DEBUG handleVersion "  );
-
         switch (versionId) {
             case ":latest": return hdl.handleLatest();
             case ":draft": return hdl.handleDraft();
@@ -1933,8 +1899,6 @@
     }
     
     private DatasetVersion getDatasetVersionOrDie( final DataverseRequest req, String versionNumber, final Dataset ds, UriInfo uriInfo, HttpHeaders headers) throws WrappedResponse {
-        logger.info("**** DEBUG getDatasetVersionOrDie "  );
-
         DatasetVersion dsv = execCommand( handleVersion(versionNumber, new DsVersionHandler<Command<DatasetVersion>>(){
 
                 @Override
@@ -2330,19 +2294,11 @@
     }
 
 
-<<<<<<< HEAD
-
-=======
->>>>>>> 9e7e3f1c
     @POST
     @Path("{id}/addglobusFiles")
     @Consumes(MediaType.MULTIPART_FORM_DATA)
     public Response addGlobusFileToDataset(@PathParam("id") String datasetId,
-<<<<<<< HEAD
-                           @FormDataParam("jsonData") String jsonData
-=======
                                            @FormDataParam("jsonData") String jsonData
->>>>>>> 9e7e3f1c
     )
     {
         JsonArrayBuilder jarr = Json.createArrayBuilder();
@@ -2358,12 +2314,7 @@
         try {
             authUser = findUserOrDie();
         } catch (WrappedResponse ex) {
-<<<<<<< HEAD
-            return error(Response.Status.FORBIDDEN,
-                    BundleUtil.getStringFromBundle("file.addreplace.error.auth")
-=======
             return error(Response.Status.FORBIDDEN, BundleUtil.getStringFromBundle("file.addreplace.error.auth")
->>>>>>> 9e7e3f1c
             );
         }
 
@@ -2384,11 +2335,7 @@
 
         String lockInfoMessage = "Globus Upload API is running ";
         DatasetLock lock = datasetService.addDatasetLock(dataset.getId(), DatasetLock.Reason.GlobusUpload,
-<<<<<<< HEAD
-                  ((AuthenticatedUser) authUser).getId() , lockInfoMessage);
-=======
                 ((AuthenticatedUser) authUser).getId() , lockInfoMessage);
->>>>>>> 9e7e3f1c
         if (lock != null) {
             dataset.addLock(lock);
         } else {
@@ -2401,12 +2348,7 @@
 
         for (DatasetVersion dv : dataset.getVersions()) {
             if (dv.isHasPackageFile()) {
-<<<<<<< HEAD
-                return error(Response.Status.FORBIDDEN,
-                        BundleUtil.getStringFromBundle("file.api.alreadyHasPackageFile")
-=======
                 return error(Response.Status.FORBIDDEN, BundleUtil.getStringFromBundle("file.api.alreadyHasPackageFile")
->>>>>>> 9e7e3f1c
                 );
             }
         }
@@ -2433,10 +2375,6 @@
         // -------------------------------------
 
         taskIdentifier = jsonObject.getString("taskIdentifier");
-<<<<<<< HEAD
-        msgt("******* (api) newTaskIdentifier: " + taskIdentifier);
-=======
->>>>>>> 9e7e3f1c
 
         // -------------------------------------
         // (5) Wait until task completion
@@ -2448,18 +2386,9 @@
         do {
             try {
                 String basicGlobusToken = settingsSvc.getValueForKey(SettingsServiceBean.Key.BasicGlobusToken, "");
-<<<<<<< HEAD
-                basicGlobusToken = "ODA0ODBhNzEtODA5ZC00ZTJhLWExNmQtY2JkMzA1NTk0ZDdhOmQvM3NFd1BVUGY0V20ra2hkSkF3NTZMWFJPaFZSTVhnRmR3TU5qM2Q3TjA9";
-                msgt("******* (api) basicGlobusToken: " + basicGlobusToken);
                 AccessToken clientTokenUser = globusServiceBean.getClientToken(basicGlobusToken);
 
                 success = globusServiceBean.getSuccessfulTransfers(clientTokenUser, taskIdentifier);
-                msgt("******* (api) success: " + success);
-=======
-                AccessToken clientTokenUser = globusServiceBean.getClientToken(basicGlobusToken);
-
-                success = globusServiceBean.getSuccessfulTransfers(clientTokenUser, taskIdentifier);
->>>>>>> 9e7e3f1c
 
             } catch (Exception ex) {
                 ex.printStackTrace();
@@ -2474,22 +2403,6 @@
         {
             StorageIO<Dataset> datasetSIO = DataAccess.getStorageIO(dataset);
 
-<<<<<<< HEAD
-            for (S3ObjectSummary s3ObjectSummary : datasetSIO.listAuxObjects("")) {
-
-            }
-
-            DataverseRequest dvRequest = createDataverseRequest(authUser);
-            AddReplaceFileHelper addFileHelper = new AddReplaceFileHelper(
-                                                        dvRequest,
-                                                        ingestService,
-                                                        datasetService,
-                                                        fileService,
-                                                        permissionSvc,
-                                                        commandEngine,
-                                                        systemConfig
-                                                    );
-=======
             List<String> cachedObjectsTags = datasetSIO.listAuxObjects();
 
             DataverseRequest dvRequest = createDataverseRequest(authUser);
@@ -2502,7 +2415,6 @@
                     commandEngine,
                     systemConfig
             );
->>>>>>> 9e7e3f1c
 
             // -------------------------------------
             // (6) Parse files information from jsondata
@@ -2512,131 +2424,6 @@
 
             JsonArray filesJson = jsonObject.getJsonArray("files");
 
-<<<<<<< HEAD
-
-            // Start to add the files
-            if (filesJson != null) {
-                for (JsonObject fileJson : filesJson.getValuesAs(JsonObject.class)) {
-
-                    String storageIdentifier = fileJson.getString("storageIdentifier"); //"s3://176ce6992af-208dea3661bb50"
-                    String suppliedContentType = fileJson.getString("contentType");
-                    String fileName = fileJson.getString("fileName");
-
-                    String fullPath = datasetSIO.getStorageLocation() + "/" + storageIdentifier.replace("s3://", "");
-
-                    String bucketName = System.getProperty("dataverse.files." + storageIdentifier.split(":")[0] + ".bucket-name");
-
-                    String dbstorageIdentifier = storageIdentifier.split(":")[0] + "://" + bucketName + ":" + storageIdentifier.replace("s3://", "");
-
-                    // the storageidentifier should be unique
-                    Query query = em.createQuery("select object(o) from DvObject as o where o.storageIdentifier = :storageIdentifier");
-                    query.setParameter("storageIdentifier", dbstorageIdentifier);
-
-                    if (query.getResultList().size() > 0) {
-                        JsonObjectBuilder fileoutput= Json.createObjectBuilder()
-                                .add("storageIdentifier " , storageIdentifier)
-                                .add("message " , " The datatable is not updated since the Storage Identifier already exists in dvObject. ");
-
-                        jarr.add(fileoutput);
-                    } else {
-
-                        // calculate mimeType
-                        //logger.info(" JC Step 0 Supplied type: " + fileName ) ;
-                        //logger.info(" JC Step 1 Supplied type: " + suppliedContentType ) ;
-                        String finalType = StringUtils.isBlank(suppliedContentType) ? FileUtil.MIME_TYPE_UNDETERMINED_DEFAULT : suppliedContentType;
-                        //logger.info(" JC Step 2 finalType: " + finalType ) ;
-                        String type = FileUtil.determineFileTypeByExtension(fileName);
-                        //logger.info(" JC Step 3 type by fileextension: " + type ) ;
-                        if (!StringUtils.isBlank(type)) {
-                            //Use rules for deciding when to trust browser supplied type
-                            //if (FileUtil.useRecognizedType(finalType, type)) {
-                                finalType = type;
-                                //logger.info(" JC Step 4 type after useRecognized function : " + finalType ) ;
-                            //}
-                            logger.info("Supplied type: " + suppliedContentType + ", finalType: " + finalType);
-                        }
-
-                        JsonPatch path = Json.createPatchBuilder().add("/mimeType", finalType).build();
-                        fileJson = path.apply(fileJson);
-
-                        // calculate md5 checksum
-                        StorageIO<DvObject> dataFileStorageIO = DataAccess.getDirectStorageIO(fullPath);
-                        InputStream in = dataFileStorageIO.getInputStream();
-                        String checksumVal = FileUtil.calculateChecksum(in, DataFile.ChecksumType.MD5);
-
-                        path = Json.createPatchBuilder().add("/md5Hash", checksumVal).build();
-                        fileJson = path.apply(fileJson);
-
-                        //---------------------------------------
-                        //  Load up optional params via JSON
-                        //---------------------------------------
-
-                        OptionalFileParams optionalFileParams = null;
-                        msgt("(api) jsonData 2: " +  fileJson.toString());
-
-                        try {
-                            optionalFileParams = new OptionalFileParams(fileJson.toString());
-                        } catch (DataFileTagException ex) {
-                            return error( Response.Status.BAD_REQUEST, ex.getMessage());
-                        }
-
-                        msg("ADD!");
-
-                        //-------------------
-                        // Run "runAddFileByDatasetId"
-                        //-------------------
-                        addFileHelper.runAddFileByDataset(dataset,
-                                fileName,
-                                finalType,
-                                storageIdentifier,
-                                null,
-                                optionalFileParams,
-                                globustype);
-
-
-                        if (addFileHelper.hasError()){
-
-                            JsonObjectBuilder fileoutput= Json.createObjectBuilder()
-                                    .add("storageIdentifier " , storageIdentifier)
-                                    .add("error Code: " ,addFileHelper.getHttpErrorCode().toString())
-                                    .add("message " ,  addFileHelper.getErrorMessagesAsString("\n"));
-
-                            jarr.add(fileoutput);
-
-                        }else{
-                            String successMsg = BundleUtil.getStringFromBundle("file.addreplace.success.add");
-
-                            JsonObject successresult = addFileHelper.getSuccessResultAsJsonObjectBuilder().build();
-
-                            try {
-                                logger.fine("successMsg: " + successMsg);
-                                String duplicateWarning = addFileHelper.getDuplicateFileWarning();
-                                if (duplicateWarning != null && !duplicateWarning.isEmpty()) {
-                                    // return ok(addFileHelper.getDuplicateFileWarning(), addFileHelper.getSuccessResultAsJsonObjectBuilder());
-                                    JsonObjectBuilder fileoutput= Json.createObjectBuilder()
-                                            .add("storageIdentifier " , storageIdentifier)
-                                            .add("warning message: " ,addFileHelper.getDuplicateFileWarning())
-                                            .add("message " ,  successresult.getJsonArray("files").getJsonObject(0));
-                                    jarr.add(fileoutput);
-
-                                } else {
-                                    JsonObjectBuilder fileoutput= Json.createObjectBuilder()
-                                            .add("storageIdentifier " , storageIdentifier)
-                                            .add("message " ,  successresult.getJsonArray("files").getJsonObject(0));
-                                    jarr.add(fileoutput);
-                                }
-
-                            } catch (Exception ex) {
-                                Logger.getLogger(Files.class.getName()).log(Level.SEVERE, null, ex);
-                                return error(Response.Status.BAD_REQUEST, "NoFileException!  Serious Error! See administrator!");
-                            }
-                        }
-                    }
-                }
-            }// End of adding files
-
-
-=======
             int totalNumberofFiles = 0 ;
             int successNumberofFiles = 0;
             try {
@@ -2777,7 +2564,6 @@
 
             logger.log(Level.INFO, "Total Number of Files " + totalNumberofFiles);
             logger.log(Level.INFO, "Success Number of Files " + successNumberofFiles);
->>>>>>> 9e7e3f1c
             DatasetLock dcmLock = dataset.getLockFor(DatasetLock.Reason.GlobusUpload);
             if (dcmLock == null) {
                 logger.log(Level.WARNING, "Dataset not locked for Globus upload");
@@ -2818,44 +2604,4 @@
         return ok(Json.createObjectBuilder().add("Files", jarr));
 
     }
-<<<<<<< HEAD
-
-=======
->>>>>>> 9e7e3f1c
 }
-
-
-                /*
-
-                ingestService.startIngestJobsForDataset(dataset, (AuthenticatedUser) authUser);
-
-
-
-
-                if (dvRequest2 != null) {
-                    msg("****** dvRequest2 not null");
-                    ingestService.startIngestJobsForDataset(dataset, dvRequest2.getAuthenticatedUser());
-                } else {
-                    msg("****** dvRequest2 is null");
-                    ingestService.startIngestJobsForDataset(dataset, (AuthenticatedUser) authUser);
-                }
-                */
-
-                /*
-                msg("****** JC update command completed ");
-
-                // queue the data ingest job for asynchronous execution:
-                List<DataFile> dataFiles = addFileHelper.getNewlyAddedFiles();
-                for (DataFile dataFile : dataFiles) {
-                    // refresh the copy of the DataFile:
-                    logger.info(" ******** JC  the datafile id is = " + dataFile.getId());
-                }
-
-                msg("****** JC pre ingest start");
-                String status = ingestService.startIngestJobs(dataFiles, (AuthenticatedUser) authUser);
-                msg("****** JC post ingest start");
-
-                */
-
-
-
