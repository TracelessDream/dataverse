--- conflicted
+++ resolved
@@ -167,11 +167,8 @@
 import org.glassfish.jersey.media.multipart.FormDataParam;
 
 import com.amazonaws.services.s3.model.PartETag;
-<<<<<<< HEAD
 
 import java.util.Map.Entry;
-=======
->>>>>>> 41f610d8
 import edu.harvard.iq.dataverse.FileMetadata;
 
 @Path("datasets")
@@ -198,11 +195,7 @@
     
     @EJB
     DDIExportServiceBean ddiExportService;
-<<<<<<< HEAD
-
-=======
-    
->>>>>>> 41f610d8
+
     @EJB
     MetadataBlockServiceBean metadataBlockService;
     
@@ -666,11 +659,7 @@
             
         }
     }
-<<<<<<< HEAD
-
-=======
-  
->>>>>>> 41f610d8
+
     @GET
     @Path("{id}/versions/{versionId}/metadata")
     @Produces("application/ld+json, application/json-ld")
@@ -698,11 +687,7 @@
     public Response getVersionJsonLDMetadata(@PathParam("id") String id, @Context UriInfo uriInfo, @Context HttpHeaders headers) {
         return getVersionJsonLDMetadata(id, ":draft", uriInfo, headers);
     }
-<<<<<<< HEAD
-
-=======
-            
->>>>>>> 41f610d8
+
     @PUT
     @Path("{id}/metadata")
     @Consumes("application/ld+json, application/json-ld")
@@ -714,11 +699,7 @@
             DatasetVersion dsv = ds.getEditVersion();
             boolean updateDraft = ds.getLatestVersion().isDraft();
             dsv = JSONLDUtil.updateDatasetVersionMDFromJsonLD(dsv, jsonLDBody, metadataBlockService, datasetFieldSvc, !replaceTerms, false);
-<<<<<<< HEAD
-
-=======
-            
->>>>>>> 41f610d8
+
             DatasetVersion managedVersion;
             if (updateDraft) {
                 Dataset managedDataset = execCommand(new UpdateDatasetVersionCommand(ds, req));
@@ -736,11 +717,7 @@
             return error(Status.BAD_REQUEST, "Error parsing Json: " + jpe.getMessage());
         }
     }
-<<<<<<< HEAD
-
-=======
-    
->>>>>>> 41f610d8
+
     @PUT
     @Path("{id}/metadata/delete")
     @Consumes("application/ld+json, application/json-ld")
@@ -770,7 +747,7 @@
             return error(Status.BAD_REQUEST, "Error parsing Json: " + jpe.getMessage());
         }
     }
-    
+
     @PUT
     @Path("{id}/deleteMetadata")
     public Response deleteVersionMetadata(String jsonBody, @PathParam("id") String id) throws WrappedResponse {
@@ -2645,7 +2622,8 @@
                 this.fileService,
                 this.permissionSvc,
                 this.commandEngine,
-                this.systemConfig
+                this.systemConfig,
+                this.licenseServiceBean
         );
 
         return addFileHelper.addFiles(jsonData, dataset, authUser);
