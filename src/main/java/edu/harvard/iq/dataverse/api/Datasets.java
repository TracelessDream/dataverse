--- conflicted
+++ resolved
@@ -250,10 +250,7 @@
     @Inject
     DataverseRequestServiceBean dvRequestService;
 
-<<<<<<< HEAD
-
-=======
->>>>>>> 3f109e65
+
     @Inject
     WorkflowServiceBean wfService;
 
@@ -726,11 +723,7 @@
             DataverseRequest req = createDataverseRequest(findUserOrDie());
             DatasetVersion dsv = ds.getEditVersion();
             boolean updateDraft = ds.getLatestVersion().isDraft();
-<<<<<<< HEAD
-            dsv = JSONLDUtil.updateDatasetVersionMDFromJsonLD(dsv, jsonLDBody, metadataBlockService, datasetFieldSvc, !replaceTerms, false);
-=======
             dsv = JSONLDUtil.updateDatasetVersionMDFromJsonLD(dsv, jsonLDBody, metadataBlockService, datasetFieldSvc, !replaceTerms, false, licenseSvc);
->>>>>>> 3f109e65
 
             DatasetVersion managedVersion;
             if (updateDraft) {
@@ -1626,8 +1619,6 @@
         }
     }
 
-<<<<<<< HEAD
-=======
     @GET
     @Path("{id}/versions/{versionId}/customlicense")
     public Response getCustomTermsTab(@PathParam("id") String id, @PathParam("versionId") String versionId,
@@ -1651,7 +1642,6 @@
     }
 
 
->>>>>>> 3f109e65
     @GET
     @Path("{id}/links")
     public Response getLinks(@PathParam("id") String idSupplied) {
@@ -2442,22 +2432,13 @@
 
         DataverseRequest dvRequest2 = createDataverseRequest(authUser);
         AddReplaceFileHelper addFileHelper = new AddReplaceFileHelper(dvRequest2,
-<<<<<<< HEAD
                 ingestService,
                 datasetService,
                 fileService,
                 permissionSvc,
                 commandEngine,
-                systemConfig);
-=======
-                                                ingestService,
-                                                datasetService,
-                                                fileService,
-                                                permissionSvc,
-                                                commandEngine,
                                                 systemConfig,
                                                 licenseSvc);
->>>>>>> 3f109e65
 
 
         //-------------------
