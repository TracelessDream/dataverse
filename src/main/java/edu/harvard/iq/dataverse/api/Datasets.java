--- conflicted
+++ resolved
@@ -723,13 +723,9 @@
 
         try {
             Dataset ds = findDatasetOrDie(id);
-<<<<<<< HEAD
-            DataverseRequest req = createDataverseRequest(findUserOrDie());
+            DataverseRequest req = createDataverseRequest(getRequestUser(crc));
             //Get draft state as of now
-=======
-            DataverseRequest req = createDataverseRequest(getRequestUser(crc));
-            DatasetVersion dsv = ds.getOrCreateEditVersion();
->>>>>>> 1a797171
+
             boolean updateDraft = ds.getLatestVersion().isDraft();
             //Get the current draft or create a new version to update
             DatasetVersion dsv = ds.getOrCreateEditVersion();
@@ -760,13 +756,9 @@
     public Response deleteMetadata(@Context ContainerRequestContext crc, String jsonLDBody, @PathParam("id") String id) {
         try {
             Dataset ds = findDatasetOrDie(id);
-<<<<<<< HEAD
-            DataverseRequest req = createDataverseRequest(findUserOrDie());
+            DataverseRequest req = createDataverseRequest(getRequestUser(crc));
             //Get draft state as of now
-=======
-            DataverseRequest req = createDataverseRequest(getRequestUser(crc));
-            DatasetVersion dsv = ds.getOrCreateEditVersion();
->>>>>>> 1a797171
+
             boolean updateDraft = ds.getLatestVersion().isDraft();
             //Get the current draft or create a new version to update
             DatasetVersion dsv = ds.getOrCreateEditVersion();
