package edu.harvard.iq.dataverse.api;

import edu.harvard.iq.dataverse.*;
import edu.harvard.iq.dataverse.actionlogging.ActionLogRecord;
import edu.harvard.iq.dataverse.authorization.AuthenticationServiceBean;
import edu.harvard.iq.dataverse.authorization.DataverseRole;
import edu.harvard.iq.dataverse.authorization.Permission;
import edu.harvard.iq.dataverse.authorization.RoleAssignee;
import edu.harvard.iq.dataverse.authorization.users.AuthenticatedUser;
import edu.harvard.iq.dataverse.authorization.users.User;
import edu.harvard.iq.dataverse.batch.jobs.importer.ImportMode;
import edu.harvard.iq.dataverse.datacapturemodule.DataCaptureModuleUtil;
import edu.harvard.iq.dataverse.datacapturemodule.ScriptRequestResponse;
import edu.harvard.iq.dataverse.dataset.DatasetThumbnail;
import edu.harvard.iq.dataverse.dataset.DatasetUtil;
import edu.harvard.iq.dataverse.datasetutility.AddReplaceFileHelper;
import edu.harvard.iq.dataverse.datasetutility.DataFileTagException;
import edu.harvard.iq.dataverse.datasetutility.NoFilesException;
import edu.harvard.iq.dataverse.datasetutility.OptionalFileParams;
import edu.harvard.iq.dataverse.engine.command.Command;
import edu.harvard.iq.dataverse.engine.command.DataverseRequest;
import edu.harvard.iq.dataverse.engine.command.impl.AbstractSubmitToArchiveCommand;
import edu.harvard.iq.dataverse.engine.command.impl.AddLockCommand;
import edu.harvard.iq.dataverse.engine.command.impl.AssignRoleCommand;
import edu.harvard.iq.dataverse.engine.command.impl.CreateDatasetVersionCommand;
import edu.harvard.iq.dataverse.engine.command.impl.CreatePrivateUrlCommand;
import edu.harvard.iq.dataverse.engine.command.impl.CuratePublishedDatasetVersionCommand;
import edu.harvard.iq.dataverse.engine.command.impl.DeleteDatasetCommand;
import edu.harvard.iq.dataverse.engine.command.impl.DeleteDatasetVersionCommand;
import edu.harvard.iq.dataverse.engine.command.impl.DeleteDatasetLinkingDataverseCommand;
import edu.harvard.iq.dataverse.engine.command.impl.DeletePrivateUrlCommand;
import edu.harvard.iq.dataverse.engine.command.impl.DestroyDatasetCommand;
import edu.harvard.iq.dataverse.engine.command.impl.FinalizeDatasetPublicationCommand;
import edu.harvard.iq.dataverse.engine.command.impl.GetDatasetCommand;
import edu.harvard.iq.dataverse.engine.command.impl.GetSpecificPublishedDatasetVersionCommand;
import edu.harvard.iq.dataverse.engine.command.impl.GetDraftDatasetVersionCommand;
import edu.harvard.iq.dataverse.engine.command.impl.GetLatestAccessibleDatasetVersionCommand;
import edu.harvard.iq.dataverse.engine.command.impl.GetLatestPublishedDatasetVersionCommand;
import edu.harvard.iq.dataverse.engine.command.impl.GetPrivateUrlCommand;
import edu.harvard.iq.dataverse.engine.command.impl.ImportFromFileSystemCommand;
import edu.harvard.iq.dataverse.engine.command.impl.LinkDatasetCommand;
import edu.harvard.iq.dataverse.engine.command.impl.ListRoleAssignments;
import edu.harvard.iq.dataverse.engine.command.impl.ListVersionsCommand;
import edu.harvard.iq.dataverse.engine.command.impl.MoveDatasetCommand;
import edu.harvard.iq.dataverse.engine.command.impl.PublishDatasetCommand;
import edu.harvard.iq.dataverse.engine.command.impl.PublishDatasetResult;
import edu.harvard.iq.dataverse.engine.command.impl.RemoveLockCommand;
import edu.harvard.iq.dataverse.engine.command.impl.RequestRsyncScriptCommand;
import edu.harvard.iq.dataverse.engine.command.impl.ReturnDatasetToAuthorCommand;
import edu.harvard.iq.dataverse.engine.command.impl.SetDatasetCitationDateCommand;
import edu.harvard.iq.dataverse.engine.command.impl.SetCurationStatusCommand;
import edu.harvard.iq.dataverse.engine.command.impl.SubmitDatasetForReviewCommand;
import edu.harvard.iq.dataverse.engine.command.impl.UpdateDatasetVersionCommand;
import edu.harvard.iq.dataverse.engine.command.impl.UpdateDatasetTargetURLCommand;
import edu.harvard.iq.dataverse.engine.command.impl.UpdateDatasetThumbnailCommand;
import edu.harvard.iq.dataverse.export.DDIExportServiceBean;
import edu.harvard.iq.dataverse.export.ExportService;
import edu.harvard.iq.dataverse.ingest.IngestServiceBean;
import edu.harvard.iq.dataverse.privateurl.PrivateUrl;

import edu.harvard.iq.dataverse.api.dto.RoleAssignmentDTO;
import edu.harvard.iq.dataverse.batch.util.LoggingUtil;
import edu.harvard.iq.dataverse.dataaccess.DataAccess;
import edu.harvard.iq.dataverse.dataaccess.ImageThumbConverter;
import edu.harvard.iq.dataverse.dataaccess.S3AccessIO;
import edu.harvard.iq.dataverse.engine.command.exception.CommandException;
import edu.harvard.iq.dataverse.engine.command.exception.UnforcedCommandException;
import edu.harvard.iq.dataverse.engine.command.impl.GetDatasetStorageSizeCommand;
import edu.harvard.iq.dataverse.engine.command.impl.RevokeRoleCommand;
import edu.harvard.iq.dataverse.engine.command.impl.UpdateDvObjectPIDMetadataCommand;
import edu.harvard.iq.dataverse.makedatacount.DatasetExternalCitations;
import edu.harvard.iq.dataverse.makedatacount.DatasetExternalCitationsServiceBean;
import edu.harvard.iq.dataverse.makedatacount.DatasetMetrics;
import edu.harvard.iq.dataverse.makedatacount.DatasetMetricsServiceBean;
import edu.harvard.iq.dataverse.makedatacount.MakeDataCountLoggingServiceBean;
import edu.harvard.iq.dataverse.makedatacount.MakeDataCountLoggingServiceBean.MakeDataCountEntry;
import edu.harvard.iq.dataverse.metrics.MetricsUtil;
import edu.harvard.iq.dataverse.makedatacount.MakeDataCountUtil;
import edu.harvard.iq.dataverse.settings.SettingsServiceBean;
import edu.harvard.iq.dataverse.util.ArchiverUtil;
import edu.harvard.iq.dataverse.util.BundleUtil;
import edu.harvard.iq.dataverse.util.EjbUtil;
import edu.harvard.iq.dataverse.util.FileUtil;
import edu.harvard.iq.dataverse.util.SystemConfig;
import edu.harvard.iq.dataverse.util.bagit.OREMap;
import edu.harvard.iq.dataverse.util.json.JSONLDUtil;
import edu.harvard.iq.dataverse.util.json.JsonLDTerm;
import edu.harvard.iq.dataverse.util.json.JsonParseException;
import edu.harvard.iq.dataverse.search.IndexServiceBean;
import static edu.harvard.iq.dataverse.util.json.JsonPrinter.*;
import static edu.harvard.iq.dataverse.util.json.NullSafeJsonBuilder.jsonObjectBuilder;
import edu.harvard.iq.dataverse.util.json.NullSafeJsonBuilder;
import edu.harvard.iq.dataverse.workflow.Workflow;
import edu.harvard.iq.dataverse.workflow.WorkflowContext;
import edu.harvard.iq.dataverse.workflow.WorkflowServiceBean;
import edu.harvard.iq.dataverse.workflow.WorkflowContext.TriggerType;

import java.io.IOException;
import java.io.InputStream;
import java.io.StringReader;
import java.net.URI;
import java.sql.Timestamp;
import java.text.MessageFormat;
import java.text.SimpleDateFormat;
import java.time.LocalDate;
import java.time.LocalDateTime;
import java.time.ZoneId;
import java.time.format.DateTimeFormatter;
import java.util.*;
import java.util.Map.Entry;
import java.util.logging.Level;
import java.util.logging.Logger;
import java.util.stream.Collectors;

import javax.ejb.EJB;
import javax.ejb.EJBException;
import javax.faces.context.FacesContext;
import javax.inject.Inject;
import javax.json.*;
import javax.json.stream.JsonParsingException;
import javax.servlet.http.HttpServletRequest;
import javax.servlet.http.HttpServletResponse;
import javax.ws.rs.BadRequestException;
import javax.ws.rs.Consumes;
import javax.ws.rs.DELETE;
import javax.ws.rs.DefaultValue;
import javax.ws.rs.GET;
import javax.ws.rs.NotAcceptableException;
import javax.ws.rs.POST;
import javax.ws.rs.PUT;
import javax.ws.rs.Path;
import javax.ws.rs.PathParam;
import javax.ws.rs.Produces;
import javax.ws.rs.QueryParam;
import javax.ws.rs.core.Context;
import javax.ws.rs.core.HttpHeaders;
import javax.ws.rs.core.MediaType;
import javax.ws.rs.core.Response;
import javax.ws.rs.core.Response.Status;
import static javax.ws.rs.core.Response.Status.BAD_REQUEST;
import javax.ws.rs.core.UriInfo;

import org.apache.commons.lang3.StringUtils;
import org.apache.solr.client.solrj.SolrServerException;
import org.glassfish.jersey.media.multipart.FormDataBodyPart;
import org.glassfish.jersey.media.multipart.FormDataContentDisposition;
import org.glassfish.jersey.media.multipart.FormDataParam;
import com.amazonaws.services.s3.model.PartETag;
import com.beust.jcommander.Strings;

import java.util.Map.Entry;

@Path("datasets")
public class Datasets extends AbstractApiBean {

    private static final Logger logger = Logger.getLogger(Datasets.class.getCanonicalName());
    
    @Inject DataverseSession session;

    @EJB
    DatasetServiceBean datasetService;

    @EJB
    DataverseServiceBean dataverseService;
    
    @EJB
    UserNotificationServiceBean userNotificationService;
    
    @EJB
    PermissionServiceBean permissionService;
    
    @EJB
    AuthenticationServiceBean authenticationServiceBean;
    
    @EJB
    DDIExportServiceBean ddiExportService;

    @EJB
    MetadataBlockServiceBean metadataBlockService;
    
    @EJB
    DataFileServiceBean fileService;

    @EJB
    IngestServiceBean ingestService;

    @EJB
    EjbDataverseEngine commandEngine;
    
    @EJB
    IndexServiceBean indexService;

    @EJB
    S3PackageImporter s3PackageImporter;
     
    @EJB
    SettingsServiceBean settingsService;

    // TODO: Move to AbstractApiBean
    @EJB
    DatasetMetricsServiceBean datasetMetricsSvc;
    
    @EJB
    DatasetExternalCitationsServiceBean datasetExternalCitationsService;

    @EJB
    EmbargoServiceBean embargoService;

    @Inject
    MakeDataCountLoggingServiceBean mdcLogService;
    
    @Inject
    DataverseRequestServiceBean dvRequestService;

    @Inject
    WorkflowServiceBean wfService;
    
    @Inject
    DataverseRoleServiceBean dataverseRoleService;

    /**
     * Used to consolidate the way we parse and handle dataset versions.
     * @param <T> 
     */
    public interface DsVersionHandler<T> {
        T handleLatest();
        T handleDraft();
        T handleSpecific( long major, long minor );
        T handleLatestPublished();
    }
    
    @GET
    @Path("{id}")
    public Response getDataset(@PathParam("id") String id, @Context UriInfo uriInfo, @Context HttpHeaders headers, @Context HttpServletResponse response) {
        return response( req -> {
            final Dataset retrieved = execCommand(new GetDatasetCommand(req, findDatasetOrDie(id)));
            final DatasetVersion latest = execCommand(new GetLatestAccessibleDatasetVersionCommand(req, retrieved));
            final JsonObjectBuilder jsonbuilder = json(retrieved);
            //Report MDC if this is a released version (could be draft if user has access, or user may not have access at all and is not getting metadata beyond the minimum)
            if((latest != null) && latest.isReleased()) {
                MakeDataCountLoggingServiceBean.MakeDataCountEntry entry = new MakeDataCountEntry(uriInfo, headers, dvRequestService, retrieved);
                mdcLogService.logEntry(entry);
            }
            return ok(jsonbuilder.add("latestVersion", (latest != null) ? json(latest) : null));
        });
    }
    
    // TODO: 
    // This API call should, ideally, call findUserOrDie() and the GetDatasetCommand 
    // to obtain the dataset that we are trying to export - which would handle
    // Auth in the process... For now, Auth isn't necessary - since export ONLY 
    // WORKS on published datasets, which are open to the world. -- L.A. 4.5
    
    @GET
    @Path("/export")
    @Produces({"application/xml", "application/json", "application/html" })
    public Response exportDataset(@QueryParam("persistentId") String persistentId, @QueryParam("exporter") String exporter, @Context UriInfo uriInfo, @Context HttpHeaders headers, @Context HttpServletResponse response) {

        try {
            Dataset dataset = datasetService.findByGlobalId(persistentId);
            if (dataset == null) {
                return error(Response.Status.NOT_FOUND, "A dataset with the persistentId " + persistentId + " could not be found.");
            }
            
            ExportService instance = ExportService.getInstance();
            
            InputStream is = instance.getExport(dataset, exporter);
           
            String mediaType = instance.getMediaType(exporter);
            //Export is only possible for released (non-draft) dataset versions so we can log without checking to see if this is a request for a draft 
            MakeDataCountLoggingServiceBean.MakeDataCountEntry entry = new MakeDataCountEntry(uriInfo, headers, dvRequestService, dataset);
            mdcLogService.logEntry(entry);
            
            return Response.ok()
                    .entity(is)
                    .type(mediaType).
                    build();
        } catch (Exception wr) {
            logger.warning(wr.getMessage());
            return error(Response.Status.FORBIDDEN, "Export Failed");
        }
    }

    @DELETE
    @Path("{id}")
    public Response deleteDataset( @PathParam("id") String id) {
        // Internally, "DeleteDatasetCommand" simply redirects to "DeleteDatasetVersionCommand"
        // (and there's a comment that says "TODO: remove this command")
        // do we need an exposed API call for it? 
        // And DeleteDatasetVersionCommand further redirects to DestroyDatasetCommand, 
        // if the dataset only has 1 version... In other words, the functionality 
        // currently provided by this API is covered between the "deleteDraftVersion" and
        // "destroyDataset" API calls.  
        // (The logic below follows the current implementation of the underlying 
        // commands!)
        
        return response( req -> {
            Dataset doomed = findDatasetOrDie(id);
            DatasetVersion doomedVersion = doomed.getLatestVersion();
            User u = findUserOrDie();
            boolean destroy = false;
            
            if (doomed.getVersions().size() == 1) {
                if (doomed.isReleased() && (!(u instanceof AuthenticatedUser) || !u.isSuperuser())) {
                    throw new WrappedResponse(error(Response.Status.UNAUTHORIZED, "Only superusers can delete published datasets"));
                }
                destroy = true;
            } else {
                if (!doomedVersion.isDraft()) {
                    throw new WrappedResponse(error(Response.Status.UNAUTHORIZED, "This is a published dataset with multiple versions. This API can only delete the latest version if it is a DRAFT"));
                }
            }
            
            // Gather the locations of the physical files that will need to be 
            // deleted once the destroy command execution has been finalized:
            Map<Long, String> deleteStorageLocations = fileService.getPhysicalFilesToDelete(doomedVersion, destroy);
            
            execCommand( new DeleteDatasetCommand(req, findDatasetOrDie(id)));
            
            // If we have gotten this far, the destroy command has succeeded, 
            // so we can finalize it by permanently deleting the physical files:
            // (DataFileService will double-check that the datafiles no 
            // longer exist in the database, before attempting to delete 
            // the physical files)
            if (!deleteStorageLocations.isEmpty()) {
                fileService.finalizeFileDeletes(deleteStorageLocations);
            }
            
            return ok("Dataset " + id + " deleted");
        });
    }
        
    @DELETE
    @Path("{id}/destroy")
    public Response destroyDataset(@PathParam("id") String id) {

        return response(req -> {
            // first check if dataset is released, and if so, if user is a superuser
            Dataset doomed = findDatasetOrDie(id);
            User u = findUserOrDie();

            if (doomed.isReleased() && (!(u instanceof AuthenticatedUser) || !u.isSuperuser())) {
                throw new WrappedResponse(error(Response.Status.UNAUTHORIZED, "Destroy can only be called by superusers."));
            }

            // Gather the locations of the physical files that will need to be 
            // deleted once the destroy command execution has been finalized:
            Map<Long, String> deleteStorageLocations = fileService.getPhysicalFilesToDelete(doomed);

            execCommand(new DestroyDatasetCommand(doomed, req));

            // If we have gotten this far, the destroy command has succeeded, 
            // so we can finalize permanently deleting the physical files:
            // (DataFileService will double-check that the datafiles no 
            // longer exist in the database, before attempting to delete 
            // the physical files)
            if (!deleteStorageLocations.isEmpty()) {
                fileService.finalizeFileDeletes(deleteStorageLocations);
            }

            return ok("Dataset " + id + " destroyed");
        });
    }
    
    @DELETE
    @Path("{id}/versions/{versionId}")
    public Response deleteDraftVersion( @PathParam("id") String id,  @PathParam("versionId") String versionId ){
        if ( ! ":draft".equals(versionId) ) {
            return badRequest("Only the :draft version can be deleted");
        }

        return response( req -> {
            Dataset dataset = findDatasetOrDie(id);
            DatasetVersion doomed = dataset.getLatestVersion();
            
            if (!doomed.isDraft()) {
                throw new WrappedResponse(error(Response.Status.UNAUTHORIZED, "This is NOT a DRAFT version"));
            }
            
            // Gather the locations of the physical files that will need to be 
            // deleted once the destroy command execution has been finalized:
            
            Map<Long, String> deleteStorageLocations = fileService.getPhysicalFilesToDelete(doomed);
            
            execCommand( new DeleteDatasetVersionCommand(req, dataset));
            
            // If we have gotten this far, the delete command has succeeded - 
            // by either deleting the Draft version of a published dataset, 
            // or destroying an unpublished one. 
            // This means we can finalize permanently deleting the physical files:
            // (DataFileService will double-check that the datafiles no 
            // longer exist in the database, before attempting to delete 
            // the physical files)
            if (!deleteStorageLocations.isEmpty()) {
                fileService.finalizeFileDeletes(deleteStorageLocations);
            }
            
            return ok("Draft version of dataset " + id + " deleted");
        });
    }
        
    @DELETE
    @Path("{datasetId}/deleteLink/{linkedDataverseId}")
    public Response deleteDatasetLinkingDataverse( @PathParam("datasetId") String datasetId, @PathParam("linkedDataverseId") String linkedDataverseId) {
                boolean index = true;
        return response(req -> {
            execCommand(new DeleteDatasetLinkingDataverseCommand(req, findDatasetOrDie(datasetId), findDatasetLinkingDataverseOrDie(datasetId, linkedDataverseId), index));
            return ok("Link from Dataset " + datasetId + " to linked Dataverse " + linkedDataverseId + " deleted");
        });
    }
        
    @PUT
    @Path("{id}/citationdate")
    public Response setCitationDate( @PathParam("id") String id, String dsfTypeName) {
        return response( req -> {
            if ( dsfTypeName.trim().isEmpty() ){
                return badRequest("Please provide a dataset field type in the requst body.");
            }
            DatasetFieldType dsfType = null;
            if (!":publicationDate".equals(dsfTypeName)) {
                dsfType = datasetFieldSvc.findByName(dsfTypeName);
                if (dsfType == null) {
                    return badRequest("Dataset Field Type Name " + dsfTypeName + " not found.");
                }
            }

            execCommand(new SetDatasetCitationDateCommand(req, findDatasetOrDie(id), dsfType));
            return ok("Citation Date for dataset " + id + " set to: " + (dsfType != null ? dsfType.getDisplayName() : "default"));
        });
    }    
    
    @DELETE
    @Path("{id}/citationdate")
    public Response useDefaultCitationDate( @PathParam("id") String id) {
        return response( req -> {
            execCommand(new SetDatasetCitationDateCommand(req, findDatasetOrDie(id), null));
            return ok("Citation Date for dataset " + id + " set to default");
        });
    }         
    
    @GET
    @Path("{id}/versions")
    public Response listVersions( @PathParam("id") String id ) {
        return response( req ->
             ok( execCommand( new ListVersionsCommand(req, findDatasetOrDie(id)) )
                                .stream()
                                .map( d -> json(d) )
                                .collect(toJsonArray())));
    }
    
    @GET
    @Path("{id}/versions/{versionId}")
    public Response getVersion( @PathParam("id") String datasetId, @PathParam("versionId") String versionId, @Context UriInfo uriInfo, @Context HttpHeaders headers) {
        return response( req -> {
            DatasetVersion dsv = getDatasetVersionOrDie(req, versionId, findDatasetOrDie(datasetId), uriInfo, headers);            
            return (dsv == null || dsv.getId() == null) ? notFound("Dataset version not found")
                                                        : ok(json(dsv));
        });
    }
    
    @GET
    @Path("{id}/versions/{versionId}/files")
    public Response getVersionFiles( @PathParam("id") String datasetId, @PathParam("versionId") String versionId, @Context UriInfo uriInfo, @Context HttpHeaders headers) {
        return response( req -> ok( jsonFileMetadatas(
                         getDatasetVersionOrDie(req, versionId, findDatasetOrDie(datasetId), uriInfo, headers).getFileMetadatas())));
    }
    
    @GET
    @Path("{id}/dirindex")
    @Produces("text/html")
    public Response getFileAccessFolderView(@PathParam("id") String datasetId, @QueryParam("version") String versionId, @QueryParam("folder") String folderName, @QueryParam("original") Boolean originals, @Context UriInfo uriInfo, @Context HttpHeaders headers, @Context HttpServletResponse response) {

        folderName = folderName == null ? "" : folderName;
        versionId = versionId == null ? ":latest-published" : versionId; 
        
        DatasetVersion version; 
        try {
            DataverseRequest req = createDataverseRequest(findUserOrDie());
            version = getDatasetVersionOrDie(req, versionId, findDatasetOrDie(datasetId), uriInfo, headers);
        } catch (WrappedResponse wr) {
            return wr.getResponse();
        }
        
        String output = FileUtil.formatFolderListingHtml(folderName, version, "", originals != null && originals);
        
        // return "NOT FOUND" if there is no such folder in the dataset version:
        
        if ("".equals(output)) {
            return notFound("Folder " + folderName + " does not exist");
        }
        
        
        String indexFileName = folderName.equals("") ? ".index.html"
                : ".index-" + folderName.replace('/', '_') + ".html";
        response.setHeader("Content-disposition", "filename=\"" + indexFileName + "\"");

        
        return Response.ok()
                .entity(output)
                //.type("application/html").
                .build();
    }
    
    @GET
    @Path("{id}/versions/{versionId}/metadata")
    public Response getVersionMetadata( @PathParam("id") String datasetId, @PathParam("versionId") String versionId, @Context UriInfo uriInfo, @Context HttpHeaders headers) {
        return response( req -> ok(
                    jsonByBlocks(
                        getDatasetVersionOrDie(req, versionId, findDatasetOrDie(datasetId), uriInfo, headers )
                                .getDatasetFields())));
    }
    
    @GET
    @Path("{id}/versions/{versionNumber}/metadata/{block}")
    public Response getVersionMetadataBlock( @PathParam("id") String datasetId, 
                                             @PathParam("versionNumber") String versionNumber, 
                                             @PathParam("block") String blockName, 
                                             @Context UriInfo uriInfo, 
                                             @Context HttpHeaders headers ) {
        
        return response( req -> {
            DatasetVersion dsv = getDatasetVersionOrDie(req, versionNumber, findDatasetOrDie(datasetId), uriInfo, headers );
            
            Map<MetadataBlock, List<DatasetField>> fieldsByBlock = DatasetField.groupByBlock(dsv.getDatasetFields());
            for ( Map.Entry<MetadataBlock, List<DatasetField>> p : fieldsByBlock.entrySet() ) {
                if ( p.getKey().getName().equals(blockName) ) {
                    return ok(json(p.getKey(), p.getValue()));
                }
            }
            return notFound("metadata block named " + blockName + " not found");
        });
    }
    
    @GET
    @Path("{id}/modifyRegistration")
    public Response updateDatasetTargetURL(@PathParam("id") String id ) {
        return response( req -> {
            execCommand(new UpdateDatasetTargetURLCommand(findDatasetOrDie(id), req));
            return ok("Dataset " + id + " target url updated");
        });
    }
    
    @POST
    @Path("/modifyRegistrationAll")
    public Response updateDatasetTargetURLAll() {
        return response( req -> {
            datasetService.findAll().forEach( ds -> {
                try {
                    execCommand(new UpdateDatasetTargetURLCommand(findDatasetOrDie(ds.getId().toString()), req));
                } catch (WrappedResponse ex) {
                    Logger.getLogger(Datasets.class.getName()).log(Level.SEVERE, null, ex);
                }
            });
            return ok("Update All Dataset target url completed");
        });
    }
    
    @POST
    @Path("{id}/modifyRegistrationMetadata")
    public Response updateDatasetPIDMetadata(@PathParam("id") String id) {

        try {
            Dataset dataset = findDatasetOrDie(id);
            if (!dataset.isReleased()) {
                return error(Response.Status.BAD_REQUEST, BundleUtil.getStringFromBundle("datasets.api.updatePIDMetadata.failure.dataset.must.be.released"));
            }
        } catch (WrappedResponse ex) {
            Logger.getLogger(Datasets.class.getName()).log(Level.SEVERE, null, ex);
        }

        return response(req -> {
            execCommand(new UpdateDvObjectPIDMetadataCommand(findDatasetOrDie(id), req));
            List<String> args = Arrays.asList(id);
            return ok(BundleUtil.getStringFromBundle("datasets.api.updatePIDMetadata.success.for.single.dataset", args));
        });
    }
    
    @GET
    @Path("/modifyRegistrationPIDMetadataAll")
    public Response updateDatasetPIDMetadataAll() {
        return response( req -> {
            datasetService.findAll().forEach( ds -> {
                try {
                    execCommand(new UpdateDvObjectPIDMetadataCommand(findDatasetOrDie(ds.getId().toString()), req));
                } catch (WrappedResponse ex) {
                    Logger.getLogger(Datasets.class.getName()).log(Level.SEVERE, null, ex);
                }
            });           
            return ok(BundleUtil.getStringFromBundle("datasets.api.updatePIDMetadata.success.for.update.all"));
        });
    }
  
    @PUT
    @Path("{id}/versions/{versionId}")
    @Consumes(MediaType.APPLICATION_JSON)
    public Response updateDraftVersion( String jsonBody, @PathParam("id") String id,  @PathParam("versionId") String versionId ){
        
        if ( ! ":draft".equals(versionId) ) {
            return error( Response.Status.BAD_REQUEST, "Only the :draft version can be updated");
        }
        
        try ( StringReader rdr = new StringReader(jsonBody) ) {
            DataverseRequest req = createDataverseRequest(findUserOrDie());
            Dataset ds = findDatasetOrDie(id);
            JsonObject json = Json.createReader(rdr).readObject();
            DatasetVersion incomingVersion = jsonParser().parseDatasetVersion(json);
            
            // clear possibly stale fields from the incoming dataset version.
            // creation and modification dates are updated by the commands.
            incomingVersion.setId(null);
            incomingVersion.setVersionNumber(null);
            incomingVersion.setMinorVersionNumber(null);
            incomingVersion.setVersionState(DatasetVersion.VersionState.DRAFT);
            incomingVersion.setDataset(ds);
            incomingVersion.setCreateTime(null);
            incomingVersion.setLastUpdateTime(null);
            
            if (!incomingVersion.getFileMetadatas().isEmpty()){
                return error( Response.Status.BAD_REQUEST, "You may not add files via this api.");
            }
            
            boolean updateDraft = ds.getLatestVersion().isDraft();
            
            DatasetVersion managedVersion;
            if ( updateDraft ) {
                final DatasetVersion editVersion = ds.getEditVersion();
                editVersion.setDatasetFields(incomingVersion.getDatasetFields());
                editVersion.setTermsOfUseAndAccess( incomingVersion.getTermsOfUseAndAccess() );
                editVersion.getTermsOfUseAndAccess().setDatasetVersion(editVersion);
                Dataset managedDataset = execCommand(new UpdateDatasetVersionCommand(ds, req));
                managedVersion = managedDataset.getEditVersion();
            } else {
                managedVersion = execCommand(new CreateDatasetVersionCommand(req, ds, incomingVersion));
            }
//            DatasetVersion managedVersion = execCommand( updateDraft
//                                                             ? new UpdateDatasetVersionCommand(req, incomingVersion)
//                                                             : new CreateDatasetVersionCommand(req, ds, incomingVersion));
            return ok( json(managedVersion) );
                    
        } catch (JsonParseException ex) {
            logger.log(Level.SEVERE, "Semantic error parsing dataset version Json: " + ex.getMessage(), ex);
            return error( Response.Status.BAD_REQUEST, "Error parsing dataset version: " + ex.getMessage() );
            
        } catch (WrappedResponse ex) {
            return ex.getResponse();
            
        }
    }

    @GET
    @Path("{id}/versions/{versionId}/metadata")
    @Produces("application/ld+json, application/json-ld")
    public Response getVersionJsonLDMetadata(@PathParam("id") String id, @PathParam("versionId") String versionId, @Context UriInfo uriInfo, @Context HttpHeaders headers) {
        try {
            DataverseRequest req = createDataverseRequest(findUserOrDie());
            DatasetVersion dsv = getDatasetVersionOrDie(req, versionId, findDatasetOrDie(id), uriInfo, headers);
            OREMap ore = new OREMap(dsv,
                    settingsService.isTrueForKey(SettingsServiceBean.Key.ExcludeEmailFromExport, false));
            return ok(ore.getOREMapBuilder(true));

        } catch (WrappedResponse ex) {
            ex.printStackTrace();
            return ex.getResponse();
        } catch (Exception jpe) {
            logger.log(Level.SEVERE, "Error getting jsonld metadata for dsv: ", jpe.getLocalizedMessage());
            jpe.printStackTrace();
            return error(Response.Status.INTERNAL_SERVER_ERROR, jpe.getLocalizedMessage());
        }
    }

    @GET
    @Path("{id}/metadata")
    @Produces("application/ld+json, application/json-ld")
    public Response getVersionJsonLDMetadata(@PathParam("id") String id, @Context UriInfo uriInfo, @Context HttpHeaders headers) {
        return getVersionJsonLDMetadata(id, ":draft", uriInfo, headers);
    }

    @PUT
    @Path("{id}/metadata")
    @Consumes("application/ld+json, application/json-ld")
    public Response updateVersionMetadata(String jsonLDBody, @PathParam("id") String id, @DefaultValue("false") @QueryParam("replace") boolean replaceTerms) {

        try {
            Dataset ds = findDatasetOrDie(id);
            DataverseRequest req = createDataverseRequest(findUserOrDie());
            DatasetVersion dsv = ds.getEditVersion();
            boolean updateDraft = ds.getLatestVersion().isDraft();
<<<<<<< HEAD
            dsv = JSONLDUtil.updateDatasetVersionMDFromJsonLD(dsv, jsonLDBody, metadataBlockService, datasetFieldSvc, !replaceTerms, false);
            dsv.getTermsOfUseAndAccess().setDatasetVersion(dsv);
=======
            dsv = JSONLDUtil.updateDatasetVersionMDFromJsonLD(dsv, jsonLDBody, metadataBlockService, datasetFieldSvc, !replaceTerms, false, licenseSvc);

>>>>>>> 0f59d182
            DatasetVersion managedVersion;
            if (updateDraft) {
                Dataset managedDataset = execCommand(new UpdateDatasetVersionCommand(ds, req));
                managedVersion = managedDataset.getEditVersion();
            } else {
                managedVersion = execCommand(new CreateDatasetVersionCommand(req, ds, dsv));
            }
            String info = updateDraft ? "Version Updated" : "Version Created";
            return ok(Json.createObjectBuilder().add(info, managedVersion.getVersionDate()));

        } catch (WrappedResponse ex) {
            return ex.getResponse();
        } catch (JsonParsingException jpe) {
            logger.log(Level.SEVERE, "Error parsing dataset json. Json: {0}", jsonLDBody);
            return error(Status.BAD_REQUEST, "Error parsing Json: " + jpe.getMessage());
        }
    }

    @PUT
    @Path("{id}/metadata/delete")
    @Consumes("application/ld+json, application/json-ld")
    public Response deleteMetadata(String jsonLDBody, @PathParam("id") String id) {
        try {
            Dataset ds = findDatasetOrDie(id);
            DataverseRequest req = createDataverseRequest(findUserOrDie());
            DatasetVersion dsv = ds.getEditVersion();
            boolean updateDraft = ds.getLatestVersion().isDraft();
<<<<<<< HEAD
            dsv = JSONLDUtil.deleteDatasetVersionMDFromJsonLD(dsv, jsonLDBody, metadataBlockService, datasetFieldSvc);
            dsv.getTermsOfUseAndAccess().setDatasetVersion(dsv);
=======
            dsv = JSONLDUtil.deleteDatasetVersionMDFromJsonLD(dsv, jsonLDBody, metadataBlockService, licenseSvc);
>>>>>>> 0f59d182
            DatasetVersion managedVersion;
            if (updateDraft) {
                Dataset managedDataset = execCommand(new UpdateDatasetVersionCommand(ds, req));
                managedVersion = managedDataset.getEditVersion();
            } else {
                managedVersion = execCommand(new CreateDatasetVersionCommand(req, ds, dsv));
            }
            String info = updateDraft ? "Version Updated" : "Version Created";
            return ok(Json.createObjectBuilder().add(info, managedVersion.getVersionDate()));

        } catch (WrappedResponse ex) {
            ex.printStackTrace();
            return ex.getResponse();
        } catch (JsonParsingException jpe) {
            logger.log(Level.SEVERE, "Error parsing dataset json. Json: {0}", jsonLDBody);
            jpe.printStackTrace();
            return error(Status.BAD_REQUEST, "Error parsing Json: " + jpe.getMessage());
        }
    }

    @PUT
    @Path("{id}/deleteMetadata")
    public Response deleteVersionMetadata(String jsonBody, @PathParam("id") String id) throws WrappedResponse {

        DataverseRequest req = createDataverseRequest(findUserOrDie());

        return processDatasetFieldDataDelete(jsonBody, id, req);
    }

    private Response processDatasetFieldDataDelete(String jsonBody, String id, DataverseRequest req) {
        try (StringReader rdr = new StringReader(jsonBody)) {

            Dataset ds = findDatasetOrDie(id);
            JsonObject json = Json.createReader(rdr).readObject();
            DatasetVersion dsv = ds.getEditVersion();
            dsv.getTermsOfUseAndAccess().setDatasetVersion(dsv);
            List<DatasetField> fields = new LinkedList<>();
            DatasetField singleField = null;

            JsonArray fieldsJson = json.getJsonArray("fields");
            if (fieldsJson == null) {
                singleField = jsonParser().parseField(json, Boolean.FALSE);
                fields.add(singleField);
            } else {
                fields = jsonParser().parseMultipleFields(json);
            }

            dsv.setVersionState(DatasetVersion.VersionState.DRAFT);

            List<ControlledVocabularyValue> controlledVocabularyItemsToRemove = new ArrayList<ControlledVocabularyValue>();
            List<DatasetFieldValue> datasetFieldValueItemsToRemove = new ArrayList<DatasetFieldValue>();
            List<DatasetFieldCompoundValue> datasetFieldCompoundValueItemsToRemove = new ArrayList<DatasetFieldCompoundValue>();

            for (DatasetField updateField : fields) {
                boolean found = false;
                for (DatasetField dsf : dsv.getDatasetFields()) {
                    if (dsf.getDatasetFieldType().equals(updateField.getDatasetFieldType())) {
                        if (dsf.getDatasetFieldType().isAllowMultiples()) { 
                            if (updateField.getDatasetFieldType().isControlledVocabulary()) {
                                if (dsf.getDatasetFieldType().isAllowMultiples()) {
                                    for (ControlledVocabularyValue cvv : updateField.getControlledVocabularyValues()) {
                                        for (ControlledVocabularyValue existing : dsf.getControlledVocabularyValues()) {
                                            if (existing.getStrValue().equals(cvv.getStrValue())) {
                                                found = true;
                                                controlledVocabularyItemsToRemove.add(existing);
                                            }
                                        }
                                        if (!found) {
                                            logger.log(Level.SEVERE, "Delete metadata failed: " + updateField.getDatasetFieldType().getDisplayName() + ": " + cvv.getStrValue() + " not found.");
                                            return error(Response.Status.BAD_REQUEST, "Delete metadata failed: " + updateField.getDatasetFieldType().getDisplayName() + ": " + cvv.getStrValue() + " not found.");
                                        }
                                    }
                                    for (ControlledVocabularyValue remove : controlledVocabularyItemsToRemove) {
                                        dsf.getControlledVocabularyValues().remove(remove);
                                    }

                                } else {
                                    if (dsf.getSingleControlledVocabularyValue().getStrValue().equals(updateField.getSingleControlledVocabularyValue().getStrValue())) {
                                        found = true;
                                        dsf.setSingleControlledVocabularyValue(null);
                                    }

                                }
                            } else {
                                if (!updateField.getDatasetFieldType().isCompound()) {
                                    if (dsf.getDatasetFieldType().isAllowMultiples()) {
                                        for (DatasetFieldValue dfv : updateField.getDatasetFieldValues()) {
                                            for (DatasetFieldValue edsfv : dsf.getDatasetFieldValues()) {
                                                if (edsfv.getDisplayValue().equals(dfv.getDisplayValue())) {
                                                    found = true;
                                                    datasetFieldValueItemsToRemove.add(dfv);
                                                }
                                            }
                                            if (!found) {
                                                logger.log(Level.SEVERE, "Delete metadata failed: " + updateField.getDatasetFieldType().getDisplayName() + ": " + dfv.getDisplayValue() + " not found.");
                                                return error(Response.Status.BAD_REQUEST, "Delete metadata failed: " + updateField.getDatasetFieldType().getDisplayName() + ": " + dfv.getDisplayValue() + " not found.");
                                            }
                                        }
                                        datasetFieldValueItemsToRemove.forEach((remove) -> {
                                            dsf.getDatasetFieldValues().remove(remove);
                                        });

                                    } else {
                                        if (dsf.getSingleValue().getDisplayValue().equals(updateField.getSingleValue().getDisplayValue())) {
                                            found = true;
                                            dsf.setSingleValue(null);
                                        }

                                    }
                                } else {
                                    for (DatasetFieldCompoundValue dfcv : updateField.getDatasetFieldCompoundValues()) {
                                        String deleteVal = getCompoundDisplayValue(dfcv);
                                        for (DatasetFieldCompoundValue existing : dsf.getDatasetFieldCompoundValues()) {
                                            String existingString = getCompoundDisplayValue(existing);
                                            if (existingString.equals(deleteVal)) {
                                                found = true;
                                                datasetFieldCompoundValueItemsToRemove.add(existing);
                                            }
                                        }
                                        datasetFieldCompoundValueItemsToRemove.forEach((remove) -> {
                                            dsf.getDatasetFieldCompoundValues().remove(remove);
                                        });
                                        if (!found) { 
                                            logger.log(Level.SEVERE, "Delete metadata failed: " + updateField.getDatasetFieldType().getDisplayName() + ": " + deleteVal + " not found.");
                                            return error(Response.Status.BAD_REQUEST, "Delete metadata failed: " + updateField.getDatasetFieldType().getDisplayName() + ": " + deleteVal + " not found.");
                                        }
                                    }
                                }
                            }
                        } else {
                            found = true;
                            dsf.setSingleValue(null);
                            dsf.setSingleControlledVocabularyValue(null);
                        }
                        break;
                    }
                }
                if (!found){
                    String displayValue = !updateField.getDisplayValue().isEmpty() ? updateField.getDisplayValue() : updateField.getCompoundDisplayValue();
                    logger.log(Level.SEVERE, "Delete metadata failed: " + updateField.getDatasetFieldType().getDisplayName() + ": " + displayValue + " not found." );
                    return error(Response.Status.BAD_REQUEST, "Delete metadata failed: " + updateField.getDatasetFieldType().getDisplayName() + ": " + displayValue + " not found." );
                }
            }           


            
            boolean updateDraft = ds.getLatestVersion().isDraft();
            DatasetVersion managedVersion = updateDraft 
                    ? execCommand(new UpdateDatasetVersionCommand(ds, req)).getEditVersion()
                    : execCommand(new CreateDatasetVersionCommand(req, ds, dsv));
            return ok(json(managedVersion));

        } catch (JsonParseException ex) {
            logger.log(Level.SEVERE, "Semantic error parsing dataset update Json: " + ex.getMessage(), ex);
            return error(Response.Status.BAD_REQUEST, "Error processing metadata delete: " + ex.getMessage());

        } catch (WrappedResponse ex) {
            logger.log(Level.SEVERE, "Delete metadata error: " + ex.getMessage(), ex);
            return ex.getResponse();

        }
    
    }
    
    private String getCompoundDisplayValue (DatasetFieldCompoundValue dscv){
        String returnString = "";
                    for (DatasetField dsf : dscv.getChildDatasetFields()) {
                for (String value : dsf.getValues()) {
                    if (!(value == null)) {
                        returnString += (returnString.isEmpty() ? "" : "; ") + value.trim();
                    }
                }
            }
        return returnString;
    }
    
    @PUT
    @Path("{id}/editMetadata")
    public Response editVersionMetadata(String jsonBody, @PathParam("id") String id, @QueryParam("replace") Boolean replace) {

        Boolean replaceData = replace != null;
        DataverseRequest req = null;
        try {
         req = createDataverseRequest(findUserOrDie());
        } catch (WrappedResponse ex) {
            logger.log(Level.SEVERE, "Edit metdata error: " + ex.getMessage(), ex);
            return ex.getResponse();
        }

        return processDatasetUpdate(jsonBody, id, req, replaceData);
    }
    
    
    private Response processDatasetUpdate(String jsonBody, String id, DataverseRequest req, Boolean replaceData){
        try (StringReader rdr = new StringReader(jsonBody)) {
           
            Dataset ds = findDatasetOrDie(id);
            JsonObject json = Json.createReader(rdr).readObject();
            DatasetVersion dsv = ds.getEditVersion();
            dsv.getTermsOfUseAndAccess().setDatasetVersion(dsv);
            List<DatasetField> fields = new LinkedList<>();
            DatasetField singleField = null; 
            
            JsonArray fieldsJson = json.getJsonArray("fields");
            if( fieldsJson == null ){
                singleField  = jsonParser().parseField(json, Boolean.FALSE);
                fields.add(singleField);
            } else{
                fields = jsonParser().parseMultipleFields(json);
            }
            

            String valdationErrors = validateDatasetFieldValues(fields);

            if (!valdationErrors.isEmpty()) {
                logger.log(Level.SEVERE, "Semantic error parsing dataset update Json: " + valdationErrors, valdationErrors);
                return error(Response.Status.BAD_REQUEST, "Error parsing dataset update: " + valdationErrors);
            }

            dsv.setVersionState(DatasetVersion.VersionState.DRAFT);

            //loop through the update fields     
            // and compare to the version fields  
            //if exist add/replace values
            //if not add entire dsf
            for (DatasetField updateField : fields) {
                boolean found = false;
                for (DatasetField dsf : dsv.getDatasetFields()) {
                    if (dsf.getDatasetFieldType().equals(updateField.getDatasetFieldType())) {
                        found = true;
                        if (dsf.isEmpty() || dsf.getDatasetFieldType().isAllowMultiples() || replaceData) {
                            List priorCVV = new ArrayList<>();
                            String cvvDisplay = "";

                            if (updateField.getDatasetFieldType().isControlledVocabulary()) {
                                cvvDisplay = dsf.getDisplayValue();
                                for (ControlledVocabularyValue cvvOld : dsf.getControlledVocabularyValues()) {
                                    priorCVV.add(cvvOld);
                                }
                            }

                            if (replaceData) {
                                if (dsf.getDatasetFieldType().isAllowMultiples()) {
                                    dsf.setDatasetFieldCompoundValues(new ArrayList<>());
                                    dsf.setDatasetFieldValues(new ArrayList<>());
                                    dsf.setControlledVocabularyValues(new ArrayList<>());
                                    priorCVV.clear();
                                    dsf.getControlledVocabularyValues().clear();
                                } else {
                                    dsf.setSingleValue("");
                                    dsf.setSingleControlledVocabularyValue(null);
                                }
                            }
                            if (updateField.getDatasetFieldType().isControlledVocabulary()) {
                                if (dsf.getDatasetFieldType().isAllowMultiples()) {
                                    for (ControlledVocabularyValue cvv : updateField.getControlledVocabularyValues()) {
                                        if (!cvvDisplay.contains(cvv.getStrValue())) {
                                            priorCVV.add(cvv);
                                        }
                                    }
                                    dsf.setControlledVocabularyValues(priorCVV);
                                } else {
                                    dsf.setSingleControlledVocabularyValue(updateField.getSingleControlledVocabularyValue());
                                }
                            } else {
                                if (!updateField.getDatasetFieldType().isCompound()) {
                                    if (dsf.getDatasetFieldType().isAllowMultiples()) {
                                        for (DatasetFieldValue dfv : updateField.getDatasetFieldValues()) {
                                            if (!dsf.getDisplayValue().contains(dfv.getDisplayValue())) {
                                                dfv.setDatasetField(dsf);
                                                dsf.getDatasetFieldValues().add(dfv);
                                            }
                                        }
                                    } else {
                                        dsf.setSingleValue(updateField.getValue());
                                    }
                                } else {
                                    for (DatasetFieldCompoundValue dfcv : updateField.getDatasetFieldCompoundValues()) {
                                        if (!dsf.getCompoundDisplayValue().contains(updateField.getCompoundDisplayValue())) {
                                            dfcv.setParentDatasetField(dsf);
                                            dsf.setDatasetVersion(dsv);
                                            dsf.getDatasetFieldCompoundValues().add(dfcv);
                                        }
                                    }
                                }
                            }
                        } else {
                            if (!dsf.isEmpty() && !dsf.getDatasetFieldType().isAllowMultiples() || !replaceData) {
                                return error(Response.Status.BAD_REQUEST, "You may not add data to a field that already has data and does not allow multiples. Use replace=true to replace existing data (" + dsf.getDatasetFieldType().getDisplayName() + ")");
                            }
                        }
                        break;
                    }
                }
                if (!found) {
                    updateField.setDatasetVersion(dsv);
                    dsv.getDatasetFields().add(updateField);
                }
            }
            boolean updateDraft = ds.getLatestVersion().isDraft();
            DatasetVersion managedVersion;

            if (updateDraft) {
                managedVersion = execCommand(new UpdateDatasetVersionCommand(ds, req)).getEditVersion();
            } else {
                managedVersion = execCommand(new CreateDatasetVersionCommand(req, ds, dsv));
            }

            return ok(json(managedVersion));

        } catch (JsonParseException ex) {
            logger.log(Level.SEVERE, "Semantic error parsing dataset update Json: " + ex.getMessage(), ex);
            return error(Response.Status.BAD_REQUEST, "Error parsing dataset update: " + ex.getMessage());

        } catch (WrappedResponse ex) {
            logger.log(Level.SEVERE, "Update metdata error: " + ex.getMessage(), ex);
            return ex.getResponse();

        }
    }
    
    private String validateDatasetFieldValues(List<DatasetField> fields) {
        StringBuilder error = new StringBuilder();

        for (DatasetField dsf : fields) {
            if (dsf.getDatasetFieldType().isAllowMultiples() && dsf.getControlledVocabularyValues().isEmpty()
                    && dsf.getDatasetFieldCompoundValues().isEmpty() && dsf.getDatasetFieldValues().isEmpty()) {
                error.append("Empty multiple value for field: ").append(dsf.getDatasetFieldType().getDisplayName()).append(" ");
            } else if (!dsf.getDatasetFieldType().isAllowMultiples() && dsf.getSingleValue().getValue().isEmpty()) {
                error.append("Empty value for field: ").append(dsf.getDatasetFieldType().getDisplayName()).append(" ");
            }
        }

        if (!error.toString().isEmpty()) {
            return (error.toString());
        }
        return "";
    }
    
    /**
     * @deprecated This was shipped as a GET but should have been a POST, see https://github.com/IQSS/dataverse/issues/2431
     */
    @GET
    @Path("{id}/actions/:publish")
    @Deprecated
    public Response publishDataseUsingGetDeprecated( @PathParam("id") String id, @QueryParam("type") String type ) {
        logger.info("publishDataseUsingGetDeprecated called on id " + id + ". Encourage use of POST rather than GET, which is deprecated.");
        return publishDataset(id, type, false);
    }

    @POST
    @Path("{id}/actions/:publish")
    public Response publishDataset(@PathParam("id") String id, @QueryParam("type") String type, @QueryParam("assureIsIndexed") boolean mustBeIndexed) {
        try {
            if (type == null) {
                return error(Response.Status.BAD_REQUEST, "Missing 'type' parameter (either 'major','minor', or 'updatecurrent').");
            }
            boolean updateCurrent=false;
            AuthenticatedUser user = findAuthenticatedUserOrDie();
            type = type.toLowerCase();
            boolean isMinor=false;
            switch (type) {
                case "minor":
                    isMinor = true;
                    break;
                case "major":
                    isMinor = false;
                    break;
            case "updatecurrent":
                if(user.isSuperuser()) {
                  updateCurrent=true;
                } else {
                    return error(Response.Status.FORBIDDEN, "Only superusers can update the current version"); 
                }
                break;
                default:
                return error(Response.Status.BAD_REQUEST, "Illegal 'type' parameter value '" + type + "'. It needs to be either 'major', 'minor', or 'updatecurrent'.");
            }

            Dataset ds = findDatasetOrDie(id);
            if (mustBeIndexed) {
                logger.fine("IT: " + ds.getIndexTime());
                logger.fine("MT: " + ds.getModificationTime());
                logger.fine("PIT: " + ds.getPermissionIndexTime());
                logger.fine("PMT: " + ds.getPermissionModificationTime());
                if (ds.getIndexTime() != null && ds.getModificationTime() != null) {
                    logger.fine("ITMT: " + (ds.getIndexTime().compareTo(ds.getModificationTime()) <= 0));
                }
                /*
                 * Some calls, such as the /datasets/actions/:import* commands do not set the
                 * modification or permission modification times. The checks here are trying to
                 * see if indexing or permissionindexing could be pending, so they check to see
                 * if the relevant modification time is set and if so, whether the index is also
                 * set and if so, if it after the modification time. If the modification time is
                 * set and the index time is null or is before the mod time, the 409/conflict
                 * error is returned.
                 * 
                 */
                if ((ds.getModificationTime()!=null && (ds.getIndexTime() == null || (ds.getIndexTime().compareTo(ds.getModificationTime()) <= 0))) ||
                        (ds.getPermissionModificationTime()!=null && (ds.getPermissionIndexTime() == null || (ds.getPermissionIndexTime().compareTo(ds.getPermissionModificationTime()) <= 0)))) {
                    return error(Response.Status.CONFLICT, "Dataset is awaiting indexing");
                }
            }
            if (updateCurrent) {
                /*
                 * Note: The code here mirrors that in the
                 * edu.harvard.iq.dataverse.DatasetPage:updateCurrentVersion method. Any changes
                 * to the core logic (i.e. beyond updating the messaging about results) should
                 * be applied to the code there as well.
                 */
                String errorMsg = null;
                String successMsg = null;
                try {
                    CuratePublishedDatasetVersionCommand cmd = new CuratePublishedDatasetVersionCommand(ds, createDataverseRequest(user));
                    ds = commandEngine.submit(cmd);
                    successMsg = BundleUtil.getStringFromBundle("datasetversion.update.success");

                    // If configured, update archive copy as well
                    String className = settingsService.get(SettingsServiceBean.Key.ArchiverClassName.toString());
                    DatasetVersion updateVersion = ds.getLatestVersion();
                    AbstractSubmitToArchiveCommand archiveCommand = ArchiverUtil.createSubmitToArchiveCommand(className, createDataverseRequest(user), updateVersion);
                    if (archiveCommand != null) {
                        // Delete the record of any existing copy since it is now out of date/incorrect
                        updateVersion.setArchivalCopyLocation(null);
                        /*
                         * Then try to generate and submit an archival copy. Note that running this
                         * command within the CuratePublishedDatasetVersionCommand was causing an error:
                         * "The attribute [id] of class
                         * [edu.harvard.iq.dataverse.DatasetFieldCompoundValue] is mapped to a primary
                         * key column in the database. Updates are not allowed." To avoid that, and to
                         * simplify reporting back to the GUI whether this optional step succeeded, I've
                         * pulled this out as a separate submit().
                         */
                        try {
                            updateVersion = commandEngine.submit(archiveCommand);
                            if (updateVersion.getArchivalCopyLocation() != null) {
                                successMsg = BundleUtil.getStringFromBundle("datasetversion.update.archive.success");
                            } else {
                                successMsg = BundleUtil.getStringFromBundle("datasetversion.update.archive.failure");
                            }
                        } catch (CommandException ex) {
                            successMsg = BundleUtil.getStringFromBundle("datasetversion.update.archive.failure") + " - " + ex.toString();
                            logger.severe(ex.getMessage());
                        }
                    }
                } catch (CommandException ex) {
                    errorMsg = BundleUtil.getStringFromBundle("datasetversion.update.failure") + " - " + ex.toString();
                    logger.severe(ex.getMessage());
                }
                if (errorMsg != null) {
                    return error(Response.Status.INTERNAL_SERVER_ERROR, errorMsg);
                } else {
                    return Response.ok(Json.createObjectBuilder()
                            .add("status", STATUS_OK)
                            .add("status_details", successMsg)
                            .add("data", json(ds)).build())
                            .type(MediaType.APPLICATION_JSON)
                            .build();
                }
            } else {
            PublishDatasetResult res = execCommand(new PublishDatasetCommand(ds,
                        createDataverseRequest(user),
                    isMinor));
            return res.isWorkflow() ? accepted(json(res.getDataset())) : ok(json(res.getDataset()));
            }
        } catch (WrappedResponse ex) {
            return ex.getResponse();
        }
    }

    @POST
    @Path("{id}/actions/:releasemigrated")
    @Consumes("application/ld+json, application/json-ld")
    public Response publishMigratedDataset(String jsonldBody, @PathParam("id") String id, @DefaultValue("false") @QueryParam ("updatepidatprovider") boolean contactPIDProvider) {
        try {
            AuthenticatedUser user = findAuthenticatedUserOrDie();
            if (!user.isSuperuser()) {
                return error(Response.Status.FORBIDDEN, "Only superusers can release migrated datasets");
            }

            Dataset ds = findDatasetOrDie(id);
            try {
                JsonObject metadata = JSONLDUtil.decontextualizeJsonLD(jsonldBody);
                String pubDate = metadata.getString(JsonLDTerm.schemaOrg("datePublished").getUrl());
                logger.fine("Submitted date: " + pubDate);
                LocalDateTime dateTime = null;
                if(!StringUtils.isEmpty(pubDate)) {
                    dateTime = JSONLDUtil.getDateTimeFrom(pubDate);
                    final Timestamp time = Timestamp.valueOf(dateTime);
                    //Set version release date
                    ds.getLatestVersion().setReleaseTime(new Date(time.getTime()));
                }
                // dataset.getPublicationDateFormattedYYYYMMDD())
                // Assign a version number if not set
                if (ds.getLatestVersion().getVersionNumber() == null) {

                    if (ds.getVersions().size() == 1) {
                        // First Release
                        ds.getLatestVersion().setVersionNumber(Long.valueOf(1));
                        ds.getLatestVersion().setMinorVersionNumber(Long.valueOf(0));
                    } else if (ds.getLatestVersion().isMinorUpdate()) {
                        ds.getLatestVersion().setVersionNumber(Long.valueOf(ds.getVersionNumber()));
                        ds.getLatestVersion().setMinorVersionNumber(Long.valueOf(ds.getMinorVersionNumber() + 1));
                    } else {
                        // major, non-first release
                        ds.getLatestVersion().setVersionNumber(Long.valueOf(ds.getVersionNumber() + 1));
                        ds.getLatestVersion().setMinorVersionNumber(Long.valueOf(0));
                    }
                }
                if(ds.getLatestVersion().getVersionNumber()==1 && ds.getLatestVersion().getMinorVersionNumber()==0) {
                    //Also set publication date if this is the first
                    if(dateTime != null) {
                      ds.setPublicationDate(Timestamp.valueOf(dateTime));
                    }
                    // Release User is only set in FinalizeDatasetPublicationCommand if the pub date
                    // is null, so set it here.
                    ds.setReleaseUser((AuthenticatedUser) user);
                }
            } catch (Exception e) {
                logger.fine(e.getMessage());
                throw new BadRequestException("Unable to set publication date ("
                        + JsonLDTerm.schemaOrg("datePublished").getUrl() + "): " + e.getMessage());
            }
            /*
             * Note: The code here mirrors that in the
             * edu.harvard.iq.dataverse.DatasetPage:updateCurrentVersion method. Any changes
             * to the core logic (i.e. beyond updating the messaging about results) should
             * be applied to the code there as well.
             */
            String errorMsg = null;
            Optional<Workflow> prePubWf = wfService.getDefaultWorkflow(TriggerType.PrePublishDataset);

            try {
                // ToDo - should this be in onSuccess()? May relate to todo above
                if (prePubWf.isPresent()) {
                    // Start the workflow, the workflow will call FinalizeDatasetPublication later
                    wfService.start(prePubWf.get(),
                            new WorkflowContext(createDataverseRequest(user), ds, TriggerType.PrePublishDataset, !contactPIDProvider),
                            false);
                } else {
                    FinalizeDatasetPublicationCommand cmd = new FinalizeDatasetPublicationCommand(ds,
                            createDataverseRequest(user), !contactPIDProvider);
                    ds = commandEngine.submit(cmd);
                }
            } catch (CommandException ex) {
                errorMsg = BundleUtil.getStringFromBundle("datasetversion.update.failure") + " - " + ex.toString();
                logger.severe(ex.getMessage());
            }

            if (errorMsg != null) {
                return error(Response.Status.INTERNAL_SERVER_ERROR, errorMsg);
            } else {
                return prePubWf.isPresent() ? accepted(json(ds)) : ok(json(ds));
            }

        } catch (WrappedResponse ex) {
            return ex.getResponse();
        }
    }

    @POST
    @Path("{id}/move/{targetDataverseAlias}")
    public Response moveDataset(@PathParam("id") String id, @PathParam("targetDataverseAlias") String targetDataverseAlias, @QueryParam("forceMove") Boolean force) {
        try {
            User u = findUserOrDie();            
            Dataset ds = findDatasetOrDie(id);
            Dataverse target = dataverseService.findByAlias(targetDataverseAlias);
            if (target == null) {
                return error(Response.Status.BAD_REQUEST, BundleUtil.getStringFromBundle("datasets.api.moveDataset.error.targetDataverseNotFound"));
            }
            //Command requires Super user - it will be tested by the command
            execCommand(new MoveDatasetCommand(
                    createDataverseRequest(u), ds, target, force
            ));
            return ok(BundleUtil.getStringFromBundle("datasets.api.moveDataset.success"));
        } catch (WrappedResponse ex) {
            if (ex.getCause() instanceof UnforcedCommandException) {
                return ex.refineResponse(BundleUtil.getStringFromBundle("datasets.api.moveDataset.error.suggestForce"));
            } else {
                return ex.getResponse();
            }
        }
    }

    @POST
    @Path("{id}/files/actions/:set-embargo")
    public Response createFileEmbargo(@PathParam("id") String id, String jsonBody){

        // user is authenticated
        AuthenticatedUser authenticatedUser = null;
        try {
            authenticatedUser = findAuthenticatedUserOrDie();
        } catch (WrappedResponse ex) {
            return error(Status.UNAUTHORIZED, "Authentication is required.");
        }

        Dataset dataset;
        try {
            dataset = findDatasetOrDie(id);
        } catch (WrappedResponse ex) {
            return ex.getResponse();
        }

        // client is superadmin or (client has EditDataset permission on these files and files are unreleased)
        /*
         * This is only a pre-test - if there's no draft version, there are clearly no
         * files that a normal user can change. The converse is not true. A draft
         * version could contain only files that have already been released. Further, we
         * haven't checked the file list yet so the user could still be trying to change
         * released files even if there are some unreleased/draft-only files. Doing this
         * check here does avoid having to do further parsing for some error cases. It
         * also checks the user can edit this dataset, so we don't have to make that
         * check later.
         */

        if ((!authenticatedUser.isSuperuser() && (dataset.getLatestVersion().getVersionState() != DatasetVersion.VersionState.DRAFT) ) || !permissionService.userOn(authenticatedUser, dataset).has(Permission.EditDataset)) {
            return error(Status.FORBIDDEN, "Either the files are released and user is not a superuser or user does not have EditDataset permissions");
        }

        // check if embargoes are allowed(:MaxEmbargoDurationInMonths), gets the :MaxEmbargoDurationInMonths setting variable, if 0 or not set(null) return 400
        long maxEmbargoDurationInMonths = 0;
        try {
            maxEmbargoDurationInMonths  = Long.parseLong(settingsService.get(SettingsServiceBean.Key.MaxEmbargoDurationInMonths.toString()));
        } catch (NumberFormatException nfe){
            if (nfe.getMessage().contains("null")) {
                return error(Status.BAD_REQUEST, "No Embargoes allowed");
            }
        }
        if (maxEmbargoDurationInMonths == 0){
            return error(Status.BAD_REQUEST, "No Embargoes allowed");
        }

        StringReader rdr = new StringReader(jsonBody);
        JsonObject json = Json.createReader(rdr).readObject();

        Embargo embargo = new Embargo();


        LocalDate currentDateTime = LocalDate.now();
        LocalDate dateAvailable = LocalDate.parse(json.getString("dateAvailable"));

        // check :MaxEmbargoDurationInMonths if -1
        LocalDate maxEmbargoDateTime = maxEmbargoDurationInMonths != -1 ? LocalDate.now().plusMonths(maxEmbargoDurationInMonths) : null;
        // dateAvailable is not in the past
        if (dateAvailable.isAfter(currentDateTime)){
            embargo.setDateAvailable(dateAvailable);
        } else {
            return error(Status.BAD_REQUEST, "Date available can not be in the past");
        }

        // dateAvailable is within limits
        if (maxEmbargoDateTime != null){
            if (dateAvailable.isAfter(maxEmbargoDateTime)){
                return error(Status.BAD_REQUEST, "Date available can not exceed MaxEmbargoDurationInMonths: "+maxEmbargoDurationInMonths);
            }
        }

        embargo.setReason(json.getString("reason"));

        List<DataFile> datasetFiles = dataset.getFiles();
        List<DataFile> filesToEmbargo = new LinkedList<>();

        // extract fileIds from json, find datafiles and add to list
        if (json.containsKey("fileIds")){
            JsonArray fileIds = json.getJsonArray("fileIds");
            for (JsonValue jsv : fileIds) {
                try {
                    DataFile dataFile = findDataFileOrDie(jsv.toString());
                    filesToEmbargo.add(dataFile);
                } catch (WrappedResponse ex) {
                    return ex.getResponse();
                }
            }
        }

        List<Embargo> orphanedEmbargoes = new ArrayList<Embargo>();
        // check if files belong to dataset
        if (datasetFiles.containsAll(filesToEmbargo)) {
            JsonArrayBuilder restrictedFiles = Json.createArrayBuilder();
            boolean badFiles = false;
            for (DataFile datafile : filesToEmbargo) {
                // superuser can overrule an existing embargo, even on released files
                if (datafile.isReleased() && !authenticatedUser.isSuperuser()) {
                    restrictedFiles.add(datafile.getId());
                    badFiles = true;
                }
            }
            if (badFiles) {
                return Response.status(Status.FORBIDDEN)
                        .entity(NullSafeJsonBuilder.jsonObjectBuilder().add("status", STATUS_ERROR)
                                .add("message", "You do not have permission to embargo the following files")
                                .add("files", restrictedFiles).build())
                        .type(MediaType.APPLICATION_JSON_TYPE).build();
            }
            embargo=embargoService.merge(embargo);
            // Good request, so add the embargo. Track any existing embargoes so we can
            // delete them if there are no files left that reference them.
            for (DataFile datafile : filesToEmbargo) {
                Embargo emb = datafile.getEmbargo();
                if (emb != null) {
                    emb.getDataFiles().remove(datafile);
                    if (emb.getDataFiles().isEmpty()) {
                        orphanedEmbargoes.add(emb);
                    }
                }
                // Save merges the datafile with an embargo into the context
                datafile.setEmbargo(embargo);
                fileService.save(datafile);
            }
            //Call service to get action logged
            long embargoId = embargoService.save(embargo, authenticatedUser.getIdentifier());
            if (orphanedEmbargoes.size() > 0) {
                for (Embargo emb : orphanedEmbargoes) {
                    embargoService.deleteById(emb.getId(), authenticatedUser.getIdentifier());
                }
            }
            //If superuser, report changes to any released files
            if (authenticatedUser.isSuperuser()) {
                String releasedFiles = filesToEmbargo.stream().filter(d -> d.isReleased())
                        .map(d -> d.getId().toString()).collect(Collectors.joining(","));
                if (!releasedFiles.isBlank()) {
                    actionLogSvc
                            .log(new ActionLogRecord(ActionLogRecord.ActionType.Admin, "embargoAddedTo")
                                    .setInfo("Embargo id: " + embargo.getId() + " added for released file(s), id(s) "
                                            + releasedFiles + ".")
                                    .setUserIdentifier(authenticatedUser.getIdentifier()));
                }
            }
            return ok(Json.createObjectBuilder().add("message", "Files were embargoed"));
        } else {
            return error(BAD_REQUEST, "Not all files belong to dataset");
        }
    }

    @POST
    @Path("{id}/files/actions/:unset-embargo")
    public Response removeFileEmbargo(@PathParam("id") String id, String jsonBody){

        // user is authenticated
        AuthenticatedUser authenticatedUser = null;
        try {
            authenticatedUser = findAuthenticatedUserOrDie();
        } catch (WrappedResponse ex) {
            return error(Status.UNAUTHORIZED, "Authentication is required.");
        }

        Dataset dataset;
        try {
            dataset = findDatasetOrDie(id);
        } catch (WrappedResponse ex) {
            return ex.getResponse();
        }

        // client is superadmin or (client has EditDataset permission on these files and files are unreleased)
        // check if files are unreleased(DRAFT?)
        //ToDo - here and below - check the release status of files and not the dataset state (draft dataset version still can have released files)
        if ((!authenticatedUser.isSuperuser() && (dataset.getLatestVersion().getVersionState() != DatasetVersion.VersionState.DRAFT) ) || !permissionService.userOn(authenticatedUser, dataset).has(Permission.EditDataset)) {
            return error(Status.FORBIDDEN, "Either the files are released and user is not a superuser or user does not have EditDataset permissions");
        }

        // check if embargoes are allowed(:MaxEmbargoDurationInMonths), gets the :MaxEmbargoDurationInMonths setting variable, if 0 or not set(null) return 400
        //Todo - is 400 right for embargoes not enabled
        //Todo - handle getting Long for duration in one place (settings getLong method? or is that only in wrapper (view scoped)?
        int maxEmbargoDurationInMonths = 0;
        try {
            maxEmbargoDurationInMonths  = Integer.parseInt(settingsService.get(SettingsServiceBean.Key.MaxEmbargoDurationInMonths.toString()));
        } catch (NumberFormatException nfe){
            if (nfe.getMessage().contains("null")) {
                return error(Status.BAD_REQUEST, "No Embargoes allowed");
            }
        }
        if (maxEmbargoDurationInMonths == 0){
            return error(Status.BAD_REQUEST, "No Embargoes allowed");
        }

        StringReader rdr = new StringReader(jsonBody);
        JsonObject json = Json.createReader(rdr).readObject();

        List<DataFile> datasetFiles = dataset.getFiles();
        List<DataFile> embargoFilesToUnset = new LinkedList<>();

        // extract fileIds from json, find datafiles and add to list
        if (json.containsKey("fileIds")){
            JsonArray fileIds = json.getJsonArray("fileIds");
            for (JsonValue jsv : fileIds) {
                try {
                    DataFile dataFile = findDataFileOrDie(jsv.toString());
                    embargoFilesToUnset.add(dataFile);
                } catch (WrappedResponse ex) {
                    return ex.getResponse();
                }
            }
        }

        List<Embargo> orphanedEmbargoes = new ArrayList<Embargo>();
        // check if files belong to dataset
        if (datasetFiles.containsAll(embargoFilesToUnset)) {
            JsonArrayBuilder restrictedFiles = Json.createArrayBuilder();
            boolean badFiles = false;
            for (DataFile datafile : embargoFilesToUnset) {
                // superuser can overrule an existing embargo, even on released files
                if (datafile.getEmbargo()==null || ((datafile.isReleased() && datafile.getEmbargo() != null) && !authenticatedUser.isSuperuser())) {
                    restrictedFiles.add(datafile.getId());
                    badFiles = true;
                }
            }
            if (badFiles) {
                return Response.status(Status.FORBIDDEN)
                        .entity(NullSafeJsonBuilder.jsonObjectBuilder().add("status", STATUS_ERROR)
                                .add("message", "The following files do not have embargoes or you do not have permission to remove their embargoes")
                                .add("files", restrictedFiles).build())
                        .type(MediaType.APPLICATION_JSON_TYPE).build();
            }
            // Good request, so remove the embargo from the files. Track any existing embargoes so we can
            // delete them if there are no files left that reference them.
            for (DataFile datafile : embargoFilesToUnset) {
                Embargo emb = datafile.getEmbargo();
                if (emb != null) {
                    emb.getDataFiles().remove(datafile);
                    if (emb.getDataFiles().isEmpty()) {
                        orphanedEmbargoes.add(emb);
                    }
                }
                // Save merges the datafile with an embargo into the context
                datafile.setEmbargo(null);
                fileService.save(datafile);
            }
            if (orphanedEmbargoes.size() > 0) {
                for (Embargo emb : orphanedEmbargoes) {
                    embargoService.deleteById(emb.getId(), authenticatedUser.getIdentifier());
                }
            }
            String releasedFiles = embargoFilesToUnset.stream().filter(d -> d.isReleased()).map(d->d.getId().toString()).collect(Collectors.joining(","));
            if(!releasedFiles.isBlank()) {
                ActionLogRecord removeRecord = new ActionLogRecord(ActionLogRecord.ActionType.Admin, "embargoRemovedFrom").setInfo("Embargo removed from released file(s), id(s) " + releasedFiles + ".");
                removeRecord.setUserIdentifier(authenticatedUser.getIdentifier());
                actionLogSvc.log(removeRecord);
            }
            return ok(Json.createObjectBuilder().add("message", "Embargo(es) were removed from files"));
        } else {
            return error(BAD_REQUEST, "Not all files belong to dataset");
        }
    }


    @PUT
    @Path("{linkedDatasetId}/link/{linkingDataverseAlias}") 
    public Response linkDataset(@PathParam("linkedDatasetId") String linkedDatasetId, @PathParam("linkingDataverseAlias") String linkingDataverseAlias) {        
        try{
            User u = findUserOrDie();            
            Dataset linked = findDatasetOrDie(linkedDatasetId);
            Dataverse linking = findDataverseOrDie(linkingDataverseAlias);
            if (linked == null){
                return error(Response.Status.BAD_REQUEST, "Linked Dataset not found.");
            } 
            if (linking == null){
                return error(Response.Status.BAD_REQUEST, "Linking Dataverse not found.");
            }   
            execCommand(new LinkDatasetCommand(
                    createDataverseRequest(u), linking, linked
                    ));
            return ok("Dataset " + linked.getId() + " linked successfully to " + linking.getAlias());
        } catch (WrappedResponse ex) {
            return ex.getResponse();
        }
    }

    @GET
    @Path("{id}/versions/{versionId}/customlicense")
    public Response getCustomTermsTab(@PathParam("id") String id, @PathParam("versionId") String versionId,
            @Context UriInfo uriInfo, @Context HttpHeaders headers) {
        User user = session.getUser();
        String persistentId;
        try {
            if (getDatasetVersionOrDie(createDataverseRequest(user), versionId, findDatasetOrDie(id), uriInfo, headers)
                    .getTermsOfUseAndAccess().getLicense() != null) {
                return error(Status.NOT_FOUND, "This Dataset has no custom license");
            }
            persistentId = getRequestParameter(":persistentId".substring(1));
            if (versionId.equals(":draft")) {
                versionId = "DRAFT";
            }
        } catch (WrappedResponse wrappedResponse) {
            return wrappedResponse.getResponse();
        }
        return Response.seeOther(URI.create(systemConfig.getDataverseSiteUrl() + "/dataset.xhtml?persistentId="
                + persistentId + "&version=" + versionId + "&selectTab=termsTab")).build();
    }


    @GET
    @Path("{id}/links")
    public Response getLinks(@PathParam("id") String idSupplied ) {
        try {
            User u = findUserOrDie();
            if (!u.isSuperuser()) {
                return error(Response.Status.FORBIDDEN, "Not a superuser");
            }
            Dataset dataset = findDatasetOrDie(idSupplied);

            long datasetId = dataset.getId();
            List<Dataverse> dvsThatLinkToThisDatasetId = dataverseSvc.findDataversesThatLinkToThisDatasetId(datasetId);
            JsonArrayBuilder dataversesThatLinkToThisDatasetIdBuilder = Json.createArrayBuilder();
            for (Dataverse dataverse : dvsThatLinkToThisDatasetId) {
                dataversesThatLinkToThisDatasetIdBuilder.add(dataverse.getAlias() + " (id " + dataverse.getId() + ")");
            }
            JsonObjectBuilder response = Json.createObjectBuilder();
            response.add("dataverses that link to dataset id " + datasetId, dataversesThatLinkToThisDatasetIdBuilder);
            return ok(response);
        } catch (WrappedResponse wr) {
            return wr.getResponse();
        }
    }

    /**
     * Add a given assignment to a given user or group
     * @param ra role assignment DTO
     * @param id dataset id
     * @param apiKey
     */
    @POST
    @Path("{identifier}/assignments")
    public Response createAssignment(RoleAssignmentDTO ra, @PathParam("identifier") String id, @QueryParam("key") String apiKey) {
        try {
            Dataset dataset = findDatasetOrDie(id);
            
            RoleAssignee assignee = findAssignee(ra.getAssignee());
            if (assignee == null) {
                return error(Response.Status.BAD_REQUEST, BundleUtil.getStringFromBundle("datasets.api.grant.role.assignee.not.found.error"));
            }           
            
            DataverseRole theRole;
            Dataverse dv = dataset.getOwner();
            theRole = null;
            while ((theRole == null) && (dv != null)) {
                for (DataverseRole aRole : rolesSvc.availableRoles(dv.getId())) {
                    if (aRole.getAlias().equals(ra.getRole())) {
                        theRole = aRole;
                        break;
                    }
                }
                dv = dv.getOwner();
            }
            if (theRole == null) {
                List<String> args = Arrays.asList(ra.getRole(), dataset.getOwner().getDisplayName());
                return error(Status.BAD_REQUEST, BundleUtil.getStringFromBundle("datasets.api.grant.role.not.found.error", args));
            }

            String privateUrlToken = null;
            return ok(
                    json(execCommand(new AssignRoleCommand(assignee, theRole, dataset, createDataverseRequest(findUserOrDie()), privateUrlToken))));
        } catch (WrappedResponse ex) {
            List<String> args = Arrays.asList(ex.getMessage());
            logger.log(Level.WARNING, BundleUtil.getStringFromBundle("datasets.api.grant.role.cant.create.assignment.error", args));
            return ex.getResponse();
        }

    }
    
    @DELETE
    @Path("{identifier}/assignments/{id}")
    public Response deleteAssignment(@PathParam("id") long assignmentId, @PathParam("identifier") String dsId) {
        RoleAssignment ra = em.find(RoleAssignment.class, assignmentId);
        if (ra != null) {
            try {
                findDatasetOrDie(dsId);
                execCommand(new RevokeRoleCommand(ra, createDataverseRequest(findUserOrDie())));
                List<String> args = Arrays.asList(ra.getRole().getName(), ra.getAssigneeIdentifier(), ra.getDefinitionPoint().accept(DvObject.NamePrinter));
                return ok(BundleUtil.getStringFromBundle("datasets.api.revoke.role.success", args));
            } catch (WrappedResponse ex) {
                return ex.getResponse();
            }
        } else {
            List<String> args = Arrays.asList(Long.toString(assignmentId));
            return error(Status.NOT_FOUND, BundleUtil.getStringFromBundle("datasets.api.revoke.role.not.found.error", args));
        }
    }

    @GET
    @Path("{identifier}/assignments")
    public Response getAssignments(@PathParam("identifier") String id) {
        return response( req -> 
            ok( execCommand(
                       new ListRoleAssignments(req, findDatasetOrDie(id)))
                     .stream().map(ra->json(ra)).collect(toJsonArray())) );
    }

    @GET
    @Path("{id}/privateUrl")
    public Response getPrivateUrlData(@PathParam("id") String idSupplied) {
        return response( req -> {
            PrivateUrl privateUrl = execCommand(new GetPrivateUrlCommand(req, findDatasetOrDie(idSupplied)));
            return (privateUrl != null) ? ok(json(privateUrl)) 
                                        : error(Response.Status.NOT_FOUND, "Private URL not found.");
        });
    }

    @POST
    @Path("{id}/privateUrl")
    public Response createPrivateUrl(@PathParam("id") String idSupplied,@DefaultValue("false") @QueryParam ("anonymizedAccess") boolean anonymizedAccess) {
        if(anonymizedAccess && settingsSvc.getValueForKey(SettingsServiceBean.Key.AnonymizedFieldTypeNames)==null) {
            throw new NotAcceptableException("Anonymized Access not enabled");
        }
        return response( req -> 
                ok(json(execCommand(
                new CreatePrivateUrlCommand(req, findDatasetOrDie(idSupplied), anonymizedAccess)))));
    }

    @DELETE
    @Path("{id}/privateUrl")
    public Response deletePrivateUrl(@PathParam("id") String idSupplied) {
        return response( req -> {
            Dataset dataset = findDatasetOrDie(idSupplied);
            PrivateUrl privateUrl = execCommand(new GetPrivateUrlCommand(req, dataset));
            if (privateUrl != null) {
                execCommand(new DeletePrivateUrlCommand(req, dataset));
                return ok("Private URL deleted.");
            } else {
                return notFound("No Private URL to delete.");
            }
        });
    }

    @GET
    @Path("{id}/thumbnail/candidates")
    public Response getDatasetThumbnailCandidates(@PathParam("id") String idSupplied) {
        try {
            Dataset dataset = findDatasetOrDie(idSupplied);
            boolean canUpdateThumbnail = false;
            try {
                canUpdateThumbnail = permissionSvc.requestOn(createDataverseRequest(findUserOrDie()), dataset).canIssue(UpdateDatasetThumbnailCommand.class);
            } catch (WrappedResponse ex) {
                logger.info("Exception thrown while trying to figure out permissions while getting thumbnail for dataset id " + dataset.getId() + ": " + ex.getLocalizedMessage());
            }
            if (!canUpdateThumbnail) {
                return error(Response.Status.FORBIDDEN, "You are not permitted to list dataset thumbnail candidates.");
            }
            JsonArrayBuilder data = Json.createArrayBuilder();
            boolean considerDatasetLogoAsCandidate = true;
            for (DatasetThumbnail datasetThumbnail : DatasetUtil.getThumbnailCandidates(dataset, considerDatasetLogoAsCandidate, ImageThumbConverter.DEFAULT_CARDIMAGE_SIZE)) {
                JsonObjectBuilder candidate = Json.createObjectBuilder();
                String base64image = datasetThumbnail.getBase64image();
                if (base64image != null) {
                    logger.fine("found a candidate!");
                    candidate.add("base64image", base64image);
                }
                DataFile dataFile = datasetThumbnail.getDataFile();
                if (dataFile != null) {
                    candidate.add("dataFileId", dataFile.getId());
                }
                data.add(candidate);
            }
            return ok(data);
        } catch (WrappedResponse ex) {
            return error(Response.Status.NOT_FOUND, "Could not find dataset based on id supplied: " + idSupplied + ".");
        }
    }

    @GET
    @Produces({"image/png"})
    @Path("{id}/thumbnail")
    public Response getDatasetThumbnail(@PathParam("id") String idSupplied) {
        try {
            Dataset dataset = findDatasetOrDie(idSupplied);
            InputStream is = DatasetUtil.getThumbnailAsInputStream(dataset, ImageThumbConverter.DEFAULT_CARDIMAGE_SIZE);
            if(is == null) {
                return notFound("Thumbnail not available");
            }
            return Response.ok(is).build();
        } catch (WrappedResponse wr) {
            return notFound("Thumbnail not available");
        }
    }

    // TODO: Rather than only supporting looking up files by their database IDs (dataFileIdSupplied), consider supporting persistent identifiers.
    @POST
    @Path("{id}/thumbnail/{dataFileId}")
    public Response setDataFileAsThumbnail(@PathParam("id") String idSupplied, @PathParam("dataFileId") long dataFileIdSupplied) {
        try {
            DatasetThumbnail datasetThumbnail = execCommand(new UpdateDatasetThumbnailCommand(createDataverseRequest(findUserOrDie()), findDatasetOrDie(idSupplied), UpdateDatasetThumbnailCommand.UserIntent.setDatasetFileAsThumbnail, dataFileIdSupplied, null));
            return ok("Thumbnail set to " + datasetThumbnail.getBase64image());
        } catch (WrappedResponse wr) {
            return wr.getResponse();
        }
    }

    @POST
    @Path("{id}/thumbnail")
    @Consumes(MediaType.MULTIPART_FORM_DATA)
    public Response uploadDatasetLogo(@PathParam("id") String idSupplied, @FormDataParam("file") InputStream inputStream
    ) {
        try {
            DatasetThumbnail datasetThumbnail = execCommand(new UpdateDatasetThumbnailCommand(createDataverseRequest(findUserOrDie()), findDatasetOrDie(idSupplied), UpdateDatasetThumbnailCommand.UserIntent.setNonDatasetFileAsThumbnail, null, inputStream));
            return ok("Thumbnail is now " + datasetThumbnail.getBase64image());
        } catch (WrappedResponse wr) {
            return wr.getResponse();
        }
    }

    @DELETE
    @Path("{id}/thumbnail")
    public Response removeDatasetLogo(@PathParam("id") String idSupplied) {
        try {
            DatasetThumbnail datasetThumbnail = execCommand(new UpdateDatasetThumbnailCommand(createDataverseRequest(findUserOrDie()), findDatasetOrDie(idSupplied), UpdateDatasetThumbnailCommand.UserIntent.removeThumbnail, null, null));
            return ok("Dataset thumbnail removed.");
        } catch (WrappedResponse wr) {
            return wr.getResponse();
        }
    }

    @GET
    @Path("{identifier}/dataCaptureModule/rsync")
    public Response getRsync(@PathParam("identifier") String id) {
        //TODO - does it make sense to switch this to dataset identifier for consistency with the rest of the DCM APIs?
        if (!DataCaptureModuleUtil.rsyncSupportEnabled(settingsSvc.getValueForKey(SettingsServiceBean.Key.UploadMethods))) {
            return error(Response.Status.METHOD_NOT_ALLOWED, SettingsServiceBean.Key.UploadMethods + " does not contain " + SystemConfig.FileUploadMethods.RSYNC + ".");
        }
        Dataset dataset = null;
        try {
            dataset = findDatasetOrDie(id);
            AuthenticatedUser user = findAuthenticatedUserOrDie();
            ScriptRequestResponse scriptRequestResponse = execCommand(new RequestRsyncScriptCommand(createDataverseRequest(user), dataset));
            
            DatasetLock lock = datasetService.addDatasetLock(dataset.getId(), DatasetLock.Reason.DcmUpload, user.getId(), "script downloaded");
            if (lock == null) {
                logger.log(Level.WARNING, "Failed to lock the dataset (dataset id={0})", dataset.getId());
                return error(Response.Status.FORBIDDEN, "Failed to lock the dataset (dataset id="+dataset.getId()+")");
            }
            return ok(scriptRequestResponse.getScript(), MediaType.valueOf(MediaType.TEXT_PLAIN), null);
        } catch (WrappedResponse wr) {
            return wr.getResponse();
        } catch (EJBException ex) {
            return error(Response.Status.INTERNAL_SERVER_ERROR, "Something went wrong attempting to download rsync script: " + EjbUtil.ejbExceptionToString(ex));
        }
    }
    
    /**
     * This api endpoint triggers the creation of a "package" file in a dataset 
     *    after that package has been moved onto the same filesystem via the Data Capture Module.
     * The package is really just a way that Dataverse interprets a folder created by DCM, seeing it as just one file.
     * The "package" can be downloaded over RSAL.
     * 
     * This endpoint currently supports both posix file storage and AWS s3 storage in Dataverse, and depending on which one is active acts accordingly.
     * 
     * The initial design of the DCM/Dataverse interaction was not to use packages, but to allow import of all individual files natively into Dataverse.
     * But due to the possibly immense number of files (millions) the package approach was taken.
     * This is relevant because the posix ("file") code contains many remnants of that development work.
     * The s3 code was written later and is set to only support import as packages. It takes a lot from FileRecordWriter.
     * -MAD 4.9.1
     */
    @POST
    @Path("{identifier}/dataCaptureModule/checksumValidation")
    public Response receiveChecksumValidationResults(@PathParam("identifier") String id, JsonObject jsonFromDcm) {
        logger.log(Level.FINE, "jsonFromDcm: {0}", jsonFromDcm);
        AuthenticatedUser authenticatedUser = null;
        try {
            authenticatedUser = findAuthenticatedUserOrDie();
        } catch (WrappedResponse ex) {
            return error(Response.Status.BAD_REQUEST, "Authentication is required.");
        }
        if (!authenticatedUser.isSuperuser()) {
            return error(Response.Status.FORBIDDEN, "Superusers only.");
        }
        String statusMessageFromDcm = jsonFromDcm.getString("status");
        try {
            Dataset dataset = findDatasetOrDie(id);
            if ("validation passed".equals(statusMessageFromDcm)) {
               logger.log(Level.INFO, "Checksum Validation passed for DCM."); 

                String storageDriver = dataset.getDataverseContext().getEffectiveStorageDriverId();
                String uploadFolder = jsonFromDcm.getString("uploadFolder");
                int totalSize = jsonFromDcm.getInt("totalSize");
                String storageDriverType = System.getProperty("dataverse.file." + storageDriver + ".type");
                
                if (storageDriverType.equals("file")) {
                    logger.log(Level.INFO, "File storage driver used for (dataset id={0})", dataset.getId());

                    ImportMode importMode = ImportMode.MERGE;
                    try {
                        JsonObject jsonFromImportJobKickoff = execCommand(new ImportFromFileSystemCommand(createDataverseRequest(findUserOrDie()), dataset, uploadFolder, new Long(totalSize), importMode));
                        long jobId = jsonFromImportJobKickoff.getInt("executionId");
                        String message = jsonFromImportJobKickoff.getString("message");
                        JsonObjectBuilder job = Json.createObjectBuilder();
                        job.add("jobId", jobId);
                        job.add("message", message);
                        return ok(job);
                    } catch (WrappedResponse wr) {
                        String message = wr.getMessage();
                        return error(Response.Status.INTERNAL_SERVER_ERROR, "Uploaded files have passed checksum validation but something went wrong while attempting to put the files into Dataverse. Message was '" + message + "'.");
                    }
                } else if(storageDriverType.equals("s3")) {
                    
                    logger.log(Level.INFO, "S3 storage driver used for DCM (dataset id={0})", dataset.getId());
                    try {
                        
                        //Where the lifting is actually done, moving the s3 files over and having dataverse know of the existance of the package
                        s3PackageImporter.copyFromS3(dataset, uploadFolder);
                        DataFile packageFile = s3PackageImporter.createPackageDataFile(dataset, uploadFolder, new Long(totalSize));
                        
                        if (packageFile == null) {
                            logger.log(Level.SEVERE, "S3 File package import failed.");
                            return error(Response.Status.INTERNAL_SERVER_ERROR, "S3 File package import failed.");
                        }
                        DatasetLock dcmLock = dataset.getLockFor(DatasetLock.Reason.DcmUpload);
                        if (dcmLock == null) {
                            logger.log(Level.WARNING, "Dataset not locked for DCM upload");
                        } else {
                            datasetService.removeDatasetLocks(dataset, DatasetLock.Reason.DcmUpload);
                            dataset.removeLock(dcmLock);
                        }
                        
                        // update version using the command engine to enforce user permissions and constraints
                        if (dataset.getVersions().size() == 1 && dataset.getLatestVersion().getVersionState() == DatasetVersion.VersionState.DRAFT) {
                            try {
                                Command<Dataset> cmd;
                                cmd = new UpdateDatasetVersionCommand(dataset, new DataverseRequest(authenticatedUser, (HttpServletRequest) null));
                                commandEngine.submit(cmd);
                            } catch (CommandException ex) {
                                return error(Response.Status.INTERNAL_SERVER_ERROR, "CommandException updating DatasetVersion from batch job: " + ex.getMessage());
                            }
                        } else {
                            String constraintError = "ConstraintException updating DatasetVersion form batch job: dataset must be a "
                                    + "single version in draft mode.";
                            logger.log(Level.SEVERE, constraintError);
                        }

                        JsonObjectBuilder job = Json.createObjectBuilder();
                        return ok(job);
                        
                    }  catch (IOException e) {
                        String message = e.getMessage();
                        return error(Response.Status.INTERNAL_SERVER_ERROR, "Uploaded files have passed checksum validation but something went wrong while attempting to move the files into Dataverse. Message was '" + message + "'.");
                    } 
                } else {
                    return error(Response.Status.INTERNAL_SERVER_ERROR, "Invalid storage driver in Dataverse, not compatible with dcm");
                }
            } else if ("validation failed".equals(statusMessageFromDcm)) {
                Map<String, AuthenticatedUser> distinctAuthors = permissionService.getDistinctUsersWithPermissionOn(Permission.EditDataset, dataset);
                distinctAuthors.values().forEach((value) -> {
                    userNotificationService.sendNotification((AuthenticatedUser) value, new Timestamp(new Date().getTime()), UserNotification.Type.CHECKSUMFAIL, dataset.getId());
                });
                List<AuthenticatedUser> superUsers = authenticationServiceBean.findSuperUsers();
                if (superUsers != null && !superUsers.isEmpty()) {
                    superUsers.forEach((au) -> {
                        userNotificationService.sendNotification(au, new Timestamp(new Date().getTime()), UserNotification.Type.CHECKSUMFAIL, dataset.getId());
                    });
                }
                return ok("User notified about checksum validation failure.");
            } else {
                return error(Response.Status.BAD_REQUEST, "Unexpected status cannot be processed: " + statusMessageFromDcm);
            }
        } catch (WrappedResponse ex) {
            return ex.getResponse();
        }
    }
    

    @POST
    @Path("{id}/submitForReview")
    public Response submitForReview(@PathParam("id") String idSupplied) {
        try {
            Dataset updatedDataset = execCommand(new SubmitDatasetForReviewCommand(createDataverseRequest(findUserOrDie()), findDatasetOrDie(idSupplied)));
            JsonObjectBuilder result = Json.createObjectBuilder();
            
            boolean inReview = updatedDataset.isLockedFor(DatasetLock.Reason.InReview);
            
            result.add("inReview", inReview);
            result.add("message", "Dataset id " + updatedDataset.getId() + " has been submitted for review.");
            return ok(result);
        } catch (WrappedResponse wr) {
            return wr.getResponse();
        }
    }

    @POST
    @Path("{id}/returnToAuthor")
    public Response returnToAuthor(@PathParam("id") String idSupplied, String jsonBody) {
        
        if (jsonBody == null || jsonBody.isEmpty()) {
            return error(Response.Status.BAD_REQUEST, "You must supply JSON to this API endpoint and it must contain a reason for returning the dataset (field: reasonForReturn).");
        }
        StringReader rdr = new StringReader(jsonBody);
        JsonObject json = Json.createReader(rdr).readObject();
        try {
            Dataset dataset = findDatasetOrDie(idSupplied);
            String reasonForReturn = null;           
            reasonForReturn = json.getString("reasonForReturn");
            // TODO: Once we add a box for the curator to type into, pass the reason for return to the ReturnDatasetToAuthorCommand and delete this check and call to setReturnReason on the API side.
            if (reasonForReturn == null || reasonForReturn.isEmpty()) {
                return error(Response.Status.BAD_REQUEST, "You must enter a reason for returning a dataset to the author(s).");
            }
            AuthenticatedUser authenticatedUser = findAuthenticatedUserOrDie();
            Dataset updatedDataset = execCommand(new ReturnDatasetToAuthorCommand(createDataverseRequest(authenticatedUser), dataset, reasonForReturn ));

            JsonObjectBuilder result = Json.createObjectBuilder();
            result.add("inReview", false);
            result.add("message", "Dataset id " + updatedDataset.getId() + " has been sent back to the author(s).");
            return ok(result);
        } catch (WrappedResponse wr) {
            return wr.getResponse();
        }
    }

    @GET
    @Path("{id}/curationStatus")
    public Response getCurationStatus(@PathParam("id") String idSupplied) {
        try {
            Dataset ds = findDatasetOrDie(idSupplied);
            DatasetVersion dsv = ds.getLatestVersion();
            if (dsv.isDraft() && permissionSvc.requestOn(createDataverseRequest(findUserOrDie()), ds).has(Permission.PublishDataset)) {
                return response(req -> ok(dsv.getExternalStatusLabel()==null ? "":dsv.getExternalStatusLabel()));
            } else {
                return error(Response.Status.FORBIDDEN, "You are not permitted to view the curation status of this dataset.");
            }
        } catch (WrappedResponse wr) {
            return wr.getResponse();
        }
    }

    @PUT
    @Path("{id}/curationStatus")
    public Response setCurationStatus(@PathParam("id") String idSupplied, @QueryParam("label") String label) {
        Dataset ds = null;
        User u = null;
        try {
            ds = findDatasetOrDie(idSupplied);
            u = findUserOrDie();
        } catch (WrappedResponse wr) {
            return wr.getResponse();
        }
        try {
            execCommand(new SetCurationStatusCommand(createDataverseRequest(u), ds, label));
            return ok("Curation Status updated");
        } catch (WrappedResponse wr) {
            // Just change to Bad Request and send
            return Response.fromResponse(wr.getResponse()).status(Response.Status.BAD_REQUEST).build();
        }
    }
    
    @DELETE
    @Path("{id}/curationStatus")
    public Response deleteCurationStatus(@PathParam("id") String idSupplied) {
        Dataset ds = null;
        User u = null;
        try {
            ds = findDatasetOrDie(idSupplied);
            u = findUserOrDie();
        } catch (WrappedResponse wr) {
            return wr.getResponse();
        }
        try {
            execCommand(new SetCurationStatusCommand(createDataverseRequest(u), ds, null));
            return ok("Curation Status deleted");
        } catch (WrappedResponse wr) {
            //Just change to Bad Request and send
            return Response.fromResponse(wr.getResponse()).status(Response.Status.BAD_REQUEST).build();
        }
    }
    
@GET
@Path("{id}/uploadsid")
@Deprecated
public Response getUploadUrl(@PathParam("id") String idSupplied) {
	try {
		Dataset dataset = findDatasetOrDie(idSupplied);

		boolean canUpdateDataset = false;
		try {
			canUpdateDataset = permissionSvc.requestOn(createDataverseRequest(findUserOrDie()), dataset).canIssue(UpdateDatasetVersionCommand.class);
		} catch (WrappedResponse ex) {
			logger.info("Exception thrown while trying to figure out permissions while getting upload URL for dataset id " + dataset.getId() + ": " + ex.getLocalizedMessage());
			throw ex;
		}
		if (!canUpdateDataset) {
            return error(Response.Status.FORBIDDEN, "You are not permitted to upload files to this dataset.");
        }
        S3AccessIO<?> s3io = FileUtil.getS3AccessForDirectUpload(dataset);
        if(s3io == null) {
        	return error(Response.Status.NOT_FOUND,"Direct upload not supported for files in this dataset: " + dataset.getId());
		}
		String url = null;
        String storageIdentifier = null;
		try {
			url = s3io.generateTemporaryS3UploadUrl();
        	storageIdentifier = FileUtil.getStorageIdentifierFromLocation(s3io.getStorageLocation());
        } catch (IOException io) {
        	logger.warning(io.getMessage());
        	throw new WrappedResponse(io, error( Response.Status.INTERNAL_SERVER_ERROR, "Could not create process direct upload request"));
		}
        
		JsonObjectBuilder response = Json.createObjectBuilder()
	            .add("url", url)
	            .add("storageIdentifier", storageIdentifier );
		return ok(response);
	} catch (WrappedResponse wr) {
		return wr.getResponse();
	}
}

@GET
@Path("{id}/uploadurls")
public Response getMPUploadUrls(@PathParam("id") String idSupplied, @QueryParam("size") long fileSize) {
	try {
		Dataset dataset = findDatasetOrDie(idSupplied);

		boolean canUpdateDataset = false;
		try {
			canUpdateDataset = permissionSvc.requestOn(createDataverseRequest(findUserOrDie()), dataset)
					.canIssue(UpdateDatasetVersionCommand.class);
		} catch (WrappedResponse ex) {
			logger.info(
					"Exception thrown while trying to figure out permissions while getting upload URLs for dataset id "
							+ dataset.getId() + ": " + ex.getLocalizedMessage());
			throw ex;
		}
		if (!canUpdateDataset) {
			return error(Response.Status.FORBIDDEN, "You are not permitted to upload files to this dataset.");
		}
		S3AccessIO<DataFile> s3io = FileUtil.getS3AccessForDirectUpload(dataset);
		if (s3io == null) {
			return error(Response.Status.NOT_FOUND,
					"Direct upload not supported for files in this dataset: " + dataset.getId());
		}
		JsonObjectBuilder response = null;
		String storageIdentifier = null;
		try {
			storageIdentifier = FileUtil.getStorageIdentifierFromLocation(s3io.getStorageLocation());
			response = s3io.generateTemporaryS3UploadUrls(dataset.getGlobalId().asString(), storageIdentifier, fileSize);

		} catch (IOException io) {
			logger.warning(io.getMessage());
			throw new WrappedResponse(io,
					error(Response.Status.INTERNAL_SERVER_ERROR, "Could not create process direct upload request"));
		}

		response.add("storageIdentifier", storageIdentifier);
		return ok(response);
	} catch (WrappedResponse wr) {
		return wr.getResponse();
	}
}

@DELETE
@Path("mpupload")
public Response abortMPUpload(@QueryParam("globalid") String idSupplied, @QueryParam("storageidentifier") String storageidentifier, @QueryParam("uploadid") String uploadId) {
	try {
		Dataset dataset = datasetSvc.findByGlobalId(idSupplied);
		//Allow the API to be used within a session (e.g. for direct upload in the UI)
		User user =session.getUser();
		if (!user.isAuthenticated()) {
			try {
				user = findAuthenticatedUserOrDie();
			} catch (WrappedResponse ex) {
				logger.info(
						"Exception thrown while trying to figure out permissions while getting aborting upload for dataset id "
								+ dataset.getId() + ": " + ex.getLocalizedMessage());
				throw ex;
			}
		}
		boolean allowed = false;
		if (dataset != null) {
				allowed = permissionSvc.requestOn(createDataverseRequest(user), dataset)
						.canIssue(UpdateDatasetVersionCommand.class);
		} else {
			/*
			 * The only legitimate case where a global id won't correspond to a dataset is
			 * for uploads during creation. Given that this call will still fail unless all
			 * three parameters correspond to an active multipart upload, it should be safe
			 * to allow the attempt for an authenticated user. If there are concerns about
			 * permissions, one could check with the current design that the user is allowed
			 * to create datasets in some dataverse that is configured to use the storage
			 * provider specified in the storageidentifier, but testing for the ability to
			 * create a dataset in a specific dataverse would requiring changing the design
			 * somehow (e.g. adding the ownerId to this call).
			 */
			allowed = true;
		}
		if (!allowed) {
			return error(Response.Status.FORBIDDEN,
					"You are not permitted to abort file uploads with the supplied parameters.");
		}
		try {
			S3AccessIO.abortMultipartUpload(idSupplied, storageidentifier, uploadId);
		} catch (IOException io) {
			logger.warning("Multipart upload abort failed for uploadId: " + uploadId + " storageidentifier="
					+ storageidentifier + " dataset Id: " + dataset.getId());
			logger.warning(io.getMessage());
			throw new WrappedResponse(io,
					error(Response.Status.INTERNAL_SERVER_ERROR, "Could not abort multipart upload"));
		}
		return Response.noContent().build();
	} catch (WrappedResponse wr) {
		return wr.getResponse();
	}
}

@PUT
@Path("mpupload")
public Response completeMPUpload(String partETagBody, @QueryParam("globalid") String idSupplied, @QueryParam("storageidentifier") String storageidentifier, @QueryParam("uploadid") String uploadId)  {
	try {
		Dataset dataset = datasetSvc.findByGlobalId(idSupplied);
		//Allow the API to be used within a session (e.g. for direct upload in the UI)
		User user =session.getUser();
		if (!user.isAuthenticated()) {
			try {
				user=findAuthenticatedUserOrDie();
			} catch (WrappedResponse ex) {
				logger.info(
						"Exception thrown while trying to figure out permissions to complete mpupload for dataset id "
								+ dataset.getId() + ": " + ex.getLocalizedMessage());
				throw ex;
			}
		}
		boolean allowed = false;
		if (dataset != null) {
				allowed = permissionSvc.requestOn(createDataverseRequest(user), dataset)
						.canIssue(UpdateDatasetVersionCommand.class);
		} else {
			/*
			 * The only legitimate case where a global id won't correspond to a dataset is
			 * for uploads during creation. Given that this call will still fail unless all
			 * three parameters correspond to an active multipart upload, it should be safe
			 * to allow the attempt for an authenticated user. If there are concerns about
			 * permissions, one could check with the current design that the user is allowed
			 * to create datasets in some dataverse that is configured to use the storage
			 * provider specified in the storageidentifier, but testing for the ability to
			 * create a dataset in a specific dataverse would requiring changing the design
			 * somehow (e.g. adding the ownerId to this call).
			 */
			allowed = true;
		}
		if (!allowed) {
			return error(Response.Status.FORBIDDEN,
					"You are not permitted to complete file uploads with the supplied parameters.");
		}
		List<PartETag> eTagList = new ArrayList<PartETag>();
        logger.info("Etags: " + partETagBody);
		try {
			JsonReader jsonReader = Json.createReader(new StringReader(partETagBody));
			JsonObject object = jsonReader.readObject();
			jsonReader.close();
			for(String partNo : object.keySet()) {
				eTagList.add(new PartETag(Integer.parseInt(partNo), object.getString(partNo)));
			}
			for(PartETag et: eTagList) {
				logger.info("Part: " + et.getPartNumber() + " : " + et.getETag());
			}
		} catch (JsonException je) {
			logger.info("Unable to parse eTags from: " + partETagBody);
			throw new WrappedResponse(je, error( Response.Status.INTERNAL_SERVER_ERROR, "Could not complete multipart upload"));
		}
		try {
			S3AccessIO.completeMultipartUpload(idSupplied, storageidentifier, uploadId, eTagList);
		} catch (IOException io) {
			logger.warning("Multipart upload completion failed for uploadId: " + uploadId +" storageidentifier=" + storageidentifier + " globalId: " + idSupplied);
			logger.warning(io.getMessage());
			try {
				S3AccessIO.abortMultipartUpload(idSupplied, storageidentifier, uploadId);
			} catch (IOException e) {
				logger.severe("Also unable to abort the upload (and release the space on S3 for uploadId: " + uploadId +" storageidentifier=" + storageidentifier + " globalId: " + idSupplied);
				logger.severe(io.getMessage());
			}

			throw new WrappedResponse(io, error( Response.Status.INTERNAL_SERVER_ERROR, "Could not complete multipart upload")); 
		}
		return ok("Multipart Upload completed");
	} catch (WrappedResponse wr) {
		return wr.getResponse();
	}
}

    /**
     * Add a File to an existing Dataset
     * 
     * @param idSupplied
     * @param jsonData
     * @param fileInputStream
     * @param contentDispositionHeader
     * @param formDataBodyPart
     * @return 
     */
    @POST
    @Path("{id}/add")
    @Consumes(MediaType.MULTIPART_FORM_DATA)
    public Response addFileToDataset(@PathParam("id") String idSupplied,
                    @FormDataParam("jsonData") String jsonData,
                    @FormDataParam("file") InputStream fileInputStream,
                    @FormDataParam("file") FormDataContentDisposition contentDispositionHeader,
                    @FormDataParam("file") final FormDataBodyPart formDataBodyPart
                    ){

        if (!systemConfig.isHTTPUpload()) {
            return error(Response.Status.SERVICE_UNAVAILABLE, BundleUtil.getStringFromBundle("file.api.httpDisabled"));
        }

        // -------------------------------------
        // (1) Get the user from the API key
        // -------------------------------------
        User authUser;
        try {
            authUser = findUserOrDie();
        } catch (WrappedResponse ex) {
            return error(Response.Status.FORBIDDEN,
                    BundleUtil.getStringFromBundle("file.addreplace.error.auth")
                    );
        }
        
        
        // -------------------------------------
        // (2) Get the Dataset Id
        //  
        // -------------------------------------
        Dataset dataset;
        
        try {
            dataset = findDatasetOrDie(idSupplied);
        } catch (WrappedResponse wr) {
            return wr.getResponse();           
        }
        
        //------------------------------------
        // (2a) Make sure dataset does not have package file
        //
        // --------------------------------------
        
        for (DatasetVersion dv : dataset.getVersions()) {
            if (dv.isHasPackageFile()) {
                return error(Response.Status.FORBIDDEN,
                        BundleUtil.getStringFromBundle("file.api.alreadyHasPackageFile")
                );
            }
        }

        // (2a) Load up optional params via JSON
        //---------------------------------------
        OptionalFileParams optionalFileParams = null;
        msgt("(api) jsonData: " +  jsonData);

        try {
            optionalFileParams = new OptionalFileParams(jsonData);
        } catch (DataFileTagException ex) {
            return error( Response.Status.BAD_REQUEST, ex.getMessage());            
        }
        catch (ClassCastException | com.google.gson.JsonParseException ex) {
            return error(Response.Status.BAD_REQUEST, BundleUtil.getStringFromBundle("file.addreplace.error.parsing"));
        }
        
        // -------------------------------------
        // (3) Get the file name and content type
        // -------------------------------------
        String newFilename = null;
        String newFileContentType = null;
        String newStorageIdentifier = null;
		if (null == contentDispositionHeader) {
			if (optionalFileParams.hasStorageIdentifier()) {
				newStorageIdentifier = optionalFileParams.getStorageIdentifier();
				// ToDo - check that storageIdentifier is valid
				if (optionalFileParams.hasFileName()) {
					newFilename = optionalFileParams.getFileName();
					if (optionalFileParams.hasMimetype()) {
						newFileContentType = optionalFileParams.getMimeType();
					}
				}
			} else {
				return error(BAD_REQUEST,
						"You must upload a file or provide a storageidentifier, filename, and mimetype.");
			}
		} else {
			newFilename = contentDispositionHeader.getFileName();
			newFileContentType = formDataBodyPart.getMediaType().toString();
		}

        
        //-------------------
        // (3) Create the AddReplaceFileHelper object
        //-------------------
        msg("ADD!");

        DataverseRequest dvRequest2 = createDataverseRequest(authUser);
        AddReplaceFileHelper addFileHelper = new AddReplaceFileHelper(dvRequest2,
                                                ingestService,
                                                datasetService,
                                                fileService,
                                                permissionSvc,
                                                commandEngine,
                                                systemConfig,
                                                licenseSvc);


        //-------------------
        // (4) Run "runAddFileByDatasetId"
        //-------------------
        addFileHelper.runAddFileByDataset(dataset,
                                newFilename,
                                newFileContentType,
                                newStorageIdentifier,
                                fileInputStream,
                                optionalFileParams);


        if (addFileHelper.hasError()){
            return error(addFileHelper.getHttpErrorCode(), addFileHelper.getErrorMessagesAsString("\n"));
        }else{
            String successMsg = BundleUtil.getStringFromBundle("file.addreplace.success.add");
            try {
                //msgt("as String: " + addFileHelper.getSuccessResult());
                /**
                 * @todo We need a consistent, sane way to communicate a human
                 * readable message to an API client suitable for human
                 * consumption. Imagine if the UI were built in Angular or React
                 * and we want to return a message from the API as-is to the
                 * user. Human readable.
                 */
                logger.fine("successMsg: " + successMsg);
                String duplicateWarning = addFileHelper.getDuplicateFileWarning();
                if (duplicateWarning != null && !duplicateWarning.isEmpty()) {
                    return ok(addFileHelper.getDuplicateFileWarning(), addFileHelper.getSuccessResultAsJsonObjectBuilder());
                } else {
                    return ok(addFileHelper.getSuccessResultAsJsonObjectBuilder());
                }
                
                //"Look at that!  You added a file! (hey hey, it may have worked)");
            } catch (NoFilesException ex) {
                Logger.getLogger(Files.class.getName()).log(Level.SEVERE, null, ex);
                return error(Response.Status.BAD_REQUEST, "NoFileException!  Serious Error! See administrator!");

            }
        }
            
    } // end: addFileToDataset


    
    private void msg(String m){
        //System.out.println(m);
        logger.fine(m);
    }
    private void dashes(){
        msg("----------------");
    }
    private void msgt(String m){
        dashes(); msg(m); dashes();
    }
    
    
    public static <T> T handleVersion( String versionId, DsVersionHandler<T> hdl )
        throws WrappedResponse {
        switch (versionId) {
            case ":latest": return hdl.handleLatest();
            case ":draft": return hdl.handleDraft();
            case ":latest-published": return hdl.handleLatestPublished();
            default:
                try {
                    String[] versions = versionId.split("\\.");
                    switch (versions.length) {
                        case 1:
                            return hdl.handleSpecific(Long.parseLong(versions[0]), (long)0.0);
                        case 2:
                            return hdl.handleSpecific( Long.parseLong(versions[0]), Long.parseLong(versions[1]) );
                        default:
                            throw new WrappedResponse(error( Response.Status.BAD_REQUEST, "Illegal version identifier '" + versionId + "'"));
                    }
                } catch ( NumberFormatException nfe ) {
                    throw new WrappedResponse( error( Response.Status.BAD_REQUEST, "Illegal version identifier '" + versionId + "'") );
                }
        }
    }
    
    private DatasetVersion getDatasetVersionOrDie( final DataverseRequest req, String versionNumber, final Dataset ds, UriInfo uriInfo, HttpHeaders headers) throws WrappedResponse {
        DatasetVersion dsv = execCommand( handleVersion(versionNumber, new DsVersionHandler<Command<DatasetVersion>>(){

                @Override
                public Command<DatasetVersion> handleLatest() {
                    return new GetLatestAccessibleDatasetVersionCommand(req, ds);
                }

                @Override
                public Command<DatasetVersion> handleDraft() {
                    return new GetDraftDatasetVersionCommand(req, ds);
                }
  
                @Override
                public Command<DatasetVersion> handleSpecific(long major, long minor) {
                    return new GetSpecificPublishedDatasetVersionCommand(req, ds, major, minor);
                }

                @Override
                public Command<DatasetVersion> handleLatestPublished() {
                    return new GetLatestPublishedDatasetVersionCommand(req, ds);
                }
            }));
        if ( dsv == null || dsv.getId() == null ) {
            throw new WrappedResponse( notFound("Dataset version " + versionNumber + " of dataset " + ds.getId() + " not found") );
        }
        if (dsv.isReleased()) {
            MakeDataCountLoggingServiceBean.MakeDataCountEntry entry = new MakeDataCountEntry(uriInfo, headers, dvRequestService, ds);
            mdcLogService.logEntry(entry);
        }
        return dsv;
    }
    
    @GET
    @Path("{identifier}/locks")
    public Response getLocks(@PathParam("identifier") String id, @QueryParam("type") DatasetLock.Reason lockType) {

        Dataset dataset = null;
        try {
            dataset = findDatasetOrDie(id);
            Set<DatasetLock> locks;      
            if (lockType == null) {
                locks = dataset.getLocks();
            } else {
                // request for a specific type lock:
                DatasetLock lock = dataset.getLockFor(lockType);

                locks = new HashSet<>(); 
                if (lock != null) {
                    locks.add(lock);
                }
            }
            
            return ok(locks.stream().map(lock -> json(lock)).collect(toJsonArray()));

        } catch (WrappedResponse wr) {
            return wr.getResponse();
        } 
    }   
    
    @DELETE
    @Path("{identifier}/locks")
    public Response deleteLocks(@PathParam("identifier") String id, @QueryParam("type") DatasetLock.Reason lockType) {

        return response(req -> {
            try {
                AuthenticatedUser user = findAuthenticatedUserOrDie();
                if (!user.isSuperuser()) {
                    return error(Response.Status.FORBIDDEN, "This API end point can be used by superusers only.");
                }
                Dataset dataset = findDatasetOrDie(id);
                
                if (lockType == null) {
                    Set<DatasetLock.Reason> locks = new HashSet<>();
                    for (DatasetLock lock : dataset.getLocks()) {
                        locks.add(lock.getReason());
                    }
                    if (!locks.isEmpty()) {
                        for (DatasetLock.Reason locktype : locks) {
                            execCommand(new RemoveLockCommand(req, dataset, locktype));
                            // refresh the dataset:
                            dataset = findDatasetOrDie(id);
                        }
                        // kick of dataset reindexing, in case the locks removed 
                        // affected the search card:
                        try {
                            indexService.indexDataset(dataset, true);
                        } catch (IOException | SolrServerException e) {
                            String failureLogText = "Post lock removal indexing failed. You can kickoff a re-index of this dataset with: \r\n curl http://localhost:8080/api/admin/index/datasets/" + dataset.getId().toString();
                            failureLogText += "\r\n" + e.getLocalizedMessage();
                            LoggingUtil.writeOnSuccessFailureLog(null, failureLogText, dataset);

                        }
                        return ok("locks removed");
                    }
                    return ok("dataset not locked");
                }
                // request for a specific type lock:
                DatasetLock lock = dataset.getLockFor(lockType);
                if (lock != null) {
                    execCommand(new RemoveLockCommand(req, dataset, lock.getReason()));
                    // refresh the dataset:
                    dataset = findDatasetOrDie(id);
                    // ... and kick of dataset reindexing, in case the lock removed 
                    // affected the search card:
                    try {
                        indexService.indexDataset(dataset, true);
                    } catch (IOException | SolrServerException e) {
                        String failureLogText = "Post lock removal indexing failed. You can kickoff a re-index of this dataset with: \r\n curl http://localhost:8080/api/admin/index/datasets/" + dataset.getId().toString();
                        failureLogText += "\r\n" + e.getLocalizedMessage();
                        LoggingUtil.writeOnSuccessFailureLog(null, failureLogText, dataset);

                    }
                    return ok("lock type " + lock.getReason() + " removed");
                }
                return ok("no lock type " + lockType + " on the dataset");
            } catch (WrappedResponse wr) {
                return wr.getResponse();
            }

        });

    }
    
    @POST
    @Path("{identifier}/lock/{type}")
    public Response lockDataset(@PathParam("identifier") String id, @PathParam("type") DatasetLock.Reason lockType) {
        return response(req -> {
            try {
                AuthenticatedUser user = findAuthenticatedUserOrDie();
                if (!user.isSuperuser()) {
                    return error(Response.Status.FORBIDDEN, "This API end point can be used by superusers only.");
                }   
                Dataset dataset = findDatasetOrDie(id);
                DatasetLock lock = dataset.getLockFor(lockType);
                if (lock != null) {
                    return error(Response.Status.FORBIDDEN, "dataset already locked with lock type " + lockType);
                }
                lock = new DatasetLock(lockType, user);
                execCommand(new AddLockCommand(req, dataset, lock));
                // refresh the dataset:
                dataset = findDatasetOrDie(id);
                // ... and kick of dataset reindexing:
                try {
                    indexService.indexDataset(dataset, true);
                } catch (IOException | SolrServerException e) {
                    String failureLogText = "Post add lock indexing failed. You can kickoff a re-index of this dataset with: \r\n curl http://localhost:8080/api/admin/index/datasets/" + dataset.getId().toString();
                    failureLogText += "\r\n" + e.getLocalizedMessage();
                    LoggingUtil.writeOnSuccessFailureLog(null, failureLogText, dataset);

                }

                return ok("dataset locked with lock type " + lockType);
            } catch (WrappedResponse wr) {
                return wr.getResponse();
            }

        });
    }
    
    @GET
    @Path("{id}/makeDataCount/citations")
    public Response getMakeDataCountCitations(@PathParam("id") String idSupplied) {
        
        try {
            Dataset dataset = findDatasetOrDie(idSupplied);
            JsonArrayBuilder datasetsCitations = Json.createArrayBuilder();
            List<DatasetExternalCitations> externalCitations = datasetExternalCitationsService.getDatasetExternalCitationsByDataset(dataset);
            for (DatasetExternalCitations citation : externalCitations ){
                JsonObjectBuilder candidateObj = Json.createObjectBuilder();
                /**
                 * In the future we can imagine storing and presenting more
                 * information about the citation such as the title of the paper
                 * and the names of the authors. For now, we'll at least give
                 * the URL of the citation so people can click and find out more
                 * about the citation.
                 */
                candidateObj.add("citationUrl", citation.getCitedByUrl());
                datasetsCitations.add(candidateObj);
            }                       
            return ok(datasetsCitations); 
            
        } catch (WrappedResponse wr) {
            return wr.getResponse();
        }

    }

    @GET
    @Path("{id}/makeDataCount/{metric}")
    public Response getMakeDataCountMetricCurrentMonth(@PathParam("id") String idSupplied, @PathParam("metric") String metricSupplied, @QueryParam("country") String country) {
        String nullCurrentMonth = null;
        return getMakeDataCountMetric(idSupplied, metricSupplied, nullCurrentMonth, country);
    }
    
    @GET
    @Path("{identifier}/storagesize")
    public Response getStorageSize(@PathParam("identifier") String dvIdtf,  @QueryParam("includeCached") boolean includeCached,  
        @Context UriInfo uriInfo, @Context HttpHeaders headers) throws WrappedResponse {       
      
        return response(req -> ok(MessageFormat.format(BundleUtil.getStringFromBundle("datasets.api.datasize.storage"),
                execCommand(new GetDatasetStorageSizeCommand(req, findDatasetOrDie(dvIdtf), includeCached,GetDatasetStorageSizeCommand.Mode.STORAGE, null)))));
    }
    
    @GET
    @Path("{identifier}/versions/{versionId}/downloadsize")
    public Response getDownloadSize(@PathParam("identifier") String dvIdtf, @PathParam("versionId") String version,   
        @Context UriInfo uriInfo, @Context HttpHeaders headers) throws WrappedResponse {       
      
        return response(req -> ok(MessageFormat.format(BundleUtil.getStringFromBundle("datasets.api.datasize.download"),
                execCommand(new GetDatasetStorageSizeCommand(req, findDatasetOrDie(dvIdtf), false, GetDatasetStorageSizeCommand.Mode.DOWNLOAD, getDatasetVersionOrDie(req, version , findDatasetOrDie(dvIdtf), uriInfo, headers))))));
    }

    @GET
    @Path("{id}/makeDataCount/{metric}/{yyyymm}")
    public Response getMakeDataCountMetric(@PathParam("id") String idSupplied, @PathParam("metric") String metricSupplied, @PathParam("yyyymm") String yyyymm, @QueryParam("country") String country) {
        try {
            Dataset dataset = findDatasetOrDie(idSupplied);
            NullSafeJsonBuilder jsonObjectBuilder = jsonObjectBuilder();
            MakeDataCountUtil.MetricType metricType = null;
            try {
                metricType = MakeDataCountUtil.MetricType.fromString(metricSupplied);
            } catch (IllegalArgumentException ex) {
                return error(Response.Status.BAD_REQUEST, ex.getMessage());
            }
            String monthYear = null;
            if (yyyymm != null) {
                // We add "-01" because we store "2018-05-01" rather than "2018-05" in the "monthyear" column.
                // Dates come to us as "2018-05-01" in the SUSHI JSON ("begin-date") and we decided to store them as-is.
                monthYear = MetricsUtil.sanitizeYearMonthUserInput(yyyymm) + "-01";
            }
            if (country != null) {
                country = country.toLowerCase();
                if (!MakeDataCountUtil.isValidCountryCode(country)) {
                    return error(Response.Status.BAD_REQUEST, "Country must be one of the ISO 1366 Country Codes");
                }
            }
            DatasetMetrics datasetMetrics = datasetMetricsSvc.getDatasetMetricsByDatasetForDisplay(dataset, monthYear, country);
            if (datasetMetrics == null) {
                return ok("No metrics available for dataset " + dataset.getId() + " for " + yyyymm + " for country code " + country + ".");
            } else if (datasetMetrics.getDownloadsTotal() + datasetMetrics.getViewsTotal() == 0) {
                return ok("No metrics available for dataset " + dataset.getId() + " for " + yyyymm + " for country code " + country + ".");
            }
            Long viewsTotalRegular = null;
            Long viewsUniqueRegular = null;
            Long downloadsTotalRegular = null;
            Long downloadsUniqueRegular = null;
            Long viewsTotalMachine = null;
            Long viewsUniqueMachine = null;
            Long downloadsTotalMachine = null;
            Long downloadsUniqueMachine = null;
            Long viewsTotal = null;
            Long viewsUnique = null;
            Long downloadsTotal = null;
            Long downloadsUnique = null;
            switch (metricSupplied) {
                case "viewsTotal":
                    viewsTotal = datasetMetrics.getViewsTotal();
                    break;
                case "viewsTotalRegular":
                    viewsTotalRegular = datasetMetrics.getViewsTotalRegular();
                    break;
                case "viewsTotalMachine":
                    viewsTotalMachine = datasetMetrics.getViewsTotalMachine();
                    break;
                case "viewsUnique":
                    viewsUnique = datasetMetrics.getViewsUnique();
                    break;
                case "viewsUniqueRegular":
                    viewsUniqueRegular = datasetMetrics.getViewsUniqueRegular();
                    break;
                case "viewsUniqueMachine":
                    viewsUniqueMachine = datasetMetrics.getViewsUniqueMachine();
                    break;
                case "downloadsTotal":
                    downloadsTotal = datasetMetrics.getDownloadsTotal();
                    break;
                case "downloadsTotalRegular":
                    downloadsTotalRegular = datasetMetrics.getDownloadsTotalRegular();
                    break;
                case "downloadsTotalMachine":
                    downloadsTotalMachine = datasetMetrics.getDownloadsTotalMachine();
                    break;
                case "downloadsUnique":
                    downloadsUnique = datasetMetrics.getDownloadsUnique();
                    break;
                case "downloadsUniqueRegular":
                    downloadsUniqueRegular = datasetMetrics.getDownloadsUniqueRegular();
                    break;
                case "downloadsUniqueMachine":
                    downloadsUniqueMachine = datasetMetrics.getDownloadsUniqueMachine();
                    break;
                default:
                    break;
            }
            /**
             * TODO: Think more about the JSON output and the API design.
             * getDatasetMetricsByDatasetMonthCountry returns a single row right
             * now, by country. We could return multiple metrics (viewsTotal,
             * viewsUnique, downloadsTotal, and downloadsUnique) by country.
             */
            jsonObjectBuilder.add("viewsTotalRegular", viewsTotalRegular);
            jsonObjectBuilder.add("viewsUniqueRegular", viewsUniqueRegular);
            jsonObjectBuilder.add("downloadsTotalRegular", downloadsTotalRegular);
            jsonObjectBuilder.add("downloadsUniqueRegular", downloadsUniqueRegular);
            jsonObjectBuilder.add("viewsTotalMachine", viewsTotalMachine);
            jsonObjectBuilder.add("viewsUniqueMachine", viewsUniqueMachine);
            jsonObjectBuilder.add("downloadsTotalMachine", downloadsTotalMachine);
            jsonObjectBuilder.add("downloadsUniqueMachine", downloadsUniqueMachine);
            jsonObjectBuilder.add("viewsTotal", viewsTotal);
            jsonObjectBuilder.add("viewsUnique", viewsUnique);
            jsonObjectBuilder.add("downloadsTotal", downloadsTotal);
            jsonObjectBuilder.add("downloadsUnique", downloadsUnique);
            return ok(jsonObjectBuilder);
        } catch (WrappedResponse wr) {
            return wr.getResponse();
        } catch (Exception e) {
            //bad date - caught in sanitize call
            return error(BAD_REQUEST, e.getMessage());
        }
    }
    
    @GET
    @Path("{identifier}/storageDriver")
    public Response getFileStore(@PathParam("identifier") String dvIdtf,
            @Context UriInfo uriInfo, @Context HttpHeaders headers) throws WrappedResponse { 
        
        Dataset dataset; 
        
        try {
            dataset = findDatasetOrDie(dvIdtf);
        } catch (WrappedResponse ex) {
            return error(Response.Status.NOT_FOUND, "No such dataset");
        }
            
        return response(req -> ok(dataset.getEffectiveStorageDriverId()));
    }
    
    @PUT
    @Path("{identifier}/storageDriver")
    public Response setFileStore(@PathParam("identifier") String dvIdtf,
            String storageDriverLabel,
            @Context UriInfo uriInfo, @Context HttpHeaders headers) throws WrappedResponse {
        
        // Superuser-only:
        AuthenticatedUser user;
        try {
            user = findAuthenticatedUserOrDie();
        } catch (WrappedResponse ex) {
            return error(Response.Status.BAD_REQUEST, "Authentication is required.");
        }
        if (!user.isSuperuser()) {
            return error(Response.Status.FORBIDDEN, "Superusers only.");
    	}
        
        Dataset dataset; 
        
        try {
            dataset = findDatasetOrDie(dvIdtf);
        } catch (WrappedResponse ex) {
            return error(Response.Status.NOT_FOUND, "No such dataset");
        }
        
        // We don't want to allow setting this to a store id that does not exist: 
        for (Entry<String, String> store : DataAccess.getStorageDriverLabels().entrySet()) {
            if (store.getKey().equals(storageDriverLabel)) {
                dataset.setStorageDriverId(store.getValue());
                datasetService.merge(dataset);
                return ok("Storage driver set to: " + store.getKey() + "/" + store.getValue());
            }
        }
    	return error(Response.Status.BAD_REQUEST,
            "No Storage Driver found for : " + storageDriverLabel);
    }
    
    @DELETE
    @Path("{identifier}/storageDriver")
    public Response resetFileStore(@PathParam("identifier") String dvIdtf,
            @Context UriInfo uriInfo, @Context HttpHeaders headers) throws WrappedResponse {
    
        // Superuser-only:
        AuthenticatedUser user;
        try {
            user = findAuthenticatedUserOrDie();
        } catch (WrappedResponse ex) {
            return error(Response.Status.BAD_REQUEST, "Authentication is required.");
        }
        if (!user.isSuperuser()) {
            return error(Response.Status.FORBIDDEN, "Superusers only.");
    	}
        
        Dataset dataset; 
        
        try {
            dataset = findDatasetOrDie(dvIdtf);
        } catch (WrappedResponse ex) {
            return error(Response.Status.NOT_FOUND, "No such dataset");
        }
        
        dataset.setStorageDriverId(null);
        datasetService.merge(dataset);
    	return ok("Storage reset to default: " + DataAccess.DEFAULT_STORAGE_DRIVER_IDENTIFIER);
    }

    @GET
    @Path("{identifier}/curationLabelSet")
    public Response getCurationLabelSet(@PathParam("identifier") String dvIdtf,
            @Context UriInfo uriInfo, @Context HttpHeaders headers) throws WrappedResponse { 
        
        try {
            AuthenticatedUser user = findAuthenticatedUserOrDie();
            if (!user.isSuperuser()) {
                return error(Response.Status.FORBIDDEN, "Superusers only.");
            }
        } catch (WrappedResponse wr) {
            return wr.getResponse();
        }
        
        Dataset dataset; 
        
        try {
            dataset = findDatasetOrDie(dvIdtf);
        } catch (WrappedResponse ex) {
            return ex.getResponse();
        }
            
        return response(req -> ok(dataset.getEffectiveCurationLabelSetName()));
    }
    
    @PUT
    @Path("{identifier}/curationLabelSet")
    public Response setCurationLabelSet(@PathParam("identifier") String dvIdtf,
            @QueryParam("name") String curationLabelSet,
            @Context UriInfo uriInfo, @Context HttpHeaders headers) throws WrappedResponse {
        
        // Superuser-only:
        AuthenticatedUser user;
        try {
            user = findAuthenticatedUserOrDie();
        } catch (WrappedResponse ex) {
            return error(Response.Status.UNAUTHORIZED, "Authentication is required.");
        }
        if (!user.isSuperuser()) {
            return error(Response.Status.FORBIDDEN, "Superusers only.");
        }
        
        Dataset dataset; 
        
        try {
            dataset = findDatasetOrDie(dvIdtf);
        } catch (WrappedResponse ex) {
            return ex.getResponse();
        }
        if (SystemConfig.CURATIONLABELSDISABLED.equals(curationLabelSet) || SystemConfig.DEFAULTCURATIONLABELSET.equals(curationLabelSet)) {
            dataset.setCurationLabelSetName(curationLabelSet);
            datasetService.merge(dataset);
            return ok("Curation Label Set Name set to: " + curationLabelSet);
        } else {
            for (String setName : systemConfig.getCurationLabels().keySet()) {
                if (setName.equals(curationLabelSet)) {
                    dataset.setCurationLabelSetName(curationLabelSet);
                    datasetService.merge(dataset);
                    return ok("Curation Label Set Name set to: " + setName);
                }
            }
        }
        return error(Response.Status.BAD_REQUEST,
            "No Such Curation Label Set");
    }
    
    @DELETE
    @Path("{identifier}/curationLabelSet")
    public Response resetCurationLabelSet(@PathParam("identifier") String dvIdtf,
            @Context UriInfo uriInfo, @Context HttpHeaders headers) throws WrappedResponse {
    
        // Superuser-only:
        AuthenticatedUser user;
        try {
            user = findAuthenticatedUserOrDie();
        } catch (WrappedResponse ex) {
            return error(Response.Status.BAD_REQUEST, "Authentication is required.");
        }
        if (!user.isSuperuser()) {
            return error(Response.Status.FORBIDDEN, "Superusers only.");
        }
        
        Dataset dataset; 
        
        try {
            dataset = findDatasetOrDie(dvIdtf);
        } catch (WrappedResponse ex) {
            return ex.getResponse();
        }
        
        dataset.setCurationLabelSetName(SystemConfig.DEFAULTCURATIONLABELSET);
        datasetService.merge(dataset);
        return ok("Curation Label Set reset to default: " + SystemConfig.DEFAULTCURATIONLABELSET);
    }

    @GET
    @Path("{identifier}/allowedCurationLabels")
    public Response getAllowedCurationLabels(@PathParam("identifier") String dvIdtf,
            @Context UriInfo uriInfo, @Context HttpHeaders headers) throws WrappedResponse { 
        AuthenticatedUser user = null;
        try {
            user = findAuthenticatedUserOrDie();
        } catch (WrappedResponse wr) {
            return wr.getResponse();
        }
        
        Dataset dataset; 
        
        try {
            dataset = findDatasetOrDie(dvIdtf);
        } catch (WrappedResponse ex) {
            return ex.getResponse();
        }
        if (permissionSvc.requestOn(createDataverseRequest(user), dataset).has(Permission.PublishDataset)) {
            String[] labelArray = systemConfig.getCurationLabels().get(dataset.getEffectiveCurationLabelSetName());
            return response(req -> ok(String.join(",", labelArray)));
        } else {
            return error(Response.Status.FORBIDDEN, "You are not permitted to view the allowed curation labels for this dataset.");
        }
    }
    
    @GET
    @Path("{identifier}/timestamps")
    @Produces(MediaType.APPLICATION_JSON)
    public Response getTimestamps(@PathParam("identifier") String id) {

        Dataset dataset = null;
        DateTimeFormatter formatter = DateTimeFormatter.ISO_LOCAL_DATE_TIME;
        try {
            dataset = findDatasetOrDie(id);
            User u = findUserOrDie();
            Set<Permission> perms = new HashSet<Permission>();
            perms.add(Permission.ViewUnpublishedDataset);
            boolean canSeeDraft = permissionSvc.hasPermissionsFor(u, dataset, perms);
            JsonObjectBuilder timestamps = Json.createObjectBuilder();
            logger.fine("CSD: " + canSeeDraft);
            logger.fine("IT: " + dataset.getIndexTime());
            logger.fine("MT: " + dataset.getModificationTime());
            logger.fine("PIT: " + dataset.getPermissionIndexTime());
            logger.fine("PMT: " + dataset.getPermissionModificationTime());
            // Basic info if it's released
            if (dataset.isReleased() || canSeeDraft) {
                timestamps.add("createTime", formatter.format(dataset.getCreateDate().toLocalDateTime()));
                if (dataset.getPublicationDate() != null) {
                    timestamps.add("publicationTime", formatter.format(dataset.getPublicationDate().toLocalDateTime()));
                }

                if (dataset.getLastExportTime() != null) {
                    timestamps.add("lastMetadataExportTime",
                            formatter.format(dataset.getLastExportTime().toInstant().atZone(ZoneId.systemDefault())));
                }

                if (dataset.getMostRecentMajorVersionReleaseDate() != null) {
                    timestamps.add("lastMajorVersionReleaseTime", formatter.format(
                            dataset.getMostRecentMajorVersionReleaseDate().toInstant().atZone(ZoneId.systemDefault())));
                }
                // If the modification/permissionmodification time is
                // set and the index time is null or is before the mod time, the relevant index is stale
                timestamps.add("hasStaleIndex",
                        (dataset.getModificationTime() != null && (dataset.getIndexTime() == null
                                || (dataset.getIndexTime().compareTo(dataset.getModificationTime()) <= 0))) ? true
                                        : false);
                timestamps.add("hasStalePermissionIndex",
                        (dataset.getPermissionModificationTime() != null && (dataset.getIndexTime() == null
                                || (dataset.getIndexTime().compareTo(dataset.getModificationTime()) <= 0))) ? true
                                        : false);
            }
            // More detail if you can see a draft
            if (canSeeDraft) {
                timestamps.add("lastUpdateTime", formatter.format(dataset.getModificationTime().toLocalDateTime()));
                if (dataset.getIndexTime() != null) {
                    timestamps.add("lastIndexTime", formatter.format(dataset.getIndexTime().toLocalDateTime()));
                }
                if (dataset.getPermissionModificationTime() != null) {
                    timestamps.add("lastPermissionUpdateTime",
                            formatter.format(dataset.getPermissionModificationTime().toLocalDateTime()));
                }
                if (dataset.getPermissionIndexTime() != null) {
                    timestamps.add("lastPermissionIndexTime",
                            formatter.format(dataset.getPermissionIndexTime().toLocalDateTime()));
                }
                if (dataset.getGlobalIdCreateTime() != null) {
                    timestamps.add("globalIdCreateTime", formatter
                            .format(dataset.getGlobalIdCreateTime().toInstant().atZone(ZoneId.systemDefault())));
                }

            }
            return ok(timestamps);
        } catch (WrappedResponse wr) {
            return wr.getResponse();
        }
    }


    /**
     * Add multiple Files to an existing Dataset
     *
     * @param idSupplied
     * @param jsonData
     * @return
     */
    @POST
    @Path("{id}/addFiles")
    @Consumes(MediaType.MULTIPART_FORM_DATA)
    public Response addFilesToDataset(@PathParam("id") String idSupplied,
                                      @FormDataParam("jsonData") String jsonData) {

        if (!systemConfig.isHTTPUpload()) {
            return error(Response.Status.SERVICE_UNAVAILABLE, BundleUtil.getStringFromBundle("file.api.httpDisabled"));
        }

        // -------------------------------------
        // (1) Get the user from the API key
        // -------------------------------------
        User authUser;
        try {
            authUser = findUserOrDie();
        } catch (WrappedResponse ex) {
            return error(Response.Status.FORBIDDEN, BundleUtil.getStringFromBundle("file.addreplace.error.auth")
            );
        }

        // -------------------------------------
        // (2) Get the Dataset Id
        // -------------------------------------
        Dataset dataset;

        try {
            dataset = findDatasetOrDie(idSupplied);
        } catch (WrappedResponse wr) {
            return wr.getResponse();
        }


        //------------------------------------
        // (2a) Make sure dataset does not have package file
        // --------------------------------------

        for (DatasetVersion dv : dataset.getVersions()) {
            if (dv.isHasPackageFile()) {
                return error(Response.Status.FORBIDDEN,
                        BundleUtil.getStringFromBundle("file.api.alreadyHasPackageFile")
                );
            }
        }

        DataverseRequest dvRequest = createDataverseRequest(authUser);

        AddReplaceFileHelper addFileHelper = new AddReplaceFileHelper(
                dvRequest,
                this.ingestService,
                this.datasetService,
                this.fileService,
                this.permissionSvc,
                this.commandEngine,
                this.systemConfig,
                this.licenseSvc
        );

        return addFileHelper.addFiles(jsonData, dataset, authUser);

    }
    
    /** 
     * API to find curation assignments and statuses
     * 
     * @return
     * @throws WrappedResponse
     */
    @GET
    @Path("/listCurationStates")
    @Produces("text/csv")
    public Response getCurationStates() throws WrappedResponse {

        try {
            AuthenticatedUser user = findAuthenticatedUserOrDie();
            if (!user.isSuperuser()) {
                return error(Response.Status.FORBIDDEN, "Superusers only.");
            }
        } catch (WrappedResponse wr) {
            return wr.getResponse();
        }

        List<DataverseRole> allRoles = dataverseRoleService.findAll();
        List<DataverseRole> curationRoles = new ArrayList<DataverseRole>();
        allRoles.forEach(r -> {
            if (r.permissions().contains(Permission.PublishDataset))
                curationRoles.add(r);
        });
        HashMap<String, HashSet<String>> assignees = new HashMap<String, HashSet<String>>();
        curationRoles.forEach(r -> {
            assignees.put(r.getAlias(), null);
        });

        StringBuilder csvSB = new StringBuilder(String.join(",",
                BundleUtil.getStringFromBundle("dataset"),
                BundleUtil.getStringFromBundle("datasets.api.creationdate"),
                BundleUtil.getStringFromBundle("datasets.api.modificationdate"),
                BundleUtil.getStringFromBundle("datasets.api.curationstatus"),
                String.join(",", assignees.keySet())));
        for (Dataset dataset : datasetSvc.findAllUnpublished()) {
            List<RoleAssignment> ras = permissionService.assignmentsOn(dataset);
            curationRoles.forEach(r -> {
                assignees.put(r.getAlias(), new HashSet<String>());
            });
            for (RoleAssignment ra : ras) {
                if (curationRoles.contains(ra.getRole())) {
                    assignees.get(ra.getRole().getAlias()).add(ra.getAssigneeIdentifier());
                }
            }
            String name = "\"" + dataset.getCurrentName().replace("\"", "\"\"") + "\"";
            String status = dataset.getLatestVersion().getExternalStatusLabel();
            String url = systemConfig.getDataverseSiteUrl() + dataset.getTargetUrl() + dataset.getGlobalId().asString();
            String date = new SimpleDateFormat("yyyy-MM-dd").format(dataset.getCreateDate());
            String modDate = new SimpleDateFormat("yyyy-MM-dd").format(dataset.getModificationTime());
            String hyperlink = "\"=HYPERLINK(\"\"" + url + "\"\",\"\"" + name + "\"\")\"";
            List<String> sList = new ArrayList<String>();
            assignees.entrySet().forEach(e -> sList.add(e.getValue().size() == 0 ? "" : String.join(";", e.getValue())));
            csvSB.append("\n").append(String.join(",", hyperlink, date, modDate, status == null ? "" : status, String.join(",", sList)));
        }
        csvSB.append("\n");
        return ok(csvSB.toString(), MediaType.valueOf(FileUtil.MIME_TYPE_CSV), "datasets.status.csv");
    }
}<|MERGE_RESOLUTION|>--- conflicted
+++ resolved
@@ -685,13 +685,8 @@
             DataverseRequest req = createDataverseRequest(findUserOrDie());
             DatasetVersion dsv = ds.getEditVersion();
             boolean updateDraft = ds.getLatestVersion().isDraft();
-<<<<<<< HEAD
-            dsv = JSONLDUtil.updateDatasetVersionMDFromJsonLD(dsv, jsonLDBody, metadataBlockService, datasetFieldSvc, !replaceTerms, false);
+            dsv = JSONLDUtil.updateDatasetVersionMDFromJsonLD(dsv, jsonLDBody, metadataBlockService, datasetFieldSvc, !replaceTerms, false, licenseSvc);
             dsv.getTermsOfUseAndAccess().setDatasetVersion(dsv);
-=======
-            dsv = JSONLDUtil.updateDatasetVersionMDFromJsonLD(dsv, jsonLDBody, metadataBlockService, datasetFieldSvc, !replaceTerms, false, licenseSvc);
-
->>>>>>> 0f59d182
             DatasetVersion managedVersion;
             if (updateDraft) {
                 Dataset managedDataset = execCommand(new UpdateDatasetVersionCommand(ds, req));
@@ -719,12 +714,8 @@
             DataverseRequest req = createDataverseRequest(findUserOrDie());
             DatasetVersion dsv = ds.getEditVersion();
             boolean updateDraft = ds.getLatestVersion().isDraft();
-<<<<<<< HEAD
-            dsv = JSONLDUtil.deleteDatasetVersionMDFromJsonLD(dsv, jsonLDBody, metadataBlockService, datasetFieldSvc);
+            dsv = JSONLDUtil.deleteDatasetVersionMDFromJsonLD(dsv, jsonLDBody, metadataBlockService, licenseSvc);
             dsv.getTermsOfUseAndAccess().setDatasetVersion(dsv);
-=======
-            dsv = JSONLDUtil.deleteDatasetVersionMDFromJsonLD(dsv, jsonLDBody, metadataBlockService, licenseSvc);
->>>>>>> 0f59d182
             DatasetVersion managedVersion;
             if (updateDraft) {
                 Dataset managedDataset = execCommand(new UpdateDatasetVersionCommand(ds, req));
