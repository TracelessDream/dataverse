package edu.harvard.iq.dataverse.api;

import edu.harvard.iq.dataverse.DOIEZIdServiceBean;
import edu.harvard.iq.dataverse.Dataset;
import edu.harvard.iq.dataverse.DatasetField;
import edu.harvard.iq.dataverse.DatasetServiceBean;
import edu.harvard.iq.dataverse.DatasetVersion;
import edu.harvard.iq.dataverse.Dataverse;
import edu.harvard.iq.dataverse.DataverseServiceBean;
import edu.harvard.iq.dataverse.MetadataBlock;
import edu.harvard.iq.dataverse.authorization.users.User;
import edu.harvard.iq.dataverse.engine.command.Command;
import edu.harvard.iq.dataverse.engine.command.impl.CreateDatasetVersionCommand;
import edu.harvard.iq.dataverse.engine.command.impl.DeleteDatasetCommand;
import edu.harvard.iq.dataverse.engine.command.impl.DeleteDatasetVersionCommand;
import edu.harvard.iq.dataverse.engine.command.impl.DestroyDatasetCommand;
import edu.harvard.iq.dataverse.engine.command.impl.GetDatasetCommand;
import edu.harvard.iq.dataverse.engine.command.impl.GetSpecificPublishedDatasetVersionCommand;
import edu.harvard.iq.dataverse.engine.command.impl.GetDraftDatasetVersionCommand;
import edu.harvard.iq.dataverse.engine.command.impl.GetLatestAccessibleDatasetVersionCommand;
import edu.harvard.iq.dataverse.engine.command.impl.GetLatestPublishedDatasetVersionCommand;
import edu.harvard.iq.dataverse.engine.command.impl.ListVersionsCommand;
import edu.harvard.iq.dataverse.engine.command.impl.PublishDatasetCommand;
import edu.harvard.iq.dataverse.engine.command.impl.UpdateDatasetTargetURLCommand;
import edu.harvard.iq.dataverse.engine.command.impl.UpdateDatasetVersionCommand;
import edu.harvard.iq.dataverse.util.json.JsonParseException;
import static edu.harvard.iq.dataverse.util.json.JsonPrinter.*;
import java.io.StringReader;
import java.util.List;
import java.util.Map;
import java.util.logging.Level;
import java.util.logging.Logger;
import javax.ejb.EJB;
import javax.json.Json;
import javax.json.JsonArrayBuilder;
import javax.json.JsonObject;
import javax.json.JsonObjectBuilder;
import javax.ws.rs.DELETE;
import javax.ws.rs.GET;
import javax.ws.rs.PUT;
import javax.ws.rs.Path;
import javax.ws.rs.PathParam;
import javax.ws.rs.QueryParam;
import javax.ws.rs.core.Response;

@Path("datasets")
public class Datasets extends AbstractApiBean {

    private static final Logger logger = Logger.getLogger(Datasets.class.getCanonicalName());

    @EJB
    DatasetServiceBean datasetService;

    @EJB
    DataverseServiceBean dataverseService;
    
    @EJB
    DOIEZIdServiceBean doiEZIdServiceBean;

    /**
     * Used to consolidate the way we parse and handle dataset versions.
     * @param <T> 
     */
    private interface DsVersionHandler<T> {
        T handleLatest();
        T handleDraft();
        T handleSpecific( long major, long minor );
        T handleLatestPublished();
    }
	
	@GET
	@Path("{id}")
    public Response getDataset( @PathParam("id") Long id) {
        
        try {
            final User u = findUserOrDie();
            
            Dataset retrieved = execCommand(new GetDatasetCommand(u, findDatasetOrDie(id)));
            DatasetVersion latest = execCommand(new GetLatestAccessibleDatasetVersionCommand(u, retrieved));
            final JsonObjectBuilder jsonbuilder = json(retrieved);
            
            return okResponse(jsonbuilder.add("latestVersion", (latest != null) ? json(latest) : null));
        } catch ( WrappedResponse ex ) {
			return ex.refineResponse( "GETting dataset " + id + " failed." );
		}
        
    }
	
	@DELETE
	@Path("{id}")
	public Response deleteDataset( @PathParam("id") Long id) {
		
		try {
			execCommand( new DeleteDatasetCommand(findDatasetOrDie(id), findUserOrDie()));
			return okResponse("Dataset " + id + " deleted");
			
		} catch (WrappedResponse ex) {
			return ex.refineResponse( "Failed to delete dataset " + id );
		}
		
	}
        
	@DELETE
	@Path("{id}/destroy")
	public Response destroyDataset( @PathParam("id") Long id) {
		try {
			execCommand( new DestroyDatasetCommand(findDatasetOrDie(id), findUserOrDie()) );
			return okResponse("Dataset " + id + " destroyed");
			
		} catch (WrappedResponse ex) {
			return ex.refineResponse( "Failed to detroy dataset " + id );
		}		
	}        
	
	@GET
	@Path("{id}/versions")
    public Response listVersions( @PathParam("id") Long id ) {
        try {
            JsonArrayBuilder bld = Json.createArrayBuilder();
            for ( DatasetVersion dsv : execCommand(
                    new ListVersionsCommand(
                            findUserOrDie(), findDatasetOrDie(id)) ) ) {
                bld.add( json(dsv) );
            }
            return okResponse( bld );
            
        } catch (WrappedResponse ex) {
            return ex.getResponse();
        }
    }
	
	@GET
	@Path("{id}/versions/{versionId}")
    public Response getVersion( @PathParam("id") Long datasetId, @PathParam("versionId") String versionId) {
		
        try {
            DatasetVersion dsv = getDatasetVersionOrDie(findUserOrDie(), versionId, findDatasetOrDie(datasetId));
            
            return (dsv == null || dsv.getId() == null) ? notFound("Dataset version not found")
                                                        : okResponse(json(dsv));
            
        } catch (WrappedResponse ex) {
            return ex.getResponse();
        }
    }
	
    @GET
	@Path("{id}/versions/{versionId}/files")
    public Response getVersionFiles( @PathParam("id") Long datasetId, @PathParam("versionId") String versionId) {
		
        try {
            
            return okResponse( jsonFileMetadatas(
                                            getDatasetVersionOrDie(findUserOrDie(), 
                                                                versionId, 
                                                                findDatasetOrDie(datasetId)).getFileMetadatas()));
            
        } catch (WrappedResponse ex) {
            return ex.getResponse();
        }
    }
    
    @GET
	@Path("{id}/versions/{versionId}/metadata")
    public Response getVersionMetadata( @PathParam("id") Long datasetId, @PathParam("versionId") String versionId) {
		
        try {
            return okResponse(
                    jsonByBlocks(
                        getDatasetVersionOrDie( findUserOrDie(), versionId, findDatasetOrDie(datasetId) )
                                .getDatasetFields()));
            
        } catch (WrappedResponse ex) {
            return ex.getResponse();
        }
    }
    
    @GET
	@Path("{id}/versions/{versionNumber}/metadata/{block}")
    public Response getVersionMetadataBlock( @PathParam("id") Long datasetId, 
                                             @PathParam("versionNumber") String versionNumber, 
                                             @PathParam("block") String blockName ) {
		
        try {
            DatasetVersion dsv = getDatasetVersionOrDie(findUserOrDie(), versionNumber, findDatasetOrDie(datasetId) );
            
            Map<MetadataBlock, List<DatasetField>> fieldsByBlock = DatasetField.groupByBlock(dsv.getDatasetFields());
            for ( Map.Entry<MetadataBlock, List<DatasetField>> p : fieldsByBlock.entrySet() ) {
                if ( p.getKey().getName().equals(blockName) ) {
                    return okResponse( json(p.getKey(), p.getValue()) );
                }
            }
            return notFound("metadata block named " + blockName + " not found");
            
        } catch (WrappedResponse ex) {
            return ex.getResponse();
        }
		
    }
	
    @DELETE
	@Path("{id}/versions/{versionId}")
	public Response deleteDraftVersion( @PathParam("id") Long id,  @PathParam("versionId") String versionId ){
        if ( ! ":draft".equals(versionId) ) {
            return badRequest("Only the :draft version can be deleted");
        }
        
        try {
            execCommand( new DeleteDatasetVersionCommand(findUserOrDie(), findDatasetOrDie(id)) );
            return okResponse("Draft version of dataset " + id + " deleted");
        } catch (WrappedResponse ex) {
            return ex.getResponse();
        }
    }
        
    
    @GET
    @Path("{id}/modifyRegistration")
    public Response updateDatasetTargetURL(@PathParam("id") Long id ) {

        try {
            execCommand(new UpdateDatasetTargetURLCommand(findDatasetOrDie(id), findUserOrDie()));
            return okResponse("Dataset " + id + " target url updated");

        } catch (WrappedResponse ex) {
            return ex.getResponse();
        }

    }
    
    @GET
    @Path("{id}/modifyIdentifierStatus")
    public Response updateEZIDIdentifierStatus(@PathParam("id") Long id, @QueryParam("key") String apiKey) {

        try {
            execCommand(new UpdateDatasetTargetURLCommand(findDatasetOrDie(id), findUserOrDie(apiKey)), "Update Target url " + id);
            return okResponse("Dataset " + id + " target url updated");

        } catch (WrappedResponse ex) {
            return ex.getResponse();
        }

    }
    
    @PUT
	@Path("{id}/versions/{versionId}")
	public Response updateDraftVersion( String jsonBody, @PathParam("id") Long id,  @PathParam("versionId") String versionId ){
        
        if ( ! ":draft".equals(versionId) ) {
            return errorResponse( Response.Status.BAD_REQUEST, "Only the :draft version can be updated");
        }
        
        try ( StringReader rdr = new StringReader(jsonBody) ) {
            User u = findUserOrDie();
            Dataset ds = findDatasetOrDie(id);
            JsonObject json = Json.createReader(rdr).readObject();
            DatasetVersion incomingVersion = jsonParser().parseDatasetVersion(json);
            
            // clear possibly stale fields from the incoming dataset version.
            // creation and modification dates are updated by the commands.
            incomingVersion.setId(null);
            incomingVersion.setVersionNumber(null);
            incomingVersion.setMinorVersionNumber(null);
            incomingVersion.setVersionState(DatasetVersion.VersionState.DRAFT);
            incomingVersion.setDataset(ds);
            incomingVersion.setCreateTime(null);
            incomingVersion.setLastUpdateTime(null);
            boolean updateDraft = ds.getLatestVersion().isDraft();
            DatasetVersion managedVersion = execCommand( updateDraft
                                                             ? new UpdateDatasetVersionCommand(u, incomingVersion)
                                                             : new CreateDatasetVersionCommand(u, ds, incomingVersion));
            return okResponse( json(managedVersion) );
                    
        } catch (JsonParseException ex) {
            logger.log(Level.SEVERE, "Semantic error parsing dataset version Json: " + ex.getMessage(), ex);
            return errorResponse( Response.Status.BAD_REQUEST, "Error parsing dataset version: " + ex.getMessage() );
            
        } catch (WrappedResponse ex) {
            return ex.getResponse();
            
        }
    }
    
    @GET
    @Path("{id}/actions/:publish") 
    public Response publishDataset( @PathParam("id") String id, @QueryParam("type") String type ) {
        try {
            if ( type == null ) {
                return errorResponse( Response.Status.BAD_REQUEST, "Missing 'type' parameter (either 'major' or 'minor').");
            }
            
            type = type.toLowerCase();
            boolean isMinor;
            switch ( type ) {
                case "minor": isMinor = true; break;
                case "major": isMinor = false; break;
                default: return errorResponse( Response.Status.BAD_REQUEST, "Illegal 'type' parameter value '" + type + "'. It needs to be either 'major' or 'minor'.");
            }
            long dsId;
            try {
                dsId = Long.parseLong(id);
            } catch ( NumberFormatException nfe ) {
                return errorResponse( Response.Status.BAD_REQUEST, "Bad dataset id. Please provide a number.");
            }
            
            Dataset ds = datasetService.find(dsId);
            
<<<<<<< HEAD
            return ( ds == null ) ? notFound("Can't find dataset with id '" + id + "'")
                                  : okResponse( json(execCommand(new PublishDatasetCommand(ds, findAuthenticatedUserOrDie(), isMinor))) );
=======
            execCommand(new PublishDatasetCommand(ds, u, isMinor), "Publish Dataset");
            return okResponse( json(ds) );
>>>>>>> 4a31fe9b
        
        }  catch (WrappedResponse ex) {
            return ex.getResponse();
        }
    }

    @GET
    @Path("{id}/links")
    public Response getLinks(@PathParam("id") long idSupplied ) {
        try {
            User u = findUserOrDie();
            if (!u.isSuperuser()) {
                return errorResponse(Response.Status.FORBIDDEN, "Not a superuser");
            }
            Dataset dataset = findDatasetOrDie(idSupplied);

            long datasetId = dataset.getId();
            List<Dataverse> dvsThatLinkToThisDatasetId = dataverseSvc.findDataversesThatLinkToThisDatasetId(datasetId);
            JsonArrayBuilder dataversesThatLinkToThisDatasetIdBuilder = Json.createArrayBuilder();
            for (Dataverse dataverse : dvsThatLinkToThisDatasetId) {
                dataversesThatLinkToThisDatasetIdBuilder.add(dataverse.getAlias() + " (id " + dataverse.getId() + ")");
            }
            JsonObjectBuilder response = Json.createObjectBuilder();
            response.add("dataverses that link to dataset id " + datasetId, dataversesThatLinkToThisDatasetIdBuilder);
            return okResponse(response);
        } catch (WrappedResponse wr) {
            return wr.getResponse();
        }
    }


    private <T> T handleVersion( String versionId, DsVersionHandler<T> hdl )
        throws WrappedResponse {
        switch (versionId) {
			case ":latest": return hdl.handleLatest();
			case ":draft": return hdl.handleDraft();
            case ":latest-published": return hdl.handleLatestPublished();
			default:
                try {
                    String[] versions = versionId.split("\\.");
                    switch (versions.length) {
                        case 1:
                            return hdl.handleSpecific(Long.parseLong(versions[0]), (long)0.0);
                        case 2:
                            return hdl.handleSpecific( Long.parseLong(versions[0]), Long.parseLong(versions[1]) );
                        default:
                            throw new WrappedResponse(errorResponse( Response.Status.BAD_REQUEST, "Illegal version identifier '" + versionId + "'"));
                    }
                } catch ( NumberFormatException nfe ) {
                    throw new WrappedResponse( errorResponse( Response.Status.BAD_REQUEST, "Illegal version identifier '" + versionId + "'") );
                }
		}
    }
    
    private DatasetVersion getDatasetVersionOrDie( final User u, String versionNumber, final Dataset ds ) throws WrappedResponse {
        DatasetVersion dsv = execCommand( handleVersion(versionNumber, new DsVersionHandler<Command<DatasetVersion>>(){

                @Override
                public Command<DatasetVersion> handleLatest() {
                    return new GetLatestAccessibleDatasetVersionCommand(u, ds);
                }

                @Override
                public Command<DatasetVersion> handleDraft() {
                    return new GetDraftDatasetVersionCommand(u, ds);
                }

                @Override
                public Command<DatasetVersion> handleSpecific(long major, long minor) {
                    return new GetSpecificPublishedDatasetVersionCommand(u, ds, major, minor);
                }

                @Override
                public Command<DatasetVersion> handleLatestPublished() {
                    return new GetLatestPublishedDatasetVersionCommand(u, ds);
                }
            }));
        if ( dsv == null || dsv.getId() == null ) {
            throw new WrappedResponse( notFound("Dataset version " + versionNumber + " of dataset " + ds.getId() + " not found") );
        }
        return dsv;
    }
    
    Dataset findDatasetOrDie( Long id ) throws WrappedResponse {
        Dataset dataset = datasetService.find(id);
        if (dataset == null) {
            throw new WrappedResponse( notFound("dataset " + id + " not found") );
        }   
        return dataset;
    }
}<|MERGE_RESOLUTION|>--- conflicted
+++ resolved
@@ -227,7 +227,7 @@
         }
 
     }
-    
+    /*
     @GET
     @Path("{id}/modifyIdentifierStatus")
     public Response updateEZIDIdentifierStatus(@PathParam("id") Long id, @QueryParam("key") String apiKey) {
@@ -241,7 +241,7 @@
         }
 
     }
-    
+    */
     @PUT
 	@Path("{id}/versions/{versionId}")
 	public Response updateDraftVersion( String jsonBody, @PathParam("id") Long id,  @PathParam("versionId") String versionId ){
@@ -305,13 +305,8 @@
             
             Dataset ds = datasetService.find(dsId);
             
-<<<<<<< HEAD
             return ( ds == null ) ? notFound("Can't find dataset with id '" + id + "'")
                                   : okResponse( json(execCommand(new PublishDatasetCommand(ds, findAuthenticatedUserOrDie(), isMinor))) );
-=======
-            execCommand(new PublishDatasetCommand(ds, u, isMinor), "Publish Dataset");
-            return okResponse( json(ds) );
->>>>>>> 4a31fe9b
         
         }  catch (WrappedResponse ex) {
             return ex.getResponse();
