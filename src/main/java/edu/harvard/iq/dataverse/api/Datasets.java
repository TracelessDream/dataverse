--- conflicted
+++ resolved
@@ -508,13 +508,8 @@
                                     @Context UriInfo uriInfo,
                                     @Context HttpHeaders headers) {
         return response(req -> {
-<<<<<<< HEAD
             DatasetVersion datasetVersion = getDatasetVersionOrDie(req, versionId, findDatasetOrDie(datasetId), uriInfo, headers, includeDeaccessioned);
-            DatasetVersionFilesServiceBean.FileMetadatasOrderCriteria fileMetadatasOrderCriteria;
-=======
-            DatasetVersion datasetVersion = getDatasetVersionOrDie(req, versionId, findDatasetOrDie(datasetId), uriInfo, headers);
             DatasetVersionFilesServiceBean.FileOrderCriteria fileOrderCriteria;
->>>>>>> e7d42d4c
             try {
                 fileOrderCriteria = orderCriteria != null ? DatasetVersionFilesServiceBean.FileOrderCriteria.valueOf(orderCriteria) : DatasetVersionFilesServiceBean.FileOrderCriteria.NameAZ;
             } catch (IllegalArgumentException e) {
@@ -539,11 +534,6 @@
     @GET
     @AuthRequired
     @Path("{id}/versions/{versionId}/files/counts")
-<<<<<<< HEAD
-    public Response getVersionFileCounts(@Context ContainerRequestContext crc, @PathParam("id") String datasetId, @PathParam("versionId") String versionId, @QueryParam("includeDeaccessioned") boolean includeDeaccessioned, @Context UriInfo uriInfo, @Context HttpHeaders headers) {
-        return response(req -> {
-            DatasetVersion datasetVersion = getDatasetVersionOrDie(req, versionId, findDatasetOrDie(datasetId), uriInfo, headers, includeDeaccessioned);
-=======
     public Response getVersionFileCounts(@Context ContainerRequestContext crc,
                                          @PathParam("id") String datasetId,
                                          @PathParam("versionId") String versionId,
@@ -552,6 +542,7 @@
                                          @QueryParam("categoryName") String categoryName,
                                          @QueryParam("tabularTagName") String tabularTagName,
                                          @QueryParam("searchText") String searchText,
+                                         @QueryParam("includeDeaccessioned") boolean includeDeaccessioned,
                                          @Context UriInfo uriInfo,
                                          @Context HttpHeaders headers) {
         return response(req -> {
@@ -567,8 +558,7 @@
             } catch (IllegalArgumentException e) {
                 return badRequest(BundleUtil.getStringFromBundle("datasets.api.version.files.invalid.access.status", List.of(accessStatus)));
             }
-            DatasetVersion datasetVersion = getDatasetVersionOrDie(req, versionId, findDatasetOrDie(datasetId), uriInfo, headers);
->>>>>>> e7d42d4c
+            DatasetVersion datasetVersion = getDatasetVersionOrDie(req, versionId, findDatasetOrDie(datasetId), uriInfo, headers, includeDeaccessioned);
             JsonObjectBuilder jsonObjectBuilder = Json.createObjectBuilder();
             jsonObjectBuilder.add("total", datasetVersionFilesServiceBean.getFileMetadataCount(datasetVersion, fileSearchCriteria));
             jsonObjectBuilder.add("perContentType", json(datasetVersionFilesServiceBean.getFileMetadataCountPerContentType(datasetVersion, fileSearchCriteria)));
