package edu.harvard.iq.dataverse.api;

import edu.harvard.iq.dataverse.ControlledVocabularyValue;
import edu.harvard.iq.dataverse.DataFile;
import edu.harvard.iq.dataverse.DataFileServiceBean;
import edu.harvard.iq.dataverse.Dataset;
import edu.harvard.iq.dataverse.DatasetField;
import edu.harvard.iq.dataverse.DatasetFieldCompoundValue;
import edu.harvard.iq.dataverse.DatasetFieldServiceBean;
import edu.harvard.iq.dataverse.DatasetFieldType;
import edu.harvard.iq.dataverse.DatasetFieldValue;
import edu.harvard.iq.dataverse.DatasetLock;
import edu.harvard.iq.dataverse.DatasetServiceBean;
import edu.harvard.iq.dataverse.DatasetVersion;
import edu.harvard.iq.dataverse.Dataverse;
import edu.harvard.iq.dataverse.DataverseRequestServiceBean;
import edu.harvard.iq.dataverse.DataverseServiceBean;
import edu.harvard.iq.dataverse.DataverseSession;
import edu.harvard.iq.dataverse.EjbDataverseEngine;
import edu.harvard.iq.dataverse.MetadataBlock;
import edu.harvard.iq.dataverse.MetadataBlockServiceBean;
import edu.harvard.iq.dataverse.PermissionServiceBean;
import edu.harvard.iq.dataverse.UserNotification;
import edu.harvard.iq.dataverse.UserNotificationServiceBean;
import edu.harvard.iq.dataverse.authorization.AuthenticationServiceBean;
import edu.harvard.iq.dataverse.authorization.DataverseRole;
import edu.harvard.iq.dataverse.authorization.Permission;
import edu.harvard.iq.dataverse.authorization.RoleAssignee;
import edu.harvard.iq.dataverse.authorization.users.AuthenticatedUser;
import edu.harvard.iq.dataverse.authorization.users.User;
import edu.harvard.iq.dataverse.batch.jobs.importer.ImportMode;
import edu.harvard.iq.dataverse.datacapturemodule.DataCaptureModuleUtil;
import edu.harvard.iq.dataverse.datacapturemodule.ScriptRequestResponse;
import edu.harvard.iq.dataverse.dataset.DatasetThumbnail;
import edu.harvard.iq.dataverse.dataset.DatasetUtil;
import edu.harvard.iq.dataverse.datasetutility.AddReplaceFileHelper;
import edu.harvard.iq.dataverse.datasetutility.DataFileTagException;
import edu.harvard.iq.dataverse.datasetutility.NoFilesException;
import edu.harvard.iq.dataverse.datasetutility.OptionalFileParams;
import edu.harvard.iq.dataverse.engine.command.Command;
import edu.harvard.iq.dataverse.engine.command.DataverseRequest;
import edu.harvard.iq.dataverse.engine.command.impl.AbstractSubmitToArchiveCommand;
import edu.harvard.iq.dataverse.engine.command.impl.AddLockCommand;
import edu.harvard.iq.dataverse.engine.command.impl.AssignRoleCommand;
import edu.harvard.iq.dataverse.engine.command.impl.CreateDatasetVersionCommand;
import edu.harvard.iq.dataverse.engine.command.impl.CreatePrivateUrlCommand;
import edu.harvard.iq.dataverse.engine.command.impl.CuratePublishedDatasetVersionCommand;
import edu.harvard.iq.dataverse.engine.command.impl.DeleteDatasetCommand;
import edu.harvard.iq.dataverse.engine.command.impl.DeleteDatasetVersionCommand;
import edu.harvard.iq.dataverse.engine.command.impl.DeleteDatasetLinkingDataverseCommand;
import edu.harvard.iq.dataverse.engine.command.impl.DeletePrivateUrlCommand;
import edu.harvard.iq.dataverse.engine.command.impl.DestroyDatasetCommand;
import edu.harvard.iq.dataverse.engine.command.impl.GetDatasetCommand;
import edu.harvard.iq.dataverse.engine.command.impl.GetSpecificPublishedDatasetVersionCommand;
import edu.harvard.iq.dataverse.engine.command.impl.GetDraftDatasetVersionCommand;
import edu.harvard.iq.dataverse.engine.command.impl.GetLatestAccessibleDatasetVersionCommand;
import edu.harvard.iq.dataverse.engine.command.impl.GetLatestPublishedDatasetVersionCommand;
import edu.harvard.iq.dataverse.engine.command.impl.GetPrivateUrlCommand;
import edu.harvard.iq.dataverse.engine.command.impl.ImportFromFileSystemCommand;
import edu.harvard.iq.dataverse.engine.command.impl.LinkDatasetCommand;
import edu.harvard.iq.dataverse.engine.command.impl.ListRoleAssignments;
import edu.harvard.iq.dataverse.engine.command.impl.ListVersionsCommand;
import edu.harvard.iq.dataverse.engine.command.impl.MoveDatasetCommand;
import edu.harvard.iq.dataverse.engine.command.impl.PublishDatasetCommand;
import edu.harvard.iq.dataverse.engine.command.impl.PublishDatasetResult;
import edu.harvard.iq.dataverse.engine.command.impl.RemoveLockCommand;
import edu.harvard.iq.dataverse.engine.command.impl.RequestRsyncScriptCommand;
import edu.harvard.iq.dataverse.engine.command.impl.ReturnDatasetToAuthorCommand;
import edu.harvard.iq.dataverse.engine.command.impl.SetDatasetCitationDateCommand;
import edu.harvard.iq.dataverse.engine.command.impl.SubmitDatasetForReviewCommand;
import edu.harvard.iq.dataverse.engine.command.impl.UpdateDatasetVersionCommand;
import edu.harvard.iq.dataverse.engine.command.impl.UpdateDatasetTargetURLCommand;
import edu.harvard.iq.dataverse.engine.command.impl.UpdateDatasetThumbnailCommand;
import edu.harvard.iq.dataverse.export.DDIExportServiceBean;
import edu.harvard.iq.dataverse.export.ExportService;
import edu.harvard.iq.dataverse.ingest.IngestServiceBean;
import edu.harvard.iq.dataverse.privateurl.PrivateUrl;
import edu.harvard.iq.dataverse.S3PackageImporter;
import static edu.harvard.iq.dataverse.api.AbstractApiBean.error;

import edu.harvard.iq.dataverse.batch.util.LoggingUtil;
import edu.harvard.iq.dataverse.dataaccess.DataAccess;
import edu.harvard.iq.dataverse.dataaccess.S3AccessIO;
import edu.harvard.iq.dataverse.engine.command.exception.CommandException;
import edu.harvard.iq.dataverse.engine.command.exception.UnforcedCommandException;
import edu.harvard.iq.dataverse.engine.command.impl.UpdateDvObjectPIDMetadataCommand;
import edu.harvard.iq.dataverse.makedatacount.DatasetExternalCitations;
import edu.harvard.iq.dataverse.makedatacount.DatasetExternalCitationsServiceBean;
import edu.harvard.iq.dataverse.makedatacount.DatasetMetrics;
import edu.harvard.iq.dataverse.makedatacount.DatasetMetricsServiceBean;
import edu.harvard.iq.dataverse.makedatacount.MakeDataCountLoggingServiceBean;
import edu.harvard.iq.dataverse.makedatacount.MakeDataCountLoggingServiceBean.MakeDataCountEntry;
import edu.harvard.iq.dataverse.makedatacount.MakeDataCountUtil;
import edu.harvard.iq.dataverse.settings.SettingsServiceBean;
import edu.harvard.iq.dataverse.util.ArchiverUtil;
import edu.harvard.iq.dataverse.util.BundleUtil;
import edu.harvard.iq.dataverse.util.EjbUtil;
import edu.harvard.iq.dataverse.util.FileUtil;
import edu.harvard.iq.dataverse.util.SystemConfig;
import edu.harvard.iq.dataverse.util.json.JsonParseException;
import edu.harvard.iq.dataverse.search.IndexServiceBean;
import static edu.harvard.iq.dataverse.util.json.JsonPrinter.*;
import static edu.harvard.iq.dataverse.util.json.NullSafeJsonBuilder.jsonObjectBuilder;
import edu.harvard.iq.dataverse.util.json.NullSafeJsonBuilder;
import java.io.IOException;
import java.io.InputStream;
import java.io.StringReader;
import java.sql.Timestamp;
import java.util.ArrayList;
import java.util.Arrays;
import java.util.Date;
import java.util.HashSet;
import java.util.LinkedList;
import java.util.List;
import java.util.Map;
import java.util.Set;
import java.util.logging.Level;
import java.util.logging.Logger;
import javax.ejb.EJB;
import javax.ejb.EJBException;
import javax.inject.Inject;
import javax.json.Json;
import javax.json.JsonArray;
import javax.json.JsonArrayBuilder;
import javax.json.JsonObject;
import javax.json.JsonObjectBuilder;
import javax.servlet.http.HttpServletRequest;
import javax.servlet.http.HttpServletResponse;
import javax.ws.rs.Consumes;
import javax.ws.rs.DELETE;
import javax.ws.rs.GET;
import javax.ws.rs.POST;
import javax.ws.rs.PUT;
import javax.ws.rs.Path;
import javax.ws.rs.PathParam;
import javax.ws.rs.Produces;
import javax.ws.rs.QueryParam;
import javax.ws.rs.core.Context;
import javax.ws.rs.core.HttpHeaders;
import javax.ws.rs.core.MediaType;
import javax.ws.rs.core.Response;
import static javax.ws.rs.core.Response.Status.BAD_REQUEST;
import javax.ws.rs.core.UriInfo;
import org.apache.solr.client.solrj.SolrServerException;
import org.glassfish.jersey.media.multipart.FormDataBodyPart;
import org.glassfish.jersey.media.multipart.FormDataContentDisposition;
import org.glassfish.jersey.media.multipart.FormDataParam;

@Path("datasets")
public class Datasets extends AbstractApiBean {

    private static final Logger logger = Logger.getLogger(Datasets.class.getCanonicalName());
    
    @Inject DataverseSession session;    

    @EJB
    DatasetServiceBean datasetService;

    @EJB
    DataverseServiceBean dataverseService;
    
    @EJB
    UserNotificationServiceBean userNotificationService;
    
    @EJB
    PermissionServiceBean permissionService;
    
    @EJB
    AuthenticationServiceBean authenticationServiceBean;
    
    @EJB
    DDIExportServiceBean ddiExportService;
    
    @EJB
    DatasetFieldServiceBean datasetfieldService;

    @EJB
    MetadataBlockServiceBean metadataBlockService;
    
    @EJB
    DataFileServiceBean fileService;

    @EJB
    IngestServiceBean ingestService;

    @EJB
    EjbDataverseEngine commandEngine;
    
    @EJB
    IndexServiceBean indexService;

    @EJB
    S3PackageImporter s3PackageImporter;
     
    @EJB
    SettingsServiceBean settingsService;

    // TODO: Move to AbstractApiBean
    @EJB
    DatasetMetricsServiceBean datasetMetricsSvc;
    
    @EJB
    DatasetExternalCitationsServiceBean datasetExternalCitationsService;
    
    @Inject
    MakeDataCountLoggingServiceBean mdcLogService;
    
    @Inject
    DataverseRequestServiceBean dvRequestService;

    /**
     * Used to consolidate the way we parse and handle dataset versions.
     * @param <T> 
     */
    private interface DsVersionHandler<T> {
        T handleLatest();
        T handleDraft();
        T handleSpecific( long major, long minor );
        T handleLatestPublished();
    }
    
    @GET
    @Path("{id}")
    public Response getDataset(@PathParam("id") String id, @Context UriInfo uriInfo, @Context HttpHeaders headers, @Context HttpServletResponse response) {
        return response( req -> {
            final Dataset retrieved = execCommand(new GetDatasetCommand(req, findDatasetOrDie(id)));
            final DatasetVersion latest = execCommand(new GetLatestAccessibleDatasetVersionCommand(req, retrieved));
            final JsonObjectBuilder jsonbuilder = json(retrieved);
            //Report MDC if this is a released version (could be draft if user has access, or user may not have access at all and is not getting metadata beyond the minimum)
            if((latest != null) && latest.isReleased()) {
                MakeDataCountLoggingServiceBean.MakeDataCountEntry entry = new MakeDataCountEntry(uriInfo, headers, dvRequestService, retrieved);
                mdcLogService.logEntry(entry);
            }
            return ok(jsonbuilder.add("latestVersion", (latest != null) ? json(latest) : null));
        });
    }
    
    // TODO: 
    // This API call should, ideally, call findUserOrDie() and the GetDatasetCommand 
    // to obtain the dataset that we are trying to export - which would handle
    // Auth in the process... For now, Auth isn't necessary - since export ONLY 
    // WORKS on published datasets, which are open to the world. -- L.A. 4.5
    
    @GET
    @Path("/export")
    @Produces({"application/xml", "application/json", "application/html" })
    public Response exportDataset(@QueryParam("persistentId") String persistentId, @QueryParam("exporter") String exporter, @Context UriInfo uriInfo, @Context HttpHeaders headers, @Context HttpServletResponse response) {

        try {
            Dataset dataset = datasetService.findByGlobalId(persistentId);
            if (dataset == null) {
                return error(Response.Status.NOT_FOUND, "A dataset with the persistentId " + persistentId + " could not be found.");
            }
            
            ExportService instance = ExportService.getInstance(settingsSvc);
            
            InputStream is = instance.getExport(dataset, exporter);
           
            String mediaType = instance.getMediaType(exporter);
            //Export is only possible for released (non-draft) dataset versions so we can log without checking to see if this is a request for a draft 
            MakeDataCountLoggingServiceBean.MakeDataCountEntry entry = new MakeDataCountEntry(uriInfo, headers, dvRequestService, dataset);
            mdcLogService.logEntry(entry);
            
            return Response.ok()
                    .entity(is)
                    .type(mediaType).
                    build();
        } catch (Exception wr) {
            return error(Response.Status.FORBIDDEN, "Export Failed");
        }
    }

    @DELETE
    @Path("{id}")
    public Response deleteDataset( @PathParam("id") String id) {
        // Internally, "DeleteDatasetCommand" simply redirects to "DeleteDatasetVersionCommand"
        // (and there's a comment that says "TODO: remove this command")
        // do we need an exposed API call for it? 
        // And DeleteDatasetVersionCommand further redirects to DestroyDatasetCommand, 
        // if the dataset only has 1 version... In other words, the functionality 
        // currently provided by this API is covered between the "deleteDraftVersion" and
        // "destroyDataset" API calls.  
        // (The logic below follows the current implementation of the underlying 
        // commands!)
        
        return response( req -> {
            Dataset doomed = findDatasetOrDie(id);
            DatasetVersion doomedVersion = doomed.getLatestVersion();
            User u = findUserOrDie();
            boolean destroy = false;
            
            if (doomed.getVersions().size() == 1) {
                if (doomed.isReleased() && (!(u instanceof AuthenticatedUser) || !u.isSuperuser())) {
                    throw new WrappedResponse(error(Response.Status.UNAUTHORIZED, "Only superusers can delete published datasets"));
                }
                destroy = true;
            } else {
                if (!doomedVersion.isDraft()) {
                    throw new WrappedResponse(error(Response.Status.UNAUTHORIZED, "This is a published dataset with multiple versions. This API can only delete the latest version if it is a DRAFT"));
                }
            }
            
            // Gather the locations of the physical files that will need to be 
            // deleted once the destroy command execution has been finalized:
            Map<Long, String> deleteStorageLocations = fileService.getPhysicalFilesToDelete(doomedVersion, destroy);
            
            execCommand( new DeleteDatasetCommand(req, findDatasetOrDie(id)));
            
            // If we have gotten this far, the destroy command has succeeded, 
            // so we can finalize it by permanently deleting the physical files:
            // (DataFileService will double-check that the datafiles no 
            // longer exist in the database, before attempting to delete 
            // the physical files)
            if (!deleteStorageLocations.isEmpty()) {
                fileService.finalizeFileDeletes(deleteStorageLocations);
            }
            
            return ok("Dataset " + id + " deleted");
        });
    }
        
    @DELETE
    @Path("{id}/destroy")
    public Response destroyDataset(@PathParam("id") String id) {

        return response(req -> {
            // first check if dataset is released, and if so, if user is a superuser
            Dataset doomed = findDatasetOrDie(id);
            User u = findUserOrDie();

            if (doomed.isReleased() && (!(u instanceof AuthenticatedUser) || !u.isSuperuser())) {
                throw new WrappedResponse(error(Response.Status.UNAUTHORIZED, "Destroy can only be called by superusers."));
            }

            // Gather the locations of the physical files that will need to be 
            // deleted once the destroy command execution has been finalized:
            Map<Long, String> deleteStorageLocations = fileService.getPhysicalFilesToDelete(doomed);

            execCommand(new DestroyDatasetCommand(doomed, req));

            // If we have gotten this far, the destroy command has succeeded, 
            // so we can finalize permanently deleting the physical files:
            // (DataFileService will double-check that the datafiles no 
            // longer exist in the database, before attempting to delete 
            // the physical files)
            if (!deleteStorageLocations.isEmpty()) {
                fileService.finalizeFileDeletes(deleteStorageLocations);
            }

            return ok("Dataset " + id + " destroyed");
        });
    }
    
    @DELETE
    @Path("{id}/versions/{versionId}")
    public Response deleteDraftVersion( @PathParam("id") String id,  @PathParam("versionId") String versionId ){
        if ( ! ":draft".equals(versionId) ) {
            return badRequest("Only the :draft version can be deleted");
        }

        return response( req -> {
            Dataset dataset = findDatasetOrDie(id);
            DatasetVersion doomed = dataset.getLatestVersion();
            
            if (!doomed.isDraft()) {
                throw new WrappedResponse(error(Response.Status.UNAUTHORIZED, "This is NOT a DRAFT version"));
            }
            
            // Gather the locations of the physical files that will need to be 
            // deleted once the destroy command execution has been finalized:
            
            Map<Long, String> deleteStorageLocations = fileService.getPhysicalFilesToDelete(doomed);
            
            execCommand( new DeleteDatasetVersionCommand(req, dataset));
            
            // If we have gotten this far, the delete command has succeeded - 
            // by either deleting the Draft version of a published dataset, 
            // or destroying an unpublished one. 
            // This means we can finalize permanently deleting the physical files:
            // (DataFileService will double-check that the datafiles no 
            // longer exist in the database, before attempting to delete 
            // the physical files)
            if (!deleteStorageLocations.isEmpty()) {
                fileService.finalizeFileDeletes(deleteStorageLocations);
            }
            
            return ok("Draft version of dataset " + id + " deleted");
        });
    }
        
    @DELETE
    @Path("{datasetId}/deleteLink/{linkedDataverseId}")
    public Response deleteDatasetLinkingDataverse( @PathParam("datasetId") String datasetId, @PathParam("linkedDataverseId") String linkedDataverseId) {
                boolean index = true;
        return response(req -> {
            execCommand(new DeleteDatasetLinkingDataverseCommand(req, findDatasetOrDie(datasetId), findDatasetLinkingDataverseOrDie(datasetId, linkedDataverseId), index));
            return ok("Link from Dataset " + datasetId + " to linked Dataverse " + linkedDataverseId + " deleted");
        });
    }
        
    @PUT
    @Path("{id}/citationdate")
    public Response setCitationDate( @PathParam("id") String id, String dsfTypeName) {
        return response( req -> {
            if ( dsfTypeName.trim().isEmpty() ){
                return badRequest("Please provide a dataset field type in the requst body.");
            }
            DatasetFieldType dsfType = null;
            if (!":publicationDate".equals(dsfTypeName)) {
                dsfType = datasetFieldSvc.findByName(dsfTypeName);
                if (dsfType == null) {
                    return badRequest("Dataset Field Type Name " + dsfTypeName + " not found.");
                }
            }

            execCommand(new SetDatasetCitationDateCommand(req, findDatasetOrDie(id), dsfType));
            return ok("Citation Date for dataset " + id + " set to: " + (dsfType != null ? dsfType.getDisplayName() : "default"));
        });
    }    
    
    @DELETE
    @Path("{id}/citationdate")
    public Response useDefaultCitationDate( @PathParam("id") String id) {
        return response( req -> {
            execCommand(new SetDatasetCitationDateCommand(req, findDatasetOrDie(id), null));
            return ok("Citation Date for dataset " + id + " set to default");
        });
    }         
    
    @GET
    @Path("{id}/versions")
    public Response listVersions( @PathParam("id") String id ) {
        return response( req ->
             ok( execCommand( new ListVersionsCommand(req, findDatasetOrDie(id)) )
                                .stream()
                                .map( d -> json(d) )
                                .collect(toJsonArray())));
    }
    
    @GET
    @Path("{id}/versions/{versionId}")
    public Response getVersion( @PathParam("id") String datasetId, @PathParam("versionId") String versionId, @Context UriInfo uriInfo, @Context HttpHeaders headers) {
        return response( req -> {
            DatasetVersion dsv = getDatasetVersionOrDie(req, versionId, findDatasetOrDie(datasetId), uriInfo, headers);            
            return (dsv == null || dsv.getId() == null) ? notFound("Dataset version not found")
                                                        : ok(json(dsv));
        });
    }
    
    @GET
    @Path("{id}/versions/{versionId}/files")
    public Response getVersionFiles( @PathParam("id") String datasetId, @PathParam("versionId") String versionId, @Context UriInfo uriInfo, @Context HttpHeaders headers) {
        return response( req -> ok( jsonFileMetadatas(
                         getDatasetVersionOrDie(req, versionId, findDatasetOrDie(datasetId), uriInfo, headers).getFileMetadatas())));
    }
    
    @GET
    @Path("{id}/versions/{versionId}/metadata")
    public Response getVersionMetadata( @PathParam("id") String datasetId, @PathParam("versionId") String versionId, @Context UriInfo uriInfo, @Context HttpHeaders headers) {
        return response( req -> ok(
                    jsonByBlocks(
                        getDatasetVersionOrDie(req, versionId, findDatasetOrDie(datasetId), uriInfo, headers )
                                .getDatasetFields())));
    }
    
    @GET
    @Path("{id}/versions/{versionNumber}/metadata/{block}")
    public Response getVersionMetadataBlock( @PathParam("id") String datasetId, 
                                             @PathParam("versionNumber") String versionNumber, 
                                             @PathParam("block") String blockName, 
                                             @Context UriInfo uriInfo, 
                                             @Context HttpHeaders headers ) {
        
        return response( req -> {
            DatasetVersion dsv = getDatasetVersionOrDie(req, versionNumber, findDatasetOrDie(datasetId), uriInfo, headers );
            
            Map<MetadataBlock, List<DatasetField>> fieldsByBlock = DatasetField.groupByBlock(dsv.getDatasetFields());
            for ( Map.Entry<MetadataBlock, List<DatasetField>> p : fieldsByBlock.entrySet() ) {
                if ( p.getKey().getName().equals(blockName) ) {
                    return ok(json(p.getKey(), p.getValue()));
                }
            }
            return notFound("metadata block named " + blockName + " not found");
        });
    }
    
    @GET
    @Path("{id}/modifyRegistration")
    public Response updateDatasetTargetURL(@PathParam("id") String id ) {
        return response( req -> {
            execCommand(new UpdateDatasetTargetURLCommand(findDatasetOrDie(id), req));
            return ok("Dataset " + id + " target url updated");
        });
    }
    
    @POST
    @Path("/modifyRegistrationAll")
    public Response updateDatasetTargetURLAll() {
        return response( req -> {
            datasetService.findAll().forEach( ds -> {
                try {
                    execCommand(new UpdateDatasetTargetURLCommand(findDatasetOrDie(ds.getId().toString()), req));
                } catch (WrappedResponse ex) {
                    Logger.getLogger(Datasets.class.getName()).log(Level.SEVERE, null, ex);
                }
            });
            return ok("Update All Dataset target url completed");
        });
    }
    
    @POST
    @Path("{id}/modifyRegistrationMetadata")
    public Response updateDatasetPIDMetadata(@PathParam("id") String id) {

        try {
            Dataset dataset = findDatasetOrDie(id);
            if (!dataset.isReleased()) {
                return error(Response.Status.BAD_REQUEST, BundleUtil.getStringFromBundle("datasets.api.updatePIDMetadata.failure.dataset.must.be.released"));
            }
        } catch (WrappedResponse ex) {
            Logger.getLogger(Datasets.class.getName()).log(Level.SEVERE, null, ex);
        }

        return response(req -> {
            execCommand(new UpdateDvObjectPIDMetadataCommand(findDatasetOrDie(id), req));
            List<String> args = Arrays.asList(id);
            return ok(BundleUtil.getStringFromBundle("datasets.api.updatePIDMetadata.success.for.single.dataset", args));
        });
    }
    
    @GET
    @Path("/modifyRegistrationPIDMetadataAll")
    public Response updateDatasetPIDMetadataAll() {
        return response( req -> {
            datasetService.findAll().forEach( ds -> {
                try {
                    execCommand(new UpdateDvObjectPIDMetadataCommand(findDatasetOrDie(ds.getId().toString()), req));
                } catch (WrappedResponse ex) {
                    Logger.getLogger(Datasets.class.getName()).log(Level.SEVERE, null, ex);
                }
            });           
            return ok(BundleUtil.getStringFromBundle("datasets.api.updatePIDMetadata.success.for.update.all"));
        });
    }
  
    @PUT
    @Path("{id}/versions/{versionId}")
    public Response updateDraftVersion( String jsonBody, @PathParam("id") String id,  @PathParam("versionId") String versionId ){
        
        if ( ! ":draft".equals(versionId) ) {
            return error( Response.Status.BAD_REQUEST, "Only the :draft version can be updated");
        }
        
        try ( StringReader rdr = new StringReader(jsonBody) ) {
            DataverseRequest req = createDataverseRequest(findUserOrDie());
            Dataset ds = findDatasetOrDie(id);
            JsonObject json = Json.createReader(rdr).readObject();
            DatasetVersion incomingVersion = jsonParser().parseDatasetVersion(json);
            
            // clear possibly stale fields from the incoming dataset version.
            // creation and modification dates are updated by the commands.
            incomingVersion.setId(null);
            incomingVersion.setVersionNumber(null);
            incomingVersion.setMinorVersionNumber(null);
            incomingVersion.setVersionState(DatasetVersion.VersionState.DRAFT);
            incomingVersion.setDataset(ds);
            incomingVersion.setCreateTime(null);
            incomingVersion.setLastUpdateTime(null);
            boolean updateDraft = ds.getLatestVersion().isDraft();
            
            DatasetVersion managedVersion;
            if ( updateDraft ) {
                final DatasetVersion editVersion = ds.getEditVersion();
                editVersion.setDatasetFields(incomingVersion.getDatasetFields());
                editVersion.setTermsOfUseAndAccess( incomingVersion.getTermsOfUseAndAccess() );
                Dataset managedDataset = execCommand(new UpdateDatasetVersionCommand(ds, req));
                managedVersion = managedDataset.getEditVersion();
            } else {
                managedVersion = execCommand(new CreateDatasetVersionCommand(req, ds, incomingVersion));
            }
//            DatasetVersion managedVersion = execCommand( updateDraft
//                                                             ? new UpdateDatasetVersionCommand(req, incomingVersion)
//                                                             : new CreateDatasetVersionCommand(req, ds, incomingVersion));
            return ok( json(managedVersion) );
                    
        } catch (JsonParseException ex) {
            logger.log(Level.SEVERE, "Semantic error parsing dataset version Json: " + ex.getMessage(), ex);
            return error( Response.Status.BAD_REQUEST, "Error parsing dataset version: " + ex.getMessage() );
            
        } catch (WrappedResponse ex) {
            return ex.getResponse();
            
        }
    }
    
    @PUT
    @Path("{id}/deleteMetadata")
    public Response deleteVersionMetadata(String jsonBody, @PathParam("id") String id) throws WrappedResponse {

        DataverseRequest req = createDataverseRequest(findUserOrDie());

        return processDatasetFieldDataDelete(jsonBody, id, req);
    }

    private Response processDatasetFieldDataDelete(String jsonBody, String id, DataverseRequest req) {
        try (StringReader rdr = new StringReader(jsonBody)) {

            Dataset ds = findDatasetOrDie(id);
            JsonObject json = Json.createReader(rdr).readObject();
            DatasetVersion dsv = ds.getEditVersion();

            List<DatasetField> fields = new LinkedList<>();
            DatasetField singleField = null;

            JsonArray fieldsJson = json.getJsonArray("fields");
            if (fieldsJson == null) {
                singleField = jsonParser().parseField(json, Boolean.FALSE);
                fields.add(singleField);
            } else {
                fields = jsonParser().parseMultipleFields(json);
            }

            dsv.setVersionState(DatasetVersion.VersionState.DRAFT);

            List<ControlledVocabularyValue> controlledVocabularyItemsToRemove = new ArrayList<ControlledVocabularyValue>();
            List<DatasetFieldValue> datasetFieldValueItemsToRemove = new ArrayList<DatasetFieldValue>();
            List<DatasetFieldCompoundValue> datasetFieldCompoundValueItemsToRemove = new ArrayList<DatasetFieldCompoundValue>();

            for (DatasetField updateField : fields) {
                boolean found = false;
                for (DatasetField dsf : dsv.getDatasetFields()) {
                    if (dsf.getDatasetFieldType().equals(updateField.getDatasetFieldType())) {
                        if (dsf.getDatasetFieldType().isAllowMultiples()) { 
                            if (updateField.getDatasetFieldType().isControlledVocabulary()) {
                                if (dsf.getDatasetFieldType().isAllowMultiples()) {
                                    for (ControlledVocabularyValue cvv : updateField.getControlledVocabularyValues()) {
                                        for (ControlledVocabularyValue existing : dsf.getControlledVocabularyValues()) {
                                            if (existing.getStrValue().equals(cvv.getStrValue())) {
                                                found = true;
                                                controlledVocabularyItemsToRemove.add(existing);
                                            }
                                        }
                                        if (!found) {
                                            logger.log(Level.SEVERE, "Delete metadata failed: " + updateField.getDatasetFieldType().getDisplayName() + ": " + cvv.getStrValue() + " not found.");
                                            return error(Response.Status.BAD_REQUEST, "Delete metadata failed: " + updateField.getDatasetFieldType().getDisplayName() + ": " + cvv.getStrValue() + " not found.");
                                        }
                                    }
                                    for (ControlledVocabularyValue remove : controlledVocabularyItemsToRemove) {
                                        dsf.getControlledVocabularyValues().remove(remove);
                                    }

                                } else {
                                    if (dsf.getSingleControlledVocabularyValue().getStrValue().equals(updateField.getSingleControlledVocabularyValue().getStrValue())) {
                                        found = true;
                                        dsf.setSingleControlledVocabularyValue(null);
                                    }

                                }
                            } else {
                                if (!updateField.getDatasetFieldType().isCompound()) {
                                    if (dsf.getDatasetFieldType().isAllowMultiples()) {
                                        for (DatasetFieldValue dfv : updateField.getDatasetFieldValues()) {
                                            for (DatasetFieldValue edsfv : dsf.getDatasetFieldValues()) {
                                                if (edsfv.getDisplayValue().equals(dfv.getDisplayValue())) {
                                                    found = true;
                                                    datasetFieldValueItemsToRemove.add(dfv);
                                                }
                                            }
                                            if (!found) {
                                                logger.log(Level.SEVERE, "Delete metadata failed: " + updateField.getDatasetFieldType().getDisplayName() + ": " + dfv.getDisplayValue() + " not found.");
                                                return error(Response.Status.BAD_REQUEST, "Delete metadata failed: " + updateField.getDatasetFieldType().getDisplayName() + ": " + dfv.getDisplayValue() + " not found.");
                                            }
                                        }
                                        datasetFieldValueItemsToRemove.forEach((remove) -> {
                                            dsf.getDatasetFieldValues().remove(remove);
                                        });

                                    } else {
                                        if (dsf.getSingleValue().getDisplayValue().equals(updateField.getSingleValue().getDisplayValue())) {
                                            found = true;
                                            dsf.setSingleValue(null);
                                        }

                                    }
                                } else {
                                    for (DatasetFieldCompoundValue dfcv : updateField.getDatasetFieldCompoundValues()) {
                                        String deleteVal = getCompoundDisplayValue(dfcv);
                                        for (DatasetFieldCompoundValue existing : dsf.getDatasetFieldCompoundValues()) {
                                            String existingString = getCompoundDisplayValue(existing);
                                            if (existingString.equals(deleteVal)) {
                                                found = true;
                                                datasetFieldCompoundValueItemsToRemove.add(existing);
                                            }
                                        }
                                        datasetFieldCompoundValueItemsToRemove.forEach((remove) -> {
                                            dsf.getDatasetFieldCompoundValues().remove(remove);
                                        });
                                        if (!found) { 
                                            logger.log(Level.SEVERE, "Delete metadata failed: " + updateField.getDatasetFieldType().getDisplayName() + ": " + deleteVal + " not found.");
                                            return error(Response.Status.BAD_REQUEST, "Delete metadata failed: " + updateField.getDatasetFieldType().getDisplayName() + ": " + deleteVal + " not found.");
                                        }
                                    }
                                }
                            }
                        } else {
                            found = true;
                            dsf.setSingleValue(null);
                            dsf.setSingleControlledVocabularyValue(null);
                        }
                        break;
                    }
                }
                if (!found){
                    String displayValue = !updateField.getDisplayValue().isEmpty() ? updateField.getDisplayValue() : updateField.getCompoundDisplayValue();
                    logger.log(Level.SEVERE, "Delete metadata failed: " + updateField.getDatasetFieldType().getDisplayName() + ": " + displayValue + " not found." );
                    return error(Response.Status.BAD_REQUEST, "Delete metadata failed: " + updateField.getDatasetFieldType().getDisplayName() + ": " + displayValue + " not found." );
                }
            }           


            
            boolean updateDraft = ds.getLatestVersion().isDraft();
            DatasetVersion managedVersion = updateDraft 
                    ? execCommand(new UpdateDatasetVersionCommand(ds, req)).getEditVersion()
                    : execCommand(new CreateDatasetVersionCommand(req, ds, dsv));
            return ok(json(managedVersion));

        } catch (JsonParseException ex) {
            logger.log(Level.SEVERE, "Semantic error parsing dataset update Json: " + ex.getMessage(), ex);
            return error(Response.Status.BAD_REQUEST, "Error processing metadata delete: " + ex.getMessage());

        } catch (WrappedResponse ex) {
            logger.log(Level.SEVERE, "Delete metadata error: " + ex.getMessage(), ex);
            return ex.getResponse();

        }
    
    }
    
    private String getCompoundDisplayValue (DatasetFieldCompoundValue dscv){
        String returnString = "";
                    for (DatasetField dsf : dscv.getChildDatasetFields()) {
                for (String value : dsf.getValues()) {
                    if (!(value == null)) {
                        returnString += (returnString.isEmpty() ? "" : "; ") + value.trim();
                    }
                }
            }
        return returnString;
    }
    
    @PUT
    @Path("{id}/editMetadata")
    public Response editVersionMetadata(String jsonBody, @PathParam("id") String id, @QueryParam("replace") Boolean replace) throws WrappedResponse{

        Boolean replaceData = replace != null;

        DataverseRequest req = createDataverseRequest(findUserOrDie());

        return processDatasetUpdate(jsonBody, id, req, replaceData);
    }
    
    
    private Response processDatasetUpdate(String jsonBody, String id, DataverseRequest req, Boolean replaceData){
        try (StringReader rdr = new StringReader(jsonBody)) {
           
            Dataset ds = findDatasetOrDie(id);
            JsonObject json = Json.createReader(rdr).readObject();
            DatasetVersion dsv = ds.getEditVersion();
            
            List<DatasetField> fields = new LinkedList<>();
            DatasetField singleField = null; 
            
            JsonArray fieldsJson = json.getJsonArray("fields");
            if( fieldsJson == null ){
                singleField  = jsonParser().parseField(json, Boolean.FALSE);
                fields.add(singleField);
            } else{
                fields = jsonParser().parseMultipleFields(json);
            }
            

            String valdationErrors = validateDatasetFieldValues(fields);

            if (!valdationErrors.isEmpty()) {
                logger.log(Level.SEVERE, "Semantic error parsing dataset update Json: " + valdationErrors, valdationErrors);
                return error(Response.Status.BAD_REQUEST, "Error parsing dataset update: " + valdationErrors);
            }

            dsv.setVersionState(DatasetVersion.VersionState.DRAFT);

            //loop through the update fields     
            // and compare to the version fields  
            //if exist add/replace values
            //if not add entire dsf
            for (DatasetField updateField : fields) {
                boolean found = false;
                for (DatasetField dsf : dsv.getDatasetFields()) {
                    if (dsf.getDatasetFieldType().equals(updateField.getDatasetFieldType())) {
                        found = true;
                        if (dsf.isEmpty() || dsf.getDatasetFieldType().isAllowMultiples() || replaceData) {
                            List priorCVV = new ArrayList<>();
                            String cvvDisplay = "";

                            if (updateField.getDatasetFieldType().isControlledVocabulary()) {
                                cvvDisplay = dsf.getDisplayValue();
                                for (ControlledVocabularyValue cvvOld : dsf.getControlledVocabularyValues()) {
                                    priorCVV.add(cvvOld);
                                }
                            }

                            if (replaceData) {
                                if (dsf.getDatasetFieldType().isAllowMultiples()) {
                                    dsf.setDatasetFieldCompoundValues(new ArrayList<>());
                                    dsf.setDatasetFieldValues(new ArrayList<>());
                                    dsf.setControlledVocabularyValues(new ArrayList<>());
                                    priorCVV.clear();
                                    dsf.getControlledVocabularyValues().clear();
                                } else {
                                    dsf.setSingleValue("");
                                    dsf.setSingleControlledVocabularyValue(null);
                                }
                            }
                            if (updateField.getDatasetFieldType().isControlledVocabulary()) {
                                if (dsf.getDatasetFieldType().isAllowMultiples()) {
                                    for (ControlledVocabularyValue cvv : updateField.getControlledVocabularyValues()) {
                                        if (!cvvDisplay.contains(cvv.getStrValue())) {
                                            priorCVV.add(cvv);
                                        }
                                    }
                                    dsf.setControlledVocabularyValues(priorCVV);
                                } else {
                                    dsf.setSingleControlledVocabularyValue(updateField.getSingleControlledVocabularyValue());
                                }
                            } else {
                                if (!updateField.getDatasetFieldType().isCompound()) {
                                    if (dsf.getDatasetFieldType().isAllowMultiples()) {
                                        for (DatasetFieldValue dfv : updateField.getDatasetFieldValues()) {
                                            if (!dsf.getDisplayValue().contains(dfv.getDisplayValue())) {
                                                dfv.setDatasetField(dsf);
                                                dsf.getDatasetFieldValues().add(dfv);
                                            }
                                        }
                                    } else {
                                        dsf.setSingleValue(updateField.getValue());
                                    }
                                } else {
                                    for (DatasetFieldCompoundValue dfcv : updateField.getDatasetFieldCompoundValues()) {
                                        if (!dsf.getCompoundDisplayValue().contains(updateField.getCompoundDisplayValue())) {
                                            dfcv.setParentDatasetField(dsf);
                                            dsf.setDatasetVersion(dsv);
                                            dsf.getDatasetFieldCompoundValues().add(dfcv);
                                        }
                                    }
                                }
                            }
                        } else {
                            if (!dsf.isEmpty() && !dsf.getDatasetFieldType().isAllowMultiples() || !replaceData) {
                                return error(Response.Status.BAD_REQUEST, "You may not add data to a field that already has data and does not allow multiples. Use replace=true to replace existing data (" + dsf.getDatasetFieldType().getDisplayName() + ")");
                            }
                        }
                        break;
                    }
                }
                if (!found) {
                    updateField.setDatasetVersion(dsv);
                    dsv.getDatasetFields().add(updateField);
                }
            }
            boolean updateDraft = ds.getLatestVersion().isDraft();
            DatasetVersion managedVersion;

            if (updateDraft) {
                managedVersion = execCommand(new UpdateDatasetVersionCommand(ds, req)).getEditVersion();
            } else {
                managedVersion = execCommand(new CreateDatasetVersionCommand(req, ds, dsv));
            }

            return ok(json(managedVersion));

        } catch (JsonParseException ex) {
            logger.log(Level.SEVERE, "Semantic error parsing dataset update Json: " + ex.getMessage(), ex);
            return error(Response.Status.BAD_REQUEST, "Error parsing dataset update: " + ex.getMessage());

        } catch (WrappedResponse ex) {
            logger.log(Level.SEVERE, "Update metdata error: " + ex.getMessage(), ex);
            return ex.getResponse();

        }
    }
    
    private String validateDatasetFieldValues(List<DatasetField> fields) {
        StringBuilder error = new StringBuilder();

        for (DatasetField dsf : fields) {
            if (dsf.getDatasetFieldType().isAllowMultiples() && dsf.getControlledVocabularyValues().isEmpty()
                    && dsf.getDatasetFieldCompoundValues().isEmpty() && dsf.getDatasetFieldValues().isEmpty()) {
                error.append("Empty multiple value for field: ").append(dsf.getDatasetFieldType().getDisplayName()).append(" ");
            } else if (!dsf.getDatasetFieldType().isAllowMultiples() && dsf.getSingleValue().getValue().isEmpty()) {
                error.append("Empty value for field: ").append(dsf.getDatasetFieldType().getDisplayName()).append(" ");
            }
        }

        if (!error.toString().isEmpty()) {
            return (error.toString());
        }
        return "";
    }
    
    /**
     * @deprecated This was shipped as a GET but should have been a POST, see https://github.com/IQSS/dataverse/issues/2431
     */
    @GET
    @Path("{id}/actions/:publish")
    @Deprecated
    public Response publishDataseUsingGetDeprecated( @PathParam("id") String id, @QueryParam("type") String type ) {
        logger.info("publishDataseUsingGetDeprecated called on id " + id + ". Encourage use of POST rather than GET, which is deprecated.");
        return publishDataset(id, type);
    }

    @POST
    @Path("{id}/actions/:publish")
    public Response publishDataset(@PathParam("id") String id, @QueryParam("type") String type) {
        try {
            if (type == null) {
                return error(Response.Status.BAD_REQUEST, "Missing 'type' parameter (either 'major','minor', or 'updatecurrent').");
            }
            boolean updateCurrent=false;
            AuthenticatedUser user = findAuthenticatedUserOrDie();
            type = type.toLowerCase();
            boolean isMinor=false;
            switch (type) {
                case "minor":
                    isMinor = true;
                    break;
                case "major":
                    isMinor = false;
                    break;
            case "updatecurrent":
                if(user.isSuperuser()) {
                  updateCurrent=true;
                } else {
                    return error(Response.Status.FORBIDDEN, "Only superusers can update the current version"); 
                }
                break;
                default:
                return error(Response.Status.BAD_REQUEST, "Illegal 'type' parameter value '" + type + "'. It needs to be either 'major', 'minor', or 'updatecurrent'.");
            }

            Dataset ds = findDatasetOrDie(id);
            if (updateCurrent) {
                /*
                 * Note: The code here mirrors that in the
                 * edu.harvard.iq.dataverse.DatasetPage:updateCurrentVersion method. Any changes
                 * to the core logic (i.e. beyond updating the messaging about results) should
                 * be applied to the code there as well.
                 */
                String errorMsg = null;
                String successMsg = null;
                try {
                    CuratePublishedDatasetVersionCommand cmd = new CuratePublishedDatasetVersionCommand(ds, createDataverseRequest(user));
                    ds = commandEngine.submit(cmd);
                    successMsg = BundleUtil.getStringFromBundle("datasetversion.update.success");

                    // If configured, update archive copy as well
                    String className = settingsService.get(SettingsServiceBean.Key.ArchiverClassName.toString());
                    DatasetVersion updateVersion = ds.getLatestVersion();
                    AbstractSubmitToArchiveCommand archiveCommand = ArchiverUtil.createSubmitToArchiveCommand(className, createDataverseRequest(user), updateVersion);
                    if (archiveCommand != null) {
                        // Delete the record of any existing copy since it is now out of date/incorrect
                        updateVersion.setArchivalCopyLocation(null);
                        /*
                         * Then try to generate and submit an archival copy. Note that running this
                         * command within the CuratePublishedDatasetVersionCommand was causing an error:
                         * "The attribute [id] of class
                         * [edu.harvard.iq.dataverse.DatasetFieldCompoundValue] is mapped to a primary
                         * key column in the database. Updates are not allowed." To avoid that, and to
                         * simplify reporting back to the GUI whether this optional step succeeded, I've
                         * pulled this out as a separate submit().
                         */
                        try {
                            updateVersion = commandEngine.submit(archiveCommand);
                            if (updateVersion.getArchivalCopyLocation() != null) {
                                successMsg = BundleUtil.getStringFromBundle("datasetversion.update.archive.success");
                            } else {
                                successMsg = BundleUtil.getStringFromBundle("datasetversion.update.archive.failure");
                            }
                        } catch (CommandException ex) {
                            successMsg = BundleUtil.getStringFromBundle("datasetversion.update.archive.failure") + " - " + ex.toString();
                            logger.severe(ex.getMessage());
                        }
                    }
                } catch (CommandException ex) {
                    errorMsg = BundleUtil.getStringFromBundle("datasetversion.update.failure") + " - " + ex.toString();
                    logger.severe(ex.getMessage());
                }
                if (errorMsg != null) {
                    return error(Response.Status.INTERNAL_SERVER_ERROR, errorMsg);
                } else {
                    return Response.ok(Json.createObjectBuilder()
                            .add("status", STATUS_OK)
                            .add("status_details", successMsg)
                            .add("data", json(ds)).build())
                            .type(MediaType.APPLICATION_JSON)
                            .build();
                }
            } else {
            PublishDatasetResult res = execCommand(new PublishDatasetCommand(ds,
                        createDataverseRequest(user),
                    isMinor));
            return res.isCompleted() ? ok(json(res.getDataset())) : accepted(json(res.getDataset()));
            }
        } catch (WrappedResponse ex) {
            return ex.getResponse();
        }
    }
    
    @POST
    @Path("{id}/move/{targetDataverseAlias}")
    public Response moveDataset(@PathParam("id") String id, @PathParam("targetDataverseAlias") String targetDataverseAlias, @QueryParam("forceMove") Boolean force) {
        try {
            User u = findUserOrDie();            
            Dataset ds = findDatasetOrDie(id);
            Dataverse target = dataverseService.findByAlias(targetDataverseAlias);
            if (target == null) {
                return error(Response.Status.BAD_REQUEST, BundleUtil.getStringFromBundle("datasets.api.moveDataset.error.targetDataverseNotFound"));
            }
            //Command requires Super user - it will be tested by the command
            execCommand(new MoveDatasetCommand(
                    createDataverseRequest(u), ds, target, force
            ));
            return ok(BundleUtil.getStringFromBundle("datasets.api.moveDataset.success"));
        } catch (WrappedResponse ex) {
            if (ex.getCause() instanceof UnforcedCommandException) {
                return ex.refineResponse(BundleUtil.getStringFromBundle("datasets.api.moveDataset.error.suggestForce"));
            } else {
                return ex.getResponse();
            }
        }
    }
    
    @PUT
    @Path("{linkedDatasetId}/link/{linkingDataverseAlias}") 
    public Response linkDataset(@PathParam("linkedDatasetId") String linkedDatasetId, @PathParam("linkingDataverseAlias") String linkingDataverseAlias) {        
        try{
            User u = findUserOrDie();            
            Dataset linked = findDatasetOrDie(linkedDatasetId);
            Dataverse linking = findDataverseOrDie(linkingDataverseAlias);
            if (linked == null){
                return error(Response.Status.BAD_REQUEST, "Linked Dataset not found.");
            } 
            if (linking == null){
                return error(Response.Status.BAD_REQUEST, "Linking Dataverse not found.");
            }   
            execCommand(new LinkDatasetCommand(
                    createDataverseRequest(u), linking, linked
                    ));
            return ok("Dataset " + linked.getId() + " linked successfully to " + linking.getAlias());
        } catch (WrappedResponse ex) {
            return ex.getResponse();
        }
    }
    
    @GET
    @Path("{id}/links")
    public Response getLinks(@PathParam("id") String idSupplied ) {
        try {
            User u = findUserOrDie();
            if (!u.isSuperuser()) {
                return error(Response.Status.FORBIDDEN, "Not a superuser");
            }
            Dataset dataset = findDatasetOrDie(idSupplied);

            long datasetId = dataset.getId();
            List<Dataverse> dvsThatLinkToThisDatasetId = dataverseSvc.findDataversesThatLinkToThisDatasetId(datasetId);
            JsonArrayBuilder dataversesThatLinkToThisDatasetIdBuilder = Json.createArrayBuilder();
            for (Dataverse dataverse : dvsThatLinkToThisDatasetId) {
                dataversesThatLinkToThisDatasetIdBuilder.add(dataverse.getAlias() + " (id " + dataverse.getId() + ")");
            }
            JsonObjectBuilder response = Json.createObjectBuilder();
            response.add("dataverses that link to dataset id " + datasetId, dataversesThatLinkToThisDatasetIdBuilder);
            return ok(response);
        } catch (WrappedResponse wr) {
            return wr.getResponse();
        }
    }

    /**
     * @todo Make this real. Currently only used for API testing. Copied from
     * the equivalent API endpoint for dataverses and simplified with values
     * hard coded.
     */
    @POST
    @Path("{identifier}/assignments")
    public Response createAssignment(String userOrGroup, @PathParam("identifier") String id, @QueryParam("key") String apiKey) {
        boolean apiTestingOnly = true;
        if (apiTestingOnly) {
            return error(Response.Status.FORBIDDEN, "This is only for API tests.");
        }
        try {
            Dataset dataset = findDatasetOrDie(id);
            RoleAssignee assignee = findAssignee(userOrGroup);
            if (assignee == null) {
                return error(Response.Status.BAD_REQUEST, "Assignee not found");
            }
            DataverseRole theRole = rolesSvc.findBuiltinRoleByAlias("admin");
            String privateUrlToken = null;
            return ok(
                    json(execCommand(new AssignRoleCommand(assignee, theRole, dataset, createDataverseRequest(findUserOrDie()), privateUrlToken))));
        } catch (WrappedResponse ex) {
            logger.log(Level.WARNING, "Can''t create assignment: {0}", ex.getMessage());
            return ex.getResponse();
        }
    }

    @GET
    @Path("{identifier}/assignments")
    public Response getAssignments(@PathParam("identifier") String id) {
        return response( req -> 
            ok( execCommand(
                       new ListRoleAssignments(req, findDatasetOrDie(id)))
                     .stream().map(ra->json(ra)).collect(toJsonArray())) );
    }

    @GET
    @Path("{id}/privateUrl")
    public Response getPrivateUrlData(@PathParam("id") String idSupplied) {
        return response( req -> {
            PrivateUrl privateUrl = execCommand(new GetPrivateUrlCommand(req, findDatasetOrDie(idSupplied)));
            return (privateUrl != null) ? ok(json(privateUrl)) 
                                        : error(Response.Status.NOT_FOUND, "Private URL not found.");
        });
    }

    @POST
    @Path("{id}/privateUrl")
    public Response createPrivateUrl(@PathParam("id") String idSupplied) {
        return response( req -> 
                ok(json(execCommand(
                        new CreatePrivateUrlCommand(req, findDatasetOrDie(idSupplied))))));
    }

    @DELETE
    @Path("{id}/privateUrl")
    public Response deletePrivateUrl(@PathParam("id") String idSupplied) {
        return response( req -> {
            Dataset dataset = findDatasetOrDie(idSupplied);
            PrivateUrl privateUrl = execCommand(new GetPrivateUrlCommand(req, dataset));
            if (privateUrl != null) {
                execCommand(new DeletePrivateUrlCommand(req, dataset));
                return ok("Private URL deleted.");
            } else {
                return notFound("No Private URL to delete.");
            }
        });
    }

    @GET
    @Path("{id}/thumbnail/candidates")
    public Response getDatasetThumbnailCandidates(@PathParam("id") String idSupplied) {
        try {
            Dataset dataset = findDatasetOrDie(idSupplied);
            boolean canUpdateThumbnail = false;
            try {
                canUpdateThumbnail = permissionSvc.requestOn(createDataverseRequest(findUserOrDie()), dataset).canIssue(UpdateDatasetThumbnailCommand.class);
            } catch (WrappedResponse ex) {
                logger.info("Exception thrown while trying to figure out permissions while getting thumbnail for dataset id " + dataset.getId() + ": " + ex.getLocalizedMessage());
            }
            if (!canUpdateThumbnail) {
                return error(Response.Status.FORBIDDEN, "You are not permitted to list dataset thumbnail candidates.");
            }
            JsonArrayBuilder data = Json.createArrayBuilder();
            boolean considerDatasetLogoAsCandidate = true;
            for (DatasetThumbnail datasetThumbnail : DatasetUtil.getThumbnailCandidates(dataset, considerDatasetLogoAsCandidate)) {
                JsonObjectBuilder candidate = Json.createObjectBuilder();
                String base64image = datasetThumbnail.getBase64image();
                if (base64image != null) {
                    logger.fine("found a candidate!");
                    candidate.add("base64image", base64image);
                }
                DataFile dataFile = datasetThumbnail.getDataFile();
                if (dataFile != null) {
                    candidate.add("dataFileId", dataFile.getId());
                }
                data.add(candidate);
            }
            return ok(data);
        } catch (WrappedResponse ex) {
            return error(Response.Status.NOT_FOUND, "Could not find dataset based on id supplied: " + idSupplied + ".");
        }
    }

    @GET
    @Produces({"image/png"})
    @Path("{id}/thumbnail")
    public Response getDatasetThumbnail(@PathParam("id") String idSupplied) {
        try {
            Dataset dataset = findDatasetOrDie(idSupplied);
            InputStream is = DatasetUtil.getThumbnailAsInputStream(dataset);
            if(is == null) {
                return notFound("Thumbnail not available");
            }
            return Response.ok(is).build();
        } catch (WrappedResponse wr) {
            return notFound("Thumbnail not available");
        }
    }

    // TODO: Rather than only supporting looking up files by their database IDs (dataFileIdSupplied), consider supporting persistent identifiers.
    @POST
    @Path("{id}/thumbnail/{dataFileId}")
    public Response setDataFileAsThumbnail(@PathParam("id") String idSupplied, @PathParam("dataFileId") long dataFileIdSupplied) {
        try {
            DatasetThumbnail datasetThumbnail = execCommand(new UpdateDatasetThumbnailCommand(createDataverseRequest(findUserOrDie()), findDatasetOrDie(idSupplied), UpdateDatasetThumbnailCommand.UserIntent.setDatasetFileAsThumbnail, dataFileIdSupplied, null));
            return ok("Thumbnail set to " + datasetThumbnail.getBase64image());
        } catch (WrappedResponse wr) {
            return wr.getResponse();
        }
    }

    @POST
    @Path("{id}/thumbnail")
    @Consumes(MediaType.MULTIPART_FORM_DATA)
    public Response uploadDatasetLogo(@PathParam("id") String idSupplied, @FormDataParam("file") InputStream inputStream
    ) {
        try {
            DatasetThumbnail datasetThumbnail = execCommand(new UpdateDatasetThumbnailCommand(createDataverseRequest(findUserOrDie()), findDatasetOrDie(idSupplied), UpdateDatasetThumbnailCommand.UserIntent.setNonDatasetFileAsThumbnail, null, inputStream));
            return ok("Thumbnail is now " + datasetThumbnail.getBase64image());
        } catch (WrappedResponse wr) {
            return wr.getResponse();
        }
    }

    @DELETE
    @Path("{id}/thumbnail")
    public Response removeDatasetLogo(@PathParam("id") String idSupplied) {
        try {
            DatasetThumbnail datasetThumbnail = execCommand(new UpdateDatasetThumbnailCommand(createDataverseRequest(findUserOrDie()), findDatasetOrDie(idSupplied), UpdateDatasetThumbnailCommand.UserIntent.removeThumbnail, null, null));
            return ok("Dataset thumbnail removed.");
        } catch (WrappedResponse wr) {
            return wr.getResponse();
        }
    }

    @GET
    @Path("{identifier}/dataCaptureModule/rsync")
    public Response getRsync(@PathParam("identifier") String id) {
        //TODO - does it make sense to switch this to dataset identifier for consistency with the rest of the DCM APIs?
        if (!DataCaptureModuleUtil.rsyncSupportEnabled(settingsSvc.getValueForKey(SettingsServiceBean.Key.UploadMethods))) {
            return error(Response.Status.METHOD_NOT_ALLOWED, SettingsServiceBean.Key.UploadMethods + " does not contain " + SystemConfig.FileUploadMethods.RSYNC + ".");
        }
        Dataset dataset = null;
        try {
            dataset = findDatasetOrDie(id);
            AuthenticatedUser user = findAuthenticatedUserOrDie();
            ScriptRequestResponse scriptRequestResponse = execCommand(new RequestRsyncScriptCommand(createDataverseRequest(user), dataset));
            
            DatasetLock lock = datasetService.addDatasetLock(dataset.getId(), DatasetLock.Reason.DcmUpload, user.getId(), "script downloaded");
            if (lock == null) {
                logger.log(Level.WARNING, "Failed to lock the dataset (dataset id={0})", dataset.getId());
                return error(Response.Status.FORBIDDEN, "Failed to lock the dataset (dataset id="+dataset.getId()+")");
            }
            return ok(scriptRequestResponse.getScript(), MediaType.valueOf(MediaType.TEXT_PLAIN));
        } catch (WrappedResponse wr) {
            return wr.getResponse();
        } catch (EJBException ex) {
            return error(Response.Status.INTERNAL_SERVER_ERROR, "Something went wrong attempting to download rsync script: " + EjbUtil.ejbExceptionToString(ex));
        }
    }
    
    /**
     * This api endpoint triggers the creation of a "package" file in a dataset 
     *    after that package has been moved onto the same filesystem via the Data Capture Module.
     * The package is really just a way that Dataverse interprets a folder created by DCM, seeing it as just one file.
     * The "package" can be downloaded over RSAL.
     * 
     * This endpoint currently supports both posix file storage and AWS s3 storage in Dataverse, and depending on which one is active acts accordingly.
     * 
     * The initial design of the DCM/Dataverse interaction was not to use packages, but to allow import of all individual files natively into Dataverse.
     * But due to the possibly immense number of files (millions) the package approach was taken.
     * This is relevant because the posix ("file") code contains many remnants of that development work.
     * The s3 code was written later and is set to only support import as packages. It takes a lot from FileRecordWriter.
     * -MAD 4.9.1
     */
    @POST
    @Path("{identifier}/dataCaptureModule/checksumValidation")
    public Response receiveChecksumValidationResults(@PathParam("identifier") String id, JsonObject jsonFromDcm) {
        logger.log(Level.FINE, "jsonFromDcm: {0}", jsonFromDcm);
        AuthenticatedUser authenticatedUser = null;
        try {
            authenticatedUser = findAuthenticatedUserOrDie();
        } catch (WrappedResponse ex) {
            return error(Response.Status.BAD_REQUEST, "Authentication is required.");
        }
        if (!authenticatedUser.isSuperuser()) {
            return error(Response.Status.FORBIDDEN, "Superusers only.");
        }
        String statusMessageFromDcm = jsonFromDcm.getString("status");
        try {
            Dataset dataset = findDatasetOrDie(id);
            if ("validation passed".equals(statusMessageFromDcm)) {
               logger.log(Level.INFO, "Checksum Validation passed for DCM."); 

                String storageDriver = dataset.getDataverseContext().getStorageDriverId();
                String uploadFolder = jsonFromDcm.getString("uploadFolder");
                int totalSize = jsonFromDcm.getInt("totalSize");
                String storageDriverType = System.getProperty("dataverse.file." + storageDriver + ".type");
                
                if (storageDriverType.equals("file")) {
                    logger.log(Level.INFO, "File storage driver used for (dataset id={0})", dataset.getId());

                    ImportMode importMode = ImportMode.MERGE;
                    try {
                        JsonObject jsonFromImportJobKickoff = execCommand(new ImportFromFileSystemCommand(createDataverseRequest(findUserOrDie()), dataset, uploadFolder, new Long(totalSize), importMode));
                        long jobId = jsonFromImportJobKickoff.getInt("executionId");
                        String message = jsonFromImportJobKickoff.getString("message");
                        JsonObjectBuilder job = Json.createObjectBuilder();
                        job.add("jobId", jobId);
                        job.add("message", message);
                        return ok(job);
                    } catch (WrappedResponse wr) {
                        String message = wr.getMessage();
                        return error(Response.Status.INTERNAL_SERVER_ERROR, "Uploaded files have passed checksum validation but something went wrong while attempting to put the files into Dataverse. Message was '" + message + "'.");
                    }
                } else if(storageDriverType.equals("s3")) {
                    
                    logger.log(Level.INFO, "S3 storage driver used for DCM (dataset id={0})", dataset.getId());
                    try {
                        
                        //Where the lifting is actually done, moving the s3 files over and having dataverse know of the existance of the package
                        s3PackageImporter.copyFromS3(dataset, uploadFolder);
                        DataFile packageFile = s3PackageImporter.createPackageDataFile(dataset, uploadFolder, new Long(totalSize));
                        
                        if (packageFile == null) {
                            logger.log(Level.SEVERE, "S3 File package import failed.");
                            return error(Response.Status.INTERNAL_SERVER_ERROR, "S3 File package import failed.");
                        }
                        DatasetLock dcmLock = dataset.getLockFor(DatasetLock.Reason.DcmUpload);
                        if (dcmLock == null) {
                            logger.log(Level.WARNING, "Dataset not locked for DCM upload");
                        } else {
                            datasetService.removeDatasetLocks(dataset, DatasetLock.Reason.DcmUpload);
                            dataset.removeLock(dcmLock);
                        }
                        
                        // update version using the command engine to enforce user permissions and constraints
                        if (dataset.getVersions().size() == 1 && dataset.getLatestVersion().getVersionState() == DatasetVersion.VersionState.DRAFT) {
                            try {
                                Command<Dataset> cmd;
                                cmd = new UpdateDatasetVersionCommand(dataset, new DataverseRequest(authenticatedUser, (HttpServletRequest) null));
                                commandEngine.submit(cmd);
                            } catch (CommandException ex) {
                                return error(Response.Status.INTERNAL_SERVER_ERROR, "CommandException updating DatasetVersion from batch job: " + ex.getMessage());
                            }
                        } else {
                            String constraintError = "ConstraintException updating DatasetVersion form batch job: dataset must be a "
                                    + "single version in draft mode.";
                            logger.log(Level.SEVERE, constraintError);
                        }

                        JsonObjectBuilder job = Json.createObjectBuilder();
                        return ok(job);
                        
                    }  catch (IOException e) {
                        String message = e.getMessage();
                        return error(Response.Status.INTERNAL_SERVER_ERROR, "Uploaded files have passed checksum validation but something went wrong while attempting to move the files into Dataverse. Message was '" + message + "'.");
                    } 
                } else {
                    return error(Response.Status.INTERNAL_SERVER_ERROR, "Invalid storage driver in Dataverse, not compatible with dcm");
                }
            } else if ("validation failed".equals(statusMessageFromDcm)) {
                Map<String, AuthenticatedUser> distinctAuthors = permissionService.getDistinctUsersWithPermissionOn(Permission.EditDataset, dataset);
                distinctAuthors.values().forEach((value) -> {
                    userNotificationService.sendNotification((AuthenticatedUser) value, new Timestamp(new Date().getTime()), UserNotification.Type.CHECKSUMFAIL, dataset.getId());
                });
                List<AuthenticatedUser> superUsers = authenticationServiceBean.findSuperUsers();
                if (superUsers != null && !superUsers.isEmpty()) {
                    superUsers.forEach((au) -> {
                        userNotificationService.sendNotification(au, new Timestamp(new Date().getTime()), UserNotification.Type.CHECKSUMFAIL, dataset.getId());
                    });
                }
                return ok("User notified about checksum validation failure.");
            } else {
                return error(Response.Status.BAD_REQUEST, "Unexpected status cannot be processed: " + statusMessageFromDcm);
            }
        } catch (WrappedResponse ex) {
            return ex.getResponse();
        }
    }
    

    @POST
    @Path("{id}/submitForReview")
    public Response submitForReview(@PathParam("id") String idSupplied) {
        try {
            Dataset updatedDataset = execCommand(new SubmitDatasetForReviewCommand(createDataverseRequest(findUserOrDie()), findDatasetOrDie(idSupplied)));
            JsonObjectBuilder result = Json.createObjectBuilder();
            
            boolean inReview = updatedDataset.isLockedFor(DatasetLock.Reason.InReview);
            
            result.add("inReview", inReview);
            result.add("message", "Dataset id " + updatedDataset.getId() + " has been submitted for review.");
            return ok(result);
        } catch (WrappedResponse wr) {
            return wr.getResponse();
        }
    }

    @POST
    @Path("{id}/returnToAuthor")
    public Response returnToAuthor(@PathParam("id") String idSupplied, String jsonBody) {
        
        if (jsonBody == null || jsonBody.isEmpty()) {
            return error(Response.Status.BAD_REQUEST, "You must supply JSON to this API endpoint and it must contain a reason for returning the dataset (field: reasonForReturn).");
        }
        StringReader rdr = new StringReader(jsonBody);
        JsonObject json = Json.createReader(rdr).readObject();
        try {
            Dataset dataset = findDatasetOrDie(idSupplied);
            String reasonForReturn = null;           
            reasonForReturn = json.getString("reasonForReturn");
            // TODO: Once we add a box for the curator to type into, pass the reason for return to the ReturnDatasetToAuthorCommand and delete this check and call to setReturnReason on the API side.
            if (reasonForReturn == null || reasonForReturn.isEmpty()) {
                return error(Response.Status.BAD_REQUEST, "You must enter a reason for returning a dataset to the author(s).");
            }
            AuthenticatedUser authenticatedUser = findAuthenticatedUserOrDie();
            Dataset updatedDataset = execCommand(new ReturnDatasetToAuthorCommand(createDataverseRequest(authenticatedUser), dataset, reasonForReturn ));

            JsonObjectBuilder result = Json.createObjectBuilder();
            result.add("inReview", false);
            result.add("message", "Dataset id " + updatedDataset.getId() + " has been sent back to the author(s).");
            return ok(result);
        } catch (WrappedResponse wr) {
            return wr.getResponse();
        }
    }

@GET
@Path("{id}/uploadsid")
public Response getUploadUrl(@PathParam("id") String idSupplied) {
	try {
		Dataset dataset = findDatasetOrDie(idSupplied);
        boolean canUpdateDataset = false;
        try {
            canUpdateDataset = permissionSvc.requestOn(createDataverseRequest(findUserOrDie()), dataset).canIssue(UpdateDatasetVersionCommand.class);
        } catch (WrappedResponse ex) {
            logger.info("Exception thrown while trying to figure out permissions while getting upload URL for dataset id " + dataset.getId() + ": " + ex.getLocalizedMessage());
        }
        if (!canUpdateDataset) {
            return error(Response.Status.FORBIDDEN, "You are not permitted to upload files to this dataset.");
        }
        S3AccessIO<?> s3io = FileUtil.getS3AccessForDirectUpload(dataset);
        if(s3io == null) {
        	return error(Response.Status.NOT_FOUND,"Direct upload not supported for files in this dataset: " + dataset.getId());
        }
        String url = null;
        String storageIdentifier = null;
        try {
        	url = s3io.generateTemporaryS3UploadUrl();
        	storageIdentifier = FileUtil.getStorageIdentifierFromLocation(s3io.getStorageLocation());
        } catch (IOException io) {
        	logger.warning(io.getMessage());
        	throw new WrappedResponse(io, error( Response.Status.INTERNAL_SERVER_ERROR, "Could not create process direct upload request"));
        }

<<<<<<< HEAD
		boolean canUpdateDataset = false;
		try {
			canUpdateDataset = permissionSvc.requestOn(createDataverseRequest(findUserOrDie()), dataset).canIssue(UpdateDatasetVersionCommand.class);
		} catch (WrappedResponse ex) {
			logger.info("Exception thrown while trying to figure out permissions while getting upload URL for dataset id " + dataset.getId() + ": " + ex.getLocalizedMessage());
		}
		if (!canUpdateDataset) {
			return error(Response.Status.FORBIDDEN, "You are not permitted to list dataset thumbnail candidates.");
		}
		String bucket = System.getProperty("dataverse.files.s3-bucket-name") + "/";
		String sid = bucket+ dataset.getAuthorityForFileStorage() + "/" + dataset.getIdentifierForFileStorage() + "/" + FileUtil.generateStorageIdentifier();
		S3AccessIO<DataFile> s3io = new S3AccessIO<DataFile>(sid);
		String url = null;
		try {
			url = s3io.generateTemporaryS3UploadUrl();
		} catch (IOException e) {
			logger.warning("Identifier Collision");
			e.printStackTrace();
		}
		return ok(url);

=======
        
		JsonObjectBuilder response = Json.createObjectBuilder()
	            .add("url", url)
	            .add("storageIdentifier", storageIdentifier );
		return ok(response);
>>>>>>> ca6b4d42
	} catch (WrappedResponse wr) {
		return wr.getResponse();
	}
}
    /**
     * Add a File to an existing Dataset
     * 
     * @param idSupplied
     * @param jsonData
     * @param fileInputStream
     * @param contentDispositionHeader
     * @param formDataBodyPart
     * @return 
     */
    @POST
    @Path("{id}/add")
    @Consumes(MediaType.MULTIPART_FORM_DATA)
    public Response addFileToDataset(@PathParam("id") String idSupplied,
                    @FormDataParam("jsonData") String jsonData,
                    @FormDataParam("file") InputStream fileInputStream,
                    @FormDataParam("file") FormDataContentDisposition contentDispositionHeader,
                    @FormDataParam("file") final FormDataBodyPart formDataBodyPart
                    ){

        if (!systemConfig.isHTTPUpload()) {
            return error(Response.Status.SERVICE_UNAVAILABLE, BundleUtil.getStringFromBundle("file.api.httpDisabled"));
        }

        // -------------------------------------
        // (1) Get the user from the API key
        // -------------------------------------
        User authUser;
        try {
            authUser = findUserOrDie();
        } catch (WrappedResponse ex) {
            return error(Response.Status.FORBIDDEN,
                    BundleUtil.getStringFromBundle("file.addreplace.error.auth")
                    );
        }
        
        
        // -------------------------------------
        // (2) Get the Dataset Id
        //  
        // -------------------------------------
        Dataset dataset;
        
        try {
            dataset = findDatasetOrDie(idSupplied);
        } catch (WrappedResponse wr) {
            return wr.getResponse();           
        }
        
        //------------------------------------
        // (2a) Make sure dataset does not have package file
        //
        // --------------------------------------
        
        for (DatasetVersion dv : dataset.getVersions()) {
            if (dv.isHasPackageFile()) {
                return error(Response.Status.FORBIDDEN,
                        BundleUtil.getStringFromBundle("file.api.alreadyHasPackageFile")
                );
            }
        }

        // (2a) Load up optional params via JSON
        //---------------------------------------
        OptionalFileParams optionalFileParams = null;
        msgt("(api) jsonData: " +  jsonData);

        try {
            optionalFileParams = new OptionalFileParams(jsonData);
        } catch (DataFileTagException ex) {
            return error( Response.Status.BAD_REQUEST, ex.getMessage());            
        }
        
        // -------------------------------------
        // (3) Get the file name and content type
        // -------------------------------------
        String newFilename = null;
        String newFileContentType = null;
        String newStorageIdentifier = null;
		if (null == contentDispositionHeader) {
			if (optionalFileParams.hasStorageIdentifier()) {
				newStorageIdentifier = optionalFileParams.getStorageIdentifier();
				// ToDo - check that storageIdentifier is valid
				if (optionalFileParams.hasFileName()) {
					newFilename = optionalFileParams.getFileName();
					if (optionalFileParams.hasMimetype()) {
						newFileContentType = optionalFileParams.getMimeType();
					}

				}
			} else {

				return error(BAD_REQUEST,
						"You must upload a file or provide a storageidentifier, filename, and mimetype.");
			}
		} else {
			newFilename = contentDispositionHeader.getFileName();
			newFileContentType = formDataBodyPart.getMediaType().toString();
		}
        logger.info("StorageId: " + newStorageIdentifier);
        logger.info("FileName: " + newFilename);
        logger.info("Mime: " + newFileContentType);


        
        //-------------------
        // (3) Create the AddReplaceFileHelper object
        //-------------------
        msg("ADD!");

        DataverseRequest dvRequest2 = createDataverseRequest(authUser);
        AddReplaceFileHelper addFileHelper = new AddReplaceFileHelper(dvRequest2,
                                                ingestService,
                                                datasetService,
                                                fileService,
                                                permissionSvc,
                                                commandEngine,
                                                systemConfig);


        //-------------------
        // (4) Run "runAddFileByDatasetId"
        //-------------------
        addFileHelper.runAddFileByDataset(dataset,
                                newFilename,
                                newFileContentType,
                                newStorageIdentifier,
                                fileInputStream,
                                optionalFileParams);


        if (addFileHelper.hasError()){
            return error(addFileHelper.getHttpErrorCode(), addFileHelper.getErrorMessagesAsString("\n"));
        }else{
            String successMsg = BundleUtil.getStringFromBundle("file.addreplace.success.add");
            try {
                //msgt("as String: " + addFileHelper.getSuccessResult());
                /**
                 * @todo We need a consistent, sane way to communicate a human
                 * readable message to an API client suitable for human
                 * consumption. Imagine if the UI were built in Angular or React
                 * and we want to return a message from the API as-is to the
                 * user. Human readable.
                 */
                logger.fine("successMsg: " + successMsg);
                return ok(addFileHelper.getSuccessResultAsJsonObjectBuilder());
                //"Look at that!  You added a file! (hey hey, it may have worked)");
            } catch (NoFilesException ex) {
                Logger.getLogger(Files.class.getName()).log(Level.SEVERE, null, ex);
                return error(Response.Status.BAD_REQUEST, "NoFileException!  Serious Error! See administrator!");

            }
        }
            
    } // end: addFileToDataset


    
    private void msg(String m){
        //System.out.println(m);
        logger.fine(m);
    }
    private void dashes(){
        msg("----------------");
    }
    private void msgt(String m){
        dashes(); msg(m); dashes();
    }
    
    
    private <T> T handleVersion( String versionId, DsVersionHandler<T> hdl )
        throws WrappedResponse {
        switch (versionId) {
            case ":latest": return hdl.handleLatest();
            case ":draft": return hdl.handleDraft();
            case ":latest-published": return hdl.handleLatestPublished();
            default:
                try {
                    String[] versions = versionId.split("\\.");
                    switch (versions.length) {
                        case 1:
                            return hdl.handleSpecific(Long.parseLong(versions[0]), (long)0.0);
                        case 2:
                            return hdl.handleSpecific( Long.parseLong(versions[0]), Long.parseLong(versions[1]) );
                        default:
                            throw new WrappedResponse(error( Response.Status.BAD_REQUEST, "Illegal version identifier '" + versionId + "'"));
                    }
                } catch ( NumberFormatException nfe ) {
                    throw new WrappedResponse( error( Response.Status.BAD_REQUEST, "Illegal version identifier '" + versionId + "'") );
                }
        }
    }
    
    private DatasetVersion getDatasetVersionOrDie( final DataverseRequest req, String versionNumber, final Dataset ds, UriInfo uriInfo, HttpHeaders headers) throws WrappedResponse {
        DatasetVersion dsv = execCommand( handleVersion(versionNumber, new DsVersionHandler<Command<DatasetVersion>>(){

                @Override
                public Command<DatasetVersion> handleLatest() {
                    return new GetLatestAccessibleDatasetVersionCommand(req, ds);
                }

                @Override
                public Command<DatasetVersion> handleDraft() {
                    return new GetDraftDatasetVersionCommand(req, ds);
                }
  
                @Override
                public Command<DatasetVersion> handleSpecific(long major, long minor) {
                    return new GetSpecificPublishedDatasetVersionCommand(req, ds, major, minor);
                }

                @Override
                public Command<DatasetVersion> handleLatestPublished() {
                    return new GetLatestPublishedDatasetVersionCommand(req, ds);
                }
            }));
        if ( dsv == null || dsv.getId() == null ) {
            throw new WrappedResponse( notFound("Dataset version " + versionNumber + " of dataset " + ds.getId() + " not found") );
        }
        if (dsv.isReleased()) {
            MakeDataCountLoggingServiceBean.MakeDataCountEntry entry = new MakeDataCountEntry(uriInfo, headers, dvRequestService, ds);
            mdcLogService.logEntry(entry);
        }
        return dsv;
    }
    
    @GET
    @Path("{identifier}/locks")
    public Response getLocks(@PathParam("identifier") String id, @QueryParam("type") DatasetLock.Reason lockType) {

        Dataset dataset = null;
        try {
            dataset = findDatasetOrDie(id);
            Set<DatasetLock> locks;      
            if (lockType == null) {
                locks = dataset.getLocks();
            } else {
                // request for a specific type lock:
                DatasetLock lock = dataset.getLockFor(lockType);

                locks = new HashSet<>(); 
                if (lock != null) {
                    locks.add(lock);
                }
            }
            
            return ok(locks.stream().map(lock -> json(lock)).collect(toJsonArray()));

        } catch (WrappedResponse wr) {
            return wr.getResponse();
        } 
    }   
    
    @DELETE
    @Path("{identifier}/locks")
    public Response deleteLocks(@PathParam("identifier") String id, @QueryParam("type") DatasetLock.Reason lockType) {

        return response(req -> {
            try {
                AuthenticatedUser user = findAuthenticatedUserOrDie();
                if (!user.isSuperuser()) {
                    return error(Response.Status.FORBIDDEN, "This API end point can be used by superusers only.");
                }
                Dataset dataset = findDatasetOrDie(id);
                
                if (lockType == null) {
                    Set<DatasetLock.Reason> locks = new HashSet<>();
                    for (DatasetLock lock : dataset.getLocks()) {
                        locks.add(lock.getReason());
                    }
                    if (!locks.isEmpty()) {
                        for (DatasetLock.Reason locktype : locks) {
                            execCommand(new RemoveLockCommand(req, dataset, locktype));
                            // refresh the dataset:
                            dataset = findDatasetOrDie(id);
                        }
                        // kick of dataset reindexing, in case the locks removed 
                        // affected the search card:
                        try {
                            indexService.indexDataset(dataset, true);
                        } catch (IOException | SolrServerException e) {
                            String failureLogText = "Post lock removal indexing failed. You can kickoff a re-index of this dataset with: \r\n curl http://localhost:8080/api/admin/index/datasets/" + dataset.getId().toString();
                            failureLogText += "\r\n" + e.getLocalizedMessage();
                            LoggingUtil.writeOnSuccessFailureLog(null, failureLogText, dataset);

                        }
                        return ok("locks removed");
                    }
                    return ok("dataset not locked");
                }
                // request for a specific type lock:
                DatasetLock lock = dataset.getLockFor(lockType);
                if (lock != null) {
                    execCommand(new RemoveLockCommand(req, dataset, lock.getReason()));
                    // refresh the dataset:
                    dataset = findDatasetOrDie(id);
                    // ... and kick of dataset reindexing, in case the lock removed 
                    // affected the search card:
                    try {
                        indexService.indexDataset(dataset, true);
                    } catch (IOException | SolrServerException e) {
                        String failureLogText = "Post lock removal indexing failed. You can kickoff a re-index of this dataset with: \r\n curl http://localhost:8080/api/admin/index/datasets/" + dataset.getId().toString();
                        failureLogText += "\r\n" + e.getLocalizedMessage();
                        LoggingUtil.writeOnSuccessFailureLog(null, failureLogText, dataset);

                    }
                    return ok("lock type " + lock.getReason() + " removed");
                }
                return ok("no lock type " + lockType + " on the dataset");
            } catch (WrappedResponse wr) {
                return wr.getResponse();
            }

        });

    }
    
    @POST
    @Path("{identifier}/lock/{type}")
    public Response lockDataset(@PathParam("identifier") String id, @PathParam("type") DatasetLock.Reason lockType) {
        return response(req -> {
            try {
                AuthenticatedUser user = findAuthenticatedUserOrDie();
                if (!user.isSuperuser()) {
                    return error(Response.Status.FORBIDDEN, "This API end point can be used by superusers only.");
                }   
                Dataset dataset = findDatasetOrDie(id);
                DatasetLock lock = dataset.getLockFor(lockType);
                if (lock != null) {
                    return error(Response.Status.FORBIDDEN, "dataset already locked with lock type " + lockType);
                }
                lock = new DatasetLock(lockType, user);
                execCommand(new AddLockCommand(req, dataset, lock));
                // refresh the dataset:
                dataset = findDatasetOrDie(id);
                // ... and kick of dataset reindexing:
                try {
                    indexService.indexDataset(dataset, true);
                } catch (IOException | SolrServerException e) {
                    String failureLogText = "Post add lock indexing failed. You can kickoff a re-index of this dataset with: \r\n curl http://localhost:8080/api/admin/index/datasets/" + dataset.getId().toString();
                    failureLogText += "\r\n" + e.getLocalizedMessage();
                    LoggingUtil.writeOnSuccessFailureLog(null, failureLogText, dataset);

                }

                return ok("dataset locked with lock type " + lockType);
            } catch (WrappedResponse wr) {
                return wr.getResponse();
            }

        });
    }
    
    @GET
    @Path("{id}/makeDataCount/citations")
    public Response getMakeDataCountCitations(@PathParam("id") String idSupplied) {
        
        try {
            Dataset dataset = findDatasetOrDie(idSupplied);
            JsonArrayBuilder datasetsCitations = Json.createArrayBuilder();
            List<DatasetExternalCitations> externalCitations = datasetExternalCitationsService.getDatasetExternalCitationsByDataset(dataset);
            for (DatasetExternalCitations citation : externalCitations ){
                JsonObjectBuilder candidateObj = Json.createObjectBuilder();
                /**
                 * In the future we can imagine storing and presenting more
                 * information about the citation such as the title of the paper
                 * and the names of the authors. For now, we'll at least give
                 * the URL of the citation so people can click and find out more
                 * about the citation.
                 */
                candidateObj.add("citationUrl", citation.getCitedByUrl());
                datasetsCitations.add(candidateObj);
            }                       
            return ok(datasetsCitations); 
            
        } catch (WrappedResponse wr) {
            return wr.getResponse();
        }

    }

    @GET
    @Path("{id}/makeDataCount/{metric}")
    public Response getMakeDataCountMetricCurrentMonth(@PathParam("id") String idSupplied, @PathParam("metric") String metricSupplied, @QueryParam("country") String country) {
        String nullCurrentMonth = null;
        return getMakeDataCountMetric(idSupplied, metricSupplied, nullCurrentMonth, country);
    }

    @GET
    @Path("{id}/makeDataCount/{metric}/{yyyymm}")
    public Response getMakeDataCountMetric(@PathParam("id") String idSupplied, @PathParam("metric") String metricSupplied, @PathParam("yyyymm") String yyyymm, @QueryParam("country") String country) {
        try {
            Dataset dataset = findDatasetOrDie(idSupplied);
            NullSafeJsonBuilder jsonObjectBuilder = jsonObjectBuilder();
            MakeDataCountUtil.MetricType metricType = null;
            try {
                metricType = MakeDataCountUtil.MetricType.fromString(metricSupplied);
            } catch (IllegalArgumentException ex) {
                return error(Response.Status.BAD_REQUEST, ex.getMessage());
            }
            String monthYear = null;
            if (yyyymm != null) {
                // We add "-01" because we store "2018-05-01" rather than "2018-05" in the "monthyear" column.
                // Dates come to us as "2018-05-01" in the SUSHI JSON ("begin-date") and we decided to store them as-is.
                monthYear = yyyymm + "-01";
            }
            DatasetMetrics datasetMetrics = datasetMetricsSvc.getDatasetMetricsByDatasetForDisplay(dataset, monthYear, country);
            if (datasetMetrics == null) {
                return ok("No metrics available for dataset " + dataset.getId() + " for " + yyyymm + " for country code " + country + ".");
            } else if (datasetMetrics.getDownloadsTotal() + datasetMetrics.getViewsTotal() == 0) {
                return ok("No metrics available for dataset " + dataset.getId() + " for " + yyyymm + " for country code " + country + ".");
            }
            Long viewsTotalRegular = null;
            Long viewsUniqueRegular = null;
            Long downloadsTotalRegular = null;
            Long downloadsUniqueRegular = null;
            Long viewsTotalMachine = null;
            Long viewsUniqueMachine = null;
            Long downloadsTotalMachine = null;
            Long downloadsUniqueMachine = null;
            Long viewsTotal = null;
            Long viewsUnique = null;
            Long downloadsTotal = null;
            Long downloadsUnique = null;
            switch (metricSupplied) {
                case "viewsTotal":
                    viewsTotal = datasetMetrics.getViewsTotal();
                    break;
                case "viewsTotalRegular":
                    viewsTotalRegular = datasetMetrics.getViewsTotalRegular();
                    break;
                case "viewsTotalMachine":
                    viewsTotalMachine = datasetMetrics.getViewsTotalMachine();
                    break;
                case "viewsUnique":
                    viewsUnique = datasetMetrics.getViewsUnique();
                    break;
                case "viewsUniqueRegular":
                    viewsUniqueRegular = datasetMetrics.getViewsUniqueRegular();
                    break;
                case "viewsUniqueMachine":
                    viewsUniqueMachine = datasetMetrics.getViewsUniqueMachine();
                    break;
                case "downloadsTotal":
                    downloadsTotal = datasetMetrics.getDownloadsTotal();
                    break;
                case "downloadsTotalRegular":
                    downloadsTotalRegular = datasetMetrics.getDownloadsTotalRegular();
                    break;
                case "downloadsTotalMachine":
                    downloadsTotalMachine = datasetMetrics.getDownloadsTotalMachine();
                    break;
                case "downloadsUnique":
                    downloadsUnique = datasetMetrics.getDownloadsUnique();
                    break;
                case "downloadsUniqueRegular":
                    downloadsUniqueRegular = datasetMetrics.getDownloadsUniqueRegular();
                    break;
                case "downloadsUniqueMachine":
                    downloadsUniqueMachine = datasetMetrics.getDownloadsUniqueMachine();
                    break;
                default:
                    break;
            }
            /**
             * TODO: Think more about the JSON output and the API design.
             * getDatasetMetricsByDatasetMonthCountry returns a single row right
             * now, by country. We could return multiple metrics (viewsTotal,
             * viewsUnique, downloadsTotal, and downloadsUnique) by country.
             */
            jsonObjectBuilder.add("viewsTotalRegular", viewsTotalRegular);
            jsonObjectBuilder.add("viewsUniqueRegular", viewsUniqueRegular);
            jsonObjectBuilder.add("downloadsTotalRegular", downloadsTotalRegular);
            jsonObjectBuilder.add("downloadsUniqueRegular", downloadsUniqueRegular);
            jsonObjectBuilder.add("viewsTotalMachine", viewsTotalMachine);
            jsonObjectBuilder.add("viewsUniqueMachine", viewsUniqueMachine);
            jsonObjectBuilder.add("downloadsTotalMachine", downloadsTotalMachine);
            jsonObjectBuilder.add("downloadsUniqueMachine", downloadsUniqueMachine);
            jsonObjectBuilder.add("viewsTotal", viewsTotal);
            jsonObjectBuilder.add("viewsUnique", viewsUnique);
            jsonObjectBuilder.add("downloadsTotal", downloadsTotal);
            jsonObjectBuilder.add("downloadsUnique", downloadsUnique);
            return ok(jsonObjectBuilder);
        } catch (WrappedResponse wr) {
            return wr.getResponse();
        }
    }

}
<|MERGE_RESOLUTION|>--- conflicted
+++ resolved
@@ -77,7 +77,6 @@
 import edu.harvard.iq.dataverse.privateurl.PrivateUrl;
 import edu.harvard.iq.dataverse.S3PackageImporter;
 import static edu.harvard.iq.dataverse.api.AbstractApiBean.error;
-
 import edu.harvard.iq.dataverse.batch.util.LoggingUtil;
 import edu.harvard.iq.dataverse.dataaccess.DataAccess;
 import edu.harvard.iq.dataverse.dataaccess.S3AccessIO;
@@ -1440,30 +1439,7 @@
 public Response getUploadUrl(@PathParam("id") String idSupplied) {
 	try {
 		Dataset dataset = findDatasetOrDie(idSupplied);
-        boolean canUpdateDataset = false;
-        try {
-            canUpdateDataset = permissionSvc.requestOn(createDataverseRequest(findUserOrDie()), dataset).canIssue(UpdateDatasetVersionCommand.class);
-        } catch (WrappedResponse ex) {
-            logger.info("Exception thrown while trying to figure out permissions while getting upload URL for dataset id " + dataset.getId() + ": " + ex.getLocalizedMessage());
-        }
-        if (!canUpdateDataset) {
-            return error(Response.Status.FORBIDDEN, "You are not permitted to upload files to this dataset.");
-        }
-        S3AccessIO<?> s3io = FileUtil.getS3AccessForDirectUpload(dataset);
-        if(s3io == null) {
-        	return error(Response.Status.NOT_FOUND,"Direct upload not supported for files in this dataset: " + dataset.getId());
-        }
-        String url = null;
-        String storageIdentifier = null;
-        try {
-        	url = s3io.generateTemporaryS3UploadUrl();
-        	storageIdentifier = FileUtil.getStorageIdentifierFromLocation(s3io.getStorageLocation());
-        } catch (IOException io) {
-        	logger.warning(io.getMessage());
-        	throw new WrappedResponse(io, error( Response.Status.INTERNAL_SERVER_ERROR, "Could not create process direct upload request"));
-        }
-
-<<<<<<< HEAD
+
 		boolean canUpdateDataset = false;
 		try {
 			canUpdateDataset = permissionSvc.requestOn(createDataverseRequest(findUserOrDie()), dataset).canIssue(UpdateDatasetVersionCommand.class);
@@ -1471,27 +1447,27 @@
 			logger.info("Exception thrown while trying to figure out permissions while getting upload URL for dataset id " + dataset.getId() + ": " + ex.getLocalizedMessage());
 		}
 		if (!canUpdateDataset) {
-			return error(Response.Status.FORBIDDEN, "You are not permitted to list dataset thumbnail candidates.");
+            return error(Response.Status.FORBIDDEN, "You are not permitted to upload files to this dataset.");
+        }
+        S3AccessIO<?> s3io = FileUtil.getS3AccessForDirectUpload(dataset);
+        if(s3io == null) {
+        	return error(Response.Status.NOT_FOUND,"Direct upload not supported for files in this dataset: " + dataset.getId());
 		}
-		String bucket = System.getProperty("dataverse.files.s3-bucket-name") + "/";
-		String sid = bucket+ dataset.getAuthorityForFileStorage() + "/" + dataset.getIdentifierForFileStorage() + "/" + FileUtil.generateStorageIdentifier();
-		S3AccessIO<DataFile> s3io = new S3AccessIO<DataFile>(sid);
 		String url = null;
+        String storageIdentifier = null;
 		try {
 			url = s3io.generateTemporaryS3UploadUrl();
-		} catch (IOException e) {
-			logger.warning("Identifier Collision");
-			e.printStackTrace();
+        	storageIdentifier = FileUtil.getStorageIdentifierFromLocation(s3io.getStorageLocation());
+        } catch (IOException io) {
+        	logger.warning(io.getMessage());
+        	throw new WrappedResponse(io, error( Response.Status.INTERNAL_SERVER_ERROR, "Could not create process direct upload request"));
 		}
-		return ok(url);
-
-=======
+
         
 		JsonObjectBuilder response = Json.createObjectBuilder()
 	            .add("url", url)
 	            .add("storageIdentifier", storageIdentifier );
 		return ok(response);
->>>>>>> ca6b4d42
 	} catch (WrappedResponse wr) {
 		return wr.getResponse();
 	}
