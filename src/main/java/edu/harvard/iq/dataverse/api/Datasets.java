--- conflicted
+++ resolved
@@ -282,15 +282,9 @@
             if (dataset == null) {
                 return error(Response.Status.NOT_FOUND, "A dataset with the persistentId " + persistentId + " could not be found.");
             }
-<<<<<<< HEAD
-
-            ExportService instance = ExportService.getInstance(settingsSvc);
-
-=======
-            
+
             ExportService instance = ExportService.getInstance();
-            
->>>>>>> 36f235b3
+
             InputStream is = instance.getExport(dataset, exporter);
 
             String mediaType = instance.getMediaType(exporter);
@@ -828,11 +822,7 @@
 
     @PUT
     @Path("{id}/editMetadata")
-<<<<<<< HEAD
-    public Response editVersionMetadata(String jsonBody, @PathParam("id") String id, @QueryParam("replace") Boolean replace) throws WrappedResponse {
-=======
     public Response editVersionMetadata(String jsonBody, @PathParam("id") String id, @QueryParam("replace") Boolean replace) {
->>>>>>> 36f235b3
 
         Boolean replaceData = replace != null;
         DataverseRequest req = null;
@@ -1864,14 +1854,10 @@
         } catch (DataFileTagException ex) {
             return error(Response.Status.BAD_REQUEST, ex.getMessage());
         }
-<<<<<<< HEAD
-
-=======
         catch (ClassCastException | com.google.gson.JsonParseException ex) {
             return error(Response.Status.BAD_REQUEST, BundleUtil.getStringFromBundle("file.addreplace.error.parsing"));
         }
-        
->>>>>>> 36f235b3
+
         // -------------------------------------
         // (3) Get the file name and content type
         // -------------------------------------
