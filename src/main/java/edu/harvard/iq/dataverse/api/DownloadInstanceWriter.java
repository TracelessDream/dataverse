--- conflicted
+++ resolved
@@ -188,7 +188,7 @@
                         // [attempt to] redirect: 
                         String redirect_url_str;
                         try {
-                            redirect_url_str = ((S3AccessIO) storageIO).generateTemporaryS3Url(auxiliaryTag, auxiliaryType, auxiliaryFileName);
+                            redirect_url_str = ((S3AccessIO) storageIO).generateTemporaryDownloadUrl(auxiliaryTag, auxiliaryType, auxiliaryFileName);
                         } catch (IOException ioex) {
                             redirect_url_str = null;
                         }
@@ -382,32 +382,6 @@
                     auxStreamIO.setFileName(storageIO.getFileName() + "." + auxTag + fileExtension);
                     auxStreamIO.setMimeType(di.getAuxiliaryFile().getContentType());
                     storageIO = auxStreamIO;
-<<<<<<< HEAD
-                    
-                } else {
-                    if (!(dataFile.isTabularData()) && storageIO.downloadRedirectEnabled()) {
-                        // definitely close the (still open) S3 input stream, 
-                        // since we are not going to use it. The S3 documentation
-                        // emphasizes that it is very important not to leave these
-                        // lying around un-closed, since they are going to fill 
-                        // up the S3 connection pool!
-                        try {storageIO.getInputStream().close();} catch (IOException ioex) {}
-                        // [attempt to] redirect: 
-                        String redirect_url_str; 
-                        try {
-                            redirect_url_str = storageIO.generateTemporaryDownloadUrl();
-                        } catch (IOException ioex) {
-                            redirect_url_str = null; 
-                        }
-                        
-                        if (redirect_url_str == null) {
-                            throw new ServiceUnavailableException();
-                        }
-                        
-                        logger.fine("Data Access API: direct S3 url: "+redirect_url_str);
-                        URI redirect_uri; 
-=======
->>>>>>> b95ba347
 
                 } 
 
