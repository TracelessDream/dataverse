package edu.harvard.iq.dataverse.api;

import edu.harvard.iq.dataverse.authorization.groups.impl.ipaddress.IpGroup;
import edu.harvard.iq.dataverse.authorization.groups.impl.ipaddress.IpGroupProvider;
import edu.harvard.iq.dataverse.util.json.JsonParser;
import javax.ejb.Stateless;
import javax.ws.rs.GET;
import javax.ws.rs.Path;
import javax.ws.rs.core.Response;
import static edu.harvard.iq.dataverse.util.json.JsonPrinter.*;
import java.util.logging.Level;
import java.util.logging.Logger;
import javax.annotation.PostConstruct;
import javax.json.Json;
import javax.json.JsonArrayBuilder;
import javax.json.JsonObject;
import javax.ws.rs.DELETE;
import javax.ws.rs.POST;
import javax.ws.rs.PathParam;
/**
 *
 * @author michael
 */
@Path("groups")
@Stateless
public class Groups extends AbstractApiBean {
    private static final Logger logger = Logger.getLogger(Groups.class.getName());
    
    private IpGroupProvider ipGroupPrv;
    
    @PostConstruct
    void postConstruct() {
        ipGroupPrv = groupSvc.getIpGroupProvider();
    }
    
    @POST
    @Path("ip")
    public Response createIpGroups( JsonObject dto ){
        try {
<<<<<<< HEAD
            IpGroup grp = new JsonParser(null,null,null).parseIpGroup(dto);
            grp = ipGroupsSvc.store(grp);
            return createdResponse("/groups/ip/" + grp.getAlias(), json(grp) );
=======
            IpGroup grp = new JsonParser(null,null).parseIpGroup(dto);
            
            if ( grp.getPersistedGroupAlias()== null ) {
                return errorResponse(Response.Status.BAD_REQUEST, "Must provide valid group alias");
            }
            grp.setProvider( groupSvc.getIpGroupProvider() );
            
            grp = ipGroupPrv.store(grp);
            return createdResponse("/groups/ip/" + grp.getPersistedGroupAlias(), json(grp) );
>>>>>>> 16e23f53
        
        } catch ( Exception e ) {
            logger.log( Level.WARNING, "Error while storing a new IP group: " + e.getMessage(), e);
            return errorResponse(Response.Status.INTERNAL_SERVER_ERROR, "Error: " + e.getMessage() );
            
        }
    }
    
    
    @GET
    @Path("ip")
    public Response listIpGroups() {
         
        JsonArrayBuilder arrBld = Json.createArrayBuilder();
        for ( IpGroup g : ipGroupPrv.findAll() ) {
            arrBld.add( json(g) );
        }
        return okResponse( arrBld );
    }
    
    @GET
    @Path("ip/{groupIdtf}")
    public Response getIpGroup( @PathParam("groupIdtf") String groupIdtf ) {
        IpGroup grp;
        if ( isNumeric(groupIdtf) ) {
            grp = ipGroupPrv.get( Long.parseLong(groupIdtf) );
        } else {
            grp = ipGroupPrv.get(groupIdtf);
        }
        
        return (grp == null) ? notFound( "Group " + groupIdtf + " not found") : okResponse(json(grp));
    }
    
    @DELETE
    @Path("ip/{groupIdtf}")
    public Response deleteIpGroup( @PathParam("groupIdtf") String groupIdtf ) {
        IpGroup grp;
        if ( isNumeric(groupIdtf) ) {
            grp = ipGroupPrv.get( Long.parseLong(groupIdtf) );
        } else {
            grp = ipGroupPrv.get(groupIdtf);
        }
        
        if (grp == null) return notFound( "Group " + groupIdtf + " not found");
        
        try {
            ipGroupPrv.deleteGroup(grp);
            return okResponse("Group " + grp.getAlias() + " deleted.");
        } catch ( IllegalArgumentException ex ) {
            return errorResponse(Response.Status.BAD_REQUEST, ex.getMessage());
        }
    }
    
    
    
}<|MERGE_RESOLUTION|>--- conflicted
+++ resolved
@@ -37,12 +37,7 @@
     @Path("ip")
     public Response createIpGroups( JsonObject dto ){
         try {
-<<<<<<< HEAD
-            IpGroup grp = new JsonParser(null,null,null).parseIpGroup(dto);
-            grp = ipGroupsSvc.store(grp);
-            return createdResponse("/groups/ip/" + grp.getAlias(), json(grp) );
-=======
-            IpGroup grp = new JsonParser(null,null).parseIpGroup(dto);
+           IpGroup grp = new JsonParser(null,null,null).parseIpGroup(dto);
             
             if ( grp.getPersistedGroupAlias()== null ) {
                 return errorResponse(Response.Status.BAD_REQUEST, "Must provide valid group alias");
@@ -51,7 +46,6 @@
             
             grp = ipGroupPrv.store(grp);
             return createdResponse("/groups/ip/" + grp.getPersistedGroupAlias(), json(grp) );
->>>>>>> 16e23f53
         
         } catch ( Exception e ) {
             logger.log( Level.WARNING, "Error while storing a new IP group: " + e.getMessage(), e);
