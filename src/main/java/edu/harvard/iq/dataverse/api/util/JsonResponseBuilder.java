package edu.harvard.iq.dataverse.api.util;

import edu.harvard.iq.dataverse.api.ApiBlockingFilter;

import javax.json.Json;
import javax.json.JsonValue;
import javax.json.JsonObjectBuilder;
import javax.servlet.ServletResponse;
import javax.servlet.http.HttpServletRequest;
import javax.servlet.http.HttpServletResponse;
import javax.ws.rs.core.MediaType;
import javax.ws.rs.core.Response;

import org.apache.commons.lang3.exception.ExceptionUtils;

import java.io.IOException;
import java.util.Optional;
import java.util.UUID;
import java.util.logging.Level;
import java.util.logging.Logger;

public class JsonResponseBuilder {
    
    private JsonObjectBuilder entityBuilder = Json.createObjectBuilder();
    private Response.ResponseBuilder jerseyResponseBuilder;
    private boolean alreadyLogged = false;
    
    private JsonResponseBuilder() {}
    
    /**
     * Create an error response from an numeric error code (should be >= 400)
     * @param httpStatusCode Numerical HTTP status code
     * @return A builder with a basic JSON body
     * @throws IllegalArgumentException if fromResponse isn't an error response
     */
    public static JsonResponseBuilder error(int httpStatusCode) {
        if (httpStatusCode < 400) {
            throw new IllegalArgumentException("A status code < 400 cannot be an error indicating response.");
        }
        
        JsonResponseBuilder b = new JsonResponseBuilder();
        b.jerseyResponseBuilder = Response.status(httpStatusCode);
        b.entityBuilder.add("status", "ERROR");
        b.entityBuilder.add("code", httpStatusCode);
        // include default message if present
        getDefaultMessage(httpStatusCode).ifPresent(v -> b.entityBuilder.add("message", v));
        
        return b;
    }
    
    /**
     * Create an error response from a Response.Status.
     * @param status A JAX-RS Response.Status object
     * @return A builder with a basic JSON body
     * @throws IllegalArgumentException if fromResponse isn't an error response
     */
    public static JsonResponseBuilder error(Response.Status status) {
        JsonResponseBuilder b = error(status.getStatusCode());
        b.jerseyResponseBuilder = Response.status(status);
        return b;
    }
    
    /**
     * Create an error response from an existing response.
     * @param fromResponse An existing JAX-RS Response
     * @return A builder with a basic JSON body
     * @throws IllegalArgumentException if fromResponse isn't an error response
     */
    public static JsonResponseBuilder error(Response fromResponse) {
        JsonResponseBuilder b = error(fromResponse.getStatus());
        b.jerseyResponseBuilder = Response.fromResponse(fromResponse);
        return b;
    }
    
    /**
     * Add a human friendly message to the response
     * @param message A human readable message
     * @return The enhanced builder
     */
    public JsonResponseBuilder message(String message) {
        this.entityBuilder.add("message", message);
        return this;
    }
    
    /**
     * Set an identifier for this (usually included in logs, too).
     * @param id A String containing an (ideally unique) identifier
     * @return The enhanced builder
     */
    public JsonResponseBuilder incidentId(String id) {
        this.entityBuilder.add("incidentId", id);
        return this;
    }
    
    /**
     * Add a UUID random identifier for errors. Will overwrite existing.
     * @return The enhanced builder
     */
    public JsonResponseBuilder randomIncidentId() {
        this.entityBuilder.add("incidentId", UUID.randomUUID().toString());
        return this;
    }
    
    /**
     * Add more details about the original request: what URL was used,
     * what HTTP method involved?
     * @param request The original request (usually provided from a context)
     * @return The enhanced builder
     */
    public JsonResponseBuilder request(HttpServletRequest request) {
        this.entityBuilder.add("requestUrl", getOriginalURL(request));
        this.entityBuilder.add("requestMethod", request.getMethod());
        return this;
    }
    
    /**
     * Add more details about the original request: what content type was sent?
     * @param request The original request (usually provided from a context)
     * @return The enhanced builder
     */
    public JsonResponseBuilder requestContentType(HttpServletRequest request) {
        String type = request.getContentType();
        this.entityBuilder.add("requestContentType", ((type==null) ? JsonValue.NULL : Json.createValue(type)));
        return this;
    }
    
    /**
     * Add more details about internal errors (exceptions) to the response.
     * Will include a detail about the cause if exception has one.
     * @param ex An exception.
     * @return The enhanced builder
     */
    public JsonResponseBuilder internalError(Throwable ex) {
        this.entityBuilder.add("interalError", ex.getClass().getSimpleName());
        if (ex.getCause() != null) {
            this.entityBuilder.add("internalCause", ex.getCause().getClass().getSimpleName());
        }
        return this;
    }
    
    /**
     * Finish building a Jersey JAX-RS response with JSON message
     * @return JAX-RS response including JSON message
     */
    public Response build() {
        return jerseyResponseBuilder.type(MediaType.APPLICATION_JSON_TYPE)
            .entity(this.entityBuilder.build())
            .build();
    }
    
    /**
     * For usage in non-Jersey areas like servlet filters, blocks, etc.,
     * apply the response to the Servlet provided response object.
     * @param response The ServletResponse from the context
     * @throws IOException
     */
    public void apply(ServletResponse response) throws IOException {
        HttpServletResponse httpServletResponse = (HttpServletResponse) response;
        apply(httpServletResponse);
    }
    
    /**
     * For usage in non-Jersey areas like servlet filters, blocks, etc.,
     * apply the response to the Servlet provided response object.
     * @param response The HttpServletResponse from the context
     * @throws IOException
     */
    public void apply(HttpServletResponse response) throws IOException {
        Response jersey = jerseyResponseBuilder.build();
        response.setStatus(jersey.getStatus());
        response.setContentType(MediaType.APPLICATION_JSON);
        response.getWriter().print(entityBuilder.build().toString());
        response.getWriter().flush();
    }
    
    /**
     * Log this JSON response as a useful log message.
     * Should be done before calling build(), but after adding any decorations.
     *
     * The log message will contain a message with the flattened JSON entity:
     * { "status": "ERROR", "code": 401 } -> _status=ERROR;_code=401
     *
     * Will prevent logging the same response twice.
     *
     * @param logger Provide a logger instance to write to
     * @param level Provide a level at which this should be logged
     * @return The unmodified builder.
     */
    public JsonResponseBuilder log(Logger logger, Level level) {
        return this.log(logger, level, Optional.empty());
    }
    
    /**
     * Log this JSON response as a useful log message.
     * Should be done before calling build(), but after adding any decorations.
     *
     * The log message will contain a message with the flattened JSON entity:
     * { "status": "ERROR", "code": 401 } -> _status=ERROR;_code=401
     *
     * If an exception is given, it will be folled by a "|" and the exception message
     * formatted by the logging system itself.
     *
     * Will prevent logging the same response twice.
     *
     * @param logger Provide a logger instance to write to
     * @param level Provide a level at which this should be logged
     * @param ex An optional exception to be included in the log message.
     * @param includeStackTrace whether to also include the stack trace 
     * @return The unmodified builder.
     */
    public JsonResponseBuilder log(Logger logger, Level level, Optional<Throwable> ex) {
        return log(logger, level, ex, false);
    }
    public JsonResponseBuilder log(Logger logger, Level level, Optional<Throwable> ex, boolean includeStackTrace) {
        if ( ! logger.isLoggable(level) || alreadyLogged )
            return this;
        
        StringBuilder metadata = new StringBuilder("");
        this.entityBuilder.build()
            .forEach((k,v) -> metadata.append("_"+k+"="+v.toString()+";"));
        // remove trailing ;
        metadata.deleteCharAt(metadata.length()-1);
        
        if (ex.isPresent()) {
            metadata.append("|");
            logger.log(level, metadata.toString(), ex);
<<<<<<< HEAD
            ex.get().printStackTrace();
=======
            if(includeStackTrace) {
                logger.log(level, ExceptionUtils.getStackTrace(ex.get()));
            }
>>>>>>> a7c6b3f4
        } else {
            logger.log(level, metadata.toString());
        }
        this.alreadyLogged = true;
        return this;
    }

    
    /**
     * Build a complete request URL for logging purposes.
     * Masks query parameter "unblock-key" if present to avoid leaking secrets.
     * @param req The request
     * @return The requests URL sent by the client
     */
    public static String getOriginalURL(HttpServletRequest req) {
        // Rebuild the original request URL: http://stackoverflow.com/a/5212336/356408
        String scheme = req.getScheme();             // http
        String serverName = req.getServerName();     // hostname.com
        int serverPort = req.getServerPort();        // 80
        String contextPath = req.getContextPath();   // /mywebapp
        String servletPath = req.getServletPath();   // /servlet/MyServlet
        String pathInfo = req.getPathInfo();         // /a/b;c=123
        String queryString = req.getQueryString();   // d=789
        
        // Reconstruct original requesting URL
        StringBuilder url = new StringBuilder();
        url.append(scheme).append("://").append(serverName);
        if (serverPort != 80 && serverPort != 443) {
            url.append(":").append(serverPort);
        }
        url.append(contextPath).append(servletPath);
        if (pathInfo != null) {
            url.append(pathInfo);
        }
        if (queryString != null) {
            // filter for unblock-key parameter and mask the key
            String maskedQueryString = queryString.replaceAll(ApiBlockingFilter.UNBLOCK_KEY_QUERYPARAM+"=.+?\\b", ApiBlockingFilter.UNBLOCK_KEY_QUERYPARAM+"=****");
            url.append("?").append(maskedQueryString);
        }
        
        return url.toString();
    }
    
    public static Optional<String> getDefaultMessage(int httpStatusCode) {
        switch (httpStatusCode) {
            case 500: return Optional.of("Internal server error. More details available at the server logs.");
            default: return Optional.empty();
        }
    }

}<|MERGE_RESOLUTION|>--- conflicted
+++ resolved
@@ -224,13 +224,9 @@
         if (ex.isPresent()) {
             metadata.append("|");
             logger.log(level, metadata.toString(), ex);
-<<<<<<< HEAD
-            ex.get().printStackTrace();
-=======
             if(includeStackTrace) {
                 logger.log(level, ExceptionUtils.getStackTrace(ex.get()));
             }
->>>>>>> a7c6b3f4
         } else {
             logger.log(level, metadata.toString());
         }
