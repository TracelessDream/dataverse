--- conflicted
+++ resolved
@@ -224,13 +224,9 @@
         if (ex.isPresent()) {
             metadata.append("|");
             logger.log(level, metadata.toString(), ex);
-<<<<<<< HEAD
-            ex.get().printStackTrace();
-=======
             if(includeStackTrace) {
                 logger.log(level, ExceptionUtils.getStackTrace(ex.get()));
             }
->>>>>>> c505506a
         } else {
             logger.log(level, metadata.toString());
         }
