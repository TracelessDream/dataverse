--- conflicted
+++ resolved
@@ -1000,14 +1000,10 @@
                 .add("errors", errorArray)
         );
     }
-<<<<<<< HEAD
-
-=======
     
     @GET
     @Path("/isOrcid")
     public Response isOrcidEnabled() {
         return authSvc.isOrcidEnabled() ? ok("Orcid is enabled") : ok("no orcid for you.");
     }
->>>>>>> 02d5a5ad
 }