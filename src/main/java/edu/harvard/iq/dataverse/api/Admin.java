--- conflicted
+++ resolved
@@ -36,10 +36,6 @@
 import static edu.harvard.iq.dataverse.util.json.NullSafeJsonBuilder.jsonObjectBuilder;
 import static edu.harvard.iq.dataverse.util.json.JsonPrinter.*;
 import java.io.StringReader;
-<<<<<<< HEAD
-=======
-import java.util.List;
->>>>>>> efc83c6f
 import java.util.Map;
 import java.util.logging.Level;
 import java.util.logging.Logger;
@@ -533,7 +529,17 @@
         }
         return okResponse(msg);
     }
-
+    
+    @Path("assignments/assignees/{raIdtf: .*}")
+    @GET
+    public Response getAssignmentsFor( @PathParam("raIdtf") String raIdtf ) {
+        
+        JsonArrayBuilder arr = Json.createArrayBuilder();
+        roleAssigneeSvc.getAssignmentsFor(raIdtf).forEach( a -> arr.add(json(a)));
+        
+        return okResponse(arr);
+    }
+    
     /**
      * This method is used in integration tests.
      *
@@ -592,37 +598,6 @@
         builtinUser.updateEncryptedPassword("4G7xxL9z11/JKN4jHPn4g9iIQck=", 0); // password is "sha-1Pass", 0 means SHA-1
         BuiltinUser savedUser = builtinUserService.save(builtinUser);
         return okResponse("foo: " + savedUser);
-
-    }
-
-    
-    @Path("assignments/assignees/{raIdtf: .*}")
-    @GET
-    public Response getAssignmentsFor( @PathParam("raIdtf") String raIdtf ) {
-        
-        JsonArrayBuilder arr = Json.createArrayBuilder();
-        roleAssigneeSvc.getAssignmentsFor(raIdtf).forEach( a -> arr.add(json(a)));
-        
-        return okResponse(arr);
-    }
-
-    /**
-     * This method is used by an integration test in UsersIT.java to exercise
-     * bug https://github.com/IQSS/dataverse/issues/3287 . Not for use by users!
-     * @param json
-     * @return 
-     */
-    @Path("convertUserFromBcryptToSha1")
-    @POST
-    public Response convertUserFromBcryptToSha1(String json) {
-        JsonObject object;
-        try (JsonReader jsonReader = Json.createReader(new StringReader(json))) {
-            object = jsonReader.readObject();
-        }
-        BuiltinUser builtinUser  = builtinUserService.find(new Long(object.getInt("builtinUserId")));
-        builtinUser.updateEncryptedPassword("4G7xxL9z11/JKN4jHPn4g9iIQck=", 0); // password is "sha-1Pass", 0 means SHA-1
-        BuiltinUser savedUser = builtinUserService.save(builtinUser);
-        return okResponse("foo: " + savedUser);
     }
 
 }