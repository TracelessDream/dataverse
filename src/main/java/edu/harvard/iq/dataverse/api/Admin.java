--- conflicted
+++ resolved
@@ -11,11 +11,8 @@
 import edu.harvard.iq.dataverse.DataverseSession;
 import edu.harvard.iq.dataverse.DvObject;
 import edu.harvard.iq.dataverse.EMailValidator;
-<<<<<<< HEAD
 import edu.harvard.iq.dataverse.EjbDataverseEngine;
-=======
 import edu.harvard.iq.dataverse.RoleAssignment;
->>>>>>> 296e22aa
 import edu.harvard.iq.dataverse.GlobalId;
 import edu.harvard.iq.dataverse.UserServiceBean;
 import edu.harvard.iq.dataverse.actionlogging.ActionLogRecord;
@@ -124,17 +121,14 @@
 	DataFileServiceBean fileService;
 	@EJB
 	DatasetServiceBean datasetService;
-<<<<<<< HEAD
 	@EJB
 	DatasetVersionServiceBean datasetversionService;
     @Inject
     DataverseRequestServiceBean dvRequestService;
     @EJB
     EjbDataverseEngine commandEngine;
-=======
     @EJB
     GroupServiceBean groupService;
->>>>>>> 296e22aa
 
 	// Make the session available
 	@Inject
