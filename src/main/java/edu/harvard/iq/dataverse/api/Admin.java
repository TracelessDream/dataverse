package edu.harvard.iq.dataverse.api;

import edu.harvard.iq.dataverse.DataFile;
import edu.harvard.iq.dataverse.DataFileServiceBean;
import edu.harvard.iq.dataverse.Dataset;
import edu.harvard.iq.dataverse.DatasetServiceBean;
import edu.harvard.iq.dataverse.Dataverse;
import edu.harvard.iq.dataverse.DataverseSession;
import edu.harvard.iq.dataverse.DvObject;
import edu.harvard.iq.dataverse.EMailValidator;
import edu.harvard.iq.dataverse.UserServiceBean;
import edu.harvard.iq.dataverse.actionlogging.ActionLogRecord;
import static edu.harvard.iq.dataverse.api.AbstractApiBean.error;
import edu.harvard.iq.dataverse.api.dto.RoleDTO;
import edu.harvard.iq.dataverse.authorization.AuthenticatedUserDisplayInfo;
import edu.harvard.iq.dataverse.authorization.AuthenticationProvider;
import edu.harvard.iq.dataverse.authorization.UserIdentifier;
import edu.harvard.iq.dataverse.authorization.exceptions.AuthenticationProviderFactoryNotFoundException;
import edu.harvard.iq.dataverse.authorization.exceptions.AuthorizationSetupException;
import edu.harvard.iq.dataverse.authorization.providers.AuthenticationProviderRow;
import edu.harvard.iq.dataverse.authorization.providers.builtin.BuiltinUser;
import edu.harvard.iq.dataverse.authorization.providers.builtin.BuiltinUserServiceBean;
import edu.harvard.iq.dataverse.authorization.providers.shib.ShibAuthenticationProvider;
import edu.harvard.iq.dataverse.authorization.providers.shib.ShibServiceBean;
import edu.harvard.iq.dataverse.authorization.providers.shib.ShibUtil;
import edu.harvard.iq.dataverse.authorization.users.AuthenticatedUser;
import edu.harvard.iq.dataverse.confirmemail.ConfirmEmailData;
import edu.harvard.iq.dataverse.confirmemail.ConfirmEmailException;
import edu.harvard.iq.dataverse.confirmemail.ConfirmEmailInitResponse;
import edu.harvard.iq.dataverse.dataaccess.DataAccessOption;
import edu.harvard.iq.dataverse.dataaccess.StorageIO;
import edu.harvard.iq.dataverse.engine.command.impl.PublishDataverseCommand;
import edu.harvard.iq.dataverse.settings.Setting;
import javax.json.Json;
import javax.json.JsonArrayBuilder;
import javax.json.JsonObjectBuilder;
import javax.ws.rs.DELETE;
import javax.ws.rs.GET;
import javax.ws.rs.POST;
import javax.ws.rs.PUT;
import javax.ws.rs.Path;
import javax.ws.rs.PathParam;
import javax.ws.rs.core.Response;
import static edu.harvard.iq.dataverse.util.json.NullSafeJsonBuilder.jsonObjectBuilder;
import static edu.harvard.iq.dataverse.util.json.JsonPrinter.*;

import java.io.InputStream;
import java.io.StringReader;
import java.util.Map;
import java.util.logging.Level;
import java.util.logging.Logger;
import javax.ejb.EJB;
import javax.ejb.Stateless;
import javax.json.JsonObject;
import javax.json.JsonReader;
import javax.validation.ConstraintViolation;
import javax.validation.ConstraintViolationException;
import javax.ws.rs.Produces;
import javax.ws.rs.core.Response.Status;

import org.apache.solr.common.util.IOUtils;

import java.util.List;
import edu.harvard.iq.dataverse.authorization.AuthTestDataServiceBean;
import edu.harvard.iq.dataverse.authorization.RoleAssignee;
import edu.harvard.iq.dataverse.authorization.UserRecordIdentifier;
import edu.harvard.iq.dataverse.authorization.users.User;
import edu.harvard.iq.dataverse.dataset.DatasetThumbnail;
import edu.harvard.iq.dataverse.dataset.DatasetUtil;
import edu.harvard.iq.dataverse.engine.command.DataverseRequest;
import edu.harvard.iq.dataverse.engine.command.impl.RegisterDvObjectCommand;
import edu.harvard.iq.dataverse.ingest.IngestServiceBean;
import edu.harvard.iq.dataverse.userdata.UserListMaker;
import edu.harvard.iq.dataverse.userdata.UserListResult;
import edu.harvard.iq.dataverse.util.FileUtil;
import java.util.Date;
import java.util.ResourceBundle;
import javax.inject.Inject;
import javax.persistence.Query;
import javax.ws.rs.QueryParam;

/**
 * Where the secure, setup API calls live.
 * 
 * @author michael
 */
@Stateless
@Path("admin")
public class Admin extends AbstractApiBean {

	private static final Logger logger = Logger.getLogger(Admin.class.getName());

	@EJB
	BuiltinUserServiceBean builtinUserService;
	@EJB
	ShibServiceBean shibService;
	@EJB
	AuthTestDataServiceBean authTestDataService;
	@EJB
	UserServiceBean userService;
	@EJB
	IngestServiceBean ingestService;
	@EJB
	DataFileServiceBean fileService;
	@EJB
	DatasetServiceBean datasetService;

	// Make the session available
	@Inject
	DataverseSession session;

	public static final String listUsersPartialAPIPath = "list-users";
	public static final String listUsersFullAPIPath = "/api/admin/" + listUsersPartialAPIPath;

	@Path("settings")
	@GET
	public Response listAllSettings() {
		JsonObjectBuilder bld = jsonObjectBuilder();
		settingsSvc.listAll().forEach(s -> bld.add(s.getName(), s.getContent()));
		return ok(bld);
	}

	@Path("settings/{name}")
	@PUT
	public Response putSetting(@PathParam("name") String name, String content) {
		Setting s = settingsSvc.set(name, content);
		return ok(jsonObjectBuilder().add(s.getName(), s.getContent()));
	}

	@Path("settings/{name}")
	@GET
	public Response getSetting(@PathParam("name") String name) {
		String s = settingsSvc.get(name);

		return (s != null) ? ok(s) : notFound("Setting " + name + " not found");
	}

	@Path("settings/{name}")
	@DELETE
	public Response deleteSetting(@PathParam("name") String name) {
		settingsSvc.delete(name);

		return ok("Setting " + name + " deleted.");
	}

	@Path("authenticationProviderFactories")
	@GET
	public Response listAuthProviderFactories() {
		return ok(authSvc.listProviderFactories().stream()
				.map(f -> jsonObjectBuilder().add("alias", f.getAlias()).add("info", f.getInfo()))
				.collect(toJsonArray()));
	}

	@Path("authenticationProviders")
	@GET
	public Response listAuthProviders() {
		return ok(em.createNamedQuery("AuthenticationProviderRow.findAll", AuthenticationProviderRow.class)
				.getResultList().stream().map(r -> json(r)).collect(toJsonArray()));
	}

	@Path("authenticationProviders")
	@POST
	public Response addProvider(AuthenticationProviderRow row) {
		try {
			AuthenticationProviderRow managed = em.find(AuthenticationProviderRow.class, row.getId());
			if (managed != null) {
				managed = em.merge(row);
			} else {
				em.persist(row);
				managed = row;
			}
			if (managed.isEnabled()) {
				AuthenticationProvider provider = authSvc.loadProvider(managed);
				authSvc.deregisterProvider(provider.getId());
				authSvc.registerProvider(provider);
			}
			return created("/api/admin/authenticationProviders/" + managed.getId(), json(managed));
		} catch (AuthorizationSetupException e) {
			return error(Response.Status.INTERNAL_SERVER_ERROR, e.getMessage());
		}
	}

	@Path("authenticationProviders/{id}")
	@GET
	public Response showProvider(@PathParam("id") String id) {
		AuthenticationProviderRow row = em.find(AuthenticationProviderRow.class, id);
		return (row != null) ? ok(json(row))
				: error(Status.NOT_FOUND, "Can't find authetication provider with id '" + id + "'");
	}

	@POST
	@Path("authenticationProviders/{id}/:enabled")
	public Response enableAuthenticationProvider_deprecated(@PathParam("id") String id, String body) {
		return enableAuthenticationProvider(id, body);
	}

	@PUT
	@Path("authenticationProviders/{id}/enabled")
	@Produces("application/json")
	public Response enableAuthenticationProvider(@PathParam("id") String id, String body) {
		body = body.trim();
		if (!Util.isBoolean(body)) {
			return error(Response.Status.BAD_REQUEST, "Illegal value '" + body + "'. Use 'true' or 'false'");
		}
		boolean enable = Util.isTrue(body);

		AuthenticationProviderRow row = em.find(AuthenticationProviderRow.class, id);
		if (row == null) {
			return notFound("Can't find authentication provider with id '" + id + "'");
		}

		row.setEnabled(enable);
		em.merge(row);

		if (enable) {
			// enable a provider
			if (authSvc.getAuthenticationProvider(id) != null) {
				return ok(String.format("Authentication provider '%s' already enabled", id));
			}
			try {
				authSvc.registerProvider(authSvc.loadProvider(row));
				return ok(String.format("Authentication Provider %s enabled", row.getId()));

			} catch (AuthenticationProviderFactoryNotFoundException ex) {
				return notFound(String.format("Can't instantiate provider, as there's no factory with alias %s",
						row.getFactoryAlias()));
			} catch (AuthorizationSetupException ex) {
				logger.log(Level.WARNING, "Error instantiating authentication provider: " + ex.getMessage(), ex);
				return error(Status.INTERNAL_SERVER_ERROR,
						String.format("Can't instantiate provider: %s", ex.getMessage()));
			}

		} else {
			// disable a provider
			authSvc.deregisterProvider(id);
			return ok("Authentication Provider '" + id + "' disabled. "
					+ (authSvc.getAuthenticationProviderIds().isEmpty()
							? "WARNING: no enabled authentication providers left."
							: ""));
		}
	}

	@GET
	@Path("authenticationProviders/{id}/enabled")
	public Response checkAuthenticationProviderEnabled(@PathParam("id") String id) {
		List<AuthenticationProviderRow> prvs = em
				.createNamedQuery("AuthenticationProviderRow.findById", AuthenticationProviderRow.class)
				.setParameter("id", id).getResultList();
		if (prvs.isEmpty()) {
			return notFound("Can't find a provider with id '" + id + "'.");
		} else {
			return ok(Boolean.toString(prvs.get(0).isEnabled()));
		}
	}

	@DELETE
	@Path("authenticationProviders/{id}/")
	public Response deleteAuthenticationProvider(@PathParam("id") String id) {
		authSvc.deregisterProvider(id);
		AuthenticationProviderRow row = em.find(AuthenticationProviderRow.class, id);
		if (row != null) {
			em.remove(row);
		}

		return ok("AuthenticationProvider " + id + " deleted. "
				+ (authSvc.getAuthenticationProviderIds().isEmpty()
						? "WARNING: no enabled authentication providers left."
						: ""));
	}

	@GET
	@Path("authenticatedUsers/{identifier}/")
	public Response getAuthenticatedUser(@PathParam("identifier") String identifier) {
		AuthenticatedUser authenticatedUser = authSvc.getAuthenticatedUser(identifier);
		if (authenticatedUser != null) {
			return ok(json(authenticatedUser));
		}
		return error(Response.Status.BAD_REQUEST, "User " + identifier + " not found.");
	}

	@DELETE
	@Path("authenticatedUsers/{identifier}/")
	public Response deleteAuthenticatedUser(@PathParam("identifier") String identifier) {
		AuthenticatedUser user = authSvc.getAuthenticatedUser(identifier);
		if (user != null) {
			authSvc.deleteAuthenticatedUser(user.getId());
			return ok("AuthenticatedUser " + identifier + " deleted. ");
		}
		return error(Response.Status.BAD_REQUEST, "User " + identifier + " not found.");
	}

	@POST
	@Path("publishDataverseAsCreator/{id}")
	public Response publishDataverseAsCreator(@PathParam("id") long id) {
		try {
			Dataverse dataverse = dataverseSvc.find(id);
			if (dataverse != null) {
				AuthenticatedUser authenticatedUser = dataverse.getCreator();
				return ok(json(execCommand(
						new PublishDataverseCommand(createDataverseRequest(authenticatedUser), dataverse))));
			} else {
				return error(Status.BAD_REQUEST, "Could not find dataverse with id " + id);
			}
		} catch (WrappedResponse wr) {
			return wr.getResponse();
		}
	}

	@Deprecated
	@GET
	@Path("authenticatedUsers")
	public Response listAuthenticatedUsers() {
		try {
			AuthenticatedUser user = findAuthenticatedUserOrDie();
			if (!user.isSuperuser()) {
				return error(Response.Status.FORBIDDEN, "Superusers only.");
			}
		} catch (WrappedResponse ex) {
			return error(Response.Status.FORBIDDEN, "Superusers only.");
		}
		JsonArrayBuilder userArray = Json.createArrayBuilder();
		authSvc.findAllAuthenticatedUsers().stream().forEach((user) -> {
			userArray.add(json(user));
		});
		return ok(userArray);
	}

	@GET
	@Path(listUsersPartialAPIPath)
	@Produces({ "application/json" })
	public Response filterAuthenticatedUsers(@QueryParam("searchTerm") String searchTerm,
			@QueryParam("selectedPage") Integer selectedPage, @QueryParam("itemsPerPage") Integer itemsPerPage) {

		User authUser;
		try {
			authUser = this.findUserOrDie();
		} catch (AbstractApiBean.WrappedResponse ex) {
			return error(Response.Status.FORBIDDEN,
					ResourceBundle.getBundle("Bundle").getString("dashboard.list_users.api.auth.invalid_apikey"));
		}

		if (!authUser.isSuperuser()) {
			return error(Response.Status.FORBIDDEN,
					ResourceBundle.getBundle("Bundle").getString("dashboard.list_users.api.auth.not_superuser"));
		}

		UserListMaker userListMaker = new UserListMaker(userService);

		String sortKey = null;
		UserListResult userListResult = userListMaker.runUserSearch(searchTerm, itemsPerPage, selectedPage, sortKey);

		return ok(userListResult.toJSON());
	}

	/**
	 * @todo Make this support creation of BuiltInUsers.
	 *
	 * @todo Add way more error checking. Only the happy path is tested by AdminIT.
	 */
	@POST
	@Path("authenticatedUsers")
	public Response createAuthenicatedUser(JsonObject jsonObject) {
		logger.fine("JSON in: " + jsonObject);
		String persistentUserId = jsonObject.getString("persistentUserId");
		String identifier = jsonObject.getString("identifier");
		String proposedAuthenticatedUserIdentifier = identifier.replaceFirst("@", "");
		String firstName = jsonObject.getString("firstName");
		String lastName = jsonObject.getString("lastName");
		String emailAddress = jsonObject.getString("email");
		String position = null;
		String affiliation = null;
		UserRecordIdentifier userRecordId = new UserRecordIdentifier(jsonObject.getString("authenticationProviderId"),
				persistentUserId);
		AuthenticatedUserDisplayInfo userDisplayInfo = new AuthenticatedUserDisplayInfo(firstName, lastName,
				emailAddress, affiliation, position);
		boolean generateUniqueIdentifier = true;
		AuthenticatedUser authenticatedUser = authSvc.createAuthenticatedUser(userRecordId,
				proposedAuthenticatedUserIdentifier, userDisplayInfo, true);
		return ok(json(authenticatedUser));
	}

        //TODO: Delete this endpoint after 4.9.3. Was updated with change in docs. --MAD
	/**
	 * curl -X PUT -d "shib@mailinator.com"
	 * http://localhost:8080/api/admin/authenticatedUsers/id/11/convertShibToBuiltIn
	 *
	 * @deprecated We have documented this API endpoint so we'll keep in around for
	 *			 a while but we should encourage everyone to switch to the
	 *			 "convertRemoteToBuiltIn" endpoint and then remove this
	 *			 Shib-specfic one.
	 */
	@PUT
	@Path("authenticatedUsers/id/{id}/convertShibToBuiltIn")
	@Deprecated
	public Response convertShibUserToBuiltin(@PathParam("id") Long id, String newEmailAddress) {
<<<<<<< HEAD
		AuthenticatedUser user;
				try {
			user = findAuthenticatedUserOrDie();
=======
                try {
                        AuthenticatedUser user = findAuthenticatedUserOrDie();
>>>>>>> cb07a1b7
			if (!user.isSuperuser()) {
				return error(Response.Status.FORBIDDEN, "Superusers only.");
			}
		} catch (WrappedResponse ex) {
			return error(Response.Status.FORBIDDEN, "Superusers only.");
		}
		try {
			BuiltinUser builtinUser = authSvc.convertRemoteToBuiltIn(id, newEmailAddress);
			if (builtinUser == null) {
				return error(Response.Status.BAD_REQUEST, "User id " + id
						+ " could not be converted from Shibboleth to BuiltIn. An Exception was not thrown.");
			}
                        AuthenticatedUser authUser = authSvc.getAuthenticatedUser(builtinUser.getUserName());
			JsonObjectBuilder output = Json.createObjectBuilder();
			output.add("email", authUser.getEmail());
			output.add("username", builtinUser.getUserName());
			return ok(output);
		} catch (Throwable ex) {
			StringBuilder sb = new StringBuilder();
			sb.append(ex + " ");
			while (ex.getCause() != null) {
				ex = ex.getCause();
				sb.append(ex + " ");
			}
			String msg = "User id " + id
					+ " could not be converted from Shibboleth to BuiltIn. Details from Exception: " + sb;
			logger.info(msg);
			return error(Response.Status.BAD_REQUEST, msg);
		}
	}

	@PUT
	@Path("authenticatedUsers/id/{id}/convertRemoteToBuiltIn")
	public Response convertOAuthUserToBuiltin(@PathParam("id") Long id, String newEmailAddress) {
<<<<<<< HEAD
		AuthenticatedUser user;
				try {
			user = findAuthenticatedUserOrDie();
=======
                try {
			AuthenticatedUser user = findAuthenticatedUserOrDie();
>>>>>>> cb07a1b7
			if (!user.isSuperuser()) {
				return error(Response.Status.FORBIDDEN, "Superusers only.");
			}
		} catch (WrappedResponse ex) {
			return error(Response.Status.FORBIDDEN, "Superusers only.");
		}
		try {
			BuiltinUser builtinUser = authSvc.convertRemoteToBuiltIn(id, newEmailAddress);
                        //AuthenticatedUser authUser = authService.getAuthenticatedUser(aUser.getUserName());
			if (builtinUser == null) {
				return error(Response.Status.BAD_REQUEST, "User id " + id
						+ " could not be converted from remote to BuiltIn. An Exception was not thrown.");
			}
                        AuthenticatedUser authUser = authSvc.getAuthenticatedUser(builtinUser.getUserName());
			JsonObjectBuilder output = Json.createObjectBuilder();
			output.add("email", authUser.getEmail());
			output.add("username", builtinUser.getUserName());
			return ok(output);
		} catch (Throwable ex) {
			StringBuilder sb = new StringBuilder();
			sb.append(ex + " ");
			while (ex.getCause() != null) {
				ex = ex.getCause();
				sb.append(ex + " ");
			}
			String msg = "User id " + id + " could not be converted from remote to BuiltIn. Details from Exception: "
					+ sb;
			logger.info(msg);
			return error(Response.Status.BAD_REQUEST, msg);
		}
	}

	/**
	 * This is used in testing via AdminIT.java but we don't expect sysadmins to use
	 * this.
	 */
	@Path("authenticatedUsers/convert/builtin2shib")
	@PUT
	public Response builtin2shib(String content) {
		logger.info("entering builtin2shib...");
		try {
			AuthenticatedUser userToRunThisMethod = findAuthenticatedUserOrDie();
			if (!userToRunThisMethod.isSuperuser()) {
				return error(Response.Status.FORBIDDEN, "Superusers only.");
			}
		} catch (WrappedResponse ex) {
			return error(Response.Status.FORBIDDEN, "Superusers only.");
		}
		boolean disabled = false;
		if (disabled) {
			return error(Response.Status.BAD_REQUEST, "API endpoint disabled.");
		}
		AuthenticatedUser builtInUserToConvert = null;
		String emailToFind;
		String password;
		String authuserId = "0"; // could let people specify id on authuser table. probably better to let them
									// tell us their
		String newEmailAddressToUse;
		try {
			String[] args = content.split(":");
			emailToFind = args[0];
			password = args[1];
			newEmailAddressToUse = args[2];
			// authuserId = args[666];
		} catch (ArrayIndexOutOfBoundsException ex) {
			return error(Response.Status.BAD_REQUEST, "Problem with content <<<" + content + ">>>: " + ex.toString());
		}
		AuthenticatedUser existingAuthUserFoundByEmail = shibService.findAuthUserByEmail(emailToFind);
		String existing = "NOT FOUND";
		if (existingAuthUserFoundByEmail != null) {
			builtInUserToConvert = existingAuthUserFoundByEmail;
			existing = existingAuthUserFoundByEmail.getIdentifier();
		} else {
			long longToLookup = Long.parseLong(authuserId);
			AuthenticatedUser specifiedUserToConvert = authSvc.findByID(longToLookup);
			if (specifiedUserToConvert != null) {
				builtInUserToConvert = specifiedUserToConvert;
			} else {
				return error(Response.Status.BAD_REQUEST,
						"No user to convert. We couldn't find a *single* existing user account based on " + emailToFind
								+ " and no user was found using specified id " + longToLookup);
			}
		}
		String shibProviderId = ShibAuthenticationProvider.PROVIDER_ID;
		Map<String, String> randomUser = authTestDataService.getRandomUser();
		// String eppn = UUID.randomUUID().toString().substring(0, 8);
		String eppn = randomUser.get("eppn");
		String idPEntityId = randomUser.get("idp");
		String notUsed = null;
		String separator = "|";
		UserIdentifier newUserIdentifierInLookupTable = new UserIdentifier(idPEntityId + separator + eppn, notUsed);
		String overwriteFirstName = randomUser.get("firstName");
		String overwriteLastName = randomUser.get("lastName");
		String overwriteEmail = randomUser.get("email");
		overwriteEmail = newEmailAddressToUse;
		logger.info("overwriteEmail: " + overwriteEmail);
		boolean validEmail = EMailValidator.isEmailValid(overwriteEmail, null);
		if (!validEmail) {
			// See https://github.com/IQSS/dataverse/issues/2998
			return error(Response.Status.BAD_REQUEST, "invalid email: " + overwriteEmail);
		}
		/**
		 * @todo If affiliation is not null, put it in RoleAssigneeDisplayInfo
		 *	   constructor.
		 */
		/**
		 * Here we are exercising (via an API test) shibService.getAffiliation with the
		 * TestShib IdP and a non-production DevShibAccountType.
		 */
		idPEntityId = ShibUtil.testShibIdpEntityId;
		String overwriteAffiliation = shibService.getAffiliation(idPEntityId,
				ShibServiceBean.DevShibAccountType.RANDOM);
		logger.info("overwriteAffiliation: " + overwriteAffiliation);
		/**
		 * @todo Find a place to put "position" in the authenticateduser table:
		 *	   https://github.com/IQSS/dataverse/issues/1444#issuecomment-74134694
		 */
		String overwritePosition = "staff;student";
		AuthenticatedUserDisplayInfo displayInfo = new AuthenticatedUserDisplayInfo(overwriteFirstName,
				overwriteLastName, overwriteEmail, overwriteAffiliation, overwritePosition);
		JsonObjectBuilder response = Json.createObjectBuilder();
		JsonArrayBuilder problems = Json.createArrayBuilder();
		if (password != null) {
			response.add("password supplied", password);
			boolean knowsExistingPassword = false;
			BuiltinUser oldBuiltInUser = builtinUserService.findByUserName(builtInUserToConvert.getUserIdentifier());
			if (oldBuiltInUser != null) {
				String usernameOfBuiltinAccountToConvert = oldBuiltInUser.getUserName();
				response.add("old username", usernameOfBuiltinAccountToConvert);
				AuthenticatedUser authenticatedUser = authSvc.canLogInAsBuiltinUser(usernameOfBuiltinAccountToConvert,
						password);
				if (authenticatedUser != null) {
					knowsExistingPassword = true;
					AuthenticatedUser convertedUser = authSvc.convertBuiltInToShib(builtInUserToConvert, shibProviderId,
							newUserIdentifierInLookupTable);
					if (convertedUser != null) {
						/**
						 * @todo Display name is not being overwritten. Logic must be in Shib backing
						 *	   bean
						 */
						AuthenticatedUser updatedInfoUser = authSvc.updateAuthenticatedUser(convertedUser, displayInfo);
						if (updatedInfoUser != null) {
							response.add("display name overwritten with", updatedInfoUser.getName());
						} else {
							problems.add("couldn't update display info");
						}
					} else {
						problems.add("unable to convert user");
					}
				}
			} else {
				problems.add("couldn't find old username");
			}
			if (!knowsExistingPassword) {
				String message = "User doesn't know password.";
				problems.add(message);
				/**
				 * @todo Someday we should make a errorResponse method that takes JSON arrays
				 *	   and objects.
				 */
				return error(Status.BAD_REQUEST, problems.build().toString());
			}
			// response.add("knows existing password", knowsExistingPassword);
		}

		response.add("user to convert", builtInUserToConvert.getIdentifier());
		response.add("existing user found by email (prompt to convert)", existing);
		response.add("changing to this provider", shibProviderId);
		response.add("value to overwrite old first name", overwriteFirstName);
		response.add("value to overwrite old last name", overwriteLastName);
		response.add("value to overwrite old email address", overwriteEmail);
		if (overwriteAffiliation != null) {
			response.add("affiliation", overwriteAffiliation);
		}
		response.add("problems", problems);
		return ok(response);
	}

	/**
	 * This is used in testing via AdminIT.java but we don't expect sysadmins to use
	 * this.
	 */
	@Path("authenticatedUsers/convert/builtin2oauth")
	@PUT
	public Response builtin2oauth(String content) {
		logger.info("entering builtin2oauth...");
		try {
			AuthenticatedUser userToRunThisMethod = findAuthenticatedUserOrDie();
			if (!userToRunThisMethod.isSuperuser()) {
				return error(Response.Status.FORBIDDEN, "Superusers only.");
			}
		} catch (WrappedResponse ex) {
			return error(Response.Status.FORBIDDEN, "Superusers only.");
		}
		boolean disabled = false;
		if (disabled) {
			return error(Response.Status.BAD_REQUEST, "API endpoint disabled.");
		}
		AuthenticatedUser builtInUserToConvert = null;
		String emailToFind;
		String password;
		String authuserId = "0"; // could let people specify id on authuser table. probably better to let them
									// tell us their
		String newEmailAddressToUse;
		String newProviderId;
		String newPersistentUserIdInLookupTable;
		logger.info("content: " + content);
		try {
			String[] args = content.split(":");
			emailToFind = args[0];
			password = args[1];
			newEmailAddressToUse = args[2];
			newProviderId = args[3];
			newPersistentUserIdInLookupTable = args[4];
			// authuserId = args[666];
		} catch (ArrayIndexOutOfBoundsException ex) {
			return error(Response.Status.BAD_REQUEST, "Problem with content <<<" + content + ">>>: " + ex.toString());
		}
		AuthenticatedUser existingAuthUserFoundByEmail = shibService.findAuthUserByEmail(emailToFind);
		String existing = "NOT FOUND";
		if (existingAuthUserFoundByEmail != null) {
			builtInUserToConvert = existingAuthUserFoundByEmail;
			existing = existingAuthUserFoundByEmail.getIdentifier();
		} else {
			long longToLookup = Long.parseLong(authuserId);
			AuthenticatedUser specifiedUserToConvert = authSvc.findByID(longToLookup);
			if (specifiedUserToConvert != null) {
				builtInUserToConvert = specifiedUserToConvert;
			} else {
				return error(Response.Status.BAD_REQUEST,
						"No user to convert. We couldn't find a *single* existing user account based on " + emailToFind
								+ " and no user was found using specified id " + longToLookup);
			}
		}
		// String shibProviderId = ShibAuthenticationProvider.PROVIDER_ID;
		Map<String, String> randomUser = authTestDataService.getRandomUser();
		// String eppn = UUID.randomUUID().toString().substring(0, 8);
		String eppn = randomUser.get("eppn");
		String idPEntityId = randomUser.get("idp");
		String notUsed = null;
		String separator = "|";
		// UserIdentifier newUserIdentifierInLookupTable = new
		// UserIdentifier(idPEntityId + separator + eppn, notUsed);
		UserIdentifier newUserIdentifierInLookupTable = new UserIdentifier(newPersistentUserIdInLookupTable, notUsed);
		String overwriteFirstName = randomUser.get("firstName");
		String overwriteLastName = randomUser.get("lastName");
		String overwriteEmail = randomUser.get("email");
		overwriteEmail = newEmailAddressToUse;
		logger.info("overwriteEmail: " + overwriteEmail);
		boolean validEmail = EMailValidator.isEmailValid(overwriteEmail, null);
		if (!validEmail) {
			// See https://github.com/IQSS/dataverse/issues/2998
			return error(Response.Status.BAD_REQUEST, "invalid email: " + overwriteEmail);
		}
		/**
		 * @todo If affiliation is not null, put it in RoleAssigneeDisplayInfo
		 *	   constructor.
		 */
		/**
		 * Here we are exercising (via an API test) shibService.getAffiliation with the
		 * TestShib IdP and a non-production DevShibAccountType.
		 */
		// idPEntityId = ShibUtil.testShibIdpEntityId;
		// String overwriteAffiliation = shibService.getAffiliation(idPEntityId,
		// ShibServiceBean.DevShibAccountType.RANDOM);
		String overwriteAffiliation = null;
		logger.info("overwriteAffiliation: " + overwriteAffiliation);
		/**
		 * @todo Find a place to put "position" in the authenticateduser table:
		 *	   https://github.com/IQSS/dataverse/issues/1444#issuecomment-74134694
		 */
		String overwritePosition = "staff;student";
		AuthenticatedUserDisplayInfo displayInfo = new AuthenticatedUserDisplayInfo(overwriteFirstName,
				overwriteLastName, overwriteEmail, overwriteAffiliation, overwritePosition);
		JsonObjectBuilder response = Json.createObjectBuilder();
		JsonArrayBuilder problems = Json.createArrayBuilder();
		if (password != null) {
			response.add("password supplied", password);
			boolean knowsExistingPassword = false;
			BuiltinUser oldBuiltInUser = builtinUserService.findByUserName(builtInUserToConvert.getUserIdentifier());
			if (oldBuiltInUser != null) {
				String usernameOfBuiltinAccountToConvert = oldBuiltInUser.getUserName();
				response.add("old username", usernameOfBuiltinAccountToConvert);
				AuthenticatedUser authenticatedUser = authSvc.canLogInAsBuiltinUser(usernameOfBuiltinAccountToConvert,
						password);
				if (authenticatedUser != null) {
					knowsExistingPassword = true;
					AuthenticatedUser convertedUser = authSvc.convertBuiltInUserToRemoteUser(builtInUserToConvert,
							newProviderId, newUserIdentifierInLookupTable);
					if (convertedUser != null) {
						/**
						 * @todo Display name is not being overwritten. Logic must be in Shib backing
						 *	   bean
						 */
						AuthenticatedUser updatedInfoUser = authSvc.updateAuthenticatedUser(convertedUser, displayInfo);
						if (updatedInfoUser != null) {
							response.add("display name overwritten with", updatedInfoUser.getName());
						} else {
							problems.add("couldn't update display info");
						}
					} else {
						problems.add("unable to convert user");
					}
				}
			} else {
				problems.add("couldn't find old username");
			}
			if (!knowsExistingPassword) {
				String message = "User doesn't know password.";
				problems.add(message);
				/**
				 * @todo Someday we should make a errorResponse method that takes JSON arrays
				 *	   and objects.
				 */
				return error(Status.BAD_REQUEST, problems.build().toString());
			}
			// response.add("knows existing password", knowsExistingPassword);
		}

		response.add("user to convert", builtInUserToConvert.getIdentifier());
		response.add("existing user found by email (prompt to convert)", existing);
		response.add("changing to this provider", newProviderId);
		response.add("value to overwrite old first name", overwriteFirstName);
		response.add("value to overwrite old last name", overwriteLastName);
		response.add("value to overwrite old email address", overwriteEmail);
		if (overwriteAffiliation != null) {
			response.add("affiliation", overwriteAffiliation);
		}
		response.add("problems", problems);
		return ok(response);
	}

	@DELETE
	@Path("authenticatedUsers/id/{id}/")
	public Response deleteAuthenticatedUserById(@PathParam("id") Long id) {
		AuthenticatedUser user = authSvc.findByID(id);
		if (user != null) {
			authSvc.deleteAuthenticatedUser(user.getId());
			return ok("AuthenticatedUser " + id + " deleted. ");
		}
		return error(Response.Status.BAD_REQUEST, "User " + id + " not found.");
	}

	@Path("roles")
	@POST
	public Response createNewBuiltinRole(RoleDTO roleDto) {
		ActionLogRecord alr = new ActionLogRecord(ActionLogRecord.ActionType.Admin, "createBuiltInRole")
				.setInfo(roleDto.getAlias() + ":" + roleDto.getDescription());
		try {
			return ok(json(rolesSvc.save(roleDto.asRole())));
		} catch (Exception e) {
			alr.setActionResult(ActionLogRecord.Result.InternalError);
			alr.setInfo(alr.getInfo() + "// " + e.getMessage());
			return error(Response.Status.INTERNAL_SERVER_ERROR, e.getMessage());
		} finally {
			actionLogSvc.log(alr);
		}
	}

	@Path("roles")
	@GET
	public Response listBuiltinRoles() {
		try {
			return ok(rolesToJson(rolesSvc.findBuiltinRoles()));
		} catch (Exception e) {
			return error(Response.Status.INTERNAL_SERVER_ERROR, e.getMessage());
		}
	}

	@Path("superuser/{identifier}")
	@POST
	public Response toggleSuperuser(@PathParam("identifier") String identifier) {
		ActionLogRecord alr = new ActionLogRecord(ActionLogRecord.ActionType.Admin, "toggleSuperuser")
				.setInfo(identifier);
		try {
			AuthenticatedUser user = authSvc.getAuthenticatedUser(identifier);

			user.setSuperuser(!user.isSuperuser());

			return ok("User " + user.getIdentifier() + " " + (user.isSuperuser() ? "set" : "removed")
					+ " as a superuser.");
		} catch (Exception e) {
			alr.setActionResult(ActionLogRecord.Result.InternalError);
			alr.setInfo(alr.getInfo() + "// " + e.getMessage());
			return error(Response.Status.INTERNAL_SERVER_ERROR, e.getMessage());
		} finally {
			actionLogSvc.log(alr);
		}
	}

	@Path("validate")
	@GET
	public Response validate() {
		String msg = "UNKNOWN";
		try {
			beanValidationSvc.validateDatasets();
			msg = "valid";
		} catch (Exception ex) {
			Throwable cause = ex;
			while (cause != null) {
				if (cause instanceof ConstraintViolationException) {
					ConstraintViolationException constraintViolationException = (ConstraintViolationException) cause;
					for (ConstraintViolation<?> constraintViolation : constraintViolationException
							.getConstraintViolations()) {
						String databaseRow = constraintViolation.getLeafBean().toString();
						String field = constraintViolation.getPropertyPath().toString();
						String invalidValue = constraintViolation.getInvalidValue().toString();
						JsonObjectBuilder violation = Json.createObjectBuilder();
						violation.add("entityClassDatabaseTableRowId", databaseRow);
						violation.add("field", field);
						violation.add("invalidValue", invalidValue);
						return ok(violation);
					}
				}
				cause = cause.getCause();
			}
		}
		return ok(msg);
	}

	@Path("assignments/assignees/{raIdtf: .*}")
	@GET
	public Response getAssignmentsFor(@PathParam("raIdtf") String raIdtf) {

		JsonArrayBuilder arr = Json.createArrayBuilder();
		roleAssigneeSvc.getAssignmentsFor(raIdtf).forEach(a -> arr.add(json(a)));

		return ok(arr);
	}

	/**
	 * This method is used in integration tests.
	 *
	 * @param userId
	 *			The database id of an AuthenticatedUser.
	 * @return The confirm email token.
	 */
	@Path("confirmEmail/{userId}")
	@GET
	public Response getConfirmEmailToken(@PathParam("userId") long userId) {
		AuthenticatedUser user = authSvc.findByID(userId);
		if (user != null) {
			ConfirmEmailData confirmEmailData = confirmEmailSvc.findSingleConfirmEmailDataByUser(user);
			if (confirmEmailData != null) {
				return ok(Json.createObjectBuilder().add("token", confirmEmailData.getToken()));
			}
		}
		return error(Status.BAD_REQUEST, "Could not find confirm email token for user " + userId);
	}

	/**
	 * This method is used in integration tests.
	 *
	 * @param userId
	 *			The database id of an AuthenticatedUser.
	 */
	@Path("confirmEmail/{userId}")
	@POST
	public Response startConfirmEmailProcess(@PathParam("userId") long userId) {
		AuthenticatedUser user = authSvc.findByID(userId);
		if (user != null) {
			try {
				ConfirmEmailInitResponse confirmEmailInitResponse = confirmEmailSvc.beginConfirm(user);
				ConfirmEmailData confirmEmailData = confirmEmailInitResponse.getConfirmEmailData();
				return ok(Json.createObjectBuilder().add("tokenCreated", confirmEmailData.getCreated().toString())
						.add("identifier", user.getUserIdentifier()));
			} catch (ConfirmEmailException ex) {
				return error(Status.BAD_REQUEST,
						"Could not start confirm email process for user " + userId + ": " + ex.getLocalizedMessage());
			}
		}
		return error(Status.BAD_REQUEST, "Could not find user based on " + userId);
	}

	/**
	 * This method is used by an integration test in UsersIT.java to exercise bug
	 * https://github.com/IQSS/dataverse/issues/3287 . Not for use by users!
	 */
	@Path("convertUserFromBcryptToSha1")
	@POST
	public Response convertUserFromBcryptToSha1(String json) {
		JsonReader jsonReader = Json.createReader(new StringReader(json));
		JsonObject object = jsonReader.readObject();
		jsonReader.close();
		BuiltinUser builtinUser = builtinUserService.find(new Long(object.getInt("builtinUserId")));
		builtinUser.updateEncryptedPassword("4G7xxL9z11/JKN4jHPn4g9iIQck=", 0); // password is "sha-1Pass", 0 means
																				// SHA-1
		BuiltinUser savedUser = builtinUserService.save(builtinUser);
		return ok("foo: " + savedUser);

	}

	@Path("permissions/{dvo}")
	@GET
	public Response findPermissonsOn(@PathParam("dvo") String dvo) {
		try {
			DvObject dvObj = findDvo(dvo);
			if (dvObj == null) {
				return notFound("DvObject " + dvo + " not found");
			}
			try {
				User aUser = findUserOrDie();
				JsonObjectBuilder bld = Json.createObjectBuilder();
				bld.add("user", aUser.getIdentifier());
				bld.add("permissions", json(permissionSvc.permissionsFor(createDataverseRequest(aUser), dvObj)));
				return ok(bld);

			} catch (WrappedResponse wr) {
				return wr.getResponse();
			}
		} catch (Exception e) {
			logger.log(Level.SEVERE, "Error while testing permissions", e);
			return error(Response.Status.INTERNAL_SERVER_ERROR, e.getMessage());
		}
	}

	@Path("assignee/{idtf}")
	@GET
	public Response findRoleAssignee(@PathParam("idtf") String idtf) {
		RoleAssignee ra = roleAssigneeSvc.getRoleAssignee(idtf);
		return (ra == null) ? notFound("Role Assignee '" + idtf + "' not found.") : ok(json(ra.getDisplayInfo()));
	}

	@Path("datasets/integrity/{datasetVersionId}/fixmissingunf")
	@POST
	public Response fixUnf(@PathParam("datasetVersionId") String datasetVersionId,
			@QueryParam("forceRecalculate") boolean forceRecalculate) {
		JsonObjectBuilder info = datasetVersionSvc.fixMissingUnf(datasetVersionId, forceRecalculate);
		return ok(info);
	}

	@Path("datafiles/integrity/fixmissingoriginaltypes")
	@GET
	public Response fixMissingOriginalTypes() {
		JsonObjectBuilder info = Json.createObjectBuilder();

		List<Long> affectedFileIds = fileService.selectFilesWithMissingOriginalTypes();

		if (affectedFileIds.isEmpty()) {
			info.add("message",
					"All the tabular files in the database already have the original types set correctly; exiting.");
		} else {
			for (Long fileid : affectedFileIds) {
				logger.info("found file id: " + fileid);
			}
			info.add("message", "Found " + affectedFileIds.size()
					+ " tabular files with missing original types. Kicking off an async job that will repair the files in the background.");
		}

		ingestService.fixMissingOriginalTypes(affectedFileIds);

		return ok(info);
	}

	/**
	 * This method is used in API tests, called from UtilIt.java.
	 */
	@GET
	@Path("datasets/thumbnailMetadata/{id}")
	public Response getDatasetThumbnailMetadata(@PathParam("id") Long idSupplied) {
		Dataset dataset = datasetSvc.find(idSupplied);
		if (dataset == null) {
			return error(Response.Status.NOT_FOUND, "Could not find dataset based on id supplied: " + idSupplied + ".");
		}
		JsonObjectBuilder data = Json.createObjectBuilder();
		DatasetThumbnail datasetThumbnail = dataset.getDatasetThumbnail();
		data.add("isUseGenericThumbnail", dataset.isUseGenericThumbnail());
		data.add("datasetLogoPresent", DatasetUtil.isDatasetLogoPresent(dataset));
		if (datasetThumbnail != null) {
			data.add("datasetThumbnailBase64image", datasetThumbnail.getBase64image());
			DataFile dataFile = datasetThumbnail.getDataFile();
			if (dataFile != null) {
				/**
				 * @todo Change this from a String to a long.
				 */
				data.add("dataFileId", dataFile.getId().toString());
			}
		}
		return ok(data);
	}

	/**
	 * validatePassword
	 * <p>
	 * Validate a password with an API call
	 *
	 * @param password
	 *			The password
	 * @return A response with the validation result.
	 */
	@Path("validatePassword")
	@POST
	public Response validatePassword(String password) {

		final List<String> errors = passwordValidatorService.validate(password, new Date(), false);
		final JsonArrayBuilder errorArray = Json.createArrayBuilder();
		errors.forEach(errorArray::add);
		return ok(Json.createObjectBuilder().add("password", password).add("errors", errorArray));
	}

	@GET
	@Path("/isOrcid")
	public Response isOrcidEnabled() {
		return authSvc.isOrcidEnabled() ? ok("Orcid is enabled") : ok("no orcid for you.");
	}

	@GET
	@Path("{id}/registerDataFile")
	public Response registerDataFile(@PathParam("id") String id) {
		logger.info("Starting to register  " + id + " file id. " + new Date());

		try {
			User u = findUserOrDie();
			DataverseRequest r = createDataverseRequest(u);
			DataFile df = findDataFileOrDie(id);
			if (df.getIdentifier() == null || df.getIdentifier().isEmpty()) {
				execCommand(new RegisterDvObjectCommand(r, df));
			} else {
				return ok("File was already registered. ");
			}

		} catch (WrappedResponse r) {
			logger.info("Failed to register file id: " + id);
		} catch (Exception e) {
			logger.info("Failed to register file id: " + id + " Unexpecgted Exception " + e.getMessage());
		}
		return ok("Datafile registration complete. File registered successfully.");
	}

	@GET
	@Path("/registerDataFileAll")
	public Response registerDataFileAll() {
		Integer count = fileService.findAll().size();
		Integer successes = 0;
		Integer alreadyRegistered = 0;
		Integer released = 0;
		Integer draft = 0;
		logger.info("Starting to register: analyzing " + count + " files. " + new Date());
		logger.info("Only unregistered, published files will be registered.");
		for (DataFile df : fileService.findAll()) {
			try {
				if ((df.getIdentifier() == null || df.getIdentifier().isEmpty())) {
					if (df.isReleased()) {
						released++;
						User u = findAuthenticatedUserOrDie();
						DataverseRequest r = createDataverseRequest(u);
						execCommand(new RegisterDvObjectCommand(r, df));
						successes++;
						if (successes % 100 == 0) {
							logger.info(successes + " of  " + count + " files registered successfully. " + new Date());
						}
					} else {
						draft++;
						logger.info(draft + " of  " + count + " files not yet published");
					}
				} else {
					alreadyRegistered++;
					logger.info(alreadyRegistered + " of  " + count + " files are already registered. " + new Date());
				}
			} catch (WrappedResponse ex) {
				released++;
				logger.info("Failed to register file id: " + df.getId());
				Logger.getLogger(Datasets.class.getName()).log(Level.SEVERE, null, ex);
			} catch (Exception e) {
				logger.info("Unexpected Exception: " + e.getMessage());
			}
		}
		logger.info("Final Results:");
		logger.info(alreadyRegistered + " of  " + count + " files were already registered. " + new Date());
		logger.info(draft + " of  " + count + " files are not yet published. " + new Date());
		logger.info(released + " of  " + count + " unregistered, published files to register. " + new Date());
		logger.info(successes + " of  " + released + " unregistered, published files registered successfully. "
				+ new Date());

		return ok("Datafile registration complete." + successes + " of  " + released
				+ " unregistered, published files registered successfully.");
	}

	@GET
	@Path("/updateHashValues/{alg}")
	public Response updateHashValues(@PathParam("alg") String alg, @QueryParam("num") int num) {
		Integer count = fileService.findAll().size();
		Integer successes = 0;
		Integer alreadyUpdated = 0;
		Integer rehashed = 0;
		Integer harvested=0;
		
		if (num <= 0)
			num = Integer.MAX_VALUE;
		DataFile.ChecksumType cType = null;
		try {
			cType = DataFile.ChecksumType.fromString(alg);
		} catch (IllegalArgumentException iae) {
			return error(Status.BAD_REQUEST, "Unknown algorithm");
		}
		logger.info("Starting to rehash: analyzing " + count + " files. " + new Date());
		logger.info("Hashes not created with " + alg + " will be verified, and, if valid, replaced with a hash using "
				+ alg);
		try {
			User u = findAuthenticatedUserOrDie();
			if (!u.isSuperuser())
				return error(Status.UNAUTHORIZED, "must be superuser");
		} catch (WrappedResponse e1) {
			return error(Status.UNAUTHORIZED, "api key required");
		}

		for (DataFile df : fileService.findAll()) {
			if (rehashed.intValue() >= num)
				break;
			InputStream in = null;
			InputStream in2 = null; 
			try {
				if (df.isHarvested()) {
					harvested++;
				} else {
					if (!df.getChecksumType().equals(cType)) {

						rehashed++;
						logger.fine(rehashed + ": Datafile: " + df.getFileMetadata().getLabel() + ", "
								+ df.getIdentifier());
						// verify hash and calc new one to replace it
						StorageIO<DataFile> storage = df.getStorageIO();
						storage.open(DataAccessOption.READ_ACCESS);
						if (!df.isTabularData()) {
							in = storage.getInputStream();
						} else {
							// if this is a tabular file, read the preserved original "auxiliary file"
							// instead:
							in = storage.getAuxFileAsInputStream(FileUtil.SAVED_ORIGINAL_FILENAME_EXTENSION);
						}
						if (in == null)
							logger.warning("Cannot retrieve file.");
						String currentChecksum = FileUtil.CalculateChecksum(in, df.getChecksumType());
						if (currentChecksum.equals(df.getChecksumValue())) {
							logger.fine("Current checksum for datafile: " + df.getFileMetadata().getLabel() + ", "
									+ df.getIdentifier() + " is valid");
							storage.open(DataAccessOption.READ_ACCESS);
							if (!df.isTabularData()) {
								in2 = storage.getInputStream();
							} else {
								// if this is a tabular file, read the preserved original "auxiliary file"
								// instead:
								in2 = storage.getAuxFileAsInputStream(FileUtil.SAVED_ORIGINAL_FILENAME_EXTENSION);
							}
							if (in2 == null)
								logger.warning("Cannot retrieve file to calculate new checksum.");
							String newChecksum = FileUtil.CalculateChecksum(in2, cType);

							df.setChecksumType(cType);
							df.setChecksumValue(newChecksum);
							successes++;
							if (successes % 100 == 0) {
								logger.info(
										successes + " of  " + count + " files rehashed successfully. " + new Date());
							}
						} else {
							logger.warning("Problem: Current checksum for datafile: " + df.getFileMetadata().getLabel()
									+ ", " + df.getIdentifier() + " is INVALID");
						}
					} else {
						alreadyUpdated++;
						if (alreadyUpdated % 100 == 0) {
							logger.info(alreadyUpdated + " of  " + count
									+ " files are already have hashes with the new algorithm. " + new Date());
						}
					}
				}
			} catch (Exception e) {
				logger.warning("Unexpected Exception: " + e.getMessage());

			} finally {
				IOUtils.closeQuietly(in);
				IOUtils.closeQuietly(in2);
			}
		}
		logger.info("Final Results:");
		logger.info(harvested + " harvested files skipped.");
		logger.info(
				alreadyUpdated + " of  " + count + " files already had hashes with the new algorithm. " + new Date());
		logger.info(rehashed + " of  " + count + " files to rehash. " + new Date());
		logger.info(
				successes + " of  " + rehashed + " files successfully rehashed with the new algorithm. " + new Date());

		return ok("Datafile rehashing complete." + successes + " of  " + rehashed + " files successfully rehashed.");
	}

	
	@DELETE
	@Path("/clearMetricsCache")
	public Response clearMetricsCache() {
		em.createNativeQuery("DELETE FROM metric").executeUpdate();
		return ok("all metric caches cleared.");
	}

	@DELETE
	@Path("/clearMetricsCache/{name}")
	public Response clearMetricsCacheByName(@PathParam("name") String name) {
		Query deleteQuery = em.createNativeQuery("DELETE FROM metric where metricname = ?");
		deleteQuery.setParameter(1, name);
		deleteQuery.executeUpdate();
		return ok("metric cache " + name + " cleared.");
	}

}<|MERGE_RESOLUTION|>--- conflicted
+++ resolved
@@ -58,7 +58,7 @@
 import javax.ws.rs.Produces;
 import javax.ws.rs.core.Response.Status;
 
-import org.apache.solr.common.util.IOUtils;
+import org.apache.commons.io.IOUtils;
 
 import java.util.List;
 import edu.harvard.iq.dataverse.authorization.AuthTestDataServiceBean;
@@ -385,22 +385,16 @@
 	 * http://localhost:8080/api/admin/authenticatedUsers/id/11/convertShibToBuiltIn
 	 *
 	 * @deprecated We have documented this API endpoint so we'll keep in around for
-	 *			 a while but we should encourage everyone to switch to the
-	 *			 "convertRemoteToBuiltIn" endpoint and then remove this
-	 *			 Shib-specfic one.
+	 *             a while but we should encourage everyone to switch to the
+	 *             "convertRemoteToBuiltIn" endpoint and then remove this
+	 *             Shib-specfic one.
 	 */
 	@PUT
 	@Path("authenticatedUsers/id/{id}/convertShibToBuiltIn")
 	@Deprecated
 	public Response convertShibUserToBuiltin(@PathParam("id") Long id, String newEmailAddress) {
-<<<<<<< HEAD
-		AuthenticatedUser user;
-				try {
-			user = findAuthenticatedUserOrDie();
-=======
                 try {
                         AuthenticatedUser user = findAuthenticatedUserOrDie();
->>>>>>> cb07a1b7
 			if (!user.isSuperuser()) {
 				return error(Response.Status.FORBIDDEN, "Superusers only.");
 			}
@@ -435,14 +429,8 @@
 	@PUT
 	@Path("authenticatedUsers/id/{id}/convertRemoteToBuiltIn")
 	public Response convertOAuthUserToBuiltin(@PathParam("id") Long id, String newEmailAddress) {
-<<<<<<< HEAD
-		AuthenticatedUser user;
-				try {
-			user = findAuthenticatedUserOrDie();
-=======
                 try {
 			AuthenticatedUser user = findAuthenticatedUserOrDie();
->>>>>>> cb07a1b7
 			if (!user.isSuperuser()) {
 				return error(Response.Status.FORBIDDEN, "Superusers only.");
 			}
@@ -546,7 +534,7 @@
 		}
 		/**
 		 * @todo If affiliation is not null, put it in RoleAssigneeDisplayInfo
-		 *	   constructor.
+		 *       constructor.
 		 */
 		/**
 		 * Here we are exercising (via an API test) shibService.getAffiliation with the
@@ -558,7 +546,7 @@
 		logger.info("overwriteAffiliation: " + overwriteAffiliation);
 		/**
 		 * @todo Find a place to put "position" in the authenticateduser table:
-		 *	   https://github.com/IQSS/dataverse/issues/1444#issuecomment-74134694
+		 *       https://github.com/IQSS/dataverse/issues/1444#issuecomment-74134694
 		 */
 		String overwritePosition = "staff;student";
 		AuthenticatedUserDisplayInfo displayInfo = new AuthenticatedUserDisplayInfo(overwriteFirstName,
@@ -581,7 +569,7 @@
 					if (convertedUser != null) {
 						/**
 						 * @todo Display name is not being overwritten. Logic must be in Shib backing
-						 *	   bean
+						 *       bean
 						 */
 						AuthenticatedUser updatedInfoUser = authSvc.updateAuthenticatedUser(convertedUser, displayInfo);
 						if (updatedInfoUser != null) {
@@ -601,7 +589,7 @@
 				problems.add(message);
 				/**
 				 * @todo Someday we should make a errorResponse method that takes JSON arrays
-				 *	   and objects.
+				 *       and objects.
 				 */
 				return error(Status.BAD_REQUEST, problems.build().toString());
 			}
@@ -699,7 +687,7 @@
 		}
 		/**
 		 * @todo If affiliation is not null, put it in RoleAssigneeDisplayInfo
-		 *	   constructor.
+		 *       constructor.
 		 */
 		/**
 		 * Here we are exercising (via an API test) shibService.getAffiliation with the
@@ -712,7 +700,7 @@
 		logger.info("overwriteAffiliation: " + overwriteAffiliation);
 		/**
 		 * @todo Find a place to put "position" in the authenticateduser table:
-		 *	   https://github.com/IQSS/dataverse/issues/1444#issuecomment-74134694
+		 *       https://github.com/IQSS/dataverse/issues/1444#issuecomment-74134694
 		 */
 		String overwritePosition = "staff;student";
 		AuthenticatedUserDisplayInfo displayInfo = new AuthenticatedUserDisplayInfo(overwriteFirstName,
@@ -735,7 +723,7 @@
 					if (convertedUser != null) {
 						/**
 						 * @todo Display name is not being overwritten. Logic must be in Shib backing
-						 *	   bean
+						 *       bean
 						 */
 						AuthenticatedUser updatedInfoUser = authSvc.updateAuthenticatedUser(convertedUser, displayInfo);
 						if (updatedInfoUser != null) {
@@ -755,7 +743,7 @@
 				problems.add(message);
 				/**
 				 * @todo Someday we should make a errorResponse method that takes JSON arrays
-				 *	   and objects.
+				 *       and objects.
 				 */
 				return error(Status.BAD_REQUEST, problems.build().toString());
 			}
@@ -877,7 +865,7 @@
 	 * This method is used in integration tests.
 	 *
 	 * @param userId
-	 *			The database id of an AuthenticatedUser.
+	 *            The database id of an AuthenticatedUser.
 	 * @return The confirm email token.
 	 */
 	@Path("confirmEmail/{userId}")
@@ -897,7 +885,7 @@
 	 * This method is used in integration tests.
 	 *
 	 * @param userId
-	 *			The database id of an AuthenticatedUser.
+	 *            The database id of an AuthenticatedUser.
 	 */
 	@Path("confirmEmail/{userId}")
 	@POST
@@ -1030,7 +1018,7 @@
 	 * Validate a password with an API call
 	 *
 	 * @param password
-	 *			The password
+	 *            The password
 	 * @return A response with the validation result.
 	 */
 	@Path("validatePassword")
