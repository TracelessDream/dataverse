package edu.harvard.iq.dataverse.api;

import edu.harvard.iq.dataverse.BannerMessage;
import edu.harvard.iq.dataverse.BannerMessageServiceBean;
import edu.harvard.iq.dataverse.BannerMessageText;
import edu.harvard.iq.dataverse.DataFile;
import edu.harvard.iq.dataverse.DataFileServiceBean;
import edu.harvard.iq.dataverse.Dataset;
import edu.harvard.iq.dataverse.DatasetServiceBean;
import edu.harvard.iq.dataverse.DatasetVersion;
import edu.harvard.iq.dataverse.DatasetVersionServiceBean;
import edu.harvard.iq.dataverse.Dataverse;
import edu.harvard.iq.dataverse.DataverseRequestServiceBean;
import edu.harvard.iq.dataverse.DataverseSession;
import edu.harvard.iq.dataverse.DvObject;
import edu.harvard.iq.dataverse.EMailValidator;
import edu.harvard.iq.dataverse.EjbDataverseEngine;
import edu.harvard.iq.dataverse.GlobalId;
import edu.harvard.iq.dataverse.RoleAssignment;
import edu.harvard.iq.dataverse.UserServiceBean;
import edu.harvard.iq.dataverse.actionlogging.ActionLogRecord;
import edu.harvard.iq.dataverse.api.dto.RoleDTO;
import edu.harvard.iq.dataverse.authorization.AuthenticatedUserDisplayInfo;
import edu.harvard.iq.dataverse.authorization.AuthenticationProvider;
import edu.harvard.iq.dataverse.authorization.UserIdentifier;
import edu.harvard.iq.dataverse.authorization.exceptions.AuthenticationProviderFactoryNotFoundException;
import edu.harvard.iq.dataverse.authorization.exceptions.AuthorizationSetupException;
import edu.harvard.iq.dataverse.authorization.groups.GroupServiceBean;
import edu.harvard.iq.dataverse.authorization.providers.AuthenticationProviderRow;
import edu.harvard.iq.dataverse.authorization.providers.builtin.BuiltinUser;
import edu.harvard.iq.dataverse.authorization.providers.builtin.BuiltinUserServiceBean;
import edu.harvard.iq.dataverse.authorization.providers.shib.ShibAuthenticationProvider;
import edu.harvard.iq.dataverse.authorization.providers.shib.ShibServiceBean;
import edu.harvard.iq.dataverse.authorization.providers.shib.ShibUtil;
import edu.harvard.iq.dataverse.authorization.users.AuthenticatedUser;
import edu.harvard.iq.dataverse.confirmemail.ConfirmEmailData;
import edu.harvard.iq.dataverse.confirmemail.ConfirmEmailException;
import edu.harvard.iq.dataverse.confirmemail.ConfirmEmailInitResponse;
import edu.harvard.iq.dataverse.dataaccess.DataAccess;
import edu.harvard.iq.dataverse.dataaccess.DataAccessOption;
import edu.harvard.iq.dataverse.dataaccess.StorageIO;
import edu.harvard.iq.dataverse.engine.command.impl.AbstractSubmitToArchiveCommand;
import edu.harvard.iq.dataverse.engine.command.impl.PublishDataverseCommand;
import edu.harvard.iq.dataverse.settings.Setting;
import javax.json.Json;
import javax.json.JsonArrayBuilder;
import javax.json.JsonObjectBuilder;
import javax.ws.rs.DELETE;
import javax.ws.rs.GET;
import javax.ws.rs.POST;
import javax.ws.rs.PUT;
import javax.ws.rs.Path;
import javax.ws.rs.PathParam;
import javax.ws.rs.core.Response;
import static edu.harvard.iq.dataverse.util.json.NullSafeJsonBuilder.jsonObjectBuilder;
import static edu.harvard.iq.dataverse.util.json.JsonPrinter.*;

import java.io.InputStream;
import java.io.StringReader;
import java.util.Map;
import java.util.Map.Entry;
import java.util.logging.Level;
import java.util.logging.Logger;
import javax.ejb.EJB;
import javax.ejb.Stateless;
import javax.json.JsonObject;
import javax.json.JsonReader;
import javax.validation.ConstraintViolation;
import javax.validation.ConstraintViolationException;
import javax.ws.rs.Produces;
import javax.ws.rs.core.Response.Status;

import org.apache.commons.io.IOUtils;
import org.apache.commons.lang3.StringUtils;

import java.util.List;
import edu.harvard.iq.dataverse.authorization.AuthTestDataServiceBean;
import edu.harvard.iq.dataverse.authorization.AuthenticationProvidersRegistrationServiceBean;
import edu.harvard.iq.dataverse.authorization.DataverseRole;
import edu.harvard.iq.dataverse.authorization.RoleAssignee;
import edu.harvard.iq.dataverse.authorization.UserRecordIdentifier;
import edu.harvard.iq.dataverse.authorization.groups.impl.explicit.ExplicitGroupServiceBean;
import edu.harvard.iq.dataverse.authorization.users.User;
import edu.harvard.iq.dataverse.dataaccess.ImageThumbConverter;
import edu.harvard.iq.dataverse.dataset.DatasetThumbnail;
import edu.harvard.iq.dataverse.dataset.DatasetUtil;
import edu.harvard.iq.dataverse.engine.command.DataverseRequest;
import edu.harvard.iq.dataverse.engine.command.exception.CommandException;
import edu.harvard.iq.dataverse.engine.command.impl.DeactivateUserCommand;
import edu.harvard.iq.dataverse.engine.command.impl.DeleteRoleCommand;
import edu.harvard.iq.dataverse.engine.command.impl.RegisterDvObjectCommand;
import edu.harvard.iq.dataverse.ingest.IngestServiceBean;
import edu.harvard.iq.dataverse.settings.SettingsServiceBean;
import edu.harvard.iq.dataverse.userdata.UserListMaker;
import edu.harvard.iq.dataverse.userdata.UserListResult;
import edu.harvard.iq.dataverse.util.ArchiverUtil;
import edu.harvard.iq.dataverse.util.BundleUtil;
import edu.harvard.iq.dataverse.util.FileUtil;
import java.io.IOException;
import java.io.OutputStream;

import java.util.ArrayList;
import java.util.Arrays;
import java.util.Date;
import java.util.function.Consumer;
import javax.inject.Inject;
import javax.json.JsonArray;
import javax.persistence.Query;
import javax.ws.rs.QueryParam;
import javax.ws.rs.WebApplicationException;
import javax.ws.rs.core.StreamingOutput;

/**
 * Where the secure, setup API calls live.
 * 
 * @author michael
 */
@Stateless
@Path("admin")
public class Admin extends AbstractApiBean {

	private static final Logger logger = Logger.getLogger(Admin.class.getName());

        @EJB
        AuthenticationProvidersRegistrationServiceBean authProvidersRegistrationSvc;
	@EJB
	BuiltinUserServiceBean builtinUserService;
	@EJB
	ShibServiceBean shibService;
	@EJB
	AuthTestDataServiceBean authTestDataService;
	@EJB
	UserServiceBean userService;
	@EJB
	IngestServiceBean ingestService;
	@EJB
	DataFileServiceBean fileService;
	@EJB
	DatasetServiceBean datasetService;
	@EJB
	DatasetVersionServiceBean datasetversionService;
        @Inject
        DataverseRequestServiceBean dvRequestService;
        @EJB
        EjbDataverseEngine commandEngine;
        @EJB
        GroupServiceBean groupService;
        @EJB
        SettingsServiceBean settingsService;
        @EJB
        DatasetVersionServiceBean datasetVersionService;
        @EJB
        ExplicitGroupServiceBean explicitGroupService;
        @EJB
        BannerMessageServiceBean bannerMessageService;
        

	// Make the session available
	@Inject
	DataverseSession session;

	public static final String listUsersPartialAPIPath = "list-users";
	public static final String listUsersFullAPIPath = "/api/admin/" + listUsersPartialAPIPath;

	@Path("settings")
	@GET
	public Response listAllSettings() {
		JsonObjectBuilder bld = jsonObjectBuilder();
		settingsSvc.listAll().forEach(s -> bld.add(s.getName(), s.getContent()));
		return ok(bld);
	}

	@Path("settings/{name}")
	@PUT
	public Response putSetting(@PathParam("name") String name, String content) {
		Setting s = settingsSvc.set(name, content);
		return ok(jsonObjectBuilder().add(s.getName(), s.getContent()));
	}

	@Path("settings/{name}/lang/{lang}")
	@PUT
	public Response putSetting(@PathParam("name") String name, @PathParam("lang") String lang, String content) {
		Setting s = settingsSvc.set(name, lang, content);
		return ok("Setting " + name + " - " + lang + " - added.");
	}

	@Path("settings/{name}")
	@GET
	public Response getSetting(@PathParam("name") String name) {
		String s = settingsSvc.get(name);

		return (s != null) ? ok(s) : notFound("Setting " + name + " not found");
	}

	@Path("settings/{name}")
	@DELETE
	public Response deleteSetting(@PathParam("name") String name) {
		settingsSvc.delete(name);

		return ok("Setting " + name + " deleted.");
	}

	@Path("settings/{name}/lang/{lang}")
	@DELETE
	public Response deleteSetting(@PathParam("name") String name, @PathParam("lang") String lang) {
		settingsSvc.delete(name, lang);
		return ok("Setting " + name + " - " + lang + " deleted.");
	}

	@Path("authenticationProviderFactories")
	@GET
	public Response listAuthProviderFactories() {
		return ok(authSvc.listProviderFactories().stream()
				.map(f -> jsonObjectBuilder().add("alias", f.getAlias()).add("info", f.getInfo()))
				.collect(toJsonArray()));
	}

	@Path("authenticationProviders")
	@GET
	public Response listAuthProviders() {
		return ok(em.createNamedQuery("AuthenticationProviderRow.findAll", AuthenticationProviderRow.class)
				.getResultList().stream().map(r -> json(r)).collect(toJsonArray()));
	}

	@Path("authenticationProviders")
	@POST
	public Response addProvider(AuthenticationProviderRow row) {
		try {
			AuthenticationProviderRow managed = em.find(AuthenticationProviderRow.class, row.getId());
			if (managed != null) {
				managed = em.merge(row);
			} else {
				em.persist(row);
				managed = row;
			}
			if (managed.isEnabled()) {
				AuthenticationProvider provider = authProvidersRegistrationSvc.loadProvider(managed);
				authProvidersRegistrationSvc.deregisterProvider(provider.getId());
				authProvidersRegistrationSvc.registerProvider(provider);
			}
			return created("/api/admin/authenticationProviders/" + managed.getId(), json(managed));
		} catch (AuthorizationSetupException e) {
			return error(Response.Status.INTERNAL_SERVER_ERROR, e.getMessage());
		}
	}

	@Path("authenticationProviders/{id}")
	@GET
	public Response showProvider(@PathParam("id") String id) {
		AuthenticationProviderRow row = em.find(AuthenticationProviderRow.class, id);
		return (row != null) ? ok(json(row))
				: error(Status.NOT_FOUND, "Can't find authetication provider with id '" + id + "'");
	}

	@POST
	@Path("authenticationProviders/{id}/:enabled")
	public Response enableAuthenticationProvider_deprecated(@PathParam("id") String id, String body) {
		return enableAuthenticationProvider(id, body);
	}

	@PUT
	@Path("authenticationProviders/{id}/enabled")
	@Produces("application/json")
	public Response enableAuthenticationProvider(@PathParam("id") String id, String body) {
		body = body.trim();
		if (!Util.isBoolean(body)) {
			return error(Response.Status.BAD_REQUEST, "Illegal value '" + body + "'. Use 'true' or 'false'");
		}
		boolean enable = Util.isTrue(body);

		AuthenticationProviderRow row = em.find(AuthenticationProviderRow.class, id);
		if (row == null) {
			return notFound("Can't find authentication provider with id '" + id + "'");
		}

		row.setEnabled(enable);
		em.merge(row);

		if (enable) {
			// enable a provider
			if (authSvc.getAuthenticationProvider(id) != null) {
				return ok(String.format("Authentication provider '%s' already enabled", id));
			}
			try {
				authProvidersRegistrationSvc.registerProvider(authProvidersRegistrationSvc.loadProvider(row));
				return ok(String.format("Authentication Provider %s enabled", row.getId()));

			} catch (AuthenticationProviderFactoryNotFoundException ex) {
				return notFound(String.format("Can't instantiate provider, as there's no factory with alias %s",
						row.getFactoryAlias()));
			} catch (AuthorizationSetupException ex) {
				logger.log(Level.WARNING, "Error instantiating authentication provider: " + ex.getMessage(), ex);
				return error(Status.INTERNAL_SERVER_ERROR,
						String.format("Can't instantiate provider: %s", ex.getMessage()));
			}

		} else {
			// disable a provider
			authProvidersRegistrationSvc.deregisterProvider(id);
			return ok("Authentication Provider '" + id + "' disabled. "
					+ (authSvc.getAuthenticationProviderIds().isEmpty()
							? "WARNING: no enabled authentication providers left."
							: ""));
		}
	}

	@GET
	@Path("authenticationProviders/{id}/enabled")
	public Response checkAuthenticationProviderEnabled(@PathParam("id") String id) {
		List<AuthenticationProviderRow> prvs = em
				.createNamedQuery("AuthenticationProviderRow.findById", AuthenticationProviderRow.class)
				.setParameter("id", id).getResultList();
		if (prvs.isEmpty()) {
			return notFound("Can't find a provider with id '" + id + "'.");
		} else {
			return ok(Boolean.toString(prvs.get(0).isEnabled()));
		}
	}

	@DELETE
	@Path("authenticationProviders/{id}/")
	public Response deleteAuthenticationProvider(@PathParam("id") String id) {
		authProvidersRegistrationSvc.deregisterProvider(id);
		AuthenticationProviderRow row = em.find(AuthenticationProviderRow.class, id);
		if (row != null) {
			em.remove(row);
		}

		return ok("AuthenticationProvider " + id + " deleted. "
				+ (authSvc.getAuthenticationProviderIds().isEmpty()
						? "WARNING: no enabled authentication providers left."
						: ""));
	}

    @GET
    @Path("authenticatedUsers/{identifier}/")
    public Response getAuthenticatedUserByIdentifier(@PathParam("identifier") String identifier) {
        AuthenticatedUser authenticatedUser = authSvc.getAuthenticatedUser(identifier);
        if (authenticatedUser != null) {
            return ok(json(authenticatedUser));
        }
        return error(Response.Status.BAD_REQUEST, "User " + identifier + " not found.");
    }

    @DELETE
    @Path("authenticatedUsers/{identifier}/")
    public Response deleteAuthenticatedUser(@PathParam("identifier") String identifier) {
        AuthenticatedUser user = authSvc.getAuthenticatedUser(identifier);
        if (user != null) {
            return deleteAuthenticatedUser(user);
        }
        return error(Response.Status.BAD_REQUEST, "User " + identifier + " not found.");
    }
    
    @DELETE
    @Path("authenticatedUsers/id/{id}/")
    public Response deleteAuthenticatedUserById(@PathParam("id") Long id) {
        AuthenticatedUser user = authSvc.findByID(id);
        if (user != null) {
            return deleteAuthenticatedUser(user);
        }
        return error(Response.Status.BAD_REQUEST, "User " + id + " not found.");
    }

    private Response deleteAuthenticatedUser(AuthenticatedUser au) {
        
        //getDeleteUserErrorMessages does all of the tests to see
        //if the user is 'deletable' if it returns an empty string the user 
        //can be safely deleted.
        
        String errorMessages = authSvc.getDeleteUserErrorMessages(au);
        
        if (!errorMessages.isEmpty()) {
            return badRequest(errorMessages);
        }
        
        //if the user is deletable we will delete access requests and group membership
        // many-to-many relationships that couldn't be cascade deleted
        authSvc.removeAuthentictedUserItems(au);
        
        authSvc.deleteAuthenticatedUser(au.getId());
        return ok("AuthenticatedUser " + au.getIdentifier() + " deleted.");
    }

<<<<<<< HEAD
    @POST
    @Path("authenticatedUsers/{identifier}/deactivate")
    public Response deactivateAuthenticatedUser(@PathParam("identifier") String identifier) {
        AuthenticatedUser user = authSvc.getAuthenticatedUser(identifier);
        if (user != null) {
            return deactivateAuthenticatedUser(user);
        }
        return error(Response.Status.BAD_REQUEST, "User " + identifier + " not found.");
    }

    @POST
    @Path("authenticatedUsers/id/{id}/deactivate")
    public Response deactivateAuthenticatedUserById(@PathParam("id") Long id) {
        AuthenticatedUser user = authSvc.findByID(id);
        if (user != null) {
            return deactivateAuthenticatedUser(user);
        }
        return error(Response.Status.BAD_REQUEST, "User " + id + " not found.");
    }

    private Response deactivateAuthenticatedUser(AuthenticatedUser userToDisable) {
        AuthenticatedUser superuser = authSvc.getAdminUser();
        if (superuser == null) {
            return error(Response.Status.INTERNAL_SERVER_ERROR, "Cannot find superuser to execute DeactivateUserCommand.");
        }
        try {
            execCommand(new DeactivateUserCommand(createDataverseRequest(superuser), userToDisable));
            return ok("User " + userToDisable.getIdentifier() + " deactivated.");
        } catch (WrappedResponse ex) {
            return ex.getResponse();
        }
    }

=======
    }  

    @POST
    @Path("authenticatedUsers/{identifier}/deactivate")
    public Response deactivateAuthenticatedUser(@PathParam("identifier") String identifier) {
        AuthenticatedUser user = authSvc.getAuthenticatedUser(identifier);
        if (user != null) {
            return deactivateAuthenticatedUser(user);
        }
        return error(Response.Status.BAD_REQUEST, "User " + identifier + " not found.");
    }

    @POST
    @Path("authenticatedUsers/id/{id}/deactivate")
    public Response deactivateAuthenticatedUserById(@PathParam("id") Long id) {
        AuthenticatedUser user = authSvc.findByID(id);
        if (user != null) {
            return deactivateAuthenticatedUser(user);
        }
        return error(Response.Status.BAD_REQUEST, "User " + id + " not found.");
    }

    private Response deactivateAuthenticatedUser(AuthenticatedUser userToDisable) {
        AuthenticatedUser superuser = authSvc.getAdminUser();
        if (superuser == null) {
            return error(Response.Status.INTERNAL_SERVER_ERROR, "Cannot find superuser to execute DeactivateUserCommand.");
        }
        try {
            execCommand(new DeactivateUserCommand(createDataverseRequest(superuser), userToDisable));
            return ok("User " + userToDisable.getIdentifier() + " deactivated.");
        } catch (WrappedResponse ex) {
            return ex.getResponse();
        }
    }

>>>>>>> 5ec179ae
	@POST
	@Path("publishDataverseAsCreator/{id}")
	public Response publishDataverseAsCreator(@PathParam("id") long id) {
		try {
			Dataverse dataverse = dataverseSvc.find(id);
			if (dataverse != null) {
				AuthenticatedUser authenticatedUser = dataverse.getCreator();
				return ok(json(execCommand(
						new PublishDataverseCommand(createDataverseRequest(authenticatedUser), dataverse))));
			} else {
				return error(Status.BAD_REQUEST, "Could not find dataverse with id " + id);
			}
		} catch (WrappedResponse wr) {
			return wr.getResponse();
		}
	}

	@Deprecated
	@GET
	@Path("authenticatedUsers")
	public Response listAuthenticatedUsers() {
		try {
			AuthenticatedUser user = findAuthenticatedUserOrDie();
			if (!user.isSuperuser()) {
				return error(Response.Status.FORBIDDEN, "Superusers only.");
			}
		} catch (WrappedResponse ex) {
			return error(Response.Status.FORBIDDEN, "Superusers only.");
		}
		JsonArrayBuilder userArray = Json.createArrayBuilder();
		authSvc.findAllAuthenticatedUsers().stream().forEach((user) -> {
			userArray.add(json(user));
		});
		return ok(userArray);
	}

	@GET
	@Path(listUsersPartialAPIPath)
	@Produces({ "application/json" })
	public Response filterAuthenticatedUsers(
			@QueryParam("searchTerm") String searchTerm,
			@QueryParam("selectedPage") Integer selectedPage,
			@QueryParam("itemsPerPage") Integer itemsPerPage,
			@QueryParam("sortKey") String sortKey
	) {

		User authUser;
		try {
			authUser = this.findUserOrDie();
		} catch (AbstractApiBean.WrappedResponse ex) {
			return error(Response.Status.FORBIDDEN,
					BundleUtil.getStringFromBundle("dashboard.list_users.api.auth.invalid_apikey"));
		}

		if (!authUser.isSuperuser()) {
			return error(Response.Status.FORBIDDEN,
					BundleUtil.getStringFromBundle("dashboard.list_users.api.auth.not_superuser"));
		}

		UserListMaker userListMaker = new UserListMaker(userService);

		// String sortKey = null;
		UserListResult userListResult = userListMaker.runUserSearch(searchTerm, itemsPerPage, selectedPage, sortKey);

		return ok(userListResult.toJSON());
	}

	/**
	 * @todo Make this support creation of BuiltInUsers.
	 *
	 * @todo Add way more error checking. Only the happy path is tested by AdminIT.
	 */
	@POST
	@Path("authenticatedUsers")
	public Response createAuthenicatedUser(JsonObject jsonObject) {
		logger.fine("JSON in: " + jsonObject);
		String persistentUserId = jsonObject.getString("persistentUserId");
		String identifier = jsonObject.getString("identifier");
		String proposedAuthenticatedUserIdentifier = identifier.replaceFirst("@", "");
		String firstName = jsonObject.getString("firstName");
		String lastName = jsonObject.getString("lastName");
		String emailAddress = jsonObject.getString("email");
		String position = null;
		String affiliation = null;
		UserRecordIdentifier userRecordId = new UserRecordIdentifier(jsonObject.getString("authenticationProviderId"),
				persistentUserId);
		AuthenticatedUserDisplayInfo userDisplayInfo = new AuthenticatedUserDisplayInfo(firstName, lastName,
				emailAddress, affiliation, position);
		boolean generateUniqueIdentifier = true;
		AuthenticatedUser authenticatedUser = authSvc.createAuthenticatedUser(userRecordId,
				proposedAuthenticatedUserIdentifier, userDisplayInfo, true);
		return ok(json(authenticatedUser));
	}

        //TODO: Delete this endpoint after 4.9.3. Was updated with change in docs. --MAD
	/**
	 * curl -X PUT -d "shib@mailinator.com"
	 * http://localhost:8080/api/admin/authenticatedUsers/id/11/convertShibToBuiltIn
	 *
	 * @deprecated We have documented this API endpoint so we'll keep in around for
	 *             a while but we should encourage everyone to switch to the
	 *             "convertRemoteToBuiltIn" endpoint and then remove this
	 *             Shib-specfic one.
	 */
	@PUT
	@Path("authenticatedUsers/id/{id}/convertShibToBuiltIn")
	@Deprecated
	public Response convertShibUserToBuiltin(@PathParam("id") Long id, String newEmailAddress) {
                try {
                        AuthenticatedUser user = findAuthenticatedUserOrDie();
			if (!user.isSuperuser()) {
				return error(Response.Status.FORBIDDEN, "Superusers only.");
			}
		} catch (WrappedResponse ex) {
			return error(Response.Status.FORBIDDEN, "Superusers only.");
		}
		try {
			BuiltinUser builtinUser = authSvc.convertRemoteToBuiltIn(id, newEmailAddress);
			if (builtinUser == null) {
				return error(Response.Status.BAD_REQUEST, "User id " + id
						+ " could not be converted from Shibboleth to BuiltIn. An Exception was not thrown.");
			}
                        AuthenticatedUser authUser = authSvc.getAuthenticatedUser(builtinUser.getUserName());
			JsonObjectBuilder output = Json.createObjectBuilder();
			output.add("email", authUser.getEmail());
			output.add("username", builtinUser.getUserName());
			return ok(output);
		} catch (Throwable ex) {
			StringBuilder sb = new StringBuilder();
			sb.append(ex + " ");
			while (ex.getCause() != null) {
				ex = ex.getCause();
				sb.append(ex + " ");
			}
			String msg = "User id " + id
					+ " could not be converted from Shibboleth to BuiltIn. Details from Exception: " + sb;
			logger.info(msg);
			return error(Response.Status.BAD_REQUEST, msg);
		}
	}

	@PUT
	@Path("authenticatedUsers/id/{id}/convertRemoteToBuiltIn")
	public Response convertOAuthUserToBuiltin(@PathParam("id") Long id, String newEmailAddress) {
                try {
			AuthenticatedUser user = findAuthenticatedUserOrDie();
			if (!user.isSuperuser()) {
				return error(Response.Status.FORBIDDEN, "Superusers only.");
			}
		} catch (WrappedResponse ex) {
			return error(Response.Status.FORBIDDEN, "Superusers only.");
		}
		try {
			BuiltinUser builtinUser = authSvc.convertRemoteToBuiltIn(id, newEmailAddress);
                        //AuthenticatedUser authUser = authService.getAuthenticatedUser(aUser.getUserName());
			if (builtinUser == null) {
				return error(Response.Status.BAD_REQUEST, "User id " + id
						+ " could not be converted from remote to BuiltIn. An Exception was not thrown.");
			}
                        AuthenticatedUser authUser = authSvc.getAuthenticatedUser(builtinUser.getUserName());
			JsonObjectBuilder output = Json.createObjectBuilder();
			output.add("email", authUser.getEmail());
			output.add("username", builtinUser.getUserName());
			return ok(output);
		} catch (Throwable ex) {
			StringBuilder sb = new StringBuilder();
			sb.append(ex + " ");
			while (ex.getCause() != null) {
				ex = ex.getCause();
				sb.append(ex + " ");
			}
			String msg = "User id " + id + " could not be converted from remote to BuiltIn. Details from Exception: "
					+ sb;
			logger.info(msg);
			return error(Response.Status.BAD_REQUEST, msg);
		}
	}

	/**
	 * This is used in testing via AdminIT.java but we don't expect sysadmins to use
	 * this.
	 */
	@Path("authenticatedUsers/convert/builtin2shib")
	@PUT
	public Response builtin2shib(String content) {
		logger.info("entering builtin2shib...");
		try {
			AuthenticatedUser userToRunThisMethod = findAuthenticatedUserOrDie();
			if (!userToRunThisMethod.isSuperuser()) {
				return error(Response.Status.FORBIDDEN, "Superusers only.");
			}
		} catch (WrappedResponse ex) {
			return error(Response.Status.FORBIDDEN, "Superusers only.");
		}
		boolean disabled = false;
		if (disabled) {
			return error(Response.Status.BAD_REQUEST, "API endpoint disabled.");
		}
		AuthenticatedUser builtInUserToConvert = null;
		String emailToFind;
		String password;
		String authuserId = "0"; // could let people specify id on authuser table. probably better to let them
									// tell us their
		String newEmailAddressToUse;
		try {
			String[] args = content.split(":");
			emailToFind = args[0];
			password = args[1];
			newEmailAddressToUse = args[2];
			// authuserId = args[666];
		} catch (ArrayIndexOutOfBoundsException ex) {
			return error(Response.Status.BAD_REQUEST, "Problem with content <<<" + content + ">>>: " + ex.toString());
		}
		AuthenticatedUser existingAuthUserFoundByEmail = shibService.findAuthUserByEmail(emailToFind);
		String existing = "NOT FOUND";
		if (existingAuthUserFoundByEmail != null) {
			builtInUserToConvert = existingAuthUserFoundByEmail;
			existing = existingAuthUserFoundByEmail.getIdentifier();
		} else {
			long longToLookup = Long.parseLong(authuserId);
			AuthenticatedUser specifiedUserToConvert = authSvc.findByID(longToLookup);
			if (specifiedUserToConvert != null) {
				builtInUserToConvert = specifiedUserToConvert;
			} else {
				return error(Response.Status.BAD_REQUEST,
						"No user to convert. We couldn't find a *single* existing user account based on " + emailToFind
								+ " and no user was found using specified id " + longToLookup);
			}
		}
		String shibProviderId = ShibAuthenticationProvider.PROVIDER_ID;
		Map<String, String> randomUser = authTestDataService.getRandomUser();
		// String eppn = UUID.randomUUID().toString().substring(0, 8);
		String eppn = randomUser.get("eppn");
		String idPEntityId = randomUser.get("idp");
		String notUsed = null;
		String separator = "|";
		UserIdentifier newUserIdentifierInLookupTable = new UserIdentifier(idPEntityId + separator + eppn, notUsed);
		String overwriteFirstName = randomUser.get("firstName");
		String overwriteLastName = randomUser.get("lastName");
		String overwriteEmail = randomUser.get("email");
		overwriteEmail = newEmailAddressToUse;
		logger.info("overwriteEmail: " + overwriteEmail);
		boolean validEmail = EMailValidator.isEmailValid(overwriteEmail, null);
		if (!validEmail) {
			// See https://github.com/IQSS/dataverse/issues/2998
			return error(Response.Status.BAD_REQUEST, "invalid email: " + overwriteEmail);
		}
		/**
		 * @todo If affiliation is not null, put it in RoleAssigneeDisplayInfo
		 *       constructor.
		 */
		/**
		 * Here we are exercising (via an API test) shibService.getAffiliation with the
		 * TestShib IdP and a non-production DevShibAccountType.
		 */
		idPEntityId = ShibUtil.testShibIdpEntityId;
		String overwriteAffiliation = shibService.getAffiliation(idPEntityId,
				ShibServiceBean.DevShibAccountType.RANDOM);
		logger.info("overwriteAffiliation: " + overwriteAffiliation);
		/**
		 * @todo Find a place to put "position" in the authenticateduser table:
		 *       https://github.com/IQSS/dataverse/issues/1444#issuecomment-74134694
		 */
		String overwritePosition = "staff;student";
		AuthenticatedUserDisplayInfo displayInfo = new AuthenticatedUserDisplayInfo(overwriteFirstName,
				overwriteLastName, overwriteEmail, overwriteAffiliation, overwritePosition);
		JsonObjectBuilder response = Json.createObjectBuilder();
		JsonArrayBuilder problems = Json.createArrayBuilder();
		if (password != null) {
			response.add("password supplied", password);
			boolean knowsExistingPassword = false;
			BuiltinUser oldBuiltInUser = builtinUserService.findByUserName(builtInUserToConvert.getUserIdentifier());
			if (oldBuiltInUser != null) {
                                if (builtInUserToConvert.isDeactivated()) {
                                        problems.add("builtin account has been deactivated");
                                        return error(Status.BAD_REQUEST, problems.build().toString());
                                }
				String usernameOfBuiltinAccountToConvert = oldBuiltInUser.getUserName();
				response.add("old username", usernameOfBuiltinAccountToConvert);
				AuthenticatedUser authenticatedUser = authSvc.canLogInAsBuiltinUser(usernameOfBuiltinAccountToConvert,
						password);
				if (authenticatedUser != null) {
					knowsExistingPassword = true;
					AuthenticatedUser convertedUser = authSvc.convertBuiltInToShib(builtInUserToConvert, shibProviderId,
							newUserIdentifierInLookupTable);
					if (convertedUser != null) {
						/**
						 * @todo Display name is not being overwritten. Logic must be in Shib backing
						 *       bean
						 */
						AuthenticatedUser updatedInfoUser = authSvc.updateAuthenticatedUser(convertedUser, displayInfo);
						if (updatedInfoUser != null) {
							response.add("display name overwritten with", updatedInfoUser.getName());
						} else {
							problems.add("couldn't update display info");
						}
					} else {
						problems.add("unable to convert user");
					}
				}
			} else {
				problems.add("couldn't find old username");
			}
			if (!knowsExistingPassword) {
				String message = "User doesn't know password.";
				problems.add(message);
				/**
				 * @todo Someday we should make a errorResponse method that takes JSON arrays
				 *       and objects.
				 */
				return error(Status.BAD_REQUEST, problems.build().toString());
			}
			// response.add("knows existing password", knowsExistingPassword);
		}

		response.add("user to convert", builtInUserToConvert.getIdentifier());
		response.add("existing user found by email (prompt to convert)", existing);
		response.add("changing to this provider", shibProviderId);
		response.add("value to overwrite old first name", overwriteFirstName);
		response.add("value to overwrite old last name", overwriteLastName);
		response.add("value to overwrite old email address", overwriteEmail);
		if (overwriteAffiliation != null) {
			response.add("affiliation", overwriteAffiliation);
		}
		response.add("problems", problems);
		return ok(response);
	}

	/**
	 * This is used in testing via AdminIT.java but we don't expect sysadmins to use
	 * this.
	 */
	@Path("authenticatedUsers/convert/builtin2oauth")
	@PUT
	public Response builtin2oauth(String content) {
		logger.info("entering builtin2oauth...");
		try {
			AuthenticatedUser userToRunThisMethod = findAuthenticatedUserOrDie();
			if (!userToRunThisMethod.isSuperuser()) {
				return error(Response.Status.FORBIDDEN, "Superusers only.");
			}
		} catch (WrappedResponse ex) {
			return error(Response.Status.FORBIDDEN, "Superusers only.");
		}
		boolean disabled = false;
		if (disabled) {
			return error(Response.Status.BAD_REQUEST, "API endpoint disabled.");
		}
		AuthenticatedUser builtInUserToConvert = null;
		String emailToFind;
		String password;
		String authuserId = "0"; // could let people specify id on authuser table. probably better to let them
									// tell us their
		String newEmailAddressToUse;
		String newProviderId;
		String newPersistentUserIdInLookupTable;
		logger.info("content: " + content);
		try {
			String[] args = content.split(":");
			emailToFind = args[0];
			password = args[1];
			newEmailAddressToUse = args[2];
			newProviderId = args[3];
			newPersistentUserIdInLookupTable = args[4];
			// authuserId = args[666];
		} catch (ArrayIndexOutOfBoundsException ex) {
			return error(Response.Status.BAD_REQUEST, "Problem with content <<<" + content + ">>>: " + ex.toString());
		}
		AuthenticatedUser existingAuthUserFoundByEmail = shibService.findAuthUserByEmail(emailToFind);
		String existing = "NOT FOUND";
		if (existingAuthUserFoundByEmail != null) {
			builtInUserToConvert = existingAuthUserFoundByEmail;
			existing = existingAuthUserFoundByEmail.getIdentifier();
		} else {
			long longToLookup = Long.parseLong(authuserId);
			AuthenticatedUser specifiedUserToConvert = authSvc.findByID(longToLookup);
			if (specifiedUserToConvert != null) {
				builtInUserToConvert = specifiedUserToConvert;
			} else {
				return error(Response.Status.BAD_REQUEST,
						"No user to convert. We couldn't find a *single* existing user account based on " + emailToFind
								+ " and no user was found using specified id " + longToLookup);
			}
		}
		// String shibProviderId = ShibAuthenticationProvider.PROVIDER_ID;
		Map<String, String> randomUser = authTestDataService.getRandomUser();
		// String eppn = UUID.randomUUID().toString().substring(0, 8);
		String eppn = randomUser.get("eppn");
		String idPEntityId = randomUser.get("idp");
		String notUsed = null;
		String separator = "|";
		// UserIdentifier newUserIdentifierInLookupTable = new
		// UserIdentifier(idPEntityId + separator + eppn, notUsed);
		UserIdentifier newUserIdentifierInLookupTable = new UserIdentifier(newPersistentUserIdInLookupTable, notUsed);
		String overwriteFirstName = randomUser.get("firstName");
		String overwriteLastName = randomUser.get("lastName");
		String overwriteEmail = randomUser.get("email");
		overwriteEmail = newEmailAddressToUse;
		logger.info("overwriteEmail: " + overwriteEmail);
		boolean validEmail = EMailValidator.isEmailValid(overwriteEmail, null);
		if (!validEmail) {
			// See https://github.com/IQSS/dataverse/issues/2998
			return error(Response.Status.BAD_REQUEST, "invalid email: " + overwriteEmail);
		}
		/**
		 * @todo If affiliation is not null, put it in RoleAssigneeDisplayInfo
		 *       constructor.
		 */
		/**
		 * Here we are exercising (via an API test) shibService.getAffiliation with the
		 * TestShib IdP and a non-production DevShibAccountType.
		 */
		// idPEntityId = ShibUtil.testShibIdpEntityId;
		// String overwriteAffiliation = shibService.getAffiliation(idPEntityId,
		// ShibServiceBean.DevShibAccountType.RANDOM);
		String overwriteAffiliation = null;
		logger.info("overwriteAffiliation: " + overwriteAffiliation);
		/**
		 * @todo Find a place to put "position" in the authenticateduser table:
		 *       https://github.com/IQSS/dataverse/issues/1444#issuecomment-74134694
		 */
		String overwritePosition = "staff;student";
		AuthenticatedUserDisplayInfo displayInfo = new AuthenticatedUserDisplayInfo(overwriteFirstName,
				overwriteLastName, overwriteEmail, overwriteAffiliation, overwritePosition);
		JsonObjectBuilder response = Json.createObjectBuilder();
		JsonArrayBuilder problems = Json.createArrayBuilder();
		if (password != null) {
			response.add("password supplied", password);
			boolean knowsExistingPassword = false;
			BuiltinUser oldBuiltInUser = builtinUserService.findByUserName(builtInUserToConvert.getUserIdentifier());
			if (oldBuiltInUser != null) {
				String usernameOfBuiltinAccountToConvert = oldBuiltInUser.getUserName();
				response.add("old username", usernameOfBuiltinAccountToConvert);
				AuthenticatedUser authenticatedUser = authSvc.canLogInAsBuiltinUser(usernameOfBuiltinAccountToConvert,
						password);
				if (authenticatedUser != null) {
					knowsExistingPassword = true;
					AuthenticatedUser convertedUser = authSvc.convertBuiltInUserToRemoteUser(builtInUserToConvert,
							newProviderId, newUserIdentifierInLookupTable);
					if (convertedUser != null) {
						/**
						 * @todo Display name is not being overwritten. Logic must be in Shib backing
						 *       bean
						 */
						AuthenticatedUser updatedInfoUser = authSvc.updateAuthenticatedUser(convertedUser, displayInfo);
						if (updatedInfoUser != null) {
							response.add("display name overwritten with", updatedInfoUser.getName());
						} else {
							problems.add("couldn't update display info");
						}
					} else {
						problems.add("unable to convert user");
					}
				}
			} else {
				problems.add("couldn't find old username");
			}
			if (!knowsExistingPassword) {
				String message = "User doesn't know password.";
				problems.add(message);
				/**
				 * @todo Someday we should make a errorResponse method that takes JSON arrays
				 *       and objects.
				 */
				return error(Status.BAD_REQUEST, problems.build().toString());
			}
			// response.add("knows existing password", knowsExistingPassword);
		}

		response.add("user to convert", builtInUserToConvert.getIdentifier());
		response.add("existing user found by email (prompt to convert)", existing);
		response.add("changing to this provider", newProviderId);
		response.add("value to overwrite old first name", overwriteFirstName);
		response.add("value to overwrite old last name", overwriteLastName);
		response.add("value to overwrite old email address", overwriteEmail);
		if (overwriteAffiliation != null) {
			response.add("affiliation", overwriteAffiliation);
		}
		response.add("problems", problems);
		return ok(response);
	}




	@Path("roles")
	@POST
	public Response createNewBuiltinRole(RoleDTO roleDto) {
		ActionLogRecord alr = new ActionLogRecord(ActionLogRecord.ActionType.Admin, "createBuiltInRole")
				.setInfo(roleDto.getAlias() + ":" + roleDto.getDescription());
		try {
			return ok(json(rolesSvc.save(roleDto.asRole())));
		} catch (Exception e) {
			alr.setActionResult(ActionLogRecord.Result.InternalError);
			alr.setInfo(alr.getInfo() + "// " + e.getMessage());
			return error(Response.Status.INTERNAL_SERVER_ERROR, e.getMessage());
		} finally {
			actionLogSvc.log(alr);
		}
	}

	@Path("roles")
	@GET
	public Response listBuiltinRoles() {
		try {
			return ok(rolesToJson(rolesSvc.findBuiltinRoles()));
		} catch (Exception e) {
			return error(Response.Status.INTERNAL_SERVER_ERROR, e.getMessage());
		}
	}
        
    @DELETE
    @Path("roles/{id}")
    public Response deleteRole(@PathParam("id") String id) {

        return response(req -> {
            DataverseRole doomed = findRoleOrDie(id);
            execCommand(new DeleteRoleCommand(req, doomed));
            return ok("role " + doomed.getName() + " deleted.");
        });
    }

	@Path("superuser/{identifier}")
	@POST
	public Response toggleSuperuser(@PathParam("identifier") String identifier) {
		ActionLogRecord alr = new ActionLogRecord(ActionLogRecord.ActionType.Admin, "toggleSuperuser")
				.setInfo(identifier);
		try {
			AuthenticatedUser user = authSvc.getAuthenticatedUser(identifier);
                        if (user.isDeactivated()) {
                            return error(Status.BAD_REQUEST, "You cannot make a deactivated user a superuser.");
                        }

			user.setSuperuser(!user.isSuperuser());

			return ok("User " + user.getIdentifier() + " " + (user.isSuperuser() ? "set" : "removed")
					+ " as a superuser.");
		} catch (Exception e) {
			alr.setActionResult(ActionLogRecord.Result.InternalError);
			alr.setInfo(alr.getInfo() + "// " + e.getMessage());
			return error(Response.Status.INTERNAL_SERVER_ERROR, e.getMessage());
		} finally {
			actionLogSvc.log(alr);
		}
	}

    @GET
    @Path("validate/datasets")
    @Produces({"application/json"})
    public Response validateAllDatasets(@QueryParam("variables") boolean includeVariables) {
        
        // Streaming output: the API will start producing 
        // the output right away, as it goes through the list 
        // of the datasets; there's potentially a lot of content 
        // to validate, so we don't want to wait for the process 
        // to finish. Or to wait to encounter the first invalid 
        // object - so we'll be reporting both the success and failure
        // outcomes for all the validated datasets, to give the user
        // an indication of the progress. 
        // This is the first streaming API that produces json that 
        // we have; there may be better ways to stream json - but 
        // what I have put together below works. -- L.A. 
        StreamingOutput stream = new StreamingOutput() {

            @Override
            public void write(OutputStream os) throws IOException,
                    WebApplicationException {
                os.write("{\"datasets\": [\n".getBytes());
                
                boolean wroteObject = false;
                for (Long datasetId : datasetService.findAllLocalDatasetIds()) {
                    // Potentially, there's a godzillion datasets in this Dataverse. 
                    // This is why we go through the list of ids here, and instantiate 
                    // only one dataset at a time. 
                    boolean success = false;
                    boolean constraintViolationDetected = false;
                     
                    JsonObjectBuilder output = Json.createObjectBuilder();
                    output.add("datasetId", datasetId);

                    
                    try {
                        datasetService.instantiateDatasetInNewTransaction(datasetId, includeVariables);
                        success = true;
                    } catch (Exception ex) {
                        Throwable cause = ex;
                        while (cause != null) {
                            if (cause instanceof ConstraintViolationException) {
                                ConstraintViolationException constraintViolationException = (ConstraintViolationException) cause;
                                for (ConstraintViolation<?> constraintViolation : constraintViolationException
                                        .getConstraintViolations()) {
                                    String databaseRow = constraintViolation.getLeafBean().toString();
                                    String field = constraintViolation.getPropertyPath().toString();
                                    String invalidValue = null;
                                    if (constraintViolation.getInvalidValue() != null) {
                                        invalidValue = constraintViolation.getInvalidValue().toString();
                                    }
                                    output.add("status", "invalid");
                                    output.add("entityClassDatabaseTableRowId", databaseRow);
                                    output.add("field", field);
                                    output.add("invalidValue", invalidValue == null ? "NULL" : invalidValue);
                                    
                                    constraintViolationDetected = true; 
                                    
                                    break; 
                                    
                                }
                            }
                            cause = cause.getCause();
                        }
                    }
                    
                    
                    if (success) {
                        output.add("status", "valid");
                    } else if (!constraintViolationDetected) {
                        output.add("status", "unknown");
                    }
                    
                    // write it out:
                    
                    if (wroteObject) {
                        os.write(",\n".getBytes());
                    }

                    os.write(output.build().toString().getBytes("UTF8"));
                    
                    if (!wroteObject) {
                        wroteObject = true;
                    }
                }
                
                
                os.write("\n]\n}\n".getBytes());
            }
            
        };
        return Response.ok(stream).build();
    }
        
    @Path("validate/dataset/{id}")
    @GET
    public Response validateDataset(@PathParam("id") String id, @QueryParam("variables") boolean includeVariables) {
        Dataset dataset;
        try {
            dataset = findDatasetOrDie(id);
        } catch (Exception ex) {
            return error(Response.Status.NOT_FOUND, "No Such Dataset");
        }

        Long dbId = dataset.getId();

        String msg = "unknown";
        try {
            datasetService.instantiateDatasetInNewTransaction(dbId, includeVariables);
            msg = "valid";
        } catch (Exception ex) {
            Throwable cause = ex;
            while (cause != null) {
                if (cause instanceof ConstraintViolationException) {
                    ConstraintViolationException constraintViolationException = (ConstraintViolationException) cause;
                    for (ConstraintViolation<?> constraintViolation : constraintViolationException
                            .getConstraintViolations()) {
                        String databaseRow = constraintViolation.getLeafBean().toString();
                        String field = constraintViolation.getPropertyPath().toString();
                        String invalidValue = null; 
                        if (constraintViolation.getInvalidValue() != null) {
                            invalidValue = constraintViolation.getInvalidValue().toString();
                        }
                        JsonObjectBuilder violation = Json.createObjectBuilder();
                        violation.add("entityClassDatabaseTableRowId", databaseRow);
                        violation.add("field", field);
                        violation.add("invalidValue", invalidValue == null ? "NULL" : invalidValue);
                        return ok(violation);
                    }
                }
                cause = cause.getCause();
            }
        }
        return ok(msg);
    }
    
    // This API does the same thing as /validateDataFileHashValue/{fileId}, 
    // but for all the files in the dataset, with streaming output.
    @GET
    @Path("validate/dataset/files/{id}")
    @Produces({"application/json"})
    public Response validateDatasetDatafiles(@PathParam("id") String id) {
        
        // Streaming output: the API will start producing 
        // the output right away, as it goes through the list 
        // of the datafiles in the dataset.
        // The streaming mechanism is modeled after validate/datasets API.
        StreamingOutput stream = new StreamingOutput() {

            @Override
            public void write(OutputStream os) throws IOException,
                    WebApplicationException {
                Dataset dataset;
        
                try {
                    dataset = findDatasetOrDie(id);
                } catch (Exception ex) {
                    throw new IOException(ex.getMessage());
                }
                
                os.write("{\"dataFiles\": [\n".getBytes());
                
                boolean wroteObject = false;
                for (DataFile dataFile : dataset.getFiles()) {
                    // Potentially, there's a godzillion datasets in this Dataverse. 
                    // This is why we go through the list of ids here, and instantiate 
                    // only one dataset at a time. 
                    boolean success = false;
                    boolean constraintViolationDetected = false;
                     
                    JsonObjectBuilder output = Json.createObjectBuilder();
                    output.add("datafileId", dataFile.getId());
                    output.add("storageIdentifier", dataFile.getStorageIdentifier());

                    
                    try {
                        FileUtil.validateDataFileChecksum(dataFile);
                        success = true;
                    } catch (IOException ex) {
                        output.add("status", "invalid");
                        output.add("errorMessage", ex.getMessage());
                    }
                    
                    if (success) {
                        output.add("status", "valid");
                    } 
                    
                    // write it out:
                    
                    if (wroteObject) {
                        os.write(",\n".getBytes());
                    }

                    os.write(output.build().toString().getBytes("UTF8"));
                    
                    if (!wroteObject) {
                        wroteObject = true;
                    }
                }
                
                os.write("\n]\n}\n".getBytes());
            }
            
        };
        return Response.ok(stream).build();
    }

	@Path("assignments/assignees/{raIdtf: .*}")
	@GET
	public Response getAssignmentsFor(@PathParam("raIdtf") String raIdtf) {

		JsonArrayBuilder arr = Json.createArrayBuilder();
		roleAssigneeSvc.getAssignmentsFor(raIdtf).forEach(a -> arr.add(json(a)));

		return ok(arr);
	}

	/**
	 * This method is used in integration tests.
	 *
	 * @param userId
	 *            The database id of an AuthenticatedUser.
	 * @return The confirm email token.
	 */
	@Path("confirmEmail/{userId}")
	@GET
	public Response getConfirmEmailToken(@PathParam("userId") long userId) {
		AuthenticatedUser user = authSvc.findByID(userId);
		if (user != null) {
			ConfirmEmailData confirmEmailData = confirmEmailSvc.findSingleConfirmEmailDataByUser(user);
			if (confirmEmailData != null) {
				return ok(Json.createObjectBuilder().add("token", confirmEmailData.getToken()));
			}
		}
		return error(Status.BAD_REQUEST, "Could not find confirm email token for user " + userId);
	}

	/**
	 * This method is used in integration tests.
	 *
	 * @param userId
	 *            The database id of an AuthenticatedUser.
	 */
	@Path("confirmEmail/{userId}")
	@POST
	public Response startConfirmEmailProcess(@PathParam("userId") long userId) {
		AuthenticatedUser user = authSvc.findByID(userId);
		if (user != null) {
			try {
				ConfirmEmailInitResponse confirmEmailInitResponse = confirmEmailSvc.beginConfirm(user);
				ConfirmEmailData confirmEmailData = confirmEmailInitResponse.getConfirmEmailData();
				return ok(Json.createObjectBuilder().add("tokenCreated", confirmEmailData.getCreated().toString())
						.add("identifier", user.getUserIdentifier()));
			} catch (ConfirmEmailException ex) {
				return error(Status.BAD_REQUEST,
						"Could not start confirm email process for user " + userId + ": " + ex.getLocalizedMessage());
			}
		}
		return error(Status.BAD_REQUEST, "Could not find user based on " + userId);
	}

	/**
	 * This method is used by an integration test in UsersIT.java to exercise bug
	 * https://github.com/IQSS/dataverse/issues/3287 . Not for use by users!
	 */
	@Path("convertUserFromBcryptToSha1")
	@POST
	public Response convertUserFromBcryptToSha1(String json) {
		JsonReader jsonReader = Json.createReader(new StringReader(json));
		JsonObject object = jsonReader.readObject();
		jsonReader.close();
		BuiltinUser builtinUser = builtinUserService.find(new Long(object.getInt("builtinUserId")));
		builtinUser.updateEncryptedPassword("4G7xxL9z11/JKN4jHPn4g9iIQck=", 0); // password is "sha-1Pass", 0 means
																				// SHA-1
		BuiltinUser savedUser = builtinUserService.save(builtinUser);
		return ok("foo: " + savedUser);

	}

	@Path("permissions/{dvo}")
	@GET
	public Response findPermissonsOn(@PathParam("dvo") String dvo) {
		try {
			DvObject dvObj = findDvo(dvo);
			if (dvObj == null) {
				return notFound("DvObject " + dvo + " not found");
			}
			try {
				User aUser = findUserOrDie();
				JsonObjectBuilder bld = Json.createObjectBuilder();
				bld.add("user", aUser.getIdentifier());
				bld.add("permissions", json(permissionSvc.permissionsFor(createDataverseRequest(aUser), dvObj)));
				return ok(bld);

			} catch (WrappedResponse wr) {
				return wr.getResponse();
			}
		} catch (Exception e) {
			logger.log(Level.SEVERE, "Error while testing permissions", e);
			return error(Response.Status.INTERNAL_SERVER_ERROR, e.getMessage());
		}
	}

	@Path("assignee/{idtf}")
	@GET
	public Response findRoleAssignee(@PathParam("idtf") String idtf) {
		RoleAssignee ra = roleAssigneeSvc.getRoleAssignee(idtf);
		return (ra == null) ? notFound("Role Assignee '" + idtf + "' not found.") : ok(json(ra.getDisplayInfo()));
	}

	@Path("datasets/integrity/{datasetVersionId}/fixmissingunf")
	@POST
	public Response fixUnf(@PathParam("datasetVersionId") String datasetVersionId,
			@QueryParam("forceRecalculate") boolean forceRecalculate) {
		JsonObjectBuilder info = datasetVersionSvc.fixMissingUnf(datasetVersionId, forceRecalculate);
		return ok(info);
	}

	@Path("datafiles/integrity/fixmissingoriginaltypes")
	@GET
	public Response fixMissingOriginalTypes() {
		JsonObjectBuilder info = Json.createObjectBuilder();

		List<Long> affectedFileIds = fileService.selectFilesWithMissingOriginalTypes();

		if (affectedFileIds.isEmpty()) {
			info.add("message",
					"All the tabular files in the database already have the original types set correctly; exiting.");
		} else {
			for (Long fileid : affectedFileIds) {
				logger.info("found file id: " + fileid);
			}
			info.add("message", "Found " + affectedFileIds.size()
					+ " tabular files with missing original types. Kicking off an async job that will repair the files in the background.");
		}

		ingestService.fixMissingOriginalTypes(affectedFileIds);

		return ok(info);
	}
        
    @Path("datafiles/integrity/fixmissingoriginalsizes")
    @GET
    public Response fixMissingOriginalSizes(@QueryParam("limit") Integer limit) {
        JsonObjectBuilder info = Json.createObjectBuilder();

        List<Long> affectedFileIds = fileService.selectFilesWithMissingOriginalSizes();

        if (affectedFileIds.isEmpty()) {
            info.add("message",
                    "All the tabular files in the database already have the original sizes set correctly; exiting.");
        } else {
            
            int howmany = affectedFileIds.size();
            String message = "Found " + howmany + " tabular files with missing original sizes. "; 
            
            if (limit == null || howmany <= limit) {
                message = message.concat(" Kicking off an async job that will repair the files in the background.");
            } else {
                affectedFileIds.subList(limit, howmany-1).clear();
                message = message.concat(" Kicking off an async job that will repair the " + limit + " files in the background.");                        
            }
            info.add("message", message);
        }

        ingestService.fixMissingOriginalSizes(affectedFileIds);
        return ok(info);
    }

	/**
	 * This method is used in API tests, called from UtilIt.java.
	 */
	@GET
	@Path("datasets/thumbnailMetadata/{id}")
	public Response getDatasetThumbnailMetadata(@PathParam("id") Long idSupplied) {
		Dataset dataset = datasetSvc.find(idSupplied);
		if (dataset == null) {
			return error(Response.Status.NOT_FOUND, "Could not find dataset based on id supplied: " + idSupplied + ".");
		}
		JsonObjectBuilder data = Json.createObjectBuilder();
		DatasetThumbnail datasetThumbnail = dataset.getDatasetThumbnail(ImageThumbConverter.DEFAULT_CARDIMAGE_SIZE);
		data.add("isUseGenericThumbnail", dataset.isUseGenericThumbnail());
		data.add("datasetLogoPresent", DatasetUtil.isDatasetLogoPresent(dataset, ImageThumbConverter.DEFAULT_CARDIMAGE_SIZE));
		if (datasetThumbnail != null) {
			data.add("datasetThumbnailBase64image", datasetThumbnail.getBase64image());
			DataFile dataFile = datasetThumbnail.getDataFile();
			if (dataFile != null) {
				/**
				 * @todo Change this from a String to a long.
				 */
				data.add("dataFileId", dataFile.getId().toString());
			}
		}
		return ok(data);
	}

	/**
	 * validatePassword
	 * <p>
	 * Validate a password with an API call
	 *
	 * @param password
	 *            The password
	 * @return A response with the validation result.
	 */
	@Path("validatePassword")
	@POST
	public Response validatePassword(String password) {

		final List<String> errors = passwordValidatorService.validate(password, new Date(), false);
		final JsonArrayBuilder errorArray = Json.createArrayBuilder();
		errors.forEach(errorArray::add);
		return ok(Json.createObjectBuilder().add("password", password).add("errors", errorArray));
	}

	@GET
	@Path("/isOrcid")
	public Response isOrcidEnabled() {
		return authSvc.isOrcidEnabled() ? ok("Orcid is enabled") : ok("no orcid for you.");
	}

    @POST
    @Path("{id}/reregisterHDLToPID")
    public Response reregisterHdlToPID(@PathParam("id") String id) {
        logger.info("Starting to reregister  " + id + " Dataset Id. (from hdl to doi)" + new Date());
        try {
            if (settingsSvc.get(SettingsServiceBean.Key.Protocol.toString()).equals(GlobalId.HDL_PROTOCOL)) {
                logger.info("Bad Request protocol set to handle  " );
                return error(Status.BAD_REQUEST, BundleUtil.getStringFromBundle("admin.api.migrateHDL.failure.must.be.set.for.doi"));
            }
            
            User u = findUserOrDie();
            if (!u.isSuperuser()) {
                logger.info("Bad Request Unauthor " );
                return error(Status.UNAUTHORIZED, BundleUtil.getStringFromBundle("admin.api.auth.mustBeSuperUser"));
            }

            DataverseRequest r = createDataverseRequest(u);
            Dataset ds = findDatasetOrDie(id);
            if (ds.getIdentifier() != null && !ds.getIdentifier().isEmpty() && ds.getProtocol().equals(GlobalId.HDL_PROTOCOL)) {
                execCommand(new RegisterDvObjectCommand(r, ds, true));
            } else {
                return error(Status.BAD_REQUEST, BundleUtil.getStringFromBundle("admin.api.migrateHDL.failure.must.be.hdl.dataset"));
            }

        } catch (WrappedResponse r) {
            logger.info("Failed to migrate Dataset Handle id: " + id);
            return badRequest(BundleUtil.getStringFromBundle("admin.api.migrateHDL.failure", Arrays.asList(id)));
        } catch (Exception e) {
            logger.info("Failed to migrate Dataset Handle id: " + id + " Unexpected Exception " + e.getMessage());
            List<String> args = Arrays.asList(id,e.getMessage());
            return badRequest(BundleUtil.getStringFromBundle("admin.api.migrateHDL.failureWithException", args));
        }
        
        return ok(BundleUtil.getStringFromBundle("admin.api.migrateHDL.success"));
    }

	@GET
	@Path("{id}/registerDataFile")
	public Response registerDataFile(@PathParam("id") String id) {
		logger.info("Starting to register  " + id + " file id. " + new Date());

		try {
			User u = findUserOrDie();
			DataverseRequest r = createDataverseRequest(u);
			DataFile df = findDataFileOrDie(id);
			if (df.getIdentifier() == null || df.getIdentifier().isEmpty()) {
				execCommand(new RegisterDvObjectCommand(r, df));
			} else {
				return ok("File was already registered. ");
			}

		} catch (WrappedResponse r) {
			logger.info("Failed to register file id: " + id);
		} catch (Exception e) {
			logger.info("Failed to register file id: " + id + " Unexpecgted Exception " + e.getMessage());
		}
		return ok("Datafile registration complete. File registered successfully.");
	}

	@GET
	@Path("/registerDataFileAll")
	public Response registerDataFileAll() {
		Integer count = fileService.findAll().size();
		Integer successes = 0;
		Integer alreadyRegistered = 0;
		Integer released = 0;
		Integer draft = 0;
		logger.info("Starting to register: analyzing " + count + " files. " + new Date());
		logger.info("Only unregistered, published files will be registered.");
		for (DataFile df : fileService.findAll()) {
			try {
				if ((df.getIdentifier() == null || df.getIdentifier().isEmpty())) {
					if (df.isReleased()) {
						released++;
						User u = findAuthenticatedUserOrDie();
						DataverseRequest r = createDataverseRequest(u);
						execCommand(new RegisterDvObjectCommand(r, df));
						successes++;
						if (successes % 100 == 0) {
							logger.info(successes + " of  " + count + " files registered successfully. " + new Date());
						}
					} else {
						draft++;
						logger.info(draft + " of  " + count + " files not yet published");
					}
				} else {
					alreadyRegistered++;
					logger.info(alreadyRegistered + " of  " + count + " files are already registered. " + new Date());
				}
			} catch (WrappedResponse ex) {
				released++;
				logger.info("Failed to register file id: " + df.getId());
				Logger.getLogger(Datasets.class.getName()).log(Level.SEVERE, null, ex);
			} catch (Exception e) {
				logger.info("Unexpected Exception: " + e.getMessage());
			}
		}
		logger.info("Final Results:");
		logger.info(alreadyRegistered + " of  " + count + " files were already registered. " + new Date());
		logger.info(draft + " of  " + count + " files are not yet published. " + new Date());
		logger.info(released + " of  " + count + " unregistered, published files to register. " + new Date());
		logger.info(successes + " of  " + released + " unregistered, published files registered successfully. "
				+ new Date());

		return ok("Datafile registration complete." + successes + " of  " + released
				+ " unregistered, published files registered successfully.");
	}

	@GET
	@Path("/updateHashValues/{alg}")
	public Response updateHashValues(@PathParam("alg") String alg, @QueryParam("num") int num) {
		Integer count = fileService.findAll().size();
		Integer successes = 0;
		Integer alreadyUpdated = 0;
		Integer rehashed = 0;
		Integer harvested=0;
		
		if (num <= 0)
			num = Integer.MAX_VALUE;
		DataFile.ChecksumType cType = null;
		try {
			cType = DataFile.ChecksumType.fromString(alg);
		} catch (IllegalArgumentException iae) {
			return error(Status.BAD_REQUEST, "Unknown algorithm");
		}
		logger.info("Starting to rehash: analyzing " + count + " files. " + new Date());
		logger.info("Hashes not created with " + alg + " will be verified, and, if valid, replaced with a hash using "
				+ alg);
		try {
			User u = findAuthenticatedUserOrDie();
			if (!u.isSuperuser())
				return error(Status.UNAUTHORIZED, "must be superuser");
		} catch (WrappedResponse e1) {
			return error(Status.UNAUTHORIZED, "api key required");
		}

		for (DataFile df : fileService.findAll()) {
			if (rehashed.intValue() >= num)
				break;
			InputStream in = null;
			InputStream in2 = null; 
			try {
				if (df.isHarvested()) {
					harvested++;
				} else {
					if (!df.getChecksumType().equals(cType)) {

						rehashed++;
						logger.fine(rehashed + ": Datafile: " + df.getFileMetadata().getLabel() + ", "
								+ df.getIdentifier());
						// verify hash and calc new one to replace it
						StorageIO<DataFile> storage = df.getStorageIO();
						storage.open(DataAccessOption.READ_ACCESS);
						if (!df.isTabularData()) {
							in = storage.getInputStream();
						} else {
							// if this is a tabular file, read the preserved original "auxiliary file"
							// instead:
							in = storage.getAuxFileAsInputStream(FileUtil.SAVED_ORIGINAL_FILENAME_EXTENSION);
						}
						if (in == null)
							logger.warning("Cannot retrieve file.");
						String currentChecksum = FileUtil.calculateChecksum(in, df.getChecksumType());
						if (currentChecksum.equals(df.getChecksumValue())) {
							logger.fine("Current checksum for datafile: " + df.getFileMetadata().getLabel() + ", "
									+ df.getIdentifier() + " is valid");
							storage.open(DataAccessOption.READ_ACCESS);
							if (!df.isTabularData()) {
								in2 = storage.getInputStream();
							} else {
								// if this is a tabular file, read the preserved original "auxiliary file"
								// instead:
								in2 = storage.getAuxFileAsInputStream(FileUtil.SAVED_ORIGINAL_FILENAME_EXTENSION);
							}
							if (in2 == null)
								logger.warning("Cannot retrieve file to calculate new checksum.");
							String newChecksum = FileUtil.calculateChecksum(in2, cType);

							df.setChecksumType(cType);
							df.setChecksumValue(newChecksum);
							successes++;
							if (successes % 100 == 0) {
								logger.info(
										successes + " of  " + count + " files rehashed successfully. " + new Date());
							}
						} else {
							logger.warning("Problem: Current checksum for datafile: " + df.getFileMetadata().getLabel()
									+ ", " + df.getIdentifier() + " is INVALID");
						}
					} else {
						alreadyUpdated++;
						if (alreadyUpdated % 100 == 0) {
							logger.info(alreadyUpdated + " of  " + count
									+ " files are already have hashes with the new algorithm. " + new Date());
						}
					}
				}
			} catch (Exception e) {
				logger.warning("Unexpected Exception: " + e.getMessage());

			} finally {
				IOUtils.closeQuietly(in);
				IOUtils.closeQuietly(in2);
			}
		}
		logger.info("Final Results:");
		logger.info(harvested + " harvested files skipped.");
		logger.info(
				alreadyUpdated + " of  " + count + " files already had hashes with the new algorithm. " + new Date());
		logger.info(rehashed + " of  " + count + " files to rehash. " + new Date());
		logger.info(
				successes + " of  " + rehashed + " files successfully rehashed with the new algorithm. " + new Date());

		return ok("Datafile rehashing complete." + successes + " of  " + rehashed + " files successfully rehashed.");
	}
        
    @POST
    @Path("/computeDataFileHashValue/{fileId}/algorithm/{alg}")
    public Response computeDataFileHashValue(@PathParam("fileId") String fileId, @PathParam("alg") String alg) {

        try {
            User u = findAuthenticatedUserOrDie();
            if (!u.isSuperuser()) {
                return error(Status.UNAUTHORIZED, "must be superuser");
            }
        } catch (WrappedResponse e1) {
            return error(Status.UNAUTHORIZED, "api key required");
        }

        DataFile fileToUpdate = null;
        try {
            fileToUpdate = findDataFileOrDie(fileId);
        } catch (WrappedResponse r) {
            logger.info("Could not find file with the id: " + fileId);
            return error(Status.BAD_REQUEST, "Could not find file with the id: " + fileId);
        }

        if (fileToUpdate.isHarvested()) {
            return error(Status.BAD_REQUEST, "File with the id: " + fileId + " is harvested.");
        }

        DataFile.ChecksumType cType = null;
        try {
            cType = DataFile.ChecksumType.fromString(alg);
        } catch (IllegalArgumentException iae) {
            return error(Status.BAD_REQUEST, "Unknown algorithm: " + alg);
        }

        String newChecksum = "";

        InputStream in = null;
        try {

            StorageIO<DataFile> storage = fileToUpdate.getStorageIO();
            storage.open(DataAccessOption.READ_ACCESS);
            if (!fileToUpdate.isTabularData()) {
                in = storage.getInputStream();
            } else {
                in = storage.getAuxFileAsInputStream(FileUtil.SAVED_ORIGINAL_FILENAME_EXTENSION);
            }
            if (in == null) {
                return error(Status.NOT_FOUND, "Could not retrieve file with the id: " + fileId);
            }
            newChecksum = FileUtil.calculateChecksum(in, cType);
            fileToUpdate.setChecksumType(cType);
            fileToUpdate.setChecksumValue(newChecksum);

        } catch (Exception e) {
            logger.warning("Unexpected Exception: " + e.getMessage());

        } finally {
            IOUtils.closeQuietly(in);
        }

        return ok("Datafile rehashing complete. " + fileId + "  successfully rehashed. New hash value is: " + newChecksum);
    }
    
    @POST
    @Path("/validateDataFileHashValue/{fileId}")
    public Response validateDataFileHashValue(@PathParam("fileId") String fileId) {

        try {
            User u = findAuthenticatedUserOrDie();
            if (!u.isSuperuser()) {
                return error(Status.UNAUTHORIZED, "must be superuser");
            }
        } catch (WrappedResponse e1) {
            return error(Status.UNAUTHORIZED, "api key required");
        }

        DataFile fileToValidate = null;
        try {
            fileToValidate = findDataFileOrDie(fileId);
        } catch (WrappedResponse r) {
            logger.info("Could not find file with the id: " + fileId);
            return error(Status.BAD_REQUEST, "Could not find file with the id: " + fileId);
        }

        if (fileToValidate.isHarvested()) {
            return error(Status.BAD_REQUEST, "File with the id: " + fileId + " is harvested.");
        }

        DataFile.ChecksumType cType = null;
        try {
            String checkSumTypeFromDataFile = fileToValidate.getChecksumType().toString();
            cType = DataFile.ChecksumType.fromString(checkSumTypeFromDataFile);
        } catch (IllegalArgumentException iae) {
            return error(Status.BAD_REQUEST, "Unknown algorithm");
        }

        String currentChecksum = fileToValidate.getChecksumValue();
        String calculatedChecksum = "";
        InputStream in = null;
        try {

            StorageIO<DataFile> storage = fileToValidate.getStorageIO();
            storage.open(DataAccessOption.READ_ACCESS);
            if (!fileToValidate.isTabularData()) {
                in = storage.getInputStream();
            } else {
                in = storage.getAuxFileAsInputStream(FileUtil.SAVED_ORIGINAL_FILENAME_EXTENSION);
            }
            if (in == null) {
                return error(Status.NOT_FOUND, "Could not retrieve file with the id: " + fileId);
            }
            calculatedChecksum = FileUtil.calculateChecksum(in, cType);

        } catch (Exception e) {
            logger.warning("Unexpected Exception: " + e.getMessage());
            return error(Status.BAD_REQUEST, "Checksum Validation Unexpected Exception: " + e.getMessage());
        } finally {
            IOUtils.closeQuietly(in);

        }

        if (currentChecksum.equals(calculatedChecksum)) {
            return ok("Datafile validation complete for " + fileId + ". The hash value is: " + calculatedChecksum);
        } else {
            return error(Status.EXPECTATION_FAILED, "Datafile validation failed for " + fileId + ". The saved hash value is: " + currentChecksum + " while the recalculated hash value for the stored file is: " + calculatedChecksum);
        }

    }

    @GET
    @Path("/submitDataVersionToArchive/{id}/{version}")
    public Response submitDatasetVersionToArchive(@PathParam("id") String dsid, @PathParam("version") String versionNumber) {

        try {
            AuthenticatedUser au = findAuthenticatedUserOrDie();
			// Note - the user is being set in the session so it becomes part of the
			// DataverseRequest and is sent to the back-end command where it is used to get
			// the API Token which is then used to retrieve files (e.g. via S3 direct
			// downloads) to create the Bag
            session.setUser(au); // TODO: Stop using session. Use createDataverseRequest instead.
            Dataset ds = findDatasetOrDie(dsid);

            DatasetVersion dv = datasetversionService.findByFriendlyVersionNumber(ds.getId(), versionNumber);
            if (dv.getArchivalCopyLocation() == null) {
                String className = settingsService.getValueForKey(SettingsServiceBean.Key.ArchiverClassName);
                AbstractSubmitToArchiveCommand cmd = ArchiverUtil.createSubmitToArchiveCommand(className, dvRequestService.getDataverseRequest(), dv);
                if (cmd != null) {
                    new Thread(new Runnable() {
                        public void run() {
                            try {
                                DatasetVersion dv = commandEngine.submit(cmd);
                                if (dv.getArchivalCopyLocation() != null) {
                                    logger.info("DatasetVersion id=" + ds.getGlobalId().toString() + " v" + versionNumber + " submitted to Archive at: "
                                            + dv.getArchivalCopyLocation());
                                } else {
                                    logger.severe("Error submitting version due to conflict/error at Archive");
                                }
                            } catch (CommandException ex) {
                                logger.log(Level.SEVERE, "Unexpected Exception calling  submit archive command", ex);
                            }
                        }
                    }).start();
                    return ok("Archive submission using " + cmd.getClass().getCanonicalName() + " started. Processing can take significant time for large datasets. View log and/or check archive for results.");
                } else {
                    logger.log(Level.SEVERE, "Could not find Archiver class: " + className);
                    return error(Status.INTERNAL_SERVER_ERROR, "Could not find Archiver class: " + className);
                }
            } else {
                return error(Status.BAD_REQUEST, "Version already archived at: " + dv.getArchivalCopyLocation());
            }
        } catch (WrappedResponse e1) {
            return error(Status.UNAUTHORIZED, "api key required");
        }
    }
    
	@DELETE
	@Path("/clearMetricsCache")
	public Response clearMetricsCache() {
		em.createNativeQuery("DELETE FROM metric").executeUpdate();
		return ok("all metric caches cleared.");
	}

	@DELETE
	@Path("/clearMetricsCache/{name}")
	public Response clearMetricsCacheByName(@PathParam("name") String name) {
		Query deleteQuery = em.createNativeQuery("DELETE FROM metric where metricname = ?");
		deleteQuery.setParameter(1, name);
		deleteQuery.executeUpdate();
		return ok("metric cache " + name + " cleared.");
	}

    @GET
    @Path("/dataverse/{alias}/addRoleAssignmentsToChildren")
    public Response addRoleAssignementsToChildren(@PathParam("alias") String alias) throws WrappedResponse {
        Dataverse owner = dataverseSvc.findByAlias(alias);
        if (owner == null) {
            return error(Response.Status.NOT_FOUND, "Could not find dataverse based on alias supplied: " + alias + ".");
        }
        try {
            AuthenticatedUser user = findAuthenticatedUserOrDie();
            if (!user.isSuperuser()) {
                return error(Response.Status.FORBIDDEN, "Superusers only.");
            }
        } catch (WrappedResponse wr) {
            return wr.getResponse();
        }
        boolean inheritAllRoles = false;
        String rolesString = settingsSvc.getValueForKey(SettingsServiceBean.Key.InheritParentRoleAssignments, "");
        if (rolesString.length() > 0) {
            ArrayList<String> rolesToInherit = new ArrayList<String>(Arrays.asList(rolesString.split("\\s*,\\s*")));
            if (!rolesToInherit.isEmpty()) {
                if (rolesToInherit.contains("*")) {
                    inheritAllRoles = true;
                }
                return ok(dataverseSvc.addRoleAssignmentsToChildren(owner, rolesToInherit, inheritAllRoles));
            }
        }
        return error(Response.Status.BAD_REQUEST,
                "InheritParentRoleAssignments does not list any roles on this instance");
    }
    
    @GET
    @Path("/dataverse/{alias}/storageDriver")
    public Response getStorageDriver(@PathParam("alias") String alias) throws WrappedResponse {
    	Dataverse dataverse = dataverseSvc.findByAlias(alias);
    	if (dataverse == null) {
    		return error(Response.Status.NOT_FOUND, "Could not find dataverse based on alias supplied: " + alias + ".");
    	}
    	try {
    		AuthenticatedUser user = findAuthenticatedUserOrDie();
    		if (!user.isSuperuser()) {
    			return error(Response.Status.FORBIDDEN, "Superusers only.");
    		}
    	} catch (WrappedResponse wr) {
    		return wr.getResponse();
    	}
    	//Note that this returns what's set directly on this dataverse. If null/DataAccess.UNDEFINED_STORAGE_DRIVER_IDENTIFIER, the user would have to recurse the chain of parents to find the effective storageDriver
    	return ok(dataverse.getStorageDriverId());
    }
    
    @PUT
    @Path("/dataverse/{alias}/storageDriver")
    public Response setStorageDriver(@PathParam("alias") String alias, String label) throws WrappedResponse {
    	Dataverse dataverse = dataverseSvc.findByAlias(alias);
    	if (dataverse == null) {
    		return error(Response.Status.NOT_FOUND, "Could not find dataverse based on alias supplied: " + alias + ".");
    	}
    	try {
    		AuthenticatedUser user = findAuthenticatedUserOrDie();
    		if (!user.isSuperuser()) {
    			return error(Response.Status.FORBIDDEN, "Superusers only.");
    		}
    	} catch (WrappedResponse wr) {
    		return wr.getResponse();
    	}
    	for (Entry<String, String> store: DataAccess.getStorageDriverLabels().entrySet()) {
    		if(store.getKey().equals(label)) {
    			dataverse.setStorageDriverId(store.getValue());
    			return ok("Storage set to: " + store.getKey() + "/" + store.getValue());
    		}
    	}
    	return error(Response.Status.BAD_REQUEST,
    			"No Storage Driver found for : " + label);
    }

    @DELETE
    @Path("/dataverse/{alias}/storageDriver")
    public Response resetStorageDriver(@PathParam("alias") String alias) throws WrappedResponse {
    	Dataverse dataverse = dataverseSvc.findByAlias(alias);
    	if (dataverse == null) {
    		return error(Response.Status.NOT_FOUND, "Could not find dataverse based on alias supplied: " + alias + ".");
    	}
    	try {
    		AuthenticatedUser user = findAuthenticatedUserOrDie();
    		if (!user.isSuperuser()) {
    			return error(Response.Status.FORBIDDEN, "Superusers only.");
    		}
    	} catch (WrappedResponse wr) {
    		return wr.getResponse();
    	}
    	dataverse.setStorageDriverId("");
    	return ok("Storage reset to default: " + DataAccess.DEFAULT_STORAGE_DRIVER_IDENTIFIER);
    }
    
    @GET
    @Path("/dataverse/storageDrivers")
    public Response listStorageDrivers() throws WrappedResponse {
    	try {
    		AuthenticatedUser user = findAuthenticatedUserOrDie();
    		if (!user.isSuperuser()) {
    			return error(Response.Status.FORBIDDEN, "Superusers only.");
    		}
    	} catch (WrappedResponse wr) {
    		return wr.getResponse();
    	}
    	JsonObjectBuilder bld = jsonObjectBuilder();
    	DataAccess.getStorageDriverLabels().entrySet().forEach(s -> bld.add(s.getKey(), s.getValue()));
		return ok(bld);
    }
    
    @POST
    @Path("/bannerMessage")
    public Response addBannerMessage(JsonObject jsonObject) throws WrappedResponse {

        BannerMessage toAdd = new BannerMessage();
        try {
            String dismissible = jsonObject.getString("dismissibleByUser");

            boolean dismissibleByUser = false;
            if (dismissible.equals("true")) {
                dismissibleByUser = true;
            }
            toAdd.setDismissibleByUser(dismissibleByUser);
            toAdd.setBannerMessageTexts(new ArrayList());
            toAdd.setActive(true);
            JsonArray jsonArray = jsonObject.getJsonArray("messageTexts");
            for (int i = 0; i < jsonArray.size(); i++) {
                JsonObject obj = (JsonObject) jsonArray.get(i);
                String message = obj.getString("message");
                String lang = obj.getString("lang");
                BannerMessageText messageText = new BannerMessageText();
                messageText.setMessage(message);
                messageText.setLang(lang);
                messageText.setBannerMessage(toAdd);
                toAdd.getBannerMessageTexts().add(messageText);
            }
                bannerMessageService.save(toAdd);
                return ok("Banner Message added successfully.");

        } catch (Exception e) {
            logger.warning("Unexpected Exception: " + e.getMessage());
            return error(Status.BAD_REQUEST, "Add Banner Message unexpected exception: " + e.getMessage());
        }

    }
    
    @DELETE
    @Path("/bannerMessage/{id}")
    public Response deleteBannerMessage(@PathParam("id") Long id) throws WrappedResponse {
 
        BannerMessage message = em.find(BannerMessage.class, id);
        if (message == null){
            return error(Response.Status.NOT_FOUND, "Message id = "  + id + " not found.");
        }
        bannerMessageService.deleteBannerMessage(id);
        
        return ok("Message id =  " + id + " deleted.");

    }
    
    @PUT
    @Path("/bannerMessage/{id}/deactivate")
    public Response deactivateBannerMessage(@PathParam("id") Long id) throws WrappedResponse {
        BannerMessage message = em.find(BannerMessage.class, id);
        if (message == null){
            return error(Response.Status.NOT_FOUND, "Message id = "  + id + " not found.");
        }
        bannerMessageService.deactivateBannerMessage(id);
        
        return ok("Message id =  " + id + " deactivated.");

    }
    
    @GET
    @Path("/bannerMessage")
    public Response getBannerMessages(@PathParam("id") Long id) throws WrappedResponse {

        return ok(bannerMessageService.findAllBannerMessages().stream()
                .map(m -> jsonObjectBuilder().add("id", m.getId()).add("displayValue", m.getDisplayValue()))
                .collect(toJsonArray()));

    }
    
}<|MERGE_RESOLUTION|>--- conflicted
+++ resolved
@@ -379,10 +379,10 @@
         authSvc.removeAuthentictedUserItems(au);
         
         authSvc.deleteAuthenticatedUser(au.getId());
-        return ok("AuthenticatedUser " + au.getIdentifier() + " deleted.");
-    }
-
-<<<<<<< HEAD
+        return ok("AuthenticatedUser " + au.getIdentifier() + " deleted. ");
+
+    }  
+
     @POST
     @Path("authenticatedUsers/{identifier}/deactivate")
     public Response deactivateAuthenticatedUser(@PathParam("identifier") String identifier) {
@@ -416,43 +416,6 @@
         }
     }
 
-=======
-    }  
-
-    @POST
-    @Path("authenticatedUsers/{identifier}/deactivate")
-    public Response deactivateAuthenticatedUser(@PathParam("identifier") String identifier) {
-        AuthenticatedUser user = authSvc.getAuthenticatedUser(identifier);
-        if (user != null) {
-            return deactivateAuthenticatedUser(user);
-        }
-        return error(Response.Status.BAD_REQUEST, "User " + identifier + " not found.");
-    }
-
-    @POST
-    @Path("authenticatedUsers/id/{id}/deactivate")
-    public Response deactivateAuthenticatedUserById(@PathParam("id") Long id) {
-        AuthenticatedUser user = authSvc.findByID(id);
-        if (user != null) {
-            return deactivateAuthenticatedUser(user);
-        }
-        return error(Response.Status.BAD_REQUEST, "User " + id + " not found.");
-    }
-
-    private Response deactivateAuthenticatedUser(AuthenticatedUser userToDisable) {
-        AuthenticatedUser superuser = authSvc.getAdminUser();
-        if (superuser == null) {
-            return error(Response.Status.INTERNAL_SERVER_ERROR, "Cannot find superuser to execute DeactivateUserCommand.");
-        }
-        try {
-            execCommand(new DeactivateUserCommand(createDataverseRequest(superuser), userToDisable));
-            return ok("User " + userToDisable.getIdentifier() + " deactivated.");
-        } catch (WrappedResponse ex) {
-            return ex.getResponse();
-        }
-    }
-
->>>>>>> 5ec179ae
 	@POST
 	@Path("publishDataverseAsCreator/{id}")
 	public Response publishDataverseAsCreator(@PathParam("id") long id) {
@@ -963,7 +926,7 @@
 			return error(Response.Status.INTERNAL_SERVER_ERROR, e.getMessage());
 		}
 	}
-        
+
     @DELETE
     @Path("roles/{id}")
     public Response deleteRole(@PathParam("id") String id) {
