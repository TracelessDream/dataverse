package edu.harvard.iq.dataverse.api;

import edu.harvard.iq.dataverse.DataFile;
import edu.harvard.iq.dataverse.DataFileServiceBean;
import edu.harvard.iq.dataverse.Dataset;
import edu.harvard.iq.dataverse.DatasetServiceBean;
import edu.harvard.iq.dataverse.DatasetVersion;
import edu.harvard.iq.dataverse.DatasetVersionServiceBean;
import edu.harvard.iq.dataverse.Dataverse;
import edu.harvard.iq.dataverse.DataverseRequestServiceBean;
import edu.harvard.iq.dataverse.DataverseSession;
import edu.harvard.iq.dataverse.DvObject;
import edu.harvard.iq.dataverse.EMailValidator;
import edu.harvard.iq.dataverse.EjbDataverseEngine;
import edu.harvard.iq.dataverse.UserServiceBean;
import edu.harvard.iq.dataverse.actionlogging.ActionLogRecord;
import edu.harvard.iq.dataverse.api.dto.RoleDTO;
import edu.harvard.iq.dataverse.authorization.AuthenticatedUserDisplayInfo;
import edu.harvard.iq.dataverse.authorization.AuthenticationProvider;
import edu.harvard.iq.dataverse.authorization.UserIdentifier;
import edu.harvard.iq.dataverse.authorization.exceptions.AuthenticationProviderFactoryNotFoundException;
import edu.harvard.iq.dataverse.authorization.exceptions.AuthorizationSetupException;
import edu.harvard.iq.dataverse.authorization.providers.AuthenticationProviderRow;
import edu.harvard.iq.dataverse.authorization.providers.builtin.BuiltinUser;
import edu.harvard.iq.dataverse.authorization.providers.builtin.BuiltinUserServiceBean;
import edu.harvard.iq.dataverse.authorization.providers.shib.ShibAuthenticationProvider;
import edu.harvard.iq.dataverse.authorization.providers.shib.ShibServiceBean;
import edu.harvard.iq.dataverse.authorization.providers.shib.ShibUtil;
import edu.harvard.iq.dataverse.authorization.users.AuthenticatedUser;
import edu.harvard.iq.dataverse.confirmemail.ConfirmEmailData;
import edu.harvard.iq.dataverse.confirmemail.ConfirmEmailException;
import edu.harvard.iq.dataverse.confirmemail.ConfirmEmailInitResponse;
import edu.harvard.iq.dataverse.dataaccess.DataAccessOption;
import edu.harvard.iq.dataverse.dataaccess.StorageIO;
import edu.harvard.iq.dataverse.engine.command.impl.PublishDataverseCommand;
import edu.harvard.iq.dataverse.settings.Setting;
import javax.json.Json;
import javax.json.JsonArrayBuilder;
import javax.json.JsonObjectBuilder;
import javax.ws.rs.DELETE;
import javax.ws.rs.GET;
import javax.ws.rs.POST;
import javax.ws.rs.PUT;
import javax.ws.rs.Path;
import javax.ws.rs.PathParam;
import javax.ws.rs.core.Response;
import static edu.harvard.iq.dataverse.util.json.NullSafeJsonBuilder.jsonObjectBuilder;
import static edu.harvard.iq.dataverse.util.json.JsonPrinter.*;

import java.io.InputStream;
import java.io.StringReader;
import java.util.Map;
import java.util.logging.Level;
import java.util.logging.Logger;
import javax.ejb.EJB;
import javax.ejb.Stateless;
import javax.json.JsonObject;
import javax.json.JsonReader;
import javax.validation.ConstraintViolation;
import javax.validation.ConstraintViolationException;
import javax.ws.rs.Produces;
import javax.ws.rs.core.Response.Status;

<<<<<<< HEAD
import org.apache.solr.common.util.IOUtils;
=======
import org.apache.commons.io.IOUtils;
>>>>>>> 5ec0a6de

import java.util.List;
import edu.harvard.iq.dataverse.authorization.AuthTestDataServiceBean;
import edu.harvard.iq.dataverse.authorization.RoleAssignee;
import edu.harvard.iq.dataverse.authorization.UserRecordIdentifier;
import edu.harvard.iq.dataverse.authorization.users.User;
import edu.harvard.iq.dataverse.dataset.DatasetThumbnail;
import edu.harvard.iq.dataverse.dataset.DatasetUtil;
import edu.harvard.iq.dataverse.engine.command.DataverseRequest;
import edu.harvard.iq.dataverse.engine.command.exception.CommandException;
import edu.harvard.iq.dataverse.engine.command.impl.RegisterDvObjectCommand;
import edu.harvard.iq.dataverse.engine.command.impl.SubmitToArchiveCommand;
import edu.harvard.iq.dataverse.ingest.IngestServiceBean;
import edu.harvard.iq.dataverse.userdata.UserListMaker;
import edu.harvard.iq.dataverse.userdata.UserListResult;
import edu.harvard.iq.dataverse.util.FileUtil;
import java.util.Date;
import java.util.ResourceBundle;
import javax.inject.Inject;
import javax.persistence.Query;
import javax.ws.rs.QueryParam;

/**
 * Where the secure, setup API calls live.
 * 
 * @author michael
 */
@Stateless
@Path("admin")
public class Admin extends AbstractApiBean {

	private static final Logger logger = Logger.getLogger(Admin.class.getName());

	@EJB
	BuiltinUserServiceBean builtinUserService;
	@EJB
	ShibServiceBean shibService;
	@EJB
	AuthTestDataServiceBean authTestDataService;
	@EJB
	UserServiceBean userService;
	@EJB
	IngestServiceBean ingestService;
	@EJB
	DataFileServiceBean fileService;
	@EJB
	DatasetServiceBean datasetService;
	@EJB
	DatasetVersionServiceBean datasetversionService;
    @Inject
    DataverseRequestServiceBean dvRequestService;
    @EJB
    EjbDataverseEngine commandEngine;

	// Make the session available
	@Inject
	DataverseSession session;

	public static final String listUsersPartialAPIPath = "list-users";
	public static final String listUsersFullAPIPath = "/api/admin/" + listUsersPartialAPIPath;

	@Path("settings")
	@GET
	public Response listAllSettings() {
		JsonObjectBuilder bld = jsonObjectBuilder();
		settingsSvc.listAll().forEach(s -> bld.add(s.getName(), s.getContent()));
		return ok(bld);
	}

	@Path("settings/{name}")
	@PUT
	public Response putSetting(@PathParam("name") String name, String content) {
		Setting s = settingsSvc.set(name, content);
		return ok(jsonObjectBuilder().add(s.getName(), s.getContent()));
	}

	@Path("settings/{name}")
	@GET
	public Response getSetting(@PathParam("name") String name) {
		String s = settingsSvc.get(name);

		return (s != null) ? ok(s) : notFound("Setting " + name + " not found");
	}

	@Path("settings/{name}")
	@DELETE
	public Response deleteSetting(@PathParam("name") String name) {
		settingsSvc.delete(name);

		return ok("Setting " + name + " deleted.");
	}

	@Path("authenticationProviderFactories")
	@GET
	public Response listAuthProviderFactories() {
		return ok(authSvc.listProviderFactories().stream()
				.map(f -> jsonObjectBuilder().add("alias", f.getAlias()).add("info", f.getInfo()))
				.collect(toJsonArray()));
	}

	@Path("authenticationProviders")
	@GET
	public Response listAuthProviders() {
		return ok(em.createNamedQuery("AuthenticationProviderRow.findAll", AuthenticationProviderRow.class)
				.getResultList().stream().map(r -> json(r)).collect(toJsonArray()));
	}

	@Path("authenticationProviders")
	@POST
	public Response addProvider(AuthenticationProviderRow row) {
		try {
			AuthenticationProviderRow managed = em.find(AuthenticationProviderRow.class, row.getId());
			if (managed != null) {
				managed = em.merge(row);
			} else {
				em.persist(row);
				managed = row;
			}
			if (managed.isEnabled()) {
				AuthenticationProvider provider = authSvc.loadProvider(managed);
				authSvc.deregisterProvider(provider.getId());
				authSvc.registerProvider(provider);
			}
			return created("/api/admin/authenticationProviders/" + managed.getId(), json(managed));
		} catch (AuthorizationSetupException e) {
			return error(Response.Status.INTERNAL_SERVER_ERROR, e.getMessage());
		}
	}

	@Path("authenticationProviders/{id}")
	@GET
	public Response showProvider(@PathParam("id") String id) {
		AuthenticationProviderRow row = em.find(AuthenticationProviderRow.class, id);
		return (row != null) ? ok(json(row))
				: error(Status.NOT_FOUND, "Can't find authetication provider with id '" + id + "'");
	}

	@POST
	@Path("authenticationProviders/{id}/:enabled")
	public Response enableAuthenticationProvider_deprecated(@PathParam("id") String id, String body) {
		return enableAuthenticationProvider(id, body);
	}

	@PUT
	@Path("authenticationProviders/{id}/enabled")
	@Produces("application/json")
	public Response enableAuthenticationProvider(@PathParam("id") String id, String body) {
		body = body.trim();
		if (!Util.isBoolean(body)) {
			return error(Response.Status.BAD_REQUEST, "Illegal value '" + body + "'. Use 'true' or 'false'");
		}
		boolean enable = Util.isTrue(body);

		AuthenticationProviderRow row = em.find(AuthenticationProviderRow.class, id);
		if (row == null) {
			return notFound("Can't find authentication provider with id '" + id + "'");
		}

		row.setEnabled(enable);
		em.merge(row);

		if (enable) {
			// enable a provider
			if (authSvc.getAuthenticationProvider(id) != null) {
				return ok(String.format("Authentication provider '%s' already enabled", id));
			}
			try {
				authSvc.registerProvider(authSvc.loadProvider(row));
				return ok(String.format("Authentication Provider %s enabled", row.getId()));

			} catch (AuthenticationProviderFactoryNotFoundException ex) {
				return notFound(String.format("Can't instantiate provider, as there's no factory with alias %s",
						row.getFactoryAlias()));
			} catch (AuthorizationSetupException ex) {
				logger.log(Level.WARNING, "Error instantiating authentication provider: " + ex.getMessage(), ex);
				return error(Status.INTERNAL_SERVER_ERROR,
						String.format("Can't instantiate provider: %s", ex.getMessage()));
			}

		} else {
			// disable a provider
			authSvc.deregisterProvider(id);
			return ok("Authentication Provider '" + id + "' disabled. "
					+ (authSvc.getAuthenticationProviderIds().isEmpty()
							? "WARNING: no enabled authentication providers left."
							: ""));
		}
	}

	@GET
	@Path("authenticationProviders/{id}/enabled")
	public Response checkAuthenticationProviderEnabled(@PathParam("id") String id) {
		List<AuthenticationProviderRow> prvs = em
				.createNamedQuery("AuthenticationProviderRow.findById", AuthenticationProviderRow.class)
				.setParameter("id", id).getResultList();
		if (prvs.isEmpty()) {
			return notFound("Can't find a provider with id '" + id + "'.");
		} else {
			return ok(Boolean.toString(prvs.get(0).isEnabled()));
		}
	}

	@DELETE
	@Path("authenticationProviders/{id}/")
	public Response deleteAuthenticationProvider(@PathParam("id") String id) {
		authSvc.deregisterProvider(id);
		AuthenticationProviderRow row = em.find(AuthenticationProviderRow.class, id);
		if (row != null) {
			em.remove(row);
		}

		return ok("AuthenticationProvider " + id + " deleted. "
				+ (authSvc.getAuthenticationProviderIds().isEmpty()
						? "WARNING: no enabled authentication providers left."
						: ""));
	}

	@GET
	@Path("authenticatedUsers/{identifier}/")
	public Response getAuthenticatedUser(@PathParam("identifier") String identifier) {
		AuthenticatedUser authenticatedUser = authSvc.getAuthenticatedUser(identifier);
		if (authenticatedUser != null) {
			return ok(json(authenticatedUser));
		}
		return error(Response.Status.BAD_REQUEST, "User " + identifier + " not found.");
	}

	@DELETE
	@Path("authenticatedUsers/{identifier}/")
	public Response deleteAuthenticatedUser(@PathParam("identifier") String identifier) {
		AuthenticatedUser user = authSvc.getAuthenticatedUser(identifier);
		if (user != null) {
			authSvc.deleteAuthenticatedUser(user.getId());
			return ok("AuthenticatedUser " + identifier + " deleted. ");
		}
		return error(Response.Status.BAD_REQUEST, "User " + identifier + " not found.");
	}

	@POST
	@Path("publishDataverseAsCreator/{id}")
	public Response publishDataverseAsCreator(@PathParam("id") long id) {
		try {
			Dataverse dataverse = dataverseSvc.find(id);
			if (dataverse != null) {
				AuthenticatedUser authenticatedUser = dataverse.getCreator();
				return ok(json(execCommand(
						new PublishDataverseCommand(createDataverseRequest(authenticatedUser), dataverse))));
			} else {
				return error(Status.BAD_REQUEST, "Could not find dataverse with id " + id);
			}
		} catch (WrappedResponse wr) {
			return wr.getResponse();
		}
	}

	@Deprecated
	@GET
	@Path("authenticatedUsers")
	public Response listAuthenticatedUsers() {
		try {
			AuthenticatedUser user = findAuthenticatedUserOrDie();
			if (!user.isSuperuser()) {
				return error(Response.Status.FORBIDDEN, "Superusers only.");
			}
		} catch (WrappedResponse ex) {
			return error(Response.Status.FORBIDDEN, "Superusers only.");
		}
		JsonArrayBuilder userArray = Json.createArrayBuilder();
		authSvc.findAllAuthenticatedUsers().stream().forEach((user) -> {
			userArray.add(json(user));
		});
		return ok(userArray);
	}

	@GET
	@Path(listUsersPartialAPIPath)
	@Produces({ "application/json" })
	public Response filterAuthenticatedUsers(@QueryParam("searchTerm") String searchTerm,
			@QueryParam("selectedPage") Integer selectedPage, @QueryParam("itemsPerPage") Integer itemsPerPage) {

		User authUser;
		try {
			authUser = this.findUserOrDie();
		} catch (AbstractApiBean.WrappedResponse ex) {
			return error(Response.Status.FORBIDDEN,
					ResourceBundle.getBundle("Bundle").getString("dashboard.list_users.api.auth.invalid_apikey"));
		}

		if (!authUser.isSuperuser()) {
			return error(Response.Status.FORBIDDEN,
					ResourceBundle.getBundle("Bundle").getString("dashboard.list_users.api.auth.not_superuser"));
		}

		UserListMaker userListMaker = new UserListMaker(userService);

		String sortKey = null;
		UserListResult userListResult = userListMaker.runUserSearch(searchTerm, itemsPerPage, selectedPage, sortKey);

		return ok(userListResult.toJSON());
	}

	/**
	 * @todo Make this support creation of BuiltInUsers.
	 *
	 * @todo Add way more error checking. Only the happy path is tested by AdminIT.
	 */
	@POST
	@Path("authenticatedUsers")
	public Response createAuthenicatedUser(JsonObject jsonObject) {
		logger.fine("JSON in: " + jsonObject);
		String persistentUserId = jsonObject.getString("persistentUserId");
		String identifier = jsonObject.getString("identifier");
		String proposedAuthenticatedUserIdentifier = identifier.replaceFirst("@", "");
		String firstName = jsonObject.getString("firstName");
		String lastName = jsonObject.getString("lastName");
		String emailAddress = jsonObject.getString("email");
		String position = null;
		String affiliation = null;
		UserRecordIdentifier userRecordId = new UserRecordIdentifier(jsonObject.getString("authenticationProviderId"),
				persistentUserId);
		AuthenticatedUserDisplayInfo userDisplayInfo = new AuthenticatedUserDisplayInfo(firstName, lastName,
				emailAddress, affiliation, position);
		boolean generateUniqueIdentifier = true;
		AuthenticatedUser authenticatedUser = authSvc.createAuthenticatedUser(userRecordId,
				proposedAuthenticatedUserIdentifier, userDisplayInfo, true);
		return ok(json(authenticatedUser));
	}

        //TODO: Delete this endpoint after 4.9.3. Was updated with change in docs. --MAD
	/**
	 * curl -X PUT -d "shib@mailinator.com"
	 * http://localhost:8080/api/admin/authenticatedUsers/id/11/convertShibToBuiltIn
	 *
	 * @deprecated We have documented this API endpoint so we'll keep in around for
	 *             a while but we should encourage everyone to switch to the
	 *             "convertRemoteToBuiltIn" endpoint and then remove this
	 *             Shib-specfic one.
	 */
	@PUT
	@Path("authenticatedUsers/id/{id}/convertShibToBuiltIn")
	@Deprecated
	public Response convertShibUserToBuiltin(@PathParam("id") Long id, String newEmailAddress) {
                try {
                        AuthenticatedUser user = findAuthenticatedUserOrDie();
			if (!user.isSuperuser()) {
				return error(Response.Status.FORBIDDEN, "Superusers only.");
			}
		} catch (WrappedResponse ex) {
			return error(Response.Status.FORBIDDEN, "Superusers only.");
		}
		try {
			BuiltinUser builtinUser = authSvc.convertRemoteToBuiltIn(id, newEmailAddress);
			if (builtinUser == null) {
				return error(Response.Status.BAD_REQUEST, "User id " + id
						+ " could not be converted from Shibboleth to BuiltIn. An Exception was not thrown.");
			}
                        AuthenticatedUser authUser = authSvc.getAuthenticatedUser(builtinUser.getUserName());
			JsonObjectBuilder output = Json.createObjectBuilder();
			output.add("email", authUser.getEmail());
			output.add("username", builtinUser.getUserName());
			return ok(output);
		} catch (Throwable ex) {
			StringBuilder sb = new StringBuilder();
			sb.append(ex + " ");
			while (ex.getCause() != null) {
				ex = ex.getCause();
				sb.append(ex + " ");
			}
			String msg = "User id " + id
					+ " could not be converted from Shibboleth to BuiltIn. Details from Exception: " + sb;
			logger.info(msg);
			return error(Response.Status.BAD_REQUEST, msg);
		}
	}

	@PUT
	@Path("authenticatedUsers/id/{id}/convertRemoteToBuiltIn")
	public Response convertOAuthUserToBuiltin(@PathParam("id") Long id, String newEmailAddress) {
                try {
			AuthenticatedUser user = findAuthenticatedUserOrDie();
			if (!user.isSuperuser()) {
				return error(Response.Status.FORBIDDEN, "Superusers only.");
			}
		} catch (WrappedResponse ex) {
			return error(Response.Status.FORBIDDEN, "Superusers only.");
		}
		try {
			BuiltinUser builtinUser = authSvc.convertRemoteToBuiltIn(id, newEmailAddress);
                        //AuthenticatedUser authUser = authService.getAuthenticatedUser(aUser.getUserName());
			if (builtinUser == null) {
				return error(Response.Status.BAD_REQUEST, "User id " + id
						+ " could not be converted from remote to BuiltIn. An Exception was not thrown.");
			}
                        AuthenticatedUser authUser = authSvc.getAuthenticatedUser(builtinUser.getUserName());
			JsonObjectBuilder output = Json.createObjectBuilder();
			output.add("email", authUser.getEmail());
			output.add("username", builtinUser.getUserName());
			return ok(output);
		} catch (Throwable ex) {
			StringBuilder sb = new StringBuilder();
			sb.append(ex + " ");
			while (ex.getCause() != null) {
				ex = ex.getCause();
				sb.append(ex + " ");
			}
			String msg = "User id " + id + " could not be converted from remote to BuiltIn. Details from Exception: "
					+ sb;
			logger.info(msg);
			return error(Response.Status.BAD_REQUEST, msg);
		}
	}

	/**
	 * This is used in testing via AdminIT.java but we don't expect sysadmins to use
	 * this.
	 */
	@Path("authenticatedUsers/convert/builtin2shib")
	@PUT
	public Response builtin2shib(String content) {
		logger.info("entering builtin2shib...");
		try {
			AuthenticatedUser userToRunThisMethod = findAuthenticatedUserOrDie();
			if (!userToRunThisMethod.isSuperuser()) {
				return error(Response.Status.FORBIDDEN, "Superusers only.");
			}
		} catch (WrappedResponse ex) {
			return error(Response.Status.FORBIDDEN, "Superusers only.");
		}
		boolean disabled = false;
		if (disabled) {
			return error(Response.Status.BAD_REQUEST, "API endpoint disabled.");
		}
		AuthenticatedUser builtInUserToConvert = null;
		String emailToFind;
		String password;
		String authuserId = "0"; // could let people specify id on authuser table. probably better to let them
									// tell us their
		String newEmailAddressToUse;
		try {
			String[] args = content.split(":");
			emailToFind = args[0];
			password = args[1];
			newEmailAddressToUse = args[2];
			// authuserId = args[666];
		} catch (ArrayIndexOutOfBoundsException ex) {
			return error(Response.Status.BAD_REQUEST, "Problem with content <<<" + content + ">>>: " + ex.toString());
		}
		AuthenticatedUser existingAuthUserFoundByEmail = shibService.findAuthUserByEmail(emailToFind);
		String existing = "NOT FOUND";
		if (existingAuthUserFoundByEmail != null) {
			builtInUserToConvert = existingAuthUserFoundByEmail;
			existing = existingAuthUserFoundByEmail.getIdentifier();
		} else {
			long longToLookup = Long.parseLong(authuserId);
			AuthenticatedUser specifiedUserToConvert = authSvc.findByID(longToLookup);
			if (specifiedUserToConvert != null) {
				builtInUserToConvert = specifiedUserToConvert;
			} else {
				return error(Response.Status.BAD_REQUEST,
						"No user to convert. We couldn't find a *single* existing user account based on " + emailToFind
								+ " and no user was found using specified id " + longToLookup);
			}
		}
		String shibProviderId = ShibAuthenticationProvider.PROVIDER_ID;
		Map<String, String> randomUser = authTestDataService.getRandomUser();
		// String eppn = UUID.randomUUID().toString().substring(0, 8);
		String eppn = randomUser.get("eppn");
		String idPEntityId = randomUser.get("idp");
		String notUsed = null;
		String separator = "|";
		UserIdentifier newUserIdentifierInLookupTable = new UserIdentifier(idPEntityId + separator + eppn, notUsed);
		String overwriteFirstName = randomUser.get("firstName");
		String overwriteLastName = randomUser.get("lastName");
		String overwriteEmail = randomUser.get("email");
		overwriteEmail = newEmailAddressToUse;
		logger.info("overwriteEmail: " + overwriteEmail);
		boolean validEmail = EMailValidator.isEmailValid(overwriteEmail, null);
		if (!validEmail) {
			// See https://github.com/IQSS/dataverse/issues/2998
			return error(Response.Status.BAD_REQUEST, "invalid email: " + overwriteEmail);
		}
		/**
		 * @todo If affiliation is not null, put it in RoleAssigneeDisplayInfo
		 *       constructor.
		 */
		/**
		 * Here we are exercising (via an API test) shibService.getAffiliation with the
		 * TestShib IdP and a non-production DevShibAccountType.
		 */
		idPEntityId = ShibUtil.testShibIdpEntityId;
		String overwriteAffiliation = shibService.getAffiliation(idPEntityId,
				ShibServiceBean.DevShibAccountType.RANDOM);
		logger.info("overwriteAffiliation: " + overwriteAffiliation);
		/**
		 * @todo Find a place to put "position" in the authenticateduser table:
		 *       https://github.com/IQSS/dataverse/issues/1444#issuecomment-74134694
		 */
		String overwritePosition = "staff;student";
		AuthenticatedUserDisplayInfo displayInfo = new AuthenticatedUserDisplayInfo(overwriteFirstName,
				overwriteLastName, overwriteEmail, overwriteAffiliation, overwritePosition);
		JsonObjectBuilder response = Json.createObjectBuilder();
		JsonArrayBuilder problems = Json.createArrayBuilder();
		if (password != null) {
			response.add("password supplied", password);
			boolean knowsExistingPassword = false;
			BuiltinUser oldBuiltInUser = builtinUserService.findByUserName(builtInUserToConvert.getUserIdentifier());
			if (oldBuiltInUser != null) {
				String usernameOfBuiltinAccountToConvert = oldBuiltInUser.getUserName();
				response.add("old username", usernameOfBuiltinAccountToConvert);
				AuthenticatedUser authenticatedUser = authSvc.canLogInAsBuiltinUser(usernameOfBuiltinAccountToConvert,
						password);
				if (authenticatedUser != null) {
					knowsExistingPassword = true;
					AuthenticatedUser convertedUser = authSvc.convertBuiltInToShib(builtInUserToConvert, shibProviderId,
							newUserIdentifierInLookupTable);
					if (convertedUser != null) {
						/**
						 * @todo Display name is not being overwritten. Logic must be in Shib backing
						 *       bean
						 */
						AuthenticatedUser updatedInfoUser = authSvc.updateAuthenticatedUser(convertedUser, displayInfo);
						if (updatedInfoUser != null) {
							response.add("display name overwritten with", updatedInfoUser.getName());
						} else {
							problems.add("couldn't update display info");
						}
					} else {
						problems.add("unable to convert user");
					}
				}
			} else {
				problems.add("couldn't find old username");
			}
			if (!knowsExistingPassword) {
				String message = "User doesn't know password.";
				problems.add(message);
				/**
				 * @todo Someday we should make a errorResponse method that takes JSON arrays
				 *       and objects.
				 */
				return error(Status.BAD_REQUEST, problems.build().toString());
			}
			// response.add("knows existing password", knowsExistingPassword);
		}

		response.add("user to convert", builtInUserToConvert.getIdentifier());
		response.add("existing user found by email (prompt to convert)", existing);
		response.add("changing to this provider", shibProviderId);
		response.add("value to overwrite old first name", overwriteFirstName);
		response.add("value to overwrite old last name", overwriteLastName);
		response.add("value to overwrite old email address", overwriteEmail);
		if (overwriteAffiliation != null) {
			response.add("affiliation", overwriteAffiliation);
		}
		response.add("problems", problems);
		return ok(response);
	}

	/**
	 * This is used in testing via AdminIT.java but we don't expect sysadmins to use
	 * this.
	 */
	@Path("authenticatedUsers/convert/builtin2oauth")
	@PUT
	public Response builtin2oauth(String content) {
		logger.info("entering builtin2oauth...");
		try {
			AuthenticatedUser userToRunThisMethod = findAuthenticatedUserOrDie();
			if (!userToRunThisMethod.isSuperuser()) {
				return error(Response.Status.FORBIDDEN, "Superusers only.");
			}
		} catch (WrappedResponse ex) {
			return error(Response.Status.FORBIDDEN, "Superusers only.");
		}
		boolean disabled = false;
		if (disabled) {
			return error(Response.Status.BAD_REQUEST, "API endpoint disabled.");
		}
		AuthenticatedUser builtInUserToConvert = null;
		String emailToFind;
		String password;
		String authuserId = "0"; // could let people specify id on authuser table. probably better to let them
									// tell us their
		String newEmailAddressToUse;
		String newProviderId;
		String newPersistentUserIdInLookupTable;
		logger.info("content: " + content);
		try {
			String[] args = content.split(":");
			emailToFind = args[0];
			password = args[1];
			newEmailAddressToUse = args[2];
			newProviderId = args[3];
			newPersistentUserIdInLookupTable = args[4];
			// authuserId = args[666];
		} catch (ArrayIndexOutOfBoundsException ex) {
			return error(Response.Status.BAD_REQUEST, "Problem with content <<<" + content + ">>>: " + ex.toString());
		}
		AuthenticatedUser existingAuthUserFoundByEmail = shibService.findAuthUserByEmail(emailToFind);
		String existing = "NOT FOUND";
		if (existingAuthUserFoundByEmail != null) {
			builtInUserToConvert = existingAuthUserFoundByEmail;
			existing = existingAuthUserFoundByEmail.getIdentifier();
		} else {
			long longToLookup = Long.parseLong(authuserId);
			AuthenticatedUser specifiedUserToConvert = authSvc.findByID(longToLookup);
			if (specifiedUserToConvert != null) {
				builtInUserToConvert = specifiedUserToConvert;
			} else {
				return error(Response.Status.BAD_REQUEST,
						"No user to convert. We couldn't find a *single* existing user account based on " + emailToFind
								+ " and no user was found using specified id " + longToLookup);
			}
		}
		// String shibProviderId = ShibAuthenticationProvider.PROVIDER_ID;
		Map<String, String> randomUser = authTestDataService.getRandomUser();
		// String eppn = UUID.randomUUID().toString().substring(0, 8);
		String eppn = randomUser.get("eppn");
		String idPEntityId = randomUser.get("idp");
		String notUsed = null;
		String separator = "|";
		// UserIdentifier newUserIdentifierInLookupTable = new
		// UserIdentifier(idPEntityId + separator + eppn, notUsed);
		UserIdentifier newUserIdentifierInLookupTable = new UserIdentifier(newPersistentUserIdInLookupTable, notUsed);
		String overwriteFirstName = randomUser.get("firstName");
		String overwriteLastName = randomUser.get("lastName");
		String overwriteEmail = randomUser.get("email");
		overwriteEmail = newEmailAddressToUse;
		logger.info("overwriteEmail: " + overwriteEmail);
		boolean validEmail = EMailValidator.isEmailValid(overwriteEmail, null);
		if (!validEmail) {
			// See https://github.com/IQSS/dataverse/issues/2998
			return error(Response.Status.BAD_REQUEST, "invalid email: " + overwriteEmail);
		}
		/**
		 * @todo If affiliation is not null, put it in RoleAssigneeDisplayInfo
		 *       constructor.
		 */
		/**
		 * Here we are exercising (via an API test) shibService.getAffiliation with the
		 * TestShib IdP and a non-production DevShibAccountType.
		 */
		// idPEntityId = ShibUtil.testShibIdpEntityId;
		// String overwriteAffiliation = shibService.getAffiliation(idPEntityId,
		// ShibServiceBean.DevShibAccountType.RANDOM);
		String overwriteAffiliation = null;
		logger.info("overwriteAffiliation: " + overwriteAffiliation);
		/**
		 * @todo Find a place to put "position" in the authenticateduser table:
		 *       https://github.com/IQSS/dataverse/issues/1444#issuecomment-74134694
		 */
		String overwritePosition = "staff;student";
		AuthenticatedUserDisplayInfo displayInfo = new AuthenticatedUserDisplayInfo(overwriteFirstName,
				overwriteLastName, overwriteEmail, overwriteAffiliation, overwritePosition);
		JsonObjectBuilder response = Json.createObjectBuilder();
		JsonArrayBuilder problems = Json.createArrayBuilder();
		if (password != null) {
			response.add("password supplied", password);
			boolean knowsExistingPassword = false;
			BuiltinUser oldBuiltInUser = builtinUserService.findByUserName(builtInUserToConvert.getUserIdentifier());
			if (oldBuiltInUser != null) {
				String usernameOfBuiltinAccountToConvert = oldBuiltInUser.getUserName();
				response.add("old username", usernameOfBuiltinAccountToConvert);
				AuthenticatedUser authenticatedUser = authSvc.canLogInAsBuiltinUser(usernameOfBuiltinAccountToConvert,
						password);
				if (authenticatedUser != null) {
					knowsExistingPassword = true;
					AuthenticatedUser convertedUser = authSvc.convertBuiltInUserToRemoteUser(builtInUserToConvert,
							newProviderId, newUserIdentifierInLookupTable);
					if (convertedUser != null) {
						/**
						 * @todo Display name is not being overwritten. Logic must be in Shib backing
						 *       bean
						 */
						AuthenticatedUser updatedInfoUser = authSvc.updateAuthenticatedUser(convertedUser, displayInfo);
						if (updatedInfoUser != null) {
							response.add("display name overwritten with", updatedInfoUser.getName());
						} else {
							problems.add("couldn't update display info");
						}
					} else {
						problems.add("unable to convert user");
					}
				}
			} else {
				problems.add("couldn't find old username");
			}
			if (!knowsExistingPassword) {
				String message = "User doesn't know password.";
				problems.add(message);
				/**
				 * @todo Someday we should make a errorResponse method that takes JSON arrays
				 *       and objects.
				 */
				return error(Status.BAD_REQUEST, problems.build().toString());
			}
			// response.add("knows existing password", knowsExistingPassword);
		}

		response.add("user to convert", builtInUserToConvert.getIdentifier());
		response.add("existing user found by email (prompt to convert)", existing);
		response.add("changing to this provider", newProviderId);
		response.add("value to overwrite old first name", overwriteFirstName);
		response.add("value to overwrite old last name", overwriteLastName);
		response.add("value to overwrite old email address", overwriteEmail);
		if (overwriteAffiliation != null) {
			response.add("affiliation", overwriteAffiliation);
		}
		response.add("problems", problems);
		return ok(response);
	}

	@DELETE
	@Path("authenticatedUsers/id/{id}/")
	public Response deleteAuthenticatedUserById(@PathParam("id") Long id) {
		AuthenticatedUser user = authSvc.findByID(id);
		if (user != null) {
			authSvc.deleteAuthenticatedUser(user.getId());
			return ok("AuthenticatedUser " + id + " deleted. ");
		}
		return error(Response.Status.BAD_REQUEST, "User " + id + " not found.");
	}

	@Path("roles")
	@POST
	public Response createNewBuiltinRole(RoleDTO roleDto) {
		ActionLogRecord alr = new ActionLogRecord(ActionLogRecord.ActionType.Admin, "createBuiltInRole")
				.setInfo(roleDto.getAlias() + ":" + roleDto.getDescription());
		try {
			return ok(json(rolesSvc.save(roleDto.asRole())));
		} catch (Exception e) {
			alr.setActionResult(ActionLogRecord.Result.InternalError);
			alr.setInfo(alr.getInfo() + "// " + e.getMessage());
			return error(Response.Status.INTERNAL_SERVER_ERROR, e.getMessage());
		} finally {
			actionLogSvc.log(alr);
		}
	}

	@Path("roles")
	@GET
	public Response listBuiltinRoles() {
		try {
			return ok(rolesToJson(rolesSvc.findBuiltinRoles()));
		} catch (Exception e) {
			return error(Response.Status.INTERNAL_SERVER_ERROR, e.getMessage());
		}
	}

	@Path("superuser/{identifier}")
	@POST
	public Response toggleSuperuser(@PathParam("identifier") String identifier) {
		ActionLogRecord alr = new ActionLogRecord(ActionLogRecord.ActionType.Admin, "toggleSuperuser")
				.setInfo(identifier);
		try {
			AuthenticatedUser user = authSvc.getAuthenticatedUser(identifier);

			user.setSuperuser(!user.isSuperuser());

			return ok("User " + user.getIdentifier() + " " + (user.isSuperuser() ? "set" : "removed")
					+ " as a superuser.");
		} catch (Exception e) {
			alr.setActionResult(ActionLogRecord.Result.InternalError);
			alr.setInfo(alr.getInfo() + "// " + e.getMessage());
			return error(Response.Status.INTERNAL_SERVER_ERROR, e.getMessage());
		} finally {
			actionLogSvc.log(alr);
		}
	}

	@Path("validate")
	@GET
	public Response validate() {
		String msg = "UNKNOWN";
		try {
			beanValidationSvc.validateDatasets();
			msg = "valid";
		} catch (Exception ex) {
			Throwable cause = ex;
			while (cause != null) {
				if (cause instanceof ConstraintViolationException) {
					ConstraintViolationException constraintViolationException = (ConstraintViolationException) cause;
					for (ConstraintViolation<?> constraintViolation : constraintViolationException
							.getConstraintViolations()) {
						String databaseRow = constraintViolation.getLeafBean().toString();
						String field = constraintViolation.getPropertyPath().toString();
						String invalidValue = constraintViolation.getInvalidValue().toString();
						JsonObjectBuilder violation = Json.createObjectBuilder();
						violation.add("entityClassDatabaseTableRowId", databaseRow);
						violation.add("field", field);
						violation.add("invalidValue", invalidValue);
						return ok(violation);
					}
				}
				cause = cause.getCause();
			}
		}
		return ok(msg);
	}

	@Path("assignments/assignees/{raIdtf: .*}")
	@GET
	public Response getAssignmentsFor(@PathParam("raIdtf") String raIdtf) {

		JsonArrayBuilder arr = Json.createArrayBuilder();
		roleAssigneeSvc.getAssignmentsFor(raIdtf).forEach(a -> arr.add(json(a)));

		return ok(arr);
	}

	/**
	 * This method is used in integration tests.
	 *
	 * @param userId
	 *            The database id of an AuthenticatedUser.
	 * @return The confirm email token.
	 */
	@Path("confirmEmail/{userId}")
	@GET
	public Response getConfirmEmailToken(@PathParam("userId") long userId) {
		AuthenticatedUser user = authSvc.findByID(userId);
		if (user != null) {
			ConfirmEmailData confirmEmailData = confirmEmailSvc.findSingleConfirmEmailDataByUser(user);
			if (confirmEmailData != null) {
				return ok(Json.createObjectBuilder().add("token", confirmEmailData.getToken()));
			}
		}
		return error(Status.BAD_REQUEST, "Could not find confirm email token for user " + userId);
	}

	/**
	 * This method is used in integration tests.
	 *
	 * @param userId
	 *            The database id of an AuthenticatedUser.
	 */
	@Path("confirmEmail/{userId}")
	@POST
	public Response startConfirmEmailProcess(@PathParam("userId") long userId) {
		AuthenticatedUser user = authSvc.findByID(userId);
		if (user != null) {
			try {
				ConfirmEmailInitResponse confirmEmailInitResponse = confirmEmailSvc.beginConfirm(user);
				ConfirmEmailData confirmEmailData = confirmEmailInitResponse.getConfirmEmailData();
				return ok(Json.createObjectBuilder().add("tokenCreated", confirmEmailData.getCreated().toString())
						.add("identifier", user.getUserIdentifier()));
			} catch (ConfirmEmailException ex) {
				return error(Status.BAD_REQUEST,
						"Could not start confirm email process for user " + userId + ": " + ex.getLocalizedMessage());
			}
		}
		return error(Status.BAD_REQUEST, "Could not find user based on " + userId);
	}

	/**
	 * This method is used by an integration test in UsersIT.java to exercise bug
	 * https://github.com/IQSS/dataverse/issues/3287 . Not for use by users!
	 */
	@Path("convertUserFromBcryptToSha1")
	@POST
	public Response convertUserFromBcryptToSha1(String json) {
		JsonReader jsonReader = Json.createReader(new StringReader(json));
		JsonObject object = jsonReader.readObject();
		jsonReader.close();
		BuiltinUser builtinUser = builtinUserService.find(new Long(object.getInt("builtinUserId")));
		builtinUser.updateEncryptedPassword("4G7xxL9z11/JKN4jHPn4g9iIQck=", 0); // password is "sha-1Pass", 0 means
																				// SHA-1
		BuiltinUser savedUser = builtinUserService.save(builtinUser);
		return ok("foo: " + savedUser);

	}

	@Path("permissions/{dvo}")
	@GET
	public Response findPermissonsOn(@PathParam("dvo") String dvo) {
		try {
			DvObject dvObj = findDvo(dvo);
			if (dvObj == null) {
				return notFound("DvObject " + dvo + " not found");
			}
			try {
				User aUser = findUserOrDie();
				JsonObjectBuilder bld = Json.createObjectBuilder();
				bld.add("user", aUser.getIdentifier());
				bld.add("permissions", json(permissionSvc.permissionsFor(createDataverseRequest(aUser), dvObj)));
				return ok(bld);

			} catch (WrappedResponse wr) {
				return wr.getResponse();
			}
		} catch (Exception e) {
			logger.log(Level.SEVERE, "Error while testing permissions", e);
			return error(Response.Status.INTERNAL_SERVER_ERROR, e.getMessage());
		}
	}

	@Path("assignee/{idtf}")
	@GET
	public Response findRoleAssignee(@PathParam("idtf") String idtf) {
		RoleAssignee ra = roleAssigneeSvc.getRoleAssignee(idtf);
		return (ra == null) ? notFound("Role Assignee '" + idtf + "' not found.") : ok(json(ra.getDisplayInfo()));
	}

	@Path("datasets/integrity/{datasetVersionId}/fixmissingunf")
	@POST
	public Response fixUnf(@PathParam("datasetVersionId") String datasetVersionId,
			@QueryParam("forceRecalculate") boolean forceRecalculate) {
		JsonObjectBuilder info = datasetVersionSvc.fixMissingUnf(datasetVersionId, forceRecalculate);
		return ok(info);
	}

	@Path("datafiles/integrity/fixmissingoriginaltypes")
	@GET
	public Response fixMissingOriginalTypes() {
		JsonObjectBuilder info = Json.createObjectBuilder();

		List<Long> affectedFileIds = fileService.selectFilesWithMissingOriginalTypes();

		if (affectedFileIds.isEmpty()) {
			info.add("message",
					"All the tabular files in the database already have the original types set correctly; exiting.");
		} else {
			for (Long fileid : affectedFileIds) {
				logger.info("found file id: " + fileid);
			}
			info.add("message", "Found " + affectedFileIds.size()
					+ " tabular files with missing original types. Kicking off an async job that will repair the files in the background.");
		}

		ingestService.fixMissingOriginalTypes(affectedFileIds);

		return ok(info);
	}

	/**
	 * This method is used in API tests, called from UtilIt.java.
	 */
	@GET
	@Path("datasets/thumbnailMetadata/{id}")
	public Response getDatasetThumbnailMetadata(@PathParam("id") Long idSupplied) {
		Dataset dataset = datasetSvc.find(idSupplied);
		if (dataset == null) {
			return error(Response.Status.NOT_FOUND, "Could not find dataset based on id supplied: " + idSupplied + ".");
		}
		JsonObjectBuilder data = Json.createObjectBuilder();
		DatasetThumbnail datasetThumbnail = dataset.getDatasetThumbnail();
		data.add("isUseGenericThumbnail", dataset.isUseGenericThumbnail());
		data.add("datasetLogoPresent", DatasetUtil.isDatasetLogoPresent(dataset));
		if (datasetThumbnail != null) {
			data.add("datasetThumbnailBase64image", datasetThumbnail.getBase64image());
			DataFile dataFile = datasetThumbnail.getDataFile();
			if (dataFile != null) {
				/**
				 * @todo Change this from a String to a long.
				 */
				data.add("dataFileId", dataFile.getId().toString());
			}
		}
		return ok(data);
	}

	/**
	 * validatePassword
	 * <p>
	 * Validate a password with an API call
	 *
	 * @param password
	 *            The password
	 * @return A response with the validation result.
	 */
	@Path("validatePassword")
	@POST
	public Response validatePassword(String password) {

		final List<String> errors = passwordValidatorService.validate(password, new Date(), false);
		final JsonArrayBuilder errorArray = Json.createArrayBuilder();
		errors.forEach(errorArray::add);
		return ok(Json.createObjectBuilder().add("password", password).add("errors", errorArray));
	}

	@GET
	@Path("/isOrcid")
	public Response isOrcidEnabled() {
		return authSvc.isOrcidEnabled() ? ok("Orcid is enabled") : ok("no orcid for you.");
	}

	@GET
	@Path("{id}/registerDataFile")
	public Response registerDataFile(@PathParam("id") String id) {
		logger.info("Starting to register  " + id + " file id. " + new Date());

		try {
			User u = findUserOrDie();
			DataverseRequest r = createDataverseRequest(u);
			DataFile df = findDataFileOrDie(id);
			if (df.getIdentifier() == null || df.getIdentifier().isEmpty()) {
				execCommand(new RegisterDvObjectCommand(r, df));
			} else {
				return ok("File was already registered. ");
			}

		} catch (WrappedResponse r) {
			logger.info("Failed to register file id: " + id);
		} catch (Exception e) {
			logger.info("Failed to register file id: " + id + " Unexpecgted Exception " + e.getMessage());
		}
		return ok("Datafile registration complete. File registered successfully.");
	}

	@GET
	@Path("/registerDataFileAll")
	public Response registerDataFileAll() {
		Integer count = fileService.findAll().size();
		Integer successes = 0;
		Integer alreadyRegistered = 0;
		Integer released = 0;
		Integer draft = 0;
		logger.info("Starting to register: analyzing " + count + " files. " + new Date());
		logger.info("Only unregistered, published files will be registered.");
		for (DataFile df : fileService.findAll()) {
			try {
				if ((df.getIdentifier() == null || df.getIdentifier().isEmpty())) {
					if (df.isReleased()) {
						released++;
						User u = findAuthenticatedUserOrDie();
						DataverseRequest r = createDataverseRequest(u);
						execCommand(new RegisterDvObjectCommand(r, df));
						successes++;
						if (successes % 100 == 0) {
							logger.info(successes + " of  " + count + " files registered successfully. " + new Date());
						}
					} else {
						draft++;
						logger.info(draft + " of  " + count + " files not yet published");
					}
				} else {
					alreadyRegistered++;
					logger.info(alreadyRegistered + " of  " + count + " files are already registered. " + new Date());
				}
			} catch (WrappedResponse ex) {
				released++;
				logger.info("Failed to register file id: " + df.getId());
				Logger.getLogger(Datasets.class.getName()).log(Level.SEVERE, null, ex);
			} catch (Exception e) {
				logger.info("Unexpected Exception: " + e.getMessage());
			}
		}
		logger.info("Final Results:");
		logger.info(alreadyRegistered + " of  " + count + " files were already registered. " + new Date());
		logger.info(draft + " of  " + count + " files are not yet published. " + new Date());
		logger.info(released + " of  " + count + " unregistered, published files to register. " + new Date());
		logger.info(successes + " of  " + released + " unregistered, published files registered successfully. "
				+ new Date());

		return ok("Datafile registration complete." + successes + " of  " + released
				+ " unregistered, published files registered successfully.");
	}

	@GET
	@Path("/updateHashValues/{alg}")
	public Response updateHashValues(@PathParam("alg") String alg, @QueryParam("num") int num) {
		Integer count = fileService.findAll().size();
		Integer successes = 0;
		Integer alreadyUpdated = 0;
		Integer rehashed = 0;
<<<<<<< HEAD
=======
		Integer harvested=0;
>>>>>>> 5ec0a6de
		
		if (num <= 0)
			num = Integer.MAX_VALUE;
		DataFile.ChecksumType cType = null;
		try {
			cType = DataFile.ChecksumType.fromString(alg);
		} catch (IllegalArgumentException iae) {
			return error(Status.BAD_REQUEST, "Unknown algorithm");
		}
		logger.info("Starting to rehash: analyzing " + count + " files. " + new Date());
		logger.info("Hashes not created with " + alg + " will be verified, and, if valid, replaced with a hash using "
				+ alg);
		try {
			User u = findAuthenticatedUserOrDie();
			if (!u.isSuperuser())
				return error(Status.UNAUTHORIZED, "must be superuser");
		} catch (WrappedResponse e1) {
			return error(Status.UNAUTHORIZED, "api key required");
		}

		for (DataFile df : fileService.findAll()) {
			if (rehashed.intValue() >= num)
				break;
			InputStream in = null;
			InputStream in2 = null; 
			try {
<<<<<<< HEAD
				if (!df.getChecksumType().equals(cType)) {
					rehashed++;
					logger.fine(
							rehashed + ": Datafile: " + df.getFileMetadata().getLabel() + ", " + df.getIdentifier());
					// verify hash and calc new one to replace it
					StorageIO<DataFile> storage = df.getStorageIO();
					storage.open(DataAccessOption.READ_ACCESS);
					in = storage.getInputStream();
					if (in == null)
						logger.warning("Cannot retrieve file.");
					String currentChecksum = FileUtil.CalculateChecksum(in, df.getChecksumType());
					if (currentChecksum.equals(df.getChecksumValue())) {
						logger.fine("Current checksum for datafile: " + df.getFileMetadata().getLabel() + ", "
								+ df.getIdentifier() + " is valid");
						storage.open(DataAccessOption.READ_ACCESS);
						in2 = storage.getInputStream();
						if (in2 == null)
							logger.warning("Cannot retrieve file to calculate new checksum.");
						String newChecksum = FileUtil.CalculateChecksum(in2, cType);

						df.setChecksumType(cType);
						df.setChecksumValue(newChecksum);
						successes++;
					} else {
						logger.warning("Problem: Current checksum for datafile: " + df.getFileMetadata().getLabel()
								+ ", " + df.getIdentifier() + " is INVALID");
					}
				} else {
					alreadyUpdated++;
					if (alreadyUpdated % 100 == 0) {
						logger.info(alreadyUpdated + " of  " + count
								+ " files are already have hashes with the new algorithm. " + new Date());
					}
				}
				if (successes % 100 == 0) {
					logger.info(successes + " of  " + count + " files rehashed successfully. " + new Date());
				}

=======
				if (df.isHarvested()) {
					harvested++;
				} else {
					if (!df.getChecksumType().equals(cType)) {

						rehashed++;
						logger.fine(rehashed + ": Datafile: " + df.getFileMetadata().getLabel() + ", "
								+ df.getIdentifier());
						// verify hash and calc new one to replace it
						StorageIO<DataFile> storage = df.getStorageIO();
						storage.open(DataAccessOption.READ_ACCESS);
						if (!df.isTabularData()) {
							in = storage.getInputStream();
						} else {
							// if this is a tabular file, read the preserved original "auxiliary file"
							// instead:
							in = storage.getAuxFileAsInputStream(FileUtil.SAVED_ORIGINAL_FILENAME_EXTENSION);
						}
						if (in == null)
							logger.warning("Cannot retrieve file.");
						String currentChecksum = FileUtil.CalculateChecksum(in, df.getChecksumType());
						if (currentChecksum.equals(df.getChecksumValue())) {
							logger.fine("Current checksum for datafile: " + df.getFileMetadata().getLabel() + ", "
									+ df.getIdentifier() + " is valid");
							storage.open(DataAccessOption.READ_ACCESS);
							if (!df.isTabularData()) {
								in2 = storage.getInputStream();
							} else {
								// if this is a tabular file, read the preserved original "auxiliary file"
								// instead:
								in2 = storage.getAuxFileAsInputStream(FileUtil.SAVED_ORIGINAL_FILENAME_EXTENSION);
							}
							if (in2 == null)
								logger.warning("Cannot retrieve file to calculate new checksum.");
							String newChecksum = FileUtil.CalculateChecksum(in2, cType);

							df.setChecksumType(cType);
							df.setChecksumValue(newChecksum);
							successes++;
							if (successes % 100 == 0) {
								logger.info(
										successes + " of  " + count + " files rehashed successfully. " + new Date());
							}
						} else {
							logger.warning("Problem: Current checksum for datafile: " + df.getFileMetadata().getLabel()
									+ ", " + df.getIdentifier() + " is INVALID");
						}
					} else {
						alreadyUpdated++;
						if (alreadyUpdated % 100 == 0) {
							logger.info(alreadyUpdated + " of  " + count
									+ " files are already have hashes with the new algorithm. " + new Date());
						}
					}
				}
>>>>>>> 5ec0a6de
			} catch (Exception e) {
				logger.warning("Unexpected Exception: " + e.getMessage());

			} finally {
				IOUtils.closeQuietly(in);
				IOUtils.closeQuietly(in2);
			}
		}
		logger.info("Final Results:");
<<<<<<< HEAD
=======
		logger.info(harvested + " harvested files skipped.");
>>>>>>> 5ec0a6de
		logger.info(
				alreadyUpdated + " of  " + count + " files already had hashes with the new algorithm. " + new Date());
		logger.info(rehashed + " of  " + count + " files to rehash. " + new Date());
		logger.info(
				successes + " of  " + rehashed + " files successfully rehashed with the new algorithm. " + new Date());

		return ok("Datafile rehashing complete." + successes + " of  " + rehashed + " files successfully rehashed.");
	}

<<<<<<< HEAD
    @GET
    @Path("/submitDataVersionToDPN/{dvid}")
    public Response submitDatasetVersionToDPN(@PathParam("dvid") long dvid) {

        try {
            AuthenticatedUser au = findAuthenticatedUserOrDie();
            if (au.isSuperuser()) {
                DatasetVersion dv = datasetversionService.retrieveDatasetVersionByVersionId(dvid).getDatasetVersion();
                if (dv.getArchivalCopyLocation() == null) {
                    SubmitToArchiveCommand cmd = new SubmitToArchiveCommand(dvRequestService.getDataverseRequest(), dv);
                    try {
                        dv = commandEngine.submit(cmd);
                        if (dv.getArchivalCopyLocation() != null) {
                            return ok("DatasetVersion id=" + dvid + " submitted to DPN/Duracloud at: "
                                    + dv.getArchivalCopyLocation());
                        } else {
                            return error(Status.CONFLICT, "Error submitting version due to conflict/error at DPN");
                        }
                    } catch (CommandException ex) {
                        logger.log(Level.SEVERE, "Unexpected Exception calling  submit archive command", ex);
                        return error(Response.Status.INTERNAL_SERVER_ERROR, ex.getMessage());
                    }
                } else {
                    return error(Status.BAD_REQUEST, "Version already archived at: " + dv.getArchivalCopyLocation());
                }
            } else {
                return error(Status.UNAUTHORIZED, "must be superuser");
            }
        } catch (WrappedResponse e1) {
            return error(Status.UNAUTHORIZED, "api key required");
        }
    }
    
=======
	
>>>>>>> 5ec0a6de
	@DELETE
	@Path("/clearMetricsCache")
	public Response clearMetricsCache() {
		em.createNativeQuery("DELETE FROM metric").executeUpdate();
		return ok("all metric caches cleared.");
	}

	@DELETE
	@Path("/clearMetricsCache/{name}")
	public Response clearMetricsCacheByName(@PathParam("name") String name) {
		Query deleteQuery = em.createNativeQuery("DELETE FROM metric where metricname = ?");
		deleteQuery.setParameter(1, name);
		deleteQuery.executeUpdate();
		return ok("metric cache " + name + " cleared.");
	}

}<|MERGE_RESOLUTION|>--- conflicted
+++ resolved
@@ -61,11 +61,7 @@
 import javax.ws.rs.Produces;
 import javax.ws.rs.core.Response.Status;
 
-<<<<<<< HEAD
-import org.apache.solr.common.util.IOUtils;
-=======
 import org.apache.commons.io.IOUtils;
->>>>>>> 5ec0a6de
 
 import java.util.List;
 import edu.harvard.iq.dataverse.authorization.AuthTestDataServiceBean;
@@ -1131,10 +1127,7 @@
 		Integer successes = 0;
 		Integer alreadyUpdated = 0;
 		Integer rehashed = 0;
-<<<<<<< HEAD
-=======
 		Integer harvested=0;
->>>>>>> 5ec0a6de
 		
 		if (num <= 0)
 			num = Integer.MAX_VALUE;
@@ -1161,46 +1154,6 @@
 			InputStream in = null;
 			InputStream in2 = null; 
 			try {
-<<<<<<< HEAD
-				if (!df.getChecksumType().equals(cType)) {
-					rehashed++;
-					logger.fine(
-							rehashed + ": Datafile: " + df.getFileMetadata().getLabel() + ", " + df.getIdentifier());
-					// verify hash and calc new one to replace it
-					StorageIO<DataFile> storage = df.getStorageIO();
-					storage.open(DataAccessOption.READ_ACCESS);
-					in = storage.getInputStream();
-					if (in == null)
-						logger.warning("Cannot retrieve file.");
-					String currentChecksum = FileUtil.CalculateChecksum(in, df.getChecksumType());
-					if (currentChecksum.equals(df.getChecksumValue())) {
-						logger.fine("Current checksum for datafile: " + df.getFileMetadata().getLabel() + ", "
-								+ df.getIdentifier() + " is valid");
-						storage.open(DataAccessOption.READ_ACCESS);
-						in2 = storage.getInputStream();
-						if (in2 == null)
-							logger.warning("Cannot retrieve file to calculate new checksum.");
-						String newChecksum = FileUtil.CalculateChecksum(in2, cType);
-
-						df.setChecksumType(cType);
-						df.setChecksumValue(newChecksum);
-						successes++;
-					} else {
-						logger.warning("Problem: Current checksum for datafile: " + df.getFileMetadata().getLabel()
-								+ ", " + df.getIdentifier() + " is INVALID");
-					}
-				} else {
-					alreadyUpdated++;
-					if (alreadyUpdated % 100 == 0) {
-						logger.info(alreadyUpdated + " of  " + count
-								+ " files are already have hashes with the new algorithm. " + new Date());
-					}
-				}
-				if (successes % 100 == 0) {
-					logger.info(successes + " of  " + count + " files rehashed successfully. " + new Date());
-				}
-
-=======
 				if (df.isHarvested()) {
 					harvested++;
 				} else {
@@ -1256,7 +1209,6 @@
 						}
 					}
 				}
->>>>>>> 5ec0a6de
 			} catch (Exception e) {
 				logger.warning("Unexpected Exception: " + e.getMessage());
 
@@ -1266,10 +1218,7 @@
 			}
 		}
 		logger.info("Final Results:");
-<<<<<<< HEAD
-=======
 		logger.info(harvested + " harvested files skipped.");
->>>>>>> 5ec0a6de
 		logger.info(
 				alreadyUpdated + " of  " + count + " files already had hashes with the new algorithm. " + new Date());
 		logger.info(rehashed + " of  " + count + " files to rehash. " + new Date());
@@ -1279,7 +1228,6 @@
 		return ok("Datafile rehashing complete." + successes + " of  " + rehashed + " files successfully rehashed.");
 	}
 
-<<<<<<< HEAD
     @GET
     @Path("/submitDataVersionToDPN/{dvid}")
     public Response submitDatasetVersionToDPN(@PathParam("dvid") long dvid) {
@@ -1313,9 +1261,6 @@
         }
     }
     
-=======
-	
->>>>>>> 5ec0a6de
 	@DELETE
 	@Path("/clearMetricsCache")
 	public Response clearMetricsCache() {
