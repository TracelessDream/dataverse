--- conflicted
+++ resolved
@@ -41,12 +41,7 @@
 import javax.ws.rs.core.Response;
 import static edu.harvard.iq.dataverse.util.json.NullSafeJsonBuilder.jsonObjectBuilder;
 import static edu.harvard.iq.dataverse.util.json.JsonPrinter.*;
-<<<<<<< HEAD
-import java.util.Date;
-import java.util.List;
-=======
 import java.io.StringReader;
->>>>>>> 0ac3227e
 import java.util.Map;
 import java.util.logging.Level;
 import java.util.logging.Logger;
@@ -70,6 +65,7 @@
 import edu.harvard.iq.dataverse.userdata.UserListResult;
 import edu.harvard.iq.dataverse.util.StringUtil;
 import java.math.BigDecimal;
+import java.util.Date;
 import java.util.ResourceBundle;
 import javax.inject.Inject;
 import javax.ws.rs.QueryParam;
@@ -1001,10 +997,9 @@
         final List<String> errors = passwordValidatorService.validate(password, new Date(), false);
         final JsonArrayBuilder errorArray = Json.createArrayBuilder();
         errors.forEach(errorArray::add);
-        return okResponse(Json.createObjectBuilder()
+        return ok(Json.createObjectBuilder()
                 .add("password", password)
                 .add("errors", errorArray)
         );
     }
-
 }