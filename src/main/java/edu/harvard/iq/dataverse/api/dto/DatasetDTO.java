--- conflicted
+++ resolved
@@ -103,11 +103,4 @@
         return metadataLanguage;
     }
 
-<<<<<<< HEAD
-    public void setMetadataLanguage(String metadataLanguage) {
-        this.metadataLanguage = metadataLanguage;
-    }
-        
-=======
->>>>>>> da74a14c
 }