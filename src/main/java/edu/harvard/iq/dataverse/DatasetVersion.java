--- conflicted
+++ resolved
@@ -126,14 +126,14 @@
 
     @OneToMany(mappedBy = "datasetVersion", cascade = {CascadeType.REMOVE, CascadeType.MERGE, CascadeType.PERSIST})
     @OrderBy("label") // this is not our preferred ordering, which is with the AlphaNumericComparator, but does allow the files to be grouped by category
-    private List<FileMetadata> fileMetadatas = new ArrayList<FileMetadata>();
+    private List<FileMetadata> fileMetadatas = new ArrayList();
     
     @OneToOne(cascade = {CascadeType.MERGE, CascadeType.PERSIST, CascadeType.REMOVE}, orphanRemoval=true)
     @JoinColumn(name = "termsOfUseAndAccess_id")
     private TermsOfUseAndAccess termsOfUseAndAccess;
     
     @OneToMany(mappedBy = "datasetVersion", orphanRemoval = true, cascade = {CascadeType.REMOVE, CascadeType.MERGE, CascadeType.PERSIST})
-    private List<DatasetField> datasetFields = new ArrayList<DatasetField>();
+    private List<DatasetField> datasetFields = new ArrayList();
     
     @Temporal(value = TemporalType.TIMESTAMP)
     @Column( nullable=false )
@@ -785,7 +785,7 @@
         }
         return retList;
     }
-
+    
     public List<String> getFunders() {
         List<String> retList = new ArrayList<>();
         for (DatasetField dsf : this.getDatasetFields()) {
@@ -933,7 +933,6 @@
      * @return List of Strings containing the version's Topic Classifications
      */
     public List<String> getTopicClassifications() {
-<<<<<<< HEAD
         return getCompoundChildFieldValues(DatasetFieldConstant.topicClassification,
                 DatasetFieldConstant.topicClassValue);
     }
@@ -964,6 +963,7 @@
         return languages;
     }
     
+        // TODO: consider calling the newer getSpatialCoverages method below with the commaSeparated boolean set to true.
     public List<String> getSpatialCoverages() {
         List<String> retList = new ArrayList<>();
         for (DatasetField dsf : this.getDatasetFields()) {
@@ -1004,81 +1004,8 @@
             }
         }
         return retList;
-=======
-		return getCompoundChildFieldValues(DatasetFieldConstant.topicClassification,
-				DatasetFieldConstant.topicClassValue);
-	}
-	
-	/**
-	 * @return List of Strings containing the version's Kind Of Data entries
-	 */
-	public List<String> getKindOfData() {
-		List<String> kod = new ArrayList<>();
-		for (DatasetField dsf : this.getDatasetFields()) {
-			if (dsf.getDatasetFieldType().getName().equals(DatasetFieldConstant.kindOfData)) {
-				kod.addAll(dsf.getValues());
-			}
-		}
-		return kod;
-	}
-	
-	/**
-	 * @return List of Strings containing the version's language entries
-	 */
-	public List<String> getLanguages() {
-		List<String> languages = new ArrayList<>();
-		for (DatasetField dsf : this.getDatasetFields()) {
-			if (dsf.getDatasetFieldType().getName().equals(DatasetFieldConstant.language)) {
-				languages.addAll(dsf.getValues());
-			}
-		}
-		return languages;
-	}
-
-        // TODO: consider calling the newer getSpatialCoverages method below with the commaSeparated boolean set to true.
-	public List<String> getSpatialCoverages() {
-		List<String> retList = new ArrayList<>();
-		for (DatasetField dsf : this.getDatasetFields()) {
-			if (dsf.getDatasetFieldType().getName().equals(DatasetFieldConstant.geographicCoverage)) {
-				for (DatasetFieldCompoundValue geoValue : dsf.getDatasetFieldCompoundValues()) {
-					List<String> coverage = new ArrayList<String>();
-					for (DatasetField subField : geoValue.getChildDatasetFields()) {
-						if (subField.getDatasetFieldType().getName()
-								.equals(DatasetFieldConstant.country)) {
-							if (!subField.isEmptyForDisplay()) {
-							} else {
-								coverage.add(subField.getValue());
-							}
-						}
-						if (subField.getDatasetFieldType().getName()
-								.equals(DatasetFieldConstant.state)) {
-							if (!subField.isEmptyForDisplay()) {
-								coverage.add(subField.getValue());
-							}
-						}
-						if (subField.getDatasetFieldType().getName()
-								.equals(DatasetFieldConstant.city)) {
-							if (!subField.isEmptyForDisplay()) {
-								coverage.add(subField.getValue());
-							}
-						}
-						if (subField.getDatasetFieldType().getName()
-								.equals(DatasetFieldConstant.otherGeographicCoverage)) {
-							if (!subField.isEmptyForDisplay()) {
-								coverage.add(subField.getValue());
-							}
-						}
-					}
-					if (!coverage.isEmpty()) {
-						retList.add(String.join(",", coverage));
-					}
-				}
-			}
-		}
-		return retList;
->>>>>>> 0045cd63
-    }
-
+    }
+ 
     public List<String> getSpatialCoverages(boolean commaSeparated) {
         List<String> retList = new ArrayList<>();
         for (DatasetField dsf : this.getDatasetFields()) {
@@ -1148,7 +1075,7 @@
     public List<String> getKeywords() {
         return getCompoundChildFieldValues(DatasetFieldConstant.keyword, DatasetFieldConstant.keywordValue);
     }
-
+    
     public List<DatasetRelPublication> getRelatedPublications() {
         List<DatasetRelPublication> relatedPublications = new ArrayList<>();
         for (DatasetField dsf : this.getDatasetFields()) {
@@ -1727,7 +1654,7 @@
         }
         
         job.add("keywords", keywords);
-
+        
         /**
          * citation: (multiple) related publication citation and URLs, if
          * present.
@@ -1763,7 +1690,7 @@
                 job.add("citation", jsonArray);
             }
         }
-
+        
         /**
          * temporalCoverage:
          * (if available)
@@ -1777,13 +1704,13 @@
             }
             job.add("temporalCoverage", temporalCoverage);
         }
-
+        
         /**
          * https://schema.org/version/3.4/ says, "Note that schema.org release
          * numbers are not generally included when you use schema.org. In
          * contexts (e.g. related standards work) when a particular release
          * needs to be cited, this document provides the appropriate URL."
-         *
+         * 
          * For the reason above we decided to take out schemaVersion but we're
          * leaving this Javadoc in here to remind us that we made this decision.
          * We used to include "https://schema.org/version/3.3" in the output for
