package edu.harvard.iq.dataverse;

import com.google.gson.Gson;
import com.google.gson.GsonBuilder;
import com.google.gson.JsonElement;
import com.google.gson.JsonObject;
import com.google.gson.annotations.Expose;
import java.io.Serializable;
import java.sql.Timestamp;
import java.text.DateFormat;
import java.util.ArrayList;
import java.util.Collection;
import java.util.Comparator;
import java.util.Date;
import java.util.LinkedList;
import java.util.List;
import java.util.logging.Level;
import java.util.logging.Logger;
import javax.json.Json;
import javax.json.JsonArrayBuilder;
import javax.persistence.CascadeType;
import javax.persistence.Column;
import javax.persistence.Entity;
import javax.persistence.GeneratedValue;
import javax.persistence.GenerationType;
import javax.persistence.Id;
import javax.persistence.Index;
import javax.persistence.JoinColumn;
import javax.persistence.JoinTable;
import javax.persistence.ManyToMany;
import javax.persistence.ManyToOne;
import javax.persistence.OrderBy;
import javax.persistence.Table;
import javax.persistence.Transient;
import javax.persistence.Version;
import org.hibernate.validator.constraints.NotBlank;
import javax.validation.constraints.Pattern;


/**
 *
 * @author skraffmiller
 */
@Table(indexes = {@Index(columnList="datafile_id"), @Index(columnList="datasetversion_id")} )
@Entity
public class FileMetadata implements Serializable {
    private static final long serialVersionUID = 1L;
    private static final DateFormat displayDateFormat = DateFormat.getDateInstance(DateFormat.MEDIUM);    
    private static final Logger logger = Logger.getLogger(FileMetadata.class.getCanonicalName());


    @Expose
    @Pattern(regexp="^[^:<>;#/\"\\*\\|\\?\\\\]*$", 
            message = "File Name cannot contain any of the following characters: \\ / : * ? \" < > | ; # .")    
    @NotBlank(message = "Please specify a file name.")
    @Column( nullable=false )
    private String label = "";
    
    @Pattern(regexp="|[^/\\\\]|^[^/\\\\]+.*[^/\\\\]+$",
            message = "Directory Name cannot contain leading or trailing file separators.")    
    @Expose
    @Column ( nullable=true )
<<<<<<< HEAD
    private String directoryLabel = "";

    @Expose
=======
    private String directoryLabel;
>>>>>>> 75a4146e
    @Column(columnDefinition = "TEXT")
    private String description = "";
    
    @Expose
    private boolean restricted;

    @ManyToOne
    @JoinColumn(nullable=false)
    private DatasetVersion datasetVersion;
    
    @ManyToOne
    @JoinColumn(nullable=false)
    private DataFile dataFile;

    /**
     * Creates a copy of {@code this}, with identical business logic fields.
     * E.g., {@link #label} would be duplicated; {@link #version} will not.
     * 
     * @return A copy of {@code this}, except for the DB-related data.
     */
    public FileMetadata createCopy() {
        FileMetadata fmd = new FileMetadata();
        fmd.setCategories(new LinkedList<>(getCategories()) );
        fmd.setDataFile( getDataFile() );
        fmd.setDatasetVersion( getDatasetVersion() );
        fmd.setDescription( getDescription() );
        fmd.setLabel( getLabel() );
        fmd.setRestricted( isRestricted() );
        
        return fmd;
    }
    
    public String getLabel() {
        return label;
    }
    
    public void setLabel(String label) {
        this.label = label;
    }

    public String getDirectoryLabel() {
        return directoryLabel;
    }

    public void setDirectoryLabel(String directoryLabel) {
        this.directoryLabel = directoryLabel;
    }

    public String getDescription() {
        return description;
    }

    public void setDescription(String description) {
        this.description = description;
    }

    public boolean isRestricted() {
        return restricted;
    }

    public void setRestricted(boolean restricted) {
        this.restricted = restricted;
    }
    

    /* 
     * File Categories to which this version of the DataFile belongs: 
     */
    @ManyToMany
    @JoinTable(indexes = {@Index(columnList="filecategories_id"),@Index(columnList="filemetadatas_id")})
    @OrderBy("name")
    private List<DataFileCategory> fileCategories;
    
    public List<DataFileCategory> getCategories() {
        return fileCategories;
    }
    
    public void setCategories(List<DataFileCategory> fileCategories) {
        this.fileCategories = fileCategories; 
    }
    
    public void addCategory(DataFileCategory category) {
        if (fileCategories == null) {
            fileCategories = new ArrayList<>();
        }
        fileCategories.add(category);
    }

    /**
     * Retrieve categories 
     * @return 
     */
    public List<String> getCategoriesByName() {
        ArrayList<String> ret = new ArrayList<>();
             
        if (fileCategories == null) {
            return ret;
        }
        
        for (int idx=0; idx < fileCategories.size(); idx++){
            ret.add(fileCategories.get(idx).getName());
        }
        // fileCategories.stream()
        //              .map(x -> ret.add(x.getName()));
       
        return ret;
    }
    
    
    public JsonArrayBuilder getCategoryNamesAsJsonArrayBuilder() {

        JsonArrayBuilder builder = Json.createArrayBuilder();

        if (fileCategories == null) {
            return builder;
        }
        
        for (int idx=0; idx < fileCategories.size(); idx++){
            builder.add(fileCategories.get(idx).getName());
        }

        //fileCategories.stream()
        //              .map(x -> builder.add(x.getName()));
        
        return builder;
        
    }
    
    
    // alternative, experimental method: 

    public void setCategoriesByName(List<String> newCategoryNames) {
        setCategories(null); // ?? TODO: investigate! 

        if (newCategoryNames != null) {

            for (int i = 0; i < newCategoryNames.size(); i++) {
                // Dataset.getCategoryByName() will check if such a category 
                // already exists for the parent dataset; it will be created 
                // if not. The method will return null if the supplied 
                // category name is null or empty. -- L.A. 4.0 beta 10
                DataFileCategory fileCategory = null;
                try {
                    // Using "try {}" to catch any null pointer exceptions, 
                    // just in case: 
                    fileCategory = this.getDatasetVersion().getDataset().getCategoryByName(newCategoryNames.get(i));
                } catch (Exception ex) {
                    fileCategory = null;
                }
                if (fileCategory != null) {
                    this.addCategory(fileCategory);
                    fileCategory.addFileMetadata(this);
                }
            }
        }
    }
    
    /* 
        note that this version only *adds* new categories, but does not 
        remove the ones that has been unchecked!
    public void setCategoriesByName(List<String> newCategoryNames) {
        if (newCategoryNames != null) {
            Collection<String> oldCategoryNames = getCategoriesByName();
            
            
            for (int i = 0; i < newCategoryNames.size(); i++) {
                if (!oldCategoryNames.contains(newCategoryNames.get(i))) {
                    // Dataset.getCategoryByName() will check if such a category 
                    // already exists for the parent dataset; it will be created 
                    // if not. The method will return null if the supplied 
                    // category name is null or empty. -- L.A. 4.0 beta 10
                    DataFileCategory fileCategory = null; 
                    try { 
                        // Using "try {}" to catch any null pointer exceptions, 
                        // just in case: 
                        fileCategory = this.getDatasetVersion().getDataset().getCategoryByName(newCategoryNames.get(i));
                    } catch (Exception ex) {
                        fileCategory = null; 
                    }
                    if (fileCategory != null) { 
                        this.addCategory(fileCategory);
                        fileCategory.addFileMetadata(this);
                    }
                } 
            }
        }
    }
    */
    
    public void addCategoryByName(String newCategoryName) {
        if (newCategoryName != null && !newCategoryName.equals("")) {
            Collection<String> oldCategoryNames = getCategoriesByName();
            if (!oldCategoryNames.contains(newCategoryName)) {
                DataFileCategory fileCategory = null;
                // Dataset.getCategoryByName() will check if such a category 
                // already exists for the parent dataset; it will be created 
                // if not. The method will return null if the supplied 
                // category name is null or empty. -- L.A. 4.0 beta 10
                try {
                    // Using "try {}" to catch any null pointer exceptions, 
                    // just in case: 
                    fileCategory = this.getDatasetVersion().getDataset().getCategoryByName(newCategoryName);
                } catch (Exception ex) {
                    fileCategory = null;
                }

                
                if (fileCategory != null) {
                    logger.log(Level.FINE, "Found file category for {0}", newCategoryName);

                    this.addCategory(fileCategory);
                    fileCategory.addFileMetadata(this);
                } else {
                    logger.log(Level.INFO, "Could not find file category for {0}", newCategoryName);
                }
            } else {
                // don't do anything - this file metadata already belongs to
                // this category.
            }
        }
    }
    
     public String getFileDateToDisplay() {
        Date fileDate = null;
        DataFile datafile = this.getDataFile();
        if (datafile != null) {
            boolean fileHasBeenReleased = datafile.isReleased();
            if (fileHasBeenReleased) {
                Timestamp filePublicationTimestamp = datafile.getPublicationDate();
                if (filePublicationTimestamp != null) {
                    fileDate = filePublicationTimestamp;
                }
            } else {
                Timestamp fileCreateTimestamp = datafile.getCreateDate();
                if (fileCreateTimestamp != null) {
                    fileDate = fileCreateTimestamp;
                }
            }
        }
        if (fileDate != null) {
            return displayDateFormat.format(fileDate);
        }
        return "";
    }
     
    public String getFileCitation(){
         return getFileCitation(false);
     }
     
     
     
     
    public String getFileCitation(boolean html){
         String citation = this.getDatasetVersion().getCitation(html);
         /*
         ", #{FilePage.fileMetadata.label} [fileName]"
         <h:outputText value=", #{FilePage.file.unf}" rendered="#{FilePage.file.tabularData and !(empty FilePage.file.unf)}"/>
         */
         citation += "; " + this.getLabel() + " [fileName]" ;
         if (this.dataFile.isTabularData() && this.dataFile.getUnf() != null && !this.dataFile.getUnf().isEmpty()){
             citation += ", " + this.dataFile.getUnf() + " [fileUNF]";                    
         }
         return citation;
     }
        
    public DatasetVersion getDatasetVersion() {
        return datasetVersion;
    }

    public void setDatasetVersion(DatasetVersion datasetVersion) {
        this.datasetVersion = datasetVersion;
    }



    public DataFile getDataFile() {
        return dataFile;
    }

    public void setDataFile(DataFile dataFile) {
        this.dataFile = dataFile;
    }


    @Id
    @GeneratedValue(strategy = GenerationType.IDENTITY)
    private Long id;

    /**
     * Getter for property id.
     * @return Value of property id.
     */
    public Long getId() {
        return this.id;
    }

    /**
     * Setter for property id.
     * @param id New value of property id.
     */
    public void setId(Long id) {
        this.id = id;
    }


    @Version
    private Long version;

    /**
     * Getter for property version.
     * @return Value of property version.
     */
    public Long getVersion() {
        return this.version;
    }

    /**
     * Setter for property version.
     * @param version New value of property version.
     */
    public void setVersion(Long version) {
        this.version = version;
    }

    @Transient
    private boolean selected;

    public boolean isSelected() {
        return selected;
    }

    public void setSelected(boolean selected) {
        this.selected = selected;
    }
    
    @Transient
    private boolean restrictedUI;

    public boolean isRestrictedUI() {
        return restrictedUI;
    }

    public void setRestrictedUI(boolean restrictedUI) {
        this.restrictedUI = restrictedUI;
    }
    
    

    @Override
    public int hashCode() {
        int hash = 0;
        hash += (id != null ? id.hashCode() : 0);
        return hash;
    }

    @Override
    public boolean equals(Object object) {
        if (!(object instanceof FileMetadata)) {
            return false;
        }
        FileMetadata other = (FileMetadata) object;
        
        return !((this.id == null && other.id != null) || (this.id != null && !this.id.equals(other.id)));
    }

    /* 
     * An experimental method for comparing 2 file metadatas *by content*; i.e., 
     * this would be for checking 2 metadatas from 2 different versions, to 
     * determine if any of the actual metadata fields have changed between 
     * versions. 
    */
    public boolean contentEquals(FileMetadata other) {
        if (other == null) {
            return false; 
        }
        
        if (this.getLabel() != null) {
            if (!this.getLabel().equals(other.getLabel())) {
                return false;
            }
        } else if (other.getLabel() != null) {
            return false;
        }

        if (this.getDirectoryLabel() != null) {
            if (!this.getDirectoryLabel().equals(other.getDirectoryLabel())) {
                return false;
            }
        } else if (other.getDirectoryLabel() != null) {
            return false;
        }
        
        if (this.getDescription() != null) {
            if (!this.getDescription().equals(other.getDescription())) {
                return false;
            }
        } else if (other.getDescription() != null) {
            return false;
        }
        
        return true;
    }
    
    
    @Override
    public String toString() {
        return "edu.harvard.iq.dvn.core.study.FileMetadata[id=" + id + "]";
    }
    
    public static final Comparator<FileMetadata> compareByLabel = new Comparator<FileMetadata>() {
        @Override
        public int compare(FileMetadata o1, FileMetadata o2) {
            return o1.getLabel().toUpperCase().compareTo(o2.getLabel().toUpperCase());
        }
    };    
    
    
    
    public String asPrettyJSON(){
        
        return serializeAsJSON(true);
    }

    public String asJSON(){
        
        return serializeAsJSON(false);
    }
    
     /**
     * 
     * @param prettyPrint
     * @return 
     */
    private String serializeAsJSON(boolean prettyPrint){
        
        JsonObject jsonObj = asGsonObject(prettyPrint);
                
        return jsonObj.toString();
       
    }
    
    
    public JsonObject asGsonObject(boolean prettyPrint){

        
        GsonBuilder builder;
        if (prettyPrint){  // Add pretty printing
            builder = new GsonBuilder().excludeFieldsWithoutExposeAnnotation().setPrettyPrinting();
        }else{
            builder = new GsonBuilder().excludeFieldsWithoutExposeAnnotation();                        
        }
        
        builder.serializeNulls();   // correctly capture nulls
        Gson gson = builder.create();

        // serialize this object
        JsonElement jsonObj = gson.toJsonTree(this);
        jsonObj.getAsJsonObject().addProperty("id", this.getId());
        
        return jsonObj.getAsJsonObject();
    }
    
}<|MERGE_RESOLUTION|>--- conflicted
+++ resolved
@@ -60,13 +60,7 @@
             message = "Directory Name cannot contain leading or trailing file separators.")    
     @Expose
     @Column ( nullable=true )
-<<<<<<< HEAD
-    private String directoryLabel = "";
-
-    @Expose
-=======
     private String directoryLabel;
->>>>>>> 75a4146e
     @Column(columnDefinition = "TEXT")
     private String description = "";
     
