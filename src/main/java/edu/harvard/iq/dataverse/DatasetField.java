--- conflicted
+++ resolved
@@ -27,7 +27,6 @@
 
 @Entity
 public class DatasetField implements Serializable {
-<<<<<<< HEAD
     private static final long serialVersionUID = 1L;    
     
     /**
@@ -38,18 +37,9 @@
         public int compare(DatasetField o1, DatasetField o2) {
             return Integer.compare( o1.getDatasetFieldType().getDisplayOrder(),
                                     o2.getDatasetFieldType().getDisplayOrder() );
-=======
-
-    private static final long serialVersionUID = 1L;
-
-    public static final Comparator<DatasetField> orderByTypeName = new Comparator<DatasetField>() {
-        @Override
-        public int compare(DatasetField o1, DatasetField o2) {
-            return o1.getDatasetFieldType().getDisplayOrder() - o2.getDatasetFieldType().getDisplayOrder();
->>>>>>> 2adc45cc
-        }
-    };
-
+    }};
+
+    
     public static DatasetField createNewEmptyDatasetField(DatasetFieldType dsfType, DatasetVersion dsv) {
         DatasetField dsfv = createNewEmptyDatasetField(dsfType);
         dsfv.setDatasetVersion(dsv);
