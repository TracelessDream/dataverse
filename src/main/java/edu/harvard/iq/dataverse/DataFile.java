package edu.harvard.iq.dataverse;

import com.google.gson.Gson;
import com.google.gson.GsonBuilder;
import com.google.gson.JsonElement;
import com.google.gson.JsonObject;
import com.google.gson.annotations.Expose;
import edu.harvard.iq.dataverse.DatasetVersion.VersionState;
import edu.harvard.iq.dataverse.authorization.RoleAssignee;
import edu.harvard.iq.dataverse.authorization.users.AuthenticatedUser;
import edu.harvard.iq.dataverse.dataaccess.DataAccess;
import edu.harvard.iq.dataverse.dataaccess.StorageIO;
import edu.harvard.iq.dataverse.datasetutility.FileSizeChecker;
import edu.harvard.iq.dataverse.ingest.IngestReport;
import edu.harvard.iq.dataverse.ingest.IngestRequest;
import edu.harvard.iq.dataverse.util.BundleUtil;
import edu.harvard.iq.dataverse.util.FileUtil;
import edu.harvard.iq.dataverse.util.ShapefileHandler;
import edu.harvard.iq.dataverse.util.StringUtil;
import java.io.IOException;
import java.util.Date;
import java.util.List;
import java.util.ArrayList;
import java.util.Objects;
import java.text.SimpleDateFormat;
import java.util.Arrays;
import java.util.HashMap;
import java.util.Map;
import java.util.Set;
import java.util.logging.Logger;
import java.util.stream.Collectors;
<<<<<<< HEAD
import javax.json.Json;
import javax.json.JsonArrayBuilder;
import javax.persistence.*;
import javax.validation.constraints.NotBlank;
import javax.validation.constraints.Pattern;
=======
import jakarta.json.Json;
import jakarta.json.JsonArrayBuilder;
import jakarta.persistence.*;
import jakarta.validation.constraints.Pattern;
import org.hibernate.validator.constraints.NotBlank;
>>>>>>> a16f86ff

/**
 *
 * @author gdurand
 */
@NamedQueries({
	@NamedQuery( name="DataFile.removeFromDatasetVersion",
		query="DELETE FROM FileMetadata f WHERE f.datasetVersion.id=:versionId and f.dataFile.id=:fileId"),
        @NamedQuery(name = "DataFile.findByCreatorId",
                query = "SELECT o FROM DataFile o WHERE o.creator.id=:creatorId"),
        @NamedQuery(name = "DataFile.findByReleaseUserId",
                query = "SELECT o FROM DataFile o WHERE o.releaseUser.id=:releaseUserId"),
        @NamedQuery(name="DataFile.findDataFileByIdProtocolAuth",
                query="SELECT s FROM DataFile s WHERE s.identifier=:identifier AND s.protocol=:protocol AND s.authority=:authority"),
        @NamedQuery(name="DataFile.findDataFileThatReplacedId",
                query="SELECT s.id FROM DataFile s WHERE s.previousDataFileId=:identifier")
})
@Entity
@Table(indexes = {@Index(columnList="ingeststatus")
		, @Index(columnList="checksumvalue")
		, @Index(columnList="contenttype")
		, @Index(columnList="restricted")})
public class DataFile extends DvObject implements Comparable {
    private static final Logger logger = Logger.getLogger(DatasetPage.class.getCanonicalName());
    private static final long serialVersionUID = 1L;
    public static final String TARGET_URL = "/file.xhtml?persistentId=";
    public static final char INGEST_STATUS_NONE = 65;
    public static final char INGEST_STATUS_SCHEDULED = 66;
    public static final char INGEST_STATUS_INPROGRESS = 67;
    public static final char INGEST_STATUS_ERROR = 68; 
    
    public static final Long ROOT_DATAFILE_ID_DEFAULT = (long) -1;
    
    @Expose
    @NotBlank
    @Column( nullable = false )
    @Pattern(regexp = "^.*/.*$", message = "{contenttype.slash}")
    private String contentType;

//    @Expose    
//    @SerializedName("storageIdentifier")
//    @Column( nullable = false )
//    private String fileSystemName;

    /**
     * End users will see "SHA-1" (with a hyphen) rather than "SHA1" in the GUI
     * and API but in the "datafile" table we persist "SHA1" (no hyphen) for
     * type safety (using keys of the enum). In the "setting" table, we persist
     * "SHA-1" (with a hyphen) to match the GUI and the "Algorithm Name" list at
     * https://docs.oracle.com/javase/8/docs/technotes/guides/security/StandardNames.html#MessageDigest
     *
     * The list of types should be limited to the list above in the technote
     * because the string gets passed into MessageDigest.getInstance() and you
     * can't just pass in any old string.
     */
    public enum ChecksumType {

        MD5("MD5"),
        SHA1("SHA-1"),
        SHA256("SHA-256"),
        SHA512("SHA-512");

        private final String text;

        private ChecksumType(final String text) {
            this.text = text;
        }

        public static ChecksumType fromString(String text) {
            if (text != null) {
                for (ChecksumType checksumType : ChecksumType.values()) {
                    if (text.equals(checksumType.text)) {
                        return checksumType;
                    }
                }
            }
            throw new IllegalArgumentException("ChecksumType must be one of these values: " + Arrays.asList(ChecksumType.values()) + ".");
        }

        @Override
        public String toString() {
            return text;
        }
    }

    //@Expose
    @Column(nullable = false)
    @Enumerated(EnumType.STRING)
    private ChecksumType checksumType;

    /**
     * Examples include "f622da34d54bdc8ee541d6916ac1c16f" as an MD5 value or
     * "3a484dfdb1b429c2e15eb2a735f1f5e4d5b04ec6" as a SHA-1 value"
     */
    //@Expose
    @Column(nullable = false)
    private String checksumValue;

    
    /* start: FILE REPLACE ATTRIBUTES */
    
    // For the initial version of a file, this will be equivalent to the ID
    // Default is -1 until the intial id is generated
    @Expose
    @Column(nullable=false)
    private Long rootDataFileId;

    /**
     * @todo We should have consistency between "Id" vs "ID" for rootDataFileId
     * vs. previousDataFileId.
     */
    // null for initial version; subsequent versions will point to the previous file
    //
    @Expose
    @Column(nullable=true)
    private Long previousDataFileId;
    /* endt: FILE REPLACE ATTRIBUTES */
    
    
    
    @Expose
    @Column(nullable=true)
    private Long filesize;      // Number of bytes in file.  Allows 0 and null, negative numbers not permitted

    @Expose
    private boolean restricted;
    
    @Expose
    @Column(columnDefinition = "TEXT", nullable = true, name="prov_entityname")
    private String provEntityName;
    
    /*Add when we integrate with provCPL*/
    //The id given for the datafile by CPL.
//    @Column(name="prov_cplid") //( nullable=false )
//    private int provCplId;
    
    /*
        Tabular (formerly "subsettable") data files have DataTable objects
        associated with them:
    */
    
    @OneToMany(mappedBy = "dataFile", cascade = {CascadeType.REMOVE, CascadeType.MERGE, CascadeType.PERSIST})
    private List<DataTable> dataTables;
    
    @OneToMany(mappedBy = "dataFile", cascade = {CascadeType.REMOVE, CascadeType.MERGE, CascadeType.PERSIST})
    private List<AuxiliaryFile> auxiliaryFiles;
   
    @OneToMany(mappedBy = "dataFile", cascade = {CascadeType.REMOVE, CascadeType.MERGE, CascadeType.PERSIST})
    private List<IngestReport> ingestReports;
    
    @OneToOne(mappedBy = "dataFile", cascade = {CascadeType.REMOVE, CascadeType.MERGE, CascadeType.PERSIST})
    private IngestRequest ingestRequest;
    
    @OneToMany(mappedBy = "dataFile", orphanRemoval = true, cascade = {CascadeType.REMOVE, CascadeType.MERGE, CascadeType.PERSIST})
    private List<DataFileTag> dataFileTags;
    
    @OneToMany(mappedBy="dataFile", cascade={CascadeType.REMOVE, CascadeType.MERGE, CascadeType.PERSIST})
    private List<FileMetadata> fileMetadatas;
    
    @OneToMany(mappedBy="dataFile", cascade={CascadeType.REMOVE, CascadeType.MERGE, CascadeType.PERSIST})
    private List<GuestbookResponse> guestbookResponses;

    @OneToMany(mappedBy="dataFile",fetch = FetchType.LAZY,cascade={CascadeType.REMOVE, CascadeType.MERGE, CascadeType.PERSIST, CascadeType.REFRESH})
    private List<FileAccessRequest> fileAccessRequests;

    @ManyToMany
    @JoinTable(name = "fileaccessrequests",
    joinColumns = @JoinColumn(name = "datafile_id"),
    inverseJoinColumns = @JoinColumn(name = "authenticated_user_id"))
    private List<AuthenticatedUser> fileAccessRequesters;

    
    public List<FileAccessRequest> getFileAccessRequests(){
        return fileAccessRequests;
    }
    
    public List<FileAccessRequest> getFileAccessRequests(FileAccessRequest.RequestState state){
        return fileAccessRequests.stream().filter(far -> far.getState() == state).collect(Collectors.toList());
    }

    public void setFileAccessRequests(List<FileAccessRequest> fARs){
        this.fileAccessRequests = fARs;
    }
    
    public List<GuestbookResponse> getGuestbookResponses() {
        return guestbookResponses;
    }

    public void setGuestbookResponses(List<GuestbookResponse> guestbookResponses) {
        this.guestbookResponses = guestbookResponses;
    }

    private char ingestStatus = INGEST_STATUS_NONE; 
    
    @OneToOne(mappedBy = "thumbnailFile")
    private Dataset thumbnailForDataset;

    @ManyToOne
    @JoinColumn(name="embargo_id")
    private Embargo embargo;

    public Embargo getEmbargo() {
        return embargo;
    }

    public void setEmbargo(Embargo embargo) {
        this.embargo = embargo;
    }

    public DataFile() {
        this.fileMetadatas = new ArrayList<>();
        initFileReplaceAttributes();
    }    

    public DataFile(String contentType) {
        this.contentType = contentType;
        this.fileMetadatas = new ArrayList<>();
        initFileReplaceAttributes();
    }

    /*
    Used in manage file permissions UI 
    to easily display those files that have been deleted in the current draft 
    or previous version which may have roles assigned or pending requests for access
    */
   
    @Transient
    private Boolean deleted;

    public Boolean getDeleted() {
        return deleted;
    }

    public void setDeleted(Boolean deleted) {
        this.deleted = deleted;
    }
    
    /*
    For use during file upload so that the user may delete 
    files that have already been uploaded to the current dataset version
    */
    
    @Transient
    private boolean markedAsDuplicate;

    public boolean isMarkedAsDuplicate() {
        return markedAsDuplicate;
    }

    public void setMarkedAsDuplicate(boolean markedAsDuplicate) {
        this.markedAsDuplicate = markedAsDuplicate;
    }
    
    @Transient
    private String duplicateFilename;

    public String getDuplicateFilename() {
        return duplicateFilename;
    }

    public void setDuplicateFilename(String duplicateFilename) {
        this.duplicateFilename = duplicateFilename;
    }

    public List<AuxiliaryFile> getAuxiliaryFiles() {
        return auxiliaryFiles;
    }

    public void setAuxiliaryFiles(List<AuxiliaryFile> auxiliaryFiles) {
        this.auxiliaryFiles = auxiliaryFiles;
    }
    
    
    
    
       
    /**
     * All constructors should use this method
     * to initialize this file replace attributes
     */
    private void initFileReplaceAttributes(){
        this.rootDataFileId = ROOT_DATAFILE_ID_DEFAULT;
        this.previousDataFileId = null;
    }
    
    @Override
    public boolean isEffectivelyPermissionRoot() {
        return false;
    }
    
    public List<DataTable> getDataTables() {
        return dataTables;
    }

    public void setDataTables(List<DataTable> dataTables) {
        this.dataTables = dataTables;
    }
    
    public DataTable getDataTable() {
        if ( getDataTables() != null && getDataTables().size() > 0 ) {
            return getDataTables().get(0);
        } else {
            return null;
        }
    }

    public void setDataTable(DataTable dt) {
        if (this.getDataTables() == null) {
            this.setDataTables(new ArrayList<>());
        } else {
            this.getDataTables().clear();
        }

        this.getDataTables().add(dt);
    }
    
    public List<DataFileTag> getTags() {
        return dataFileTags;
    }
    
    public List<String> getTagLabels(){
        
        List<DataFileTag> currentDataTags = this.getTags();
        List<String> tagStrings = new ArrayList<>();
        
        if (( currentDataTags != null)&&(!currentDataTags.isEmpty())){
                       
            for (DataFileTag element : currentDataTags) {
                tagStrings.add(element.getTypeLabel());
            }
        }
        return tagStrings;
    }

    public JsonArrayBuilder getTagLabelsAsJsonArrayBuilder(){
        
        List<DataFileTag> currentDataTags = this.getTags();

        JsonArrayBuilder builder = Json.createArrayBuilder();
        
        if ( (currentDataTags == null)||(currentDataTags.isEmpty())){
            return builder;
        }
        
        
        for (DataFileTag element : currentDataTags) {
            builder.add(element.getTypeLabel());            
        }
        return builder;
    }
    public void setTags(List<DataFileTag> dataFileTags) {
        this.dataFileTags = dataFileTags;
    }
    
    public void addTag(DataFileTag tag) {
        if (dataFileTags == null) {
            dataFileTags = new ArrayList<>();
        } 

        dataFileTags.add(tag);
    }
    
    public List<FileMetadata> getFileMetadatas() {
        return fileMetadatas;
    }

    public void setFileMetadatas(List<FileMetadata> fileMetadatas) {
        this.fileMetadatas = fileMetadatas;
    }
    
    public IngestReport getIngestReport() {
        if ( ingestReports != null && ingestReports.size() > 0 ) {
            return ingestReports.get(0);
        } else {
            return null;
        }
    }

    public void setIngestReport(IngestReport report) {
        if (ingestReports == null) {
            ingestReports = new ArrayList<>();
        } else {
            ingestReports.clear();
        }

        ingestReports.add(report);
    }
    
    public IngestRequest getIngestRequest() {
        return ingestRequest;
    }
    
    public void setIngestRequest(IngestRequest ingestRequest) {
        this.ingestRequest = ingestRequest;
    }
    
    public String getIngestReportMessage() {
        if ( ingestReports != null && ingestReports.size() > 0 ) {
            if (ingestReports.get(0).getReport() != null && !"".equals(ingestReports.get(0).getReport())) {
                return ingestReports.get(0).getReport();
            }
        }
        return BundleUtil.getStringFromBundle("file.ingestFailed");
    }
    
    public boolean isTabularData() {
        return getDataTables() != null && getDataTables().size() > 0; 
    }
    
    public String getOriginalFileFormat() {
        if (isTabularData()) {
            DataTable dataTable = getDataTable();
            if (dataTable != null) {
                return dataTable.getOriginalFileFormat();
            }
        }
        return null;
    }
    
    public Long getOriginalFileSize() {
        if (isTabularData()) {
            DataTable dataTable = getDataTable();
            if (dataTable != null) {
                return dataTable.getOriginalFileSize();
            }
        }
        return null;
    }
    
    public String getOriginalFileName() {
        if (isTabularData()) {
            DataTable dataTable = getDataTable();
            if (dataTable != null) {
                return dataTable.getOriginalFileName() != null ? dataTable.getOriginalFileName()
                        : getDerivedOriginalFileName();
            }
        }
        return null;
    }

    
    private String getDerivedOriginalFileName() {
        FileMetadata fm = getFileMetadata();
        String filename = fm.getLabel();
        String originalExtension = FileUtil.generateOriginalExtension(getOriginalFileFormat());
        String extensionToRemove = StringUtil.substringIncludingLast(filename, ".");
        if (StringUtil.nonEmpty(extensionToRemove)) {
            return filename.replaceAll(extensionToRemove + "$", originalExtension);
        } else{
            return filename + originalExtension ;
        }        
    }

    @Override
    public boolean isAncestorOf( DvObject other ) {
        return equals(other);
    }
    
    /*
     * A user-friendly version of the "original format":
     */
    public String getOriginalFormatLabel() {
        return FileUtil.getUserFriendlyOriginalType(this);
    }

    public String getContentType() {
        return contentType;
    }

    public void setContentType(String contentType) {
        this.contentType = contentType;
    }

    public String getFriendlyType() {
        return FileUtil.getUserFriendlyFileType(this);
    }
    
    @Override
    public Dataset getOwner() {
        return (Dataset) super.getOwner();
    }

    public void setOwner(Dataset dataset) {
        super.setOwner(dataset);
    }
    
    public String getDescription() {
        FileMetadata fmd = getLatestFileMetadata();
        
        if (fmd == null) {
            return null;
        }
        return fmd.getDescription();
    }

    public void setDescription(String description) {
        FileMetadata fmd = getLatestFileMetadata();
        
        if (fmd != null) {
            fmd.setDescription(description);
        }
    }
    
    public FileMetadata getFileMetadata() {
        return getLatestFileMetadata();
    }
    
    public FileMetadata getLatestFileMetadata() {
        FileMetadata fmd = null;

        // for newly added or harvested, just return the one fmd
        if (fileMetadatas.size() == 1) {
            return fileMetadatas.get(0);
        }
        
        for (FileMetadata fileMetadata : fileMetadatas) {
            // if it finds a draft, return it
            if (fileMetadata.getDatasetVersion().getVersionState().equals(VersionState.DRAFT)) {
                return fileMetadata;
            }            
            
            // otherwise return the one with the latest version number
            // duplicate logic in getLatestPublishedFileMetadata()
            if (fmd == null || fileMetadata.getDatasetVersion().getVersionNumber().compareTo( fmd.getDatasetVersion().getVersionNumber() ) > 0 ) {
                fmd = fileMetadata;
            } else if ((fileMetadata.getDatasetVersion().getVersionNumber().compareTo( fmd.getDatasetVersion().getVersionNumber())==0 )&& 
                   ( fileMetadata.getDatasetVersion().getMinorVersionNumber().compareTo( fmd.getDatasetVersion().getMinorVersionNumber()) > 0 )   ) {
                fmd = fileMetadata;
            }
        }
        return fmd;
    }
    
//    //Returns null if no published version
    public FileMetadata getLatestPublishedFileMetadata() throws UnsupportedOperationException {
        FileMetadata fmd = null;
        
        for (FileMetadata fileMetadata : fileMetadatas) {
            // if it finds a draft, skip
            if (fileMetadata.getDatasetVersion().getVersionState().equals(VersionState.DRAFT)) {
                continue;
            }            
            
            // otherwise return the one with the latest version number
            // duplicate logic in getLatestFileMetadata()
            if (fmd == null || fileMetadata.getDatasetVersion().getVersionNumber().compareTo( fmd.getDatasetVersion().getVersionNumber() ) > 0 ) {
                fmd = fileMetadata;
            } else if ((fileMetadata.getDatasetVersion().getVersionNumber().compareTo( fmd.getDatasetVersion().getVersionNumber())==0 )&& 
                   ( fileMetadata.getDatasetVersion().getMinorVersionNumber().compareTo( fmd.getDatasetVersion().getMinorVersionNumber()) > 0 )   ) {
                fmd = fileMetadata;
            }
        }
        if(fmd == null) {
            throw new UnsupportedOperationException("No published metadata version for DataFile " + this.getId());
        }

        return fmd;
    }

    /**
     * Get property filesize, number of bytes
     * @return value of property filesize.
     */
    public long getFilesize() {
        if (this.filesize == null) {
            // -1 means "unknown"
            return -1;
        } 
        return this.filesize;
    }

    /**
     * Set property filesize in bytes
     * 
     * Allow nulls, but not negative numbers.
     * 
     * @param filesize new value of property filesize.
     */
    public void setFilesize(long filesize) {
        if (filesize < 0){
            return;
        }
       this.filesize = filesize;
    }

    /**
     * Converts the stored size of the file in bytes to 
     * a user-friendly value in KB, MB or GB.
     * @return 
     */
    public String getFriendlySize() {
        if (filesize != null) {
            return FileSizeChecker.bytesToHumanReadable(filesize);
        } else {
            return BundleUtil.getStringFromBundle("file.sizeNotAvailable");
        }
    }

    public boolean isRestricted() {
        return restricted;
    }

    
    public void setRestricted(boolean restricted) {
        this.restricted = restricted;
    }

    public ChecksumType getChecksumType() {
        return checksumType;
    }

    public void setChecksumType(ChecksumType checksumType) {
        this.checksumType = checksumType;
    }

    public String getChecksumValue() {
        return this.checksumValue;
    }

    public void setChecksumValue(String checksumValue) {
        this.checksumValue = checksumValue;
    }

    public String getOriginalChecksumType() {
        return BundleUtil.getStringFromBundle("file.originalChecksumType", Arrays.asList(this.checksumType.toString()) );
    }

    public StorageIO<DataFile> getStorageIO() throws IOException {
        StorageIO<DataFile> storageIO = DataAccess.getStorageIO(this);
        
        if (storageIO == null) {
            throw new IOException("Failed to create storageIO for datafile.");
        }
        
        return storageIO; 
    }
    
    /*
        Does the contentType indicate a shapefile?
    */
    public boolean isShapefileType(){
        if (this.contentType==null){
            return false;
        }
        return ShapefileHandler.SHAPEFILE_FILE_TYPE.equalsIgnoreCase(this.contentType);
    }
    
    public boolean isImage() {
        // Some browsers (Chrome?) seem to identify FITS files as mime
        // type "image/fits" on upload; this is both incorrect (the official
        // mime type for FITS is "application/fits", and problematic: then
        // the file is identified as an image, and the page will attempt to 
        // generate a preview - which of course is going to fail...
        if ("image/fits".equalsIgnoreCase(contentType)) {
            return false;
        }
        // a pdf file is an "image" for practical purposes (we will attempt to 
        // generate thumbnails and previews for them)
        return (contentType != null && (contentType.startsWith("image/") || contentType.equalsIgnoreCase("application/pdf")));
    }
    
    public boolean isFilePackage() {
        return DataFileServiceBean.MIME_TYPE_PACKAGE_FILE.equalsIgnoreCase(contentType);
    }

    public void setIngestStatus(char ingestStatus) {
        this.ingestStatus = ingestStatus; 
    }    
   
    public boolean isIngestScheduled() {
        return (ingestStatus == INGEST_STATUS_SCHEDULED);
    }
    
    public boolean isIngestInProgress() {
        return ((ingestStatus == INGEST_STATUS_SCHEDULED) || (ingestStatus == INGEST_STATUS_INPROGRESS));
    }
    
    public boolean isIngestProblem() {
        return (ingestStatus == INGEST_STATUS_ERROR);
    }
    
    public void SetIngestScheduled() {
        ingestStatus = INGEST_STATUS_SCHEDULED;
    }
    
    public void SetIngestInProgress() {
        ingestStatus = INGEST_STATUS_INPROGRESS;
    }
    
    public void SetIngestProblem() {
        ingestStatus = INGEST_STATUS_ERROR;
    }
    
    public void setIngestDone() {
        ingestStatus = INGEST_STATUS_NONE;
    }
    
    public int getIngestStatus() {
        return ingestStatus; 
    }
    
    public Dataset getThumbnailForDataset() {
        return thumbnailForDataset;
    }
    
    public void setAsThumbnailForDataset(Dataset dataset) {
        thumbnailForDataset = dataset;
    }

    /*
        8/10/2014 - Using the current "open access" url
    */
    public String getMapItFileDownloadURL(String serverName){
        if ((this.getId() == null)||(serverName == null)){
            return null;
        }
        return serverName + "/api/access/datafile/" + this.getId();
    }
    
    /* 
     * If this is tabular data, the corresponding dataTable may have a UNF -
     * "numeric fingerprint" signature - generated:
     */
    
    public String getUnf() {
        if (this.isTabularData()) {
            // (isTabularData() method above verifies that that this file 
            // has a datDatable associated with it, so the line below is 
            // safe, in terms of a NullPointerException: 
            return this.getDataTable().getUnf();
        }
        return null; 
    }

    public List<AuthenticatedUser> getFileAccessRequesters() {
        return fileAccessRequesters;
    }

    public void setFileAccessRequesters(List<AuthenticatedUser> fileAccessRequesters) {
        this.fileAccessRequesters = fileAccessRequesters;
    }


    public void addFileAccessRequest(FileAccessRequest request) {
        if (this.fileAccessRequests == null) {
            this.fileAccessRequests = new ArrayList<>();
        }

        this.fileAccessRequests.add(request);
    }

    public FileAccessRequest getAccessRequestForAssignee(RoleAssignee roleAssignee) {
        if (this.fileAccessRequests == null) {
            return null;
        }

        return this.fileAccessRequests.stream()
                .filter(fileAccessRequest -> fileAccessRequest.getRequester().equals(roleAssignee) && fileAccessRequest.isStateCreated()).findFirst()
                .orElse(null);
    }

    public boolean removeFileAccessRequest(FileAccessRequest request) {
        if (this.fileAccessRequests == null) {
            return false;
        }

        if (request != null) {
            this.fileAccessRequests.remove(request);
            return true;
        }

        return false;
    }

    public boolean containsActiveFileAccessRequestFromUser(RoleAssignee roleAssignee) {
        if (this.fileAccessRequests == null) {
            return false;
        }

        Set<AuthenticatedUser> existingUsers = getFileAccessRequests(FileAccessRequest.RequestState.CREATED).stream()
            .map(FileAccessRequest::getRequester)
            .collect(Collectors.toSet());

        return existingUsers.contains(roleAssignee);
    }

    public boolean isHarvested() {
        
        Dataset ownerDataset = this.getOwner();
        if (ownerDataset != null) {
            return ownerDataset.isHarvested(); 
        }
        return false; 
    }
    
    public String getRemoteArchiveURL() {
        if (isHarvested()) {
            Dataset ownerDataset = this.getOwner();
            return ownerDataset.getRemoteArchiveURL();
        }
        
        return null; 
    }
    
    public String getHarvestingDescription() {
        if (isHarvested()) {
            Dataset ownerDataset = this.getOwner();
            return ownerDataset.getHarvestingDescription();
        }
        
        return null;
    }
    
    @Override
    public boolean equals(Object object) {
        if (!(object instanceof DataFile)) {
            return false;
        }
        DataFile other = (DataFile) object;
        return Objects.equals(getId(), other.getId());
    }

    @Override
    public int hashCode() {
        return super.hashCode();
    }

    @Override
    protected String toStringExtras() {
        FileMetadata fmd = getLatestFileMetadata();
        return "label:" + (fmd!=null? fmd.getLabel() : "[no metadata]");
    }
	
	@Override
	public <T> T accept( Visitor<T> v ) {
		return v.visit(this);
	}
        
    @Override
    public String getDisplayName() {
       return getLatestFileMetadata().getLabel(); 
    }
    
    public String getDirectoryLabel() {
       return getLatestFileMetadata().getDirectoryLabel();
    }
    
    @Override 
    public String getCurrentName(){
        return getLatestFileMetadata().getLabel();
    }
    
    @Override
    public int compareTo(Object o) {
        /*
         * The primary intent here is to provide ordering by displayName. However, the
         * secondary comparison by id is needed to insure that two DataFiles with the
         * same displayName aren't considered equal, e.g. in structures that require
         * unique keys. See Issues #4287 and #6401.
         */
        DataFile other = (DataFile) o;
        int comparison = this.getDisplayName().toUpperCase().compareTo(other.getDisplayName().toUpperCase());
        if (comparison == 0) {
            comparison = this.getId().compareTo(other.getId());
        }
        return comparison;
    }
    
    /**
     * Check if the Geospatial Tag has been assigned to this file
     * @return 
     */
    public boolean hasGeospatialTag(){
        if (this.dataFileTags == null){
            return false;
        }
        for (DataFileTag tag : this.dataFileTags){
            if (tag.isGeospatialTag()){
                return true;
            }
        }
        return false;
    }

    
    /**
     *  Set rootDataFileId
     *  @param rootDataFileId
     */
    public void setRootDataFileId(Long rootDataFileId){
        this.rootDataFileId = rootDataFileId;
    }

    /**
     *  Get for rootDataFileId
     *  @return Long
     */
    public Long getRootDataFileId(){
        return this.rootDataFileId;
    }

//    public int getProvCplId() {
//        return provCplId;
//    }
//    
//    public void setProvCplId(int cplId) {
//        this.provCplId = cplId;
//    }
    
    public String getProvEntityName() {
        return provEntityName;
    }
    
    public void setProvEntityName(String name) {
        this.provEntityName = name;
    }
    
    /**
     *  Set previousDataFileId
     *  @param previousDataFileId
     */
    public void setPreviousDataFileId(Long previousDataFileId){
        this.previousDataFileId = previousDataFileId;
    }

    /**
     *  Get for previousDataFileId
     *  @return Long
     */
    public Long getPreviousDataFileId(){
        return this.previousDataFileId;
    }

    public String toPrettyJSON(){
        
        return serializeAsJSON(true);
    }

    public String toJSON(){
        
        return serializeAsJSON(false);
    }
    
    
    
    public JsonObject asGsonObject(boolean prettyPrint){
        
        String overarchingKey = "data";
        
        GsonBuilder builder;
        if (prettyPrint){  // Add pretty printing
            builder = new GsonBuilder().excludeFieldsWithoutExposeAnnotation().setPrettyPrinting();
        }else{
            builder = new GsonBuilder().excludeFieldsWithoutExposeAnnotation();                        
        }
        
        builder.serializeNulls();   // correctly capture nulls
        Gson gson = builder.create();

        // ----------------------------------
        // serialize this object + add the id
        // ----------------------------------
        JsonElement jsonObj = gson.toJsonTree(this);
        jsonObj.getAsJsonObject().addProperty("id", this.getId());

        // ----------------------------------
        //  get the FileMetadata object
        // ----------------------------------
        FileMetadata thisFileMetadata = this.getFileMetadata();

        // ----------------------------------
        //  Add dataset info
        // ----------------------------------

        Map<String, Object> datasetMap = new HashMap<>();
        // expensive call.......bleh!!! 
        // https://github.com/IQSS/dataverse/issues/761, https://github.com/IQSS/dataverse/issues/2110, https://github.com/IQSS/dataverse/issues/3191
        //
        datasetMap.put("title", thisFileMetadata.getDatasetVersion().getTitle());
        datasetMap.put("persistentId", getOwner().getGlobalId().asString());
        datasetMap.put("url", getOwner().getPersistentURL());
        datasetMap.put("version", thisFileMetadata.getDatasetVersion().getSemanticVersion());
        datasetMap.put("id", getOwner().getId());
        datasetMap.put("isPublished", thisFileMetadata.getDatasetVersion().isReleased());
        
        jsonObj.getAsJsonObject().add("dataset",  gson.toJsonTree(datasetMap));
       
        // ----------------------------------
        //  Add dataverse info
        // ----------------------------------
        Map<String, Object> dataverseMap = new HashMap<>();
        Dataverse dv = this.getOwner().getOwner();
        
        dataverseMap.put("name", dv.getName());
        dataverseMap.put("alias", dv.getAlias());
        dataverseMap.put("id", dv.getId()); 

        jsonObj.getAsJsonObject().add("dataverse",  gson.toJsonTree(dataverseMap));
        
        // ----------------------------------
        //  Add label (filename), description, and categories from the FileMetadata object
        // ----------------------------------

        jsonObj.getAsJsonObject().addProperty("filename", thisFileMetadata.getLabel());
        jsonObj.getAsJsonObject().addProperty("description", thisFileMetadata.getDescription());
        jsonObj.getAsJsonObject().add("categories", 
                            gson.toJsonTree(thisFileMetadata.getCategoriesByName())
                    );

        // ----------------------------------        
        // Tags
        // ----------------------------------               
        jsonObj.getAsJsonObject().add("tags", gson.toJsonTree(getTagLabels()));

        // ----------------------------------        
        // Checksum
        // ----------------------------------
        Map<String, String> checkSumMap = new HashMap<>();
        checkSumMap.put("type", getChecksumType().toString());
        checkSumMap.put("value", getChecksumValue());
        
        JsonElement checkSumJSONMap = gson.toJsonTree(checkSumMap);
        
        jsonObj.getAsJsonObject().add("checksum", checkSumJSONMap);
        
        return jsonObj.getAsJsonObject();
        
    }
    
    /**
     * 
     * @param prettyPrint
     * @return 
     */
    private String serializeAsJSON(boolean prettyPrint){
        
        JsonObject fullFileJSON = asGsonObject(prettyPrint);
              
        //return fullFileJSON.
        return fullFileJSON.toString();
        
    }
    
    public String getPublicationDateFormattedYYYYMMDD() {
        if (getPublicationDate() != null){
                   return new SimpleDateFormat("yyyy-MM-dd").format(getPublicationDate()); 
        }
        return null;
    }
    
    public String getCreateDateFormattedYYYYMMDD() {
        if (getCreateDate() != null){
                   return new SimpleDateFormat("yyyy-MM-dd").format(getCreateDate()); 
        }
        return null;
    }
    
    @Override
    public String getTargetUrl() {
        return DataFile.TARGET_URL;
    }

} // end of class
    

    
<|MERGE_RESOLUTION|>--- conflicted
+++ resolved
@@ -18,7 +18,6 @@
 import edu.harvard.iq.dataverse.util.ShapefileHandler;
 import edu.harvard.iq.dataverse.util.StringUtil;
 import java.io.IOException;
-import java.util.Date;
 import java.util.List;
 import java.util.ArrayList;
 import java.util.Objects;
@@ -29,19 +28,11 @@
 import java.util.Set;
 import java.util.logging.Logger;
 import java.util.stream.Collectors;
-<<<<<<< HEAD
-import javax.json.Json;
-import javax.json.JsonArrayBuilder;
-import javax.persistence.*;
-import javax.validation.constraints.NotBlank;
-import javax.validation.constraints.Pattern;
-=======
 import jakarta.json.Json;
 import jakarta.json.JsonArrayBuilder;
 import jakarta.persistence.*;
 import jakarta.validation.constraints.Pattern;
-import org.hibernate.validator.constraints.NotBlank;
->>>>>>> a16f86ff
+import jakarta.validation.constraints.NotBlank;
 
 /**
  *
@@ -61,9 +52,9 @@
 })
 @Entity
 @Table(indexes = {@Index(columnList="ingeststatus")
-		, @Index(columnList="checksumvalue")
-		, @Index(columnList="contenttype")
-		, @Index(columnList="restricted")})
+        , @Index(columnList="checksumvalue")
+        , @Index(columnList="contenttype")
+        , @Index(columnList="restricted")})
 public class DataFile extends DvObject implements Comparable {
     private static final Logger logger = Logger.getLogger(DatasetPage.class.getCanonicalName());
     private static final long serialVersionUID = 1L;
@@ -989,8 +980,6 @@
     
     public JsonObject asGsonObject(boolean prettyPrint){
         
-        String overarchingKey = "data";
-        
         GsonBuilder builder;
         if (prettyPrint){  // Add pretty printing
             builder = new GsonBuilder().excludeFieldsWithoutExposeAnnotation().setPrettyPrinting();
