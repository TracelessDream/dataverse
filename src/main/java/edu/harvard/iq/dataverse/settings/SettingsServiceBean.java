package edu.harvard.iq.dataverse.settings;

import edu.harvard.iq.dataverse.actionlogging.ActionLogRecord;
import edu.harvard.iq.dataverse.actionlogging.ActionLogServiceBean;
import edu.harvard.iq.dataverse.api.ApiBlockingFilter;
import edu.harvard.iq.dataverse.util.StringUtil;

import javax.ejb.EJB;
import javax.ejb.Stateless;
import javax.inject.Named;
import javax.json.Json;
import javax.json.JsonObject;
import javax.persistence.EntityManager;
import javax.persistence.PersistenceContext;
import java.io.StringReader;
import java.util.HashSet;
import java.util.List;
import java.util.Set;
import java.util.logging.Level;
import java.util.logging.Logger;

/**
 * Service bean accessing a persistent hash map, used as settings in the application.
 * @author michael
 */
@Stateless
@Named
public class SettingsServiceBean {
    
    private static final Logger logger = Logger.getLogger(SettingsServiceBean.class.getCanonicalName());
    
    /**
     * Some convenient keys for the settings. Note that the setting's 
     * name is really a {@code String}, but it's good to have the compiler look
     * over your shoulder when typing strings in various places of a large app. 
     * So there.
     */
    public enum Key {
        AllowApiTokenLookupViaApi,
        /**
         * Ordered, comma-separated list of custom fields to show above the fold
         * on dataset page such as "data_type,sample,pdb"
         */
        CustomDatasetSummaryFields,
        /**
         * Defines a public installation -- all datafiles are unrestricted
         */
        PublicInstall,
        /**
         * Sets the name of your cloud computing environment.
         * For example, "Massachusetts Open Cloud"
         */
        CloudEnvironmentName,
        /**
         * Defines the base for a computing environment URL.
         * The container name will be appended to this on the "Compute" button 
         */
        ComputeBaseUrl,
        /**
         * Enables the provenance collection popup.
         * Allows users to store their provenance json and description
         */
        ProvCollectionEnabled,
        /**
         * For example, https://datacapture.example.org
         */
        DataCaptureModuleUrl,
        RepositoryStorageAbstractionLayerUrl,
        UploadMethods,
        DownloadMethods,
        /**
         * If the data replicated around the world using RSAL (Repository
         * Storage Abstraction Layer) is locally available, this is its file
         * path, such as "/programs/datagrid".
         *
         * TODO: Think about if it makes sense to make this a column in the
         * StorageSite database table.
         */
        LocalDataAccessPath,
        IdentifierGenerationStyle,
        OAuth2CallbackUrl,
        DefaultAuthProvider,
        FooterCopyright,
        FileFixityChecksumAlgorithm,
        MinutesUntilConfirmEmailTokenExpires,
        /**
         * Override Solr highlighting "fragsize"
         * https://wiki.apache.org/solr/HighlightingParameters#hl.fragsize
         */
        SearchHighlightFragmentSize,
        /**
         * Revert to MyData *not* using the Solr "permission documents" which
         * was the behavior in Dataverse 4.2. Starting to use Solr permission
         * documents in MyData has been introduced in 4.2.1 as a fix for
         * https://github.com/IQSS/dataverse/issues/2649 where the "File
         * Downloader" role was exposing cards for unpublished datasets when it
         * shouldn't.
         */
        MyDataDoesNotUseSolrPermissionDocs,
        /**
         * In Dataverse 4.7 and earlier, an API token was required to use the
         * Search API. Tokens are no longer required but you can revert to the
         * old behavior by setting this to false.
         */
        SearchApiRequiresToken,
        /**
         * Experimental: Use Solr to power the file listing on the dataset page.
         */
        FilesOnDatasetPageFromSolr,

        /**
         * API endpoints that are not accessible. Comma separated list.
         */
        BlockedApiEndpoints,
        
        /**
         * A key that, with the right {@link ApiBlockingFilter.BlockPolicy},
         * allows calling blocked APIs.
         */
        BlockedApiKey,
        
        
        /**
         * How to treat blocked APIs. One of drop, localhost-only, unblock-key
         */
        BlockedApiPolicy,
        
        /**
         * For development only (see dev guide for details). Backed by an enum
         * of possible account types.
         */
        DebugShibAccountType,
        DebugOAuthAccountType,
        /** Application-wide Terms of Use per installation. */
        ApplicationTermsOfUse,
        /** Terms of Use specific to API per installation. */
        ApiTermsOfUse,
        /**
         * URL for the application-wide Privacy Policy per installation, linked
         * to from the footer.
         */
        ApplicationPrivacyPolicyUrl,
        /**
         * A boolean defining if indexing and search should respect the concept
         * of "permission root".
         *
         * <p>
         *
         * If we ignore permissionRoot at index time, we should blindly give
         * search ("discoverability") access to people and group who have access
         * defined in a parent dataverse, all the way back to the root.
         *
         * <p>
         *
         * If we respect permissionRoot, this means that the dataverse being
         * indexed is an island of permissions all by itself. We should not look
         * to its parent to see if more people and groups might be able to
         * search the DvObjects within it. We would assume no implicit
         * inheritance of permissions. In this mode, all permissions must be
         * explicitly defined on DvObjects. No implied inheritance.
         *
         */
        SearchRespectPermissionRoot,
        /** Solr hostname and port, such as "localhost:8983". */
        SolrHostColonPort,
        /** Enable full-text indexing in solr up to max file size */
        SolrFullTextIndexing, //true or false (default)
        SolrMaxFileSizeForFullTextIndexing, //long - size in bytes (default unset/no limit)
        /** Default Key for limiting the number of bytes uploaded via the Data Deposit API, UI (web site and . */
        MaxFileUploadSizeInBytes,
        /** Key for if ScrubMigrationData is enabled or disabled. */
        ScrubMigrationData,
        /** Key for the url to send users who want to sign up to. */
        SignUpUrl,
        /** Key for whether we allow users to sign up */
        AllowSignUp,
        /** protocol for global id */
        Protocol,
        /** authority for global id */
        Authority,
        /** DoiProvider for global id */
        DoiProvider,
        /** Shoulder for global id - used to create a common prefix on identifiers */
        Shoulder,
        /* Removed for now - tried to add here but DOI Service Bean didn't like it at start-up
        DoiUsername,
        DoiPassword,
        DoiBaseurlstring,
        */
        /** Optionally override http://guides.dataverse.org . */
        GuidesBaseUrl,

        CVocConf,

        /**
         * A link to an installation of https://github.com/IQSS/miniverse or
         * some other metrics app.
         */
        MetricsUrl,

        /**
         * Number of minutes before a metrics query can be rerun. Otherwise a cached value is returned.
         * Previous month dates always return cache. Only applies to new internal caching system (not miniverse).
         */
        MetricsCacheTimeoutMinutes,
        /* zip download size limit */
        /** Optionally override version number in guides. */
        GuidesVersion,
        ZipDownloadLimit,
        /* zip upload number of files limit */
        ZipUploadFilesLimit,
        /* the number of files the GUI user is allowed to upload in one batch, 
            via drag-and-drop, or through the file select dialog */
        MultipleUploadFilesLimit,
        /* Size limits for generating thumbnails on the fly */
        /* (i.e., we'll attempt to generate a thumbnail on the fly if the 
         * size of the file is less than this)
        */
        ThumbnailSizeLimitImage,
        ThumbnailSizeLimitPDF,
        /* return email address for system emails such as notifications */
        SystemEmail, 
        /* size limit for Tabular data file ingests */
        /* (can be set separately for specific ingestable formats; in which 
        case the actual stored option will be TabularIngestSizeLimit:{FORMAT_NAME}
        where {FORMAT_NAME} is the format identification tag returned by the 
        getFormatName() method in the format-specific plugin; "sav" for the 
        SPSS/sav format, "RData" for R, etc.
        for example: :TabularIngestSizeLimit:RData */
        TabularIngestSizeLimit,
        /* Validate physical files in the dataset when publishing, if the dataset size less than the threshold limit */
        DatasetChecksumValidationSizeLimit,
        /* Validate physical files in the dataset when publishing, if the datafile size less than the threshold limit */
        DataFileChecksumValidationSizeLimit,
        /**
         The message added to a popup upon dataset publish
         * 
         */
        DatasetPublishPopupCustomText,
        /*
        Whether to display the publish text for every published version
        */
        DatasetPublishPopupCustomTextOnAllVersions,
        /*
        Whether Harvesting (OAI) service is enabled
        */
        OAIServerEnabled,
        
        /**
        * Whether Shibboleth passive authentication mode is enabled
        */
        ShibPassiveLoginEnabled,
        /**
         * Whether Export should exclude FieldType.EMAIL
         */
        ExcludeEmailFromExport,
        /*
         Location and name of HomePage customization file
        */
        HomePageCustomizationFile,
        /*
         Location and name of Header customization file
        */
        HeaderCustomizationFile,
        /*
         Location and name of Footer customization file
        */
        FooterCustomizationFile,
        /*
         Location and name of CSS customization file
        */
        StyleCustomizationFile,
        /*
         Location and name of analytics code file
        */
        WebAnalyticsCode,
        /*
         Location and name of installation logo customization file
        */
        LogoCustomizationFile,
        
        // Option to override the navbar url underlying the "About" link
        NavbarAboutUrl,
        
        // Option to override multiple guides with a single url
        NavbarGuidesUrl,

        // Option to overide the feedback dialog display with a link to an external page via its url
        NavbarSupportUrl,

        /**
         * The theme for the root dataverse can get in the way when you try make
         * use of HeaderCustomizationFile and LogoCustomizationFile so this is a
         * way to disable it.
         */
        DisableRootDataverseTheme,
        // Limit on how many guestbook entries to display on the guestbook-responses page:
        GuestbookResponsesPageDisplayLimit,

        /**
         * The dictionary filepaths separated by a pipe (|)
         */
        PVDictionaries,

//        /**
//         * The days and minimum length for when to apply an expiration date.
//         */
//        PVExpirationDays,
//        PVValidatorExpirationMaxLength,

        /**
         * The minimum length of a good, long, strong password.
         */
        PVGoodStrength,

        /**
         * A password minimum and maximum length
         */
        PVMinLength,
        PVMaxLength,

        /**
         * One letter, 2 special characters, etc.
         */
        PVCharacterRules,

        /**
         * The number of M characteristics
         */
        PVNumberOfCharacteristics,
        
        /**
         * The number of consecutive digits allowed for a password
         */
        PVNumberOfConsecutiveDigitsAllowed,
        /**
         * Configurable text for alert/info message on passwordreset.xhtml when users are required to update their password.
         */
        PVCustomPasswordResetAlertMessage,
        /*
        String to describe DOI format for data files. Default is DEPENDENT. 
        'DEPENEDENT' means the DOI will be the Dataset DOI plus a file DOI with a slash in between.
        'INDEPENDENT' means a new global id, completely independent from the dataset-level global id.
        */
        DataFilePIDFormat, 
        /* Json array of supported languages
        */
        Languages,
        /*
        Number for the minimum number of files to send PID registration to asynchronous workflow
        */
        PIDAsynchRegFileCount,
        /**
         * 
         */
        FilePIDsEnabled,

        /**
         * Indicates if the Handle service is setup to work 'independently' (No communication with the Global Handle Registry)
         */
        IndependentHandleService,

        /**
        Handle to use for authentication if the default is not being used
        */
        HandleAuthHandle,

        /**
         * Archiving can be configured by providing an Archiver class name (class must extend AstractSubmitToArchiverCommand)
         * and a list of settings that should be passed to the Archiver.
         * Note: 
         * Configuration may also require adding Archiver-specific jvm-options (i.e. for username and password) in glassfish.
         * 
         * To automate the submission of an archival copy step as part of publication, a post-publication workflow must also be configured.
         * 
         * For example:
         * ArchiverClassName - "edu.harvard.iq.dataverse.engine.command.impl.DPNSubmitToArchiveCommand"
         * ArchiverSettings - "DuraCloudHost, DuraCloudPort, DuraCloudContext"
         * 
         * Note: Dataverse must be configured with values for these dynamically defined settings as well, e.g. 
         * 
         * DuraCloudHost , eg. "qdr.duracloud.org", a non-null value enables submission
         * DuraCloudPort, default is 443
         * DuraCloudContext, default is "durastore"
         */
        
        ArchiverClassName,
        ArchiverSettings,
        /**
         * A comma-separated list of roles for which new dataverses should inherit the
         * corresponding role assignments from the parent dataverse. Also affects
         * /api/admin/dataverse/{alias}/addRolesToChildren. Default is "", no
         * inheritance. "*" means inherit assignments for all roles
         */
        InheritParentRoleAssignments,
        
        /** Make Data Count Logging and Display */
        MDCLogPath, 
        DisplayMDCMetrics,

        /**
         * Allow CORS flag (true or false). It is true by default
         *
         */
        AllowCors, 
        
        /**
         * Lifespan, in minutes, of a login user session 
         * (both DataverseSession and the underlying HttpSession)
         */
        LoginSessionTimeout,

        /**
         * Shibboleth affiliation attribute which holds information about the affiliation of the user (e.g. ou)
         */
        ShibAffiliationAttribute,
        /**
         * Convert shibboleth AJP attributes from ISO-8859-1 to UTF-8
         */
        ShibAttributeCharacterSetConversionEnabled,
        /**
         * Validate physical files for all the datafiles in the dataset when publishing
         */
        FileValidationOnPublishEnabled,
        /**
         * If defined, this is the URL of the zipping service outside 
         * the main Application Service where zip downloads should be directed
         * instead of /api/access/datafiles/
         */
        CustomZipDownloadServiceUrl,
        /**
         * Sort Date Facets Chronologically instead or presenting them in order of # of hits as other facets are. Default is true
         */
        ChronologicalDateFacets,
        
        /**
         * Used where BrandingUtil.getInstallationBrandName is called, overides the default use of the root Dataverse collection name
         */
        InstallationName,
        /**
         * In metadata exports that set a 'distributor' this flag determines whether the
         * Installation Brand Name is always included (default/false) or is not included
         * when the Distributor field (citation metadatablock) is set (true)
         */
        ExportInstallationAsDistributorOnlyWhenNotSet,
        /**
         * A comma-separated list of field type names that should be 'withheld' when
         * dataset access occurs via a Private Url with Anonymized Access (e.g. to
         * support anonymized review). A suggested minimum includes author,
         * datasetContact, and contributor, but additional fields such as depositor, grantNumber, and
         * publication might also need to be included.
         */
        AnonymizedFieldTypeNames,
        /**
         * A Json array containing key/values corresponding the the allowed languages
         * for entering metadata. FOrmat matches that of the Languages setting: e.g.
         * '[{"locale":"en","title":"English"},{"locale":"fr","title":"Français"}]' with
         * the locale being an ISO-639 code for that language (2 and 3 letter codes from
         * the 639-2 and 639-3 standards are allowed. These will be used directly in
         * metadata exports) and the title containing a human readable string. These
         * values are selectable at the Dataverse level and apply to Dataset metadata.
         */
        MetadataLanguages,
<<<<<<< HEAD
        /*
         * Include "Custom Terms" as an item in the license drop-down or not.
         */
        AllowCustomTerms
=======
        /**
         * A boolean setting that, if true will send an email and notification to users
         * when a Dataset is created. Messages go to those who have the
         * ability/permission necessary to publish the dataset
         */
        SendNotificationOnDatasetCreation
>>>>>>> 93d8bfc6
        ;

        @Override
        public String toString() {
            return ":" + name();
        }
    }
    
    @PersistenceContext
    EntityManager em;
    
    @EJB
    ActionLogServiceBean actionLogSvc;
    
    /**
     * Basic functionality - get the name, return the setting, or {@code null}.
     * @param name of the setting
     * @return the actual setting, or {@code null}.
     */
    public String get( String name ) {
        List<Setting> tokens = em.createNamedQuery("Setting.findByName", Setting.class)
                .setParameter("name", name )
                .getResultList();
        String val = null;
        if(tokens.size() > 0) {
            val = tokens.get(0).getContent();
        }
        return (val!=null) ? val : null;
    }
    
    /**
     * Same as {@link #get(String)}, but with static checking.
     * @param key Enum value of the name.
     * @return The setting, or {@code null}.
     */
    public String getValueForKey( Key key ) {
        return get(key.toString());
    }
    
    
    /**
     * Attempt to convert the value to an integer
     *  - Applicable for keys such as MaxFileUploadSizeInBytes
     * 
     * On failure (key not found or string not convertible to a long), returns null
     * @param key
     * @return 
     */
       public Long getValueForKeyAsLong(Key key){
        
        String val = this.getValueForKey(key);

        if (val == null){
            return null;
        }

        try {
            long valAsInt = Long.parseLong(val);
            return valAsInt;
        } catch (NumberFormatException ex) {
            logger.log(Level.WARNING, "Incorrect setting.  Could not convert \"{0}\" from setting {1} to long.", new Object[]{val, key.toString()});
            return null;
        }
        
    }
    
       /**
        * Attempt to convert a value in a compound key to a long
        *  - Applicable for keys such as MaxFileUploadSizeInBytes after multistore capabilities were added in ~v4.20
        *  backward compatible with a single value. For multi values, the key's value must be an object with param:value pairs.
        *  A "default":value pair is allowed and will be returned for any param that doesn't have a defined value.   
        * 
        * On failure (key not found or string not convertible to a long), returns null
        * @param key
        * @return 
        */
       public Long getValueForCompoundKeyAsLong(Key key, String param){

    	   String val = this.getValueForKey(key);

    	   if (val == null){
    		   return null;
    	   }

    	   try {
    		   return Long.parseLong(val);
    	   } catch (NumberFormatException ex) {
    		   try ( StringReader rdr = new StringReader(val) ) {
    			   JsonObject settings = Json.createReader(rdr).readObject();
    			   if(settings.containsKey(param)) {
    				   return Long.parseLong(settings.getString(param));
    			   } else if(settings.containsKey("default")) {
    				   return Long.parseLong(settings.getString("default"));
    			   } else {
    				   return null;
    			   }

    		   } catch (Exception e) {
    			   logger.log(Level.WARNING, "Incorrect setting.  Could not convert \"{0}\" from setting {1} to long: {2}", new Object[]{val, key.toString(), e.getMessage()});
    			   return null;
    		   }
    	   }

       }
    
    /**
     * Return the value stored, or the default value, in case no setting by that
     * name exists. The main difference between this method and the other {@code get()}s
     * is that is never returns null (unless {@code defaultValue} is {@code null}.
     * 
     * @param name Name of the setting.
     * @param defaultValue The value to return if no setting is found in the DB.
     * @return Either the stored value, or the default value.
     */
    public String get( String name, String defaultValue ) {
        String val = get(name);
        return (val!=null) ? val : defaultValue;
    }

    public String get(String name, String lang, String defaultValue ) {
        List<Setting> tokens = em.createNamedQuery("Setting.findByNameAndLang", Setting.class)
                .setParameter("name", name )
                .setParameter("lang", lang )
                .getResultList();
        String val = null;
        if(tokens.size() > 0) {
            val = tokens.get(0).getContent();
        }
        return (val!=null) ? val : defaultValue;
    }
    
    public String getValueForKey( Key key, String defaultValue ) {
        return get( key.toString(), defaultValue );
    }

    public String getValueForKey( Key key, String lang, String defaultValue ) {
        return get( key.toString(), lang, defaultValue );
    }
     
    public Setting set( String name, String content ) {
        Setting s = null; 
        
        List<Setting> tokens = em.createNamedQuery("Setting.findByName", Setting.class)
                .setParameter("name", name )
                .getResultList();
        
        if(tokens.size() > 0) {
            s = tokens.get(0);
        }
        
        if (s == null) {
            s = new Setting( name, content );
        } else {
            s.setContent(content);
        }
        
        s = em.merge(s);
        actionLogSvc.log( new ActionLogRecord(ActionLogRecord.ActionType.Setting, "set")
                            .setInfo(name + ": " + content));
        return s;
    }

    public Setting set( String name, String lang, String content ) {
        Setting s = null; 
        
        List<Setting> tokens = em.createNamedQuery("Setting.findByNameAndLang", Setting.class)
                .setParameter("name", name )
                .setParameter("lang", lang )
                .getResultList();
        
        if(tokens.size() > 0) {
            s = tokens.get(0);
        }
        
        if (s == null) {
            s = new Setting( name, lang, content );
        } else {
            s.setContent(content);
        }
        
        em.merge(s);
        actionLogSvc.log( new ActionLogRecord(ActionLogRecord.ActionType.Setting, "set")
                .setInfo(name + ": " +lang + ": " + content));
        return s;
    }
    
    public Setting setValueForKey( Key key, String content ) {
        return set( key.toString(), content );
    }
    
    /**
     * The correct way to decide whether a string value in the
     * settings table should be considered as {@code true}.
     * @param name name of the setting.
     * @param defaultValue logical value of {@code null}.
     * @return boolean value of the setting.
     */
    public boolean isTrue( String name, boolean defaultValue ) {
        String val = get(name);
        return ( val==null ) ? defaultValue : StringUtil.isTrue(val);
    }
    
    public boolean isTrueForKey( Key key, boolean defaultValue ) {
        return isTrue( key.toString(), defaultValue );
    }

    public boolean isFalseForKey( Key key, boolean defaultValue ) {
        return ! isTrue( key.toString(), defaultValue );
    }
            
    public void deleteValueForKey( Key name ) {
        delete( name.toString() );
    }
    
    public void delete( String name ) {
        actionLogSvc.log( new ActionLogRecord(ActionLogRecord.ActionType.Setting, "delete")
                            .setInfo(name));
        em.createNamedQuery("Setting.deleteByName")
                .setParameter("name", name)
                .executeUpdate();
    }

    public void delete( String name, String lang ) {
        actionLogSvc.log( new ActionLogRecord(ActionLogRecord.ActionType.Setting, "delete")
                .setInfo(name));
        em.createNamedQuery("Setting.deleteByNameAndLang")
                .setParameter("name", name)
                .setParameter("lang", lang)
                .executeUpdate();
    }
    
    public Set<Setting> listAll() {
        return new HashSet<>(em.createNamedQuery("Setting.findAll", Setting.class).getResultList());
    }
    
    
}<|MERGE_RESOLUTION|>--- conflicted
+++ resolved
@@ -461,19 +461,16 @@
          * values are selectable at the Dataverse level and apply to Dataset metadata.
          */
         MetadataLanguages,
-<<<<<<< HEAD
-        /*
-         * Include "Custom Terms" as an item in the license drop-down or not.
-         */
-        AllowCustomTerms
-=======
         /**
          * A boolean setting that, if true will send an email and notification to users
          * when a Dataset is created. Messages go to those who have the
          * ability/permission necessary to publish the dataset
          */
-        SendNotificationOnDatasetCreation
->>>>>>> 93d8bfc6
+        SendNotificationOnDatasetCreation,
+        /*
+         * Include "Custom Terms" as an item in the license drop-down or not.
+         */
+        AllowCustomTerms
         ;
 
         @Override
