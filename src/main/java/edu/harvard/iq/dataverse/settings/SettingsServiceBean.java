package edu.harvard.iq.dataverse.settings;

import edu.harvard.iq.dataverse.Dataset;
import edu.harvard.iq.dataverse.actionlogging.ActionLogRecord;
import edu.harvard.iq.dataverse.actionlogging.ActionLogServiceBean;
import edu.harvard.iq.dataverse.api.ApiBlockingFilter;
import edu.harvard.iq.dataverse.engine.command.DataverseRequest;
import edu.harvard.iq.dataverse.util.StringUtil;

import java.io.StringReader;
import java.util.HashSet;
import java.util.List;
import java.util.Set;
import java.util.logging.Level;
import java.util.logging.Logger;
import javax.ejb.EJB;
import javax.ejb.Stateless;
import javax.inject.Named;
import javax.json.Json;
import javax.json.JsonObject;
import javax.persistence.EntityManager;
import javax.persistence.PersistenceContext;

/**
 * Service bean accessing a persistent hash map, used as settings in the application.
 * @author michael
 */
@Stateless
@Named
public class SettingsServiceBean {
    
    private static final Logger logger = Logger.getLogger(SettingsServiceBean.class.getCanonicalName());
    
    /**
     * Some convenient keys for the settings. Note that the setting's 
     * name is really a {@code String}, but it's good to have the compiler look
     * over your shoulder when typing strings in various places of a large app. 
     * So there.
     */
    public enum Key {
        AllowApiTokenLookupViaApi,
        /**
         * Ordered, comma-separated list of custom fields to show above the fold
         * on dataset page such as "data_type,sample,pdb"
         */
        CustomDatasetSummaryFields,
        /**
         * Defines a public installation -- all datafiles are unrestricted
         */
        PublicInstall,
        /**
         * Sets the name of your cloud computing environment.
         * For example, "Massachusetts Open Cloud"
         */
        CloudEnvironmentName,
        /**
         * Defines the base for a computing environment URL.
         * The container name will be appended to this on the "Compute" button 
         */
        ComputeBaseUrl,
        /**
         * Enables the provenance collection popup.
         * Allows users to store their provenance json and description
         */
        ProvCollectionEnabled,
        /**
         * For example, https://datacapture.example.org
         */
        DataCaptureModuleUrl,
        RepositoryStorageAbstractionLayerUrl,
        UploadMethods,
        DownloadMethods,
        /**
         * If the data replicated around the world using RSAL (Repository
         * Storage Abstraction Layer) is locally available, this is its file
         * path, such as "/programs/datagrid".
         *
         * TODO: Think about if it makes sense to make this a column in the
         * StorageSite database table.
         */
        LocalDataAccessPath,
        IdentifierGenerationStyle,
        OAuth2CallbackUrl,
        DefaultAuthProvider,
        FooterCopyright,
        FileFixityChecksumAlgorithm,
        MinutesUntilConfirmEmailTokenExpires,
        /**
         * Override Solr highlighting "fragsize"
         * https://wiki.apache.org/solr/HighlightingParameters#hl.fragsize
         */
        SearchHighlightFragmentSize,
        /**
         * Revert to MyData *not* using the Solr "permission documents" which
         * was the behavior in Dataverse 4.2. Starting to use Solr permission
         * documents in MyData has been introduced in 4.2.1 as a fix for
         * https://github.com/IQSS/dataverse/issues/2649 where the "File
         * Downloader" role was exposing cards for unpublished datasets when it
         * shouldn't.
         */
        MyDataDoesNotUseSolrPermissionDocs,
        /**
         * In Dataverse 4.7 and earlier, an API token was required to use the
         * Search API. Tokens are no longer required but you can revert to the
         * old behavior by setting this to false.
         */
        SearchApiRequiresToken,
        /**
         * Experimental: Use Solr to power the file listing on the dataset page.
         */
        FilesOnDatasetPageFromSolr,

        /**
         * API endpoints that are not accessible. Comma separated list.
         */
        BlockedApiEndpoints,
        
        /**
         * A key that, with the right {@link ApiBlockingFilter.BlockPolicy},
         * allows calling blocked APIs.
         */
        BlockedApiKey,
        
        
        /**
         * How to treat blocked APIs. One of drop, localhost-only, unblock-key
         */
        BlockedApiPolicy,
        
        /**
         * For development only (see dev guide for details). Backed by an enum
         * of possible account types.
         */
        DebugShibAccountType,
        DebugOAuthAccountType,
        /** Application-wide Terms of Use per installation. */
        ApplicationTermsOfUse,
        /** Terms of Use specific to API per installation. */
        ApiTermsOfUse,
        /**
         * URL for the application-wide Privacy Policy per installation, linked
         * to from the footer.
         */
        ApplicationPrivacyPolicyUrl,
        /**
         * A boolean defining if indexing and search should respect the concept
         * of "permission root".
         *
         * <p>
         *
         * If we ignore permissionRoot at index time, we should blindly give
         * search ("discoverability") access to people and group who have access
         * defined in a parent dataverse, all the way back to the root.
         *
         * <p>
         *
         * If we respect permissionRoot, this means that the dataverse being
         * indexed is an island of permissions all by itself. We should not look
         * to its parent to see if more people and groups might be able to
         * search the DvObjects within it. We would assume no implicit
         * inheritance of permissions. In this mode, all permissions must be
         * explicitly defined on DvObjects. No implied inheritance.
         *
         */
        SearchRespectPermissionRoot,
        /** Solr hostname and port, such as "localhost:8983". */
        SolrHostColonPort,
        /** Enable full-text indexing in solr up to max file size */
        SolrFullTextIndexing, //true or false (default)
        SolrMaxFileSizeForFullTextIndexing, //long - size in bytes (default unset/no limit)
        /** Default Key for limiting the number of bytes uploaded via the Data Deposit API, UI (web site and . */
        MaxFileUploadSizeInBytes,
        /** Key for if ScrubMigrationData is enabled or disabled. */
        ScrubMigrationData,
        /** Key for the url to send users who want to sign up to. */
        SignUpUrl,
        /** Key for whether we allow users to sign up */
        AllowSignUp,
        /** protocol for global id */
        Protocol,
        /** authority for global id */
        Authority,
        /** DoiProvider for global id */
        DoiProvider,
        /** Shoulder for global id - used to create a common prefix on identifiers */
        Shoulder,
        /* Removed for now - tried to add here but DOI Service Bean didn't like it at start-up
        DoiUsername,
        DoiPassword,
        DoiBaseurlstring,
        */
        /** Optionally override http://guides.dataverse.org . */
        GuidesBaseUrl,

        /**
         * A link to an installation of https://github.com/IQSS/miniverse or
         * some other metrics app.
         */
        MetricsUrl,
        
        /**
         * Number of minutes before a metrics query can be rerun. Otherwise a cached value is returned.
         * Previous month dates always return cache. Only applies to new internal caching system (not miniverse).
         */
        MetricsCacheTimeoutMinutes,
        /* zip download size limit */
        /** Optionally override version number in guides. */
        GuidesVersion,
        ZipDownloadLimit,
        /* zip upload number of files limit */
        ZipUploadFilesLimit,
        /* the number of files the GUI user is allowed to upload in one batch, 
            via drag-and-drop, or through the file select dialog */
        MultipleUploadFilesLimit,
        /* Size limits for generating thumbnails on the fly */
        /* (i.e., we'll attempt to generate a thumbnail on the fly if the 
         * size of the file is less than this)
        */
        ThumbnailSizeLimitImage,
        ThumbnailSizeLimitPDF,
        /* return email address for system emails such as notifications */
        SystemEmail, 
        /* size limit for Tabular data file ingests */
        /* (can be set separately for specific ingestable formats; in which 
        case the actual stored option will be TabularIngestSizeLimit:{FORMAT_NAME}
        where {FORMAT_NAME} is the format identification tag returned by the 
        getFormatName() method in the format-specific plugin; "sav" for the 
        SPSS/sav format, "RData" for R, etc.
        for example: :TabularIngestSizeLimit:RData */
        TabularIngestSizeLimit,
        /**
         The message added to a popup upon dataset publish
         * 
         */
        DatasetPublishPopupCustomText,
        /*
        Whether to display the publish text for every published version
        */
        DatasetPublishPopupCustomTextOnAllVersions,
        /*
        Whether Harvesting (OAI) service is enabled
        */
        OAIServerEnabled,
        
        /**
        * Whether Shibboleth passive authentication mode is enabled
        */
        ShibPassiveLoginEnabled,
        /**
         * Whether Export should exclude FieldType.EMAIL
         */
        ExcludeEmailFromExport,
        /*
         Location and name of HomePage customization file
        */
        HomePageCustomizationFile,
        /*
         Location and name of Header customization file
        */
        HeaderCustomizationFile,
        /*
         Location and name of Footer customization file
        */
        FooterCustomizationFile,
        /*
         Location and name of CSS customization file
        */
        StyleCustomizationFile,
        /*
         Location and name of analytics code file
        */
        WebAnalyticsCode,
        /*
         Location and name of installation logo customization file
        */
        LogoCustomizationFile,
        
        // Option to override the navbar url underlying the "About" link
        NavbarAboutUrl,
        
        // Option to override multiple guides with a single url
        NavbarGuidesUrl,

        // Option to overide the feedback dialog display with a link to an external page via its url
        NavbarSupportUrl,

        /**
         * The theme for the root dataverse can get in the way when you try make
         * use of HeaderCustomizationFile and LogoCustomizationFile so this is a
         * way to disable it.
         */
        DisableRootDataverseTheme,
        // Limit on how many guestbook entries to display on the guestbook-responses page:
        GuestbookResponsesPageDisplayLimit,

        /**
         * The dictionary filepaths separated by a pipe (|)
         */
        PVDictionaries,

//        /**
//         * The days and minimum length for when to apply an expiration date.
//         */
//        PVExpirationDays,
//        PVValidatorExpirationMaxLength,

        /**
         * The minimum length of a good, long, strong password.
         */
        PVGoodStrength,

        /**
         * A password minimum and maximum length
         */
        PVMinLength,
        PVMaxLength,

        /**
         * One letter, 2 special characters, etc.
         */
        PVCharacterRules,

        /**
         * The number of M characteristics
         */
        PVNumberOfCharacteristics,
        
        /**
         * The number of consecutive digits allowed for a password
         */
        PVNumberOfConsecutiveDigitsAllowed,
        /**
         * Configurable text for alert/info message on passwordreset.xhtml when users are required to update their password.
         */
        PVCustomPasswordResetAlertMessage,
        /*
        String to describe DOI format for data files. Default is DEPENDENT. 
        'DEPENEDENT' means the DOI will be the Dataset DOI plus a file DOI with a slash in between.
        'INDEPENDENT' means a new global id, completely independent from the dataset-level global id.
        */
        DataFilePIDFormat, 
        /* Json array of supported languages
        */
        Languages,
        /*
        Number for the minimum number of files to send PID registration to asynchronous workflow
        */
        PIDAsynchRegFileCount,
        /**
         * 
         */
        FilePIDsEnabled,

        /**
         * Indicates if the Handle service is setup to work 'independently' (No communication with the Global Handle Registry)
         */
        IndependentHandleService,

        /**
        Handle to use for authentication if the default is not being used
        */
        HandleAuthHandle,

        /**
         * Archiving can be configured by providing an Archiver class name (class must extend AstractSubmitToArchiverCommand)
         * and a list of settings that should be passed to the Archiver.
         * Note: 
         * Configuration may also require adding Archiver-specific jvm-options (i.e. for username and password) in glassfish.
         * 
         * To automate the submission of an archival copy step as part of publication, a post-publication workflow must also be configured.
         * 
         * For example:
         * ArchiverClassName - "edu.harvard.iq.dataverse.engine.command.impl.DPNSubmitToArchiveCommand"
         * ArchiverSettings - "DuraCloudHost, DuraCloudPort, DuraCloudContext"
         * 
         * Note: Dataverse must be configured with values for these dynamically defined settings as well, e.g. 
         * 
         * DuraCloudHost , eg. "qdr.duracloud.org", a non-null value enables submission
         * DuraCloudPort, default is 443
         * DuraCloudContext, default is "durastore"
         */
        
        ArchiverClassName,
        ArchiverSettings,
        /**
         * A comma-separated list of roles for which new dataverses should inherit the
         * corresponding role assignments from the parent dataverse. Also affects
         * /api/admin/dataverse/{alias}/addRolesToChildren. Default is "", no
         * inheritance. "*" means inherit assignments for all roles
         */
        InheritParentRoleAssignments,
        
        /** Make Data Count Logging and Display */
        MDCLogPath, 
        DisplayMDCMetrics,

        /**
         * Allow CORS flag (true or false). It is true by default
         *
         */
        AllowCors, 
        
        /**
         * Lifespan, in minutes, of a login user session 
         * (both DataverseSession and the underlying HttpSession)
         */
        LoginSessionTimeout,

        /**
         * Shibboleth affiliation attribute which holds information about the affiliation of the user (e.g. ou)
         */
        ShibAffiliationAttribute,
        /**
         * Convert shibboleth AJP attributes from ISO-8859-1 to UTF-8
         */
        ShibAttributeCharacterSetConversionEnabled,
        /**
         * Validate physical files for all the datafiles in the dataset when publishing
         */
        FileValidationOnPublishEnabled,
        /**
         * If defined, this is the URL of the zipping service outside 
         * the main Application Service where zip downloads should be directed
         * instead of /api/access/datafiles/
         */
        CustomZipDownloadServiceUrl,
        /**
         * Sort Date Facets Chronologically instead or presenting them in order of # of hits as other facets are. Default is true
         */
        ChronologicalDateFacets,
        
        /**
         * Used where BrandingUtil.getInstallationBrandName is called, overides the default use of the root Dataverse collection name
         */
        InstallationName,
        /**
         * In metadata exports that set a 'distributor' this flag determines whether the
         * Installation Brand Name is always included (default/false) or is not included
         * when the Distributor field (citation metadatablock) is set (true)
         */
        ExportInstallationAsDistributorOnlyWhenNotSet,
        /**
         * A comma-separated list of field type names that should be 'withheld' when
         * dataset access occurs via a Private Url with Anonymized Access (e.g. to
         * support anonymized review). A suggested minimum includes author,
         * datasetContact, and contributor, but additional fields such as depositor, grantNumber, and
         * publication might also need to be included.
         */
        AnonymizedFieldTypeNames,
        /**
<<<<<<< HEAD
         * A comma separated list of the allowed labels. These should correspond to the states in an organizations curation process. 
         */
        AllowedCurationLabels
=======
         * A Json array containing key/values corresponding the the allowed languages
         * for entering metadata. FOrmat matches that of the Languages setting: e.g.
         * '[{"locale":"en","title":"English"},{"locale":"fr","title":"Français"}]' with
         * the locale being an ISO-639 code for that language (2 and 3 letter codes from
         * the 639-2 and 639-3 standards are allowed. These will be used directly in
         * metadata exports) and the title containing a human readable string. These
         * values are selectable at the Dataverse level and apply to Dataset metadata.
         */
        MetadataLanguages
>>>>>>> dcec3e7c
        ;

        @Override
        public String toString() {
            return ":" + name();
        }
    }
    
    @PersistenceContext
    EntityManager em;
    
    @EJB
    ActionLogServiceBean actionLogSvc;
    
    /**
     * Basic functionality - get the name, return the setting, or {@code null}.
     * @param name of the setting
     * @return the actual setting, or {@code null}.
     */
    public String get( String name ) {
        List<Setting> tokens = em.createNamedQuery("Setting.findByName", Setting.class)
                .setParameter("name", name )
                .getResultList();
        String val = null;
        if(tokens.size() > 0) {
            val = tokens.get(0).getContent();
        }
        return (val!=null) ? val : null;
    }
    
    /**
     * Same as {@link #get(java.lang.String)}, but with static checking.
     * @param key Enum value of the name.
     * @return The setting, or {@code null}.
     */
    public String getValueForKey( Key key ) {
        return get(key.toString());
    }
    
    
    /**
     * Attempt to convert the value to an integer
     *  - Applicable for keys such as MaxFileUploadSizeInBytes
     * 
     * On failure (key not found or string not convertible to a long), returns null
     * @param key
     * @return 
     */
       public Long getValueForKeyAsLong(Key key){
        
        String val = this.getValueForKey(key);

        if (val == null){
            return null;
        }

        try {
            long valAsInt = Long.parseLong(val);
            return valAsInt;
        } catch (NumberFormatException ex) {
            logger.log(Level.WARNING, "Incorrect setting.  Could not convert \"{0}\" from setting {1} to long.", new Object[]{val, key.toString()});
            return null;
        }
        
    }
    
       /**
        * Attempt to convert a value in a compound key to a long
        *  - Applicable for keys such as MaxFileUploadSizeInBytes after multistore capabilities were added in ~v4.20
        *  backward compatible with a single value. For multi values, the key's value must be an object with param:value pairs.
        *  A "default":value pair is allowed and will be returned for any param that doesn't have a defined value.   
        * 
        * On failure (key not found or string not convertible to a long), returns null
        * @param key
        * @return 
        */
       public Long getValueForCompoundKeyAsLong(Key key, String param){

    	   String val = this.getValueForKey(key);

    	   if (val == null){
    		   return null;
    	   }

    	   try {
    		   return Long.parseLong(val);
    	   } catch (NumberFormatException ex) {
    		   try ( StringReader rdr = new StringReader(val) ) {
    			   JsonObject settings = Json.createReader(rdr).readObject();
    			   if(settings.containsKey(param)) {
    				   return Long.parseLong(settings.getString(param));
    			   } else if(settings.containsKey("default")) {
    				   return Long.parseLong(settings.getString("default"));
    			   } else {
    				   return null;
    			   }

    		   } catch (Exception e) {
    			   logger.log(Level.WARNING, "Incorrect setting.  Could not convert \"{0}\" from setting {1} to long: {2}", new Object[]{val, key.toString(), e.getMessage()});
    			   return null;
    		   }
    	   }

       }
    
    /**
     * Return the value stored, or the default value, in case no setting by that
     * name exists. The main difference between this method and the other {@code get()}s
     * is that is never returns null (unless {@code defaultValue} is {@code null}.
     * 
     * @param name Name of the setting.
     * @param defaultValue The value to return if no setting is found in the DB.
     * @return Either the stored value, or the default value.
     */
    public String get( String name, String defaultValue ) {
        String val = get(name);
        return (val!=null) ? val : defaultValue;
    }

    public String get(String name, String lang, String defaultValue ) {
        List<Setting> tokens = em.createNamedQuery("Setting.findByNameAndLang", Setting.class)
                .setParameter("name", name )
                .setParameter("lang", lang )
                .getResultList();
        String val = null;
        if(tokens.size() > 0) {
            val = tokens.get(0).getContent();
        }
        return (val!=null) ? val : defaultValue;
    }
    
    public String getValueForKey( Key key, String defaultValue ) {
        return get( key.toString(), defaultValue );
    }

    public String getValueForKey( Key key, String lang, String defaultValue ) {
        return get( key.toString(), lang, defaultValue );
    }
     
    public Setting set( String name, String content ) {
        Setting s = null; 
        
        List<Setting> tokens = em.createNamedQuery("Setting.findByName", Setting.class)
                .setParameter("name", name )
                .getResultList();
        
        if(tokens.size() > 0) {
            s = tokens.get(0);
        }
        
        if (s == null) {
            s = new Setting( name, content );
        } else {
            s.setContent(content);
        }
        
        s = em.merge(s);
        actionLogSvc.log( new ActionLogRecord(ActionLogRecord.ActionType.Setting, "set")
                            .setInfo(name + ": " + content));
        return s;
    }

    public Setting set( String name, String lang, String content ) {
        Setting s = null; 
        
        List<Setting> tokens = em.createNamedQuery("Setting.findByNameAndLang", Setting.class)
                .setParameter("name", name )
                .setParameter("lang", lang )
                .getResultList();
        
        if(tokens.size() > 0) {
            s = tokens.get(0);
        }
        
        if (s == null) {
            s = new Setting( name, lang, content );
        } else {
            s.setContent(content);
        }
        
        em.merge(s);
        actionLogSvc.log( new ActionLogRecord(ActionLogRecord.ActionType.Setting, "set")
                .setInfo(name + ": " +lang + ": " + content));
        return s;
    }
    
    public Setting setValueForKey( Key key, String content ) {
        return set( key.toString(), content );
    }
    
    /**
     * The correct way to decide whether a string value in the
     * settings table should be considered as {@code true}.
     * @param name name of the setting.
     * @param defaultValue logical value of {@code null}.
     * @return boolean value of the setting.
     */
    public boolean isTrue( String name, boolean defaultValue ) {
        String val = get(name);
        return ( val==null ) ? defaultValue : StringUtil.isTrue(val);
    }
    
    public boolean isTrueForKey( Key key, boolean defaultValue ) {
        return isTrue( key.toString(), defaultValue );
    }

    public boolean isFalseForKey( Key key, boolean defaultValue ) {
        return ! isTrue( key.toString(), defaultValue );
    }
            
    public void deleteValueForKey( Key name ) {
        delete( name.toString() );
    }
    
    public void delete( String name ) {
        actionLogSvc.log( new ActionLogRecord(ActionLogRecord.ActionType.Setting, "delete")
                            .setInfo(name));
        em.createNamedQuery("Setting.deleteByName")
                .setParameter("name", name)
                .executeUpdate();
    }

    public void delete( String name, String lang ) {
        actionLogSvc.log( new ActionLogRecord(ActionLogRecord.ActionType.Setting, "delete")
                .setInfo(name));
        em.createNamedQuery("Setting.deleteByNameAndLang")
                .setParameter("name", name)
                .setParameter("lang", lang)
                .executeUpdate();
    }
    
    public Set<Setting> listAll() {
        return new HashSet<>(em.createNamedQuery("Setting.findAll", Setting.class).getResultList());
    }
    
    
}<|MERGE_RESOLUTION|>--- conflicted
+++ resolved
@@ -448,11 +448,6 @@
          */
         AnonymizedFieldTypeNames,
         /**
-<<<<<<< HEAD
-         * A comma separated list of the allowed labels. These should correspond to the states in an organizations curation process. 
-         */
-        AllowedCurationLabels
-=======
          * A Json array containing key/values corresponding the the allowed languages
          * for entering metadata. FOrmat matches that of the Languages setting: e.g.
          * '[{"locale":"en","title":"English"},{"locale":"fr","title":"Français"}]' with
@@ -461,8 +456,11 @@
          * metadata exports) and the title containing a human readable string. These
          * values are selectable at the Dataverse level and apply to Dataset metadata.
          */
-        MetadataLanguages
->>>>>>> dcec3e7c
+        MetadataLanguages,
+        /**
+         * A comma separated list of allowed labels (up to 32 characters, spaces allowed) that can be set, via API or UI by users with the permission to publish a dataset. These should correspond to the states in an organizations curation process and are intended to help users/curators track the progress of a dataset through an externally defined curation process. A dataset may only have one label at a time and if a label is set, it will be removed at publication time. This functionality is disabled when this setting is empty/not set. 
+         */
+        AllowedCurationLabels
         ;
 
         @Override
