package edu.harvard.iq.dataverse.settings;

import edu.harvard.iq.dataverse.Dataset;
import edu.harvard.iq.dataverse.actionlogging.ActionLogRecord;
import edu.harvard.iq.dataverse.actionlogging.ActionLogServiceBean;
import edu.harvard.iq.dataverse.api.ApiBlockingFilter;
import edu.harvard.iq.dataverse.engine.command.DataverseRequest;
import edu.harvard.iq.dataverse.util.StringUtil;

import java.io.StringReader;
import java.util.HashSet;
import java.util.List;
import java.util.Set;
import java.util.logging.Level;
import java.util.logging.Logger;
import javax.ejb.EJB;
import javax.ejb.Stateless;
import javax.inject.Named;
import javax.json.Json;
import javax.json.JsonObject;
import javax.persistence.EntityManager;
import javax.persistence.PersistenceContext;

/**
 * Service bean accessing a persistent hash map, used as settings in the application.
 * @author michael
 */
@Stateless
@Named
public class SettingsServiceBean {
    
    private static final Logger logger = Logger.getLogger(SettingsServiceBean.class.getCanonicalName());
    
    /**
     * Some convenient keys for the settings. Note that the setting's 
     * name is really a {@code String}, but it's good to have the compiler look
     * over your shoulder when typing strings in various places of a large app. 
     * So there.
     */
    public enum Key {
        AllowApiTokenLookupViaApi,
        /**
         * Ordered, comma-separated list of custom fields to show above the fold
         * on dataset page such as "data_type,sample,pdb"
         */
        CustomDatasetSummaryFields,
        /**
         * Defines a public installation -- all datafiles are unrestricted
         */
        PublicInstall,
        /**
         * Sets the name of your cloud computing environment.
         * For example, "Massachusetts Open Cloud"
         */
        CloudEnvironmentName,
        /**
         * Defines the base for a computing environment URL.
         * The container name will be appended to this on the "Compute" button 
         */
        ComputeBaseUrl,
        /**
         * Enables the provenance collection popup.
         * Allows users to store their provenance json and description
         */
        ProvCollectionEnabled,
        /**
         * For example, https://datacapture.example.org
         */
        DataCaptureModuleUrl,
        RepositoryStorageAbstractionLayerUrl,
        UploadMethods,
        DownloadMethods,
        /**
         * If the data replicated around the world using RSAL (Repository
         * Storage Abstraction Layer) is locally available, this is its file
         * path, such as "/programs/datagrid".
         *
         * TODO: Think about if it makes sense to make this a column in the
         * StorageSite database table.
         */
        LocalDataAccessPath,
        IdentifierGenerationStyle,
        OAuth2CallbackUrl,
        DefaultAuthProvider,
        FooterCopyright,
        FileFixityChecksumAlgorithm,
        MinutesUntilConfirmEmailTokenExpires,
        /**
         * Override Solr highlighting "fragsize"
         * https://wiki.apache.org/solr/HighlightingParameters#hl.fragsize
         */
        SearchHighlightFragmentSize,
        /**
         * Revert to MyData *not* using the Solr "permission documents" which
         * was the behavior in Dataverse 4.2. Starting to use Solr permission
         * documents in MyData has been introduced in 4.2.1 as a fix for
         * https://github.com/IQSS/dataverse/issues/2649 where the "File
         * Downloader" role was exposing cards for unpublished datasets when it
         * shouldn't.
         */
        MyDataDoesNotUseSolrPermissionDocs,
        /**
         * In Dataverse 4.7 and earlier, an API token was required to use the
         * Search API. Tokens are no longer required but you can revert to the
         * old behavior by setting this to false.
         */
        SearchApiRequiresToken,
        /**
         * Experimental: Use Solr to power the file listing on the dataset page.
         */
        FilesOnDatasetPageFromSolr,

        /**
         * API endpoints that are not accessible. Comma separated list.
         */
        BlockedApiEndpoints,
        
        /**
         * A key that, with the right {@link ApiBlockingFilter.BlockPolicy},
         * allows calling blocked APIs.
         */
        BlockedApiKey,
        
        
        /**
         * How to treat blocked APIs. One of drop, localhost-only, unblock-key
         */
        BlockedApiPolicy,
        
        /**
         * For development only (see dev guide for details). Backed by an enum
         * of possible account types.
         */
        DebugShibAccountType,
        DebugOAuthAccountType,
        /** Application-wide Terms of Use per installation. */
        ApplicationTermsOfUse,
        /** Terms of Use specific to API per installation. */
        ApiTermsOfUse,
        /**
         * URL for the application-wide Privacy Policy per installation, linked
         * to from the footer.
         */
        ApplicationPrivacyPolicyUrl,
        /**
         * A boolean defining if indexing and search should respect the concept
         * of "permission root".
         *
         * <p>
         *
         * If we ignore permissionRoot at index time, we should blindly give
         * search ("discoverability") access to people and group who have access
         * defined in a parent dataverse, all the way back to the root.
         *
         * <p>
         *
         * If we respect permissionRoot, this means that the dataverse being
         * indexed is an island of permissions all by itself. We should not look
         * to its parent to see if more people and groups might be able to
         * search the DvObjects within it. We would assume no implicit
         * inheritance of permissions. In this mode, all permissions must be
         * explicitly defined on DvObjects. No implied inheritance.
         *
         */
        SearchRespectPermissionRoot,
        /** Solr hostname and port, such as "localhost:8983". */
        SolrHostColonPort,
        /** Enable full-text indexing in solr up to max file size */
        SolrFullTextIndexing, //true or false (default)
        SolrMaxFileSizeForFullTextIndexing, //long - size in bytes (default unset/no limit)
        /** Default Key for limiting the number of bytes uploaded via the Data Deposit API, UI (web site and . */
        MaxFileUploadSizeInBytes,
        /** Key for if ScrubMigrationData is enabled or disabled. */
        ScrubMigrationData,
        /** Key for the url to send users who want to sign up to. */
        SignUpUrl,
        /** Key for whether we allow users to sign up */
        AllowSignUp,
        /** protocol for global id */
        Protocol,
        /** authority for global id */
        Authority,
        /** DoiProvider for global id */
        DoiProvider,
        /** Shoulder for global id - used to create a common prefix on identifiers */
        Shoulder,
        /* Removed for now - tried to add here but DOI Service Bean didn't like it at start-up
        DoiUsername,
        DoiPassword,
        DoiBaseurlstring,
        */
        /** Optionally override http://guides.dataverse.org . */
        GuidesBaseUrl,

        /**
         * A link to an installation of https://github.com/IQSS/miniverse or
         * some other metrics app.
         */
        MetricsUrl,
        
        /**
         * Number of minutes before a metrics query can be rerun. Otherwise a cached value is returned.
         * Previous month dates always return cache. Only applies to new internal caching system (not miniverse).
         */
        MetricsCacheTimeoutMinutes,
        /* zip download size limit */
        /** Optionally override version number in guides. */
        GuidesVersion,
        ZipDownloadLimit,
        /* zip upload number of files limit */
        ZipUploadFilesLimit,
        /* the number of files the GUI user is allowed to upload in one batch, 
            via drag-and-drop, or through the file select dialog */
        MultipleUploadFilesLimit,
        /* Size limits for generating thumbnails on the fly */
        /* (i.e., we'll attempt to generate a thumbnail on the fly if the 
         * size of the file is less than this)
        */
        ThumbnailSizeLimitImage,
        ThumbnailSizeLimitPDF,
        /* return email address for system emails such as notifications */
        SystemEmail, 
        /* size limit for Tabular data file ingests */
        /* (can be set separately for specific ingestable formats; in which 
        case the actual stored option will be TabularIngestSizeLimit:{FORMAT_NAME}
        where {FORMAT_NAME} is the format identification tag returned by the 
        getFormatName() method in the format-specific plugin; "sav" for the 
        SPSS/sav format, "RData" for R, etc.
        for example: :TabularIngestSizeLimit:RData */
        TabularIngestSizeLimit,
        /**
         The message added to a popup upon dataset publish
         * 
         */
        DatasetPublishPopupCustomText,
        /*
        Whether to display the publish text for every published version
        */
        DatasetPublishPopupCustomTextOnAllVersions,
        /*
        Whether Harvesting (OAI) service is enabled
        */
        OAIServerEnabled,
        
        /**
        * Whether Shibboleth passive authentication mode is enabled
        */
        ShibPassiveLoginEnabled,
        /**
         * Whether Export should exclude FieldType.EMAIL
         */
        ExcludeEmailFromExport,
        /*
         Location and name of HomePage customization file
        */
        HomePageCustomizationFile,
        /*
         Location and name of Header customization file
        */
        HeaderCustomizationFile,
        /*
         Location and name of Footer customization file
        */
        FooterCustomizationFile,
        /*
         Location and name of CSS customization file
        */
        StyleCustomizationFile,
        /*
         Location and name of analytics code file
        */
        WebAnalyticsCode,
        /*
         Location and name of installation logo customization file
        */
        LogoCustomizationFile,
        
        // Option to override the navbar url underlying the "About" link
        NavbarAboutUrl,
        
        // Option to override multiple guides with a single url
        NavbarGuidesUrl,

        // Option to overide the feedback dialog display with a link to an external page via its url
        NavbarSupportUrl,

        /**
         * The theme for the root dataverse can get in the way when you try make
         * use of HeaderCustomizationFile and LogoCustomizationFile so this is a
         * way to disable it.
         */
        DisableRootDataverseTheme,
        // Limit on how many guestbook entries to display on the guestbook-responses page:
        GuestbookResponsesPageDisplayLimit,

        /**
         * The dictionary filepaths separated by a pipe (|)
         */
        PVDictionaries,

//        /**
//         * The days and minimum length for when to apply an expiration date.
//         */
//        PVExpirationDays,
//        PVValidatorExpirationMaxLength,

        /**
         * The minimum length of a good, long, strong password.
         */
        PVGoodStrength,

        /**
         * A password minimum and maximum length
         */
        PVMinLength,
        PVMaxLength,

        /**
         * One letter, 2 special characters, etc.
         */
        PVCharacterRules,

        /**
         * The number of M characteristics
         */
        PVNumberOfCharacteristics,
        
        /**
         * The number of consecutive digits allowed for a password
         */
        PVNumberOfConsecutiveDigitsAllowed,
        /**
         * Configurable text for alert/info message on passwordreset.xhtml when users are required to update their password.
         */
        PVCustomPasswordResetAlertMessage,
        /*
        String to describe DOI format for data files. Default is DEPENDENT. 
        'DEPENEDENT' means the DOI will be the Dataset DOI plus a file DOI with a slash in between.
        'INDEPENDENT' means a new global id, completely independent from the dataset-level global id.
        */
        DataFilePIDFormat, 
        /* Json array of supported languages
        */
        Languages,
        /*
        Number for the minimum number of files to send PID registration to asynchronous workflow
        */
        PIDAsynchRegFileCount,
        /**
         * 
         */
        FilePIDsEnabled,

        /**
         * Indicates if the Handle service is setup to work 'independently' (No communication with the Global Handle Registry)
         */
        IndependentHandleService,

        /**
        Handle to use for authentication if the default is not being used
        */
        HandleAuthHandle,

        /**
         * Archiving can be configured by providing an Archiver class name (class must extend AstractSubmitToArchiverCommand)
         * and a list of settings that should be passed to the Archiver.
         * Note: 
         * Configuration may also require adding Archiver-specific jvm-options (i.e. for username and password) in glassfish.
         * 
         * To automate the submission of an archival copy step as part of publication, a post-publication workflow must also be configured.
         * 
         * For example:
         * ArchiverClassName - "edu.harvard.iq.dataverse.engine.command.impl.DPNSubmitToArchiveCommand"
         * ArchiverSettings - "DuraCloudHost, DuraCloudPort, DuraCloudContext"
         * 
         * Note: Dataverse must be configured with values for these dynamically defined settings as well, e.g. 
         * 
         * DuraCloudHost , eg. "qdr.duracloud.org", a non-null value enables submission
         * DuraCloudPort, default is 443
         * DuraCloudContext, default is "durastore"
         */
        
        ArchiverClassName,
        ArchiverSettings,
        /**
         * A comma-separated list of roles for which new dataverses should inherit the
         * corresponding role assignments from the parent dataverse. Also affects
         * /api/admin/dataverse/{alias}/addRolesToChildren. Default is "", no
         * inheritance. "*" means inherit assignments for all roles
         */
        InheritParentRoleAssignments,
        
        /** Make Data Count Logging and Display */
        MDCLogPath, 
        DisplayMDCMetrics,

        /**
         * Allow CORS flag (true or false). It is true by default
         *
         */
        AllowCors, 
        
        /**
         * Lifespan, in minutes, of a login user session 
         * (both DataverseSession and the underlying HttpSession)
         */
        LoginSessionTimeout,

        /**
         * Shibboleth affiliation attribute which holds information about the affiliation of the user (e.g. ou)
         */
        ShibAffiliationAttribute,
        /**
         * Convert shibboleth AJP attributes from ISO-8859-1 to UTF-8
         */
        ShibAttributeCharacterSetConversionEnabled,
        /**
         * Validate physical files for all the datafiles in the dataset when publishing
         */
        FileValidationOnPublishEnabled,
        /**
         * If defined, this is the URL of the zipping service outside 
         * the main Application Service where zip downloads should be directed
         * instead of /api/access/datafiles/
         */
        CustomZipDownloadServiceUrl,
        /**
         * Sort Date Facets Chronologically instead or presenting them in order of # of hits as other facets are. Default is true
         */
        ChronologicalDateFacets,
        
        /**
         * Used where BrandingUtil.getInstallationBrandName is called, overides the default use of the root Dataverse collection name
         */
        InstallationName,
        /**
         * In metadata exports that set a 'distributor' this flag determines whether the
         * Installation Brand Name is always included (default/false) or is not included
         * when the Distributor field (citation metadatablock) is set (true)
         */
<<<<<<< HEAD
        ExportInstallationAsDistributorOnlyWhenNotSet,
        /**
         * A comma separated list of the allowed labels. These should correspond to the states in an organizations curation process. 
         */
        AllowedCurationLabels
=======
        ExportInstallationAsDistributorOnlyWhenNotSet, 
        /**
         * A comma-separated list of field type names that should be 'withheld' when
         * dataset access occurs via a Private Url with Anonymized Access (e.g. to
         * support anonymized review). A suggested minimum includes author,
         * datasetContact, and contributor, but additional fields such as depositor, grantNumber, and
         * publication might also need to be included.
         */
        AnonymizedFieldTypeNames
>>>>>>> 5e7d8691
        ;

        @Override
        public String toString() {
            return ":" + name();
        }
    }
    
    @PersistenceContext
    EntityManager em;
    
    @EJB
    ActionLogServiceBean actionLogSvc;
    
    /**
     * Basic functionality - get the name, return the setting, or {@code null}.
     * @param name of the setting
     * @return the actual setting, or {@code null}.
     */
    public String get( String name ) {
        List<Setting> tokens = em.createNamedQuery("Setting.findByName", Setting.class)
                .setParameter("name", name )
                .getResultList();
        String val = null;
        if(tokens.size() > 0) {
            val = tokens.get(0).getContent();
        }
        return (val!=null) ? val : null;
    }
    
    /**
     * Same as {@link #get(java.lang.String)}, but with static checking.
     * @param key Enum value of the name.
     * @return The setting, or {@code null}.
     */
    public String getValueForKey( Key key ) {
        return get(key.toString());
    }
    
    
    /**
     * Attempt to convert the value to an integer
     *  - Applicable for keys such as MaxFileUploadSizeInBytes
     * 
     * On failure (key not found or string not convertible to a long), returns null
     * @param key
     * @return 
     */
       public Long getValueForKeyAsLong(Key key){
        
        String val = this.getValueForKey(key);

        if (val == null){
            return null;
        }

        try {
            long valAsInt = Long.parseLong(val);
            return valAsInt;
        } catch (NumberFormatException ex) {
            logger.log(Level.WARNING, "Incorrect setting.  Could not convert \"{0}\" from setting {1} to long.", new Object[]{val, key.toString()});
            return null;
        }
        
    }
    
       /**
        * Attempt to convert a value in a compound key to a long
        *  - Applicable for keys such as MaxFileUploadSizeInBytes after multistore capabilities were added in ~v4.20
        *  backward compatible with a single value. For multi values, the key's value must be an object with param:value pairs.
        *  A "default":value pair is allowed and will be returned for any param that doesn't have a defined value.   
        * 
        * On failure (key not found or string not convertible to a long), returns null
        * @param key
        * @return 
        */
       public Long getValueForCompoundKeyAsLong(Key key, String param){

    	   String val = this.getValueForKey(key);

    	   if (val == null){
    		   return null;
    	   }

    	   try {
    		   return Long.parseLong(val);
    	   } catch (NumberFormatException ex) {
    		   try ( StringReader rdr = new StringReader(val) ) {
    			   JsonObject settings = Json.createReader(rdr).readObject();
    			   if(settings.containsKey(param)) {
    				   return Long.parseLong(settings.getString(param));
    			   } else if(settings.containsKey("default")) {
    				   return Long.parseLong(settings.getString("default"));
    			   } else {
    				   return null;
    			   }

    		   } catch (Exception e) {
    			   logger.log(Level.WARNING, "Incorrect setting.  Could not convert \"{0}\" from setting {1} to long: {2}", new Object[]{val, key.toString(), e.getMessage()});
    			   return null;
    		   }
    	   }

       }
    
    /**
     * Return the value stored, or the default value, in case no setting by that
     * name exists. The main difference between this method and the other {@code get()}s
     * is that is never returns null (unless {@code defaultValue} is {@code null}.
     * 
     * @param name Name of the setting.
     * @param defaultValue The value to return if no setting is found in the DB.
     * @return Either the stored value, or the default value.
     */
    public String get( String name, String defaultValue ) {
        String val = get(name);
        return (val!=null) ? val : defaultValue;
    }

    public String get(String name, String lang, String defaultValue ) {
        List<Setting> tokens = em.createNamedQuery("Setting.findByNameAndLang", Setting.class)
                .setParameter("name", name )
                .setParameter("lang", lang )
                .getResultList();
        String val = null;
        if(tokens.size() > 0) {
            val = tokens.get(0).getContent();
        }
        return (val!=null) ? val : defaultValue;
    }
    
    public String getValueForKey( Key key, String defaultValue ) {
        return get( key.toString(), defaultValue );
    }

    public String getValueForKey( Key key, String lang, String defaultValue ) {
        return get( key.toString(), lang, defaultValue );
    }
     
    public Setting set( String name, String content ) {
        Setting s = null; 
        
        List<Setting> tokens = em.createNamedQuery("Setting.findByName", Setting.class)
                .setParameter("name", name )
                .getResultList();
        
        if(tokens.size() > 0) {
            s = tokens.get(0);
        }
        
        if (s == null) {
            s = new Setting( name, content );
        } else {
            s.setContent(content);
        }
        
        s = em.merge(s);
        actionLogSvc.log( new ActionLogRecord(ActionLogRecord.ActionType.Setting, "set")
                            .setInfo(name + ": " + content));
        return s;
    }

    public Setting set( String name, String lang, String content ) {
        Setting s = null; 
        
        List<Setting> tokens = em.createNamedQuery("Setting.findByNameAndLang", Setting.class)
                .setParameter("name", name )
                .setParameter("lang", lang )
                .getResultList();
        
        if(tokens.size() > 0) {
            s = tokens.get(0);
        }
        
        if (s == null) {
            s = new Setting( name, lang, content );
        } else {
            s.setContent(content);
        }
        
        em.merge(s);
        actionLogSvc.log( new ActionLogRecord(ActionLogRecord.ActionType.Setting, "set")
                .setInfo(name + ": " +lang + ": " + content));
        return s;
    }
    
    public Setting setValueForKey( Key key, String content ) {
        return set( key.toString(), content );
    }
    
    /**
     * The correct way to decide whether a string value in the
     * settings table should be considered as {@code true}.
     * @param name name of the setting.
     * @param defaultValue logical value of {@code null}.
     * @return boolean value of the setting.
     */
    public boolean isTrue( String name, boolean defaultValue ) {
        String val = get(name);
        return ( val==null ) ? defaultValue : StringUtil.isTrue(val);
    }
    
    public boolean isTrueForKey( Key key, boolean defaultValue ) {
        return isTrue( key.toString(), defaultValue );
    }

    public boolean isFalseForKey( Key key, boolean defaultValue ) {
        return ! isTrue( key.toString(), defaultValue );
    }
            
    public void deleteValueForKey( Key name ) {
        delete( name.toString() );
    }
    
    public void delete( String name ) {
        actionLogSvc.log( new ActionLogRecord(ActionLogRecord.ActionType.Setting, "delete")
                            .setInfo(name));
        em.createNamedQuery("Setting.deleteByName")
                .setParameter("name", name)
                .executeUpdate();
    }

    public void delete( String name, String lang ) {
        actionLogSvc.log( new ActionLogRecord(ActionLogRecord.ActionType.Setting, "delete")
                .setInfo(name));
        em.createNamedQuery("Setting.deleteByNameAndLang")
                .setParameter("name", name)
                .setParameter("lang", lang)
                .executeUpdate();
    }
    
    public Set<Setting> listAll() {
        return new HashSet<>(em.createNamedQuery("Setting.findAll", Setting.class).getResultList());
    }
    
    
}<|MERGE_RESOLUTION|>--- conflicted
+++ resolved
@@ -438,14 +438,7 @@
          * Installation Brand Name is always included (default/false) or is not included
          * when the Distributor field (citation metadatablock) is set (true)
          */
-<<<<<<< HEAD
         ExportInstallationAsDistributorOnlyWhenNotSet,
-        /**
-         * A comma separated list of the allowed labels. These should correspond to the states in an organizations curation process. 
-         */
-        AllowedCurationLabels
-=======
-        ExportInstallationAsDistributorOnlyWhenNotSet, 
         /**
          * A comma-separated list of field type names that should be 'withheld' when
          * dataset access occurs via a Private Url with Anonymized Access (e.g. to
@@ -453,8 +446,11 @@
          * datasetContact, and contributor, but additional fields such as depositor, grantNumber, and
          * publication might also need to be included.
          */
-        AnonymizedFieldTypeNames
->>>>>>> 5e7d8691
+        AnonymizedFieldTypeNames,
+        /**
+         * A comma separated list of the allowed labels. These should correspond to the states in an organizations curation process. 
+         */
+        AllowedCurationLabels
         ;
 
         @Override
