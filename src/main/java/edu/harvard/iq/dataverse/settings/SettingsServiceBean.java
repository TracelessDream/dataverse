--- conflicted
+++ resolved
@@ -481,19 +481,16 @@
          * is empty/not set.
          */
         AllowedCurationLabels,
-<<<<<<< HEAD
-        /*
-         * Include "Custom Terms" as an item in the license drop-down or not.
-         */
-        AllowCustomTerms
-=======
         /** This setting enables Embargo capabilities in Dataverse and sets the maximum Embargo duration allowed.
          * 0 or not set: new embargoes disabled
          * -1: embargo enabled, no time limit
          * n: embargo enabled with n months the maximum allowed duration
          */
-        MaxEmbargoDurationInMonths
->>>>>>> b117a310
+        MaxEmbargoDurationInMonths,
+        /*
+         * Include "Custom Terms" as an item in the license drop-down or not.
+         */
+        AllowCustomTerms
         ;
 
         @Override
