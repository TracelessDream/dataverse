--- conflicted
+++ resolved
@@ -433,11 +433,7 @@
          * Installation Brand Name is always included (default/false) or is not included
          * when the Distributor field (citation metadatablock) is set (true)
          */
-<<<<<<< HEAD
         ExportInstallationAsDistributorOnlyWhenNotSet,
-        MaxEmbargoDurationInMonths;
-=======
-        ExportInstallationAsDistributorOnlyWhenNotSet, 
         /**
          * A comma-separated list of field type names that should be 'withheld' when
          * dataset access occurs via a Private Url with Anonymized Access (e.g. to
@@ -445,9 +441,14 @@
          * datasetContact, and contributor, but additional fields such as depositor, grantNumber, and
          * publication might also need to be included.
          */
-        AnonymizedFieldTypeNames
+        AnonymizedFieldTypeNames,
+        /** This setting enables Embargo capabilities in Dataverse and sets the maximum Embargo duration allowed.
+         * 0 or not set: new embargos disabled
+         * -1: embargo enabled, no time limit
+         * n: embargo enabled with n months the maximum allowed duration
+         */
+        MaxEmbargoDurationInMonths
         ;
->>>>>>> e27cf51d
 
         @Override
         public String toString() {
