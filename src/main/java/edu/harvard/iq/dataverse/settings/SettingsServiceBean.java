package edu.harvard.iq.dataverse.settings;

import edu.harvard.iq.dataverse.actionlogging.ActionLogRecord;
import edu.harvard.iq.dataverse.actionlogging.ActionLogServiceBean;
import edu.harvard.iq.dataverse.api.ApiBlockingFilter;
import edu.harvard.iq.dataverse.util.StringUtil;

import javax.ejb.EJB;
import javax.ejb.Stateless;
import javax.inject.Named;
import javax.json.Json;
import javax.json.JsonArray;
import javax.json.JsonObject;
import javax.json.JsonReader;
import javax.json.JsonValue;
import javax.persistence.EntityManager;
import javax.persistence.PersistenceContext;

import org.json.JSONArray;
import org.json.JSONException;
import org.json.JSONObject;

import java.io.StringReader;
import java.util.Collections;
import java.util.HashMap;
import java.util.HashSet;
import java.util.LinkedHashMap;
import java.util.List;
import java.util.Map;
import java.util.Set;
import java.util.StringTokenizer;
import java.util.logging.Level;
import java.util.logging.Logger;

/**
 * Service bean accessing a persistent hash map, used as settings in the application.
 * @author michael
 */
@Stateless
@Named
public class SettingsServiceBean {
    
    private static final Logger logger = Logger.getLogger(SettingsServiceBean.class.getCanonicalName());
    
    /**
     * Some convenient keys for the settings. Note that the setting's 
     * name is really a {@code String}, but it's good to have the compiler look
     * over your shoulder when typing strings in various places of a large app. 
     * So there.
     */
    public enum Key {
        AllowApiTokenLookupViaApi,
        /**
         * Ordered, comma-separated list of custom fields to show above the fold
         * on dataset page such as "data_type,sample,pdb"
         */
        CustomDatasetSummaryFields,
        /**
         * Defines a public installation -- all datafiles are unrestricted
         */
        PublicInstall,
        /**
         * Sets the name of your cloud computing environment.
         * For example, "Massachusetts Open Cloud"
         */
        CloudEnvironmentName,
        /**
         * Defines the base for a computing environment URL.
         * The container name will be appended to this on the "Compute" button 
         */
        ComputeBaseUrl,
        /**
         * Enables the provenance collection popup.
         * Allows users to store their provenance json and description
         */
        ProvCollectionEnabled,
        /**
         * For example, https://datacapture.example.org
         */
        DataCaptureModuleUrl,
        RepositoryStorageAbstractionLayerUrl,
        UploadMethods,
        DownloadMethods,
        /**
         * If the data replicated around the world using RSAL (Repository
         * Storage Abstraction Layer) is locally available, this is its file
         * path, such as "/programs/datagrid".
         *
         * TODO: Think about if it makes sense to make this a column in the
         * StorageSite database table.
         */
        LocalDataAccessPath,
        IdentifierGenerationStyle,
        OAuth2CallbackUrl,
        DefaultAuthProvider,
        FooterCopyright,
        FileFixityChecksumAlgorithm,
        MinutesUntilConfirmEmailTokenExpires,
        /**
         * Override Solr highlighting "fragsize"
         * https://wiki.apache.org/solr/HighlightingParameters#hl.fragsize
         */
        SearchHighlightFragmentSize,
        /**
         * Revert to MyData *not* using the Solr "permission documents" which
         * was the behavior in Dataverse 4.2. Starting to use Solr permission
         * documents in MyData has been introduced in 4.2.1 as a fix for
         * https://github.com/IQSS/dataverse/issues/2649 where the "File
         * Downloader" role was exposing cards for unpublished datasets when it
         * shouldn't.
         */
        MyDataDoesNotUseSolrPermissionDocs,
        /**
         * In Dataverse 4.7 and earlier, an API token was required to use the
         * Search API. Tokens are no longer required but you can revert to the
         * old behavior by setting this to false.
         */
        SearchApiRequiresToken,
        /**
         * Experimental: Use Solr to power the file listing on the dataset page.
         */
        FilesOnDatasetPageFromSolr,

        /**
         * API endpoints that are not accessible. Comma separated list.
         */
        BlockedApiEndpoints,
        
        /**
         * A key that, with the right {@link ApiBlockingFilter.BlockPolicy},
         * allows calling blocked APIs.
         */
        BlockedApiKey,
        
        
        /**
         * How to treat blocked APIs. One of drop, localhost-only, unblock-key
         */
        BlockedApiPolicy,
        
        /**
         * For development only (see dev guide for details). Backed by an enum
         * of possible account types.
         */
        DebugShibAccountType,
        DebugOAuthAccountType,
        /** Application-wide Terms of Use per installation. */
        ApplicationTermsOfUse,
        /** Terms of Use specific to API per installation. */
        ApiTermsOfUse,
        /**
         * URL for the application-wide Privacy Policy per installation, linked
         * to from the footer.
         */
        ApplicationPrivacyPolicyUrl,
        /**
         * A boolean defining if indexing and search should respect the concept
         * of "permission root".
         *
         * <p>
         *
         * If we ignore permissionRoot at index time, we should blindly give
         * search ("discoverability") access to people and group who have access
         * defined in a parent dataverse, all the way back to the root.
         *
         * <p>
         *
         * If we respect permissionRoot, this means that the dataverse being
         * indexed is an island of permissions all by itself. We should not look
         * to its parent to see if more people and groups might be able to
         * search the DvObjects within it. We would assume no implicit
         * inheritance of permissions. In this mode, all permissions must be
         * explicitly defined on DvObjects. No implied inheritance.
         *
         */
        SearchRespectPermissionRoot,
        /** Solr hostname and port, such as "localhost:8983". */
        SolrHostColonPort,
        /** Enable full-text indexing in solr up to max file size */
        SolrFullTextIndexing, //true or false (default)
        SolrMaxFileSizeForFullTextIndexing, //long - size in bytes (default unset/no limit)
        /** Default Key for limiting the number of bytes uploaded via the Data Deposit API, UI (web site and . */
        MaxFileUploadSizeInBytes,
        /** Key for if ScrubMigrationData is enabled or disabled. */
        ScrubMigrationData,
        /** Key for the url to send users who want to sign up to. */
        SignUpUrl,
        /** Key for whether we allow users to sign up */
        AllowSignUp,
        /** protocol for global id */
        Protocol,
        /** authority for global id */
        Authority,
        /** DoiProvider for global id */
        DoiProvider,
        /** Shoulder for global id - used to create a common prefix on identifiers */
        Shoulder,
        /* Removed for now - tried to add here but DOI Service Bean didn't like it at start-up
        DoiUsername,
        DoiPassword,
        DoiBaseurlstring,
        */
        /** Optionally override http://guides.dataverse.org . */
        GuidesBaseUrl,

        CVocConf,

        /**
         * A link to an installation of https://github.com/IQSS/miniverse or
         * some other metrics app.
         */
        MetricsUrl,

        /**
         * Number of minutes before a metrics query can be rerun. Otherwise a cached value is returned.
         * Previous month dates always return cache. Only applies to new internal caching system (not miniverse).
         */
        MetricsCacheTimeoutMinutes,
        /* zip download size limit */
        /** Optionally override version number in guides. */
        GuidesVersion,
        ZipDownloadLimit,
        /* zip upload number of files limit */
        ZipUploadFilesLimit,
        /* the number of files the GUI user is allowed to upload in one batch, 
            via drag-and-drop, or through the file select dialog */
        MultipleUploadFilesLimit,
        /* return email address for system emails such as notifications */
        SystemEmail, 
        /* size limit for Tabular data file ingests */
        /* (can be set separately for specific ingestable formats; in which 
        case the actual stored option will be TabularIngestSizeLimit:{FORMAT_NAME}
        where {FORMAT_NAME} is the format identification tag returned by the 
        getFormatName() method in the format-specific plugin; "sav" for the 
        SPSS/sav format, "RData" for R, etc.
        for example: :TabularIngestSizeLimit:RData */
        TabularIngestSizeLimit,
        /* Validate physical files in the dataset when publishing, if the dataset size less than the threshold limit */
        DatasetChecksumValidationSizeLimit,
        /* Validate physical files in the dataset when publishing, if the datafile size less than the threshold limit */
        DataFileChecksumValidationSizeLimit,
        /**
         The message added to a popup upon dataset publish
         * 
         */
        DatasetPublishPopupCustomText,
        /*
        Whether to display the publish text for every published version
        */
        DatasetPublishPopupCustomTextOnAllVersions,
        /*
        Whether Harvesting (OAI) service is enabled
        */
        OAIServerEnabled,
        
        /**
        * Whether Shibboleth passive authentication mode is enabled
        */
        ShibPassiveLoginEnabled,
        /**
         * Whether Export should exclude FieldType.EMAIL
         */
        ExcludeEmailFromExport,
        /*
         Location and name of HomePage customization file
        */
        HomePageCustomizationFile,
        /*
         Location and name of Header customization file
        */
        HeaderCustomizationFile,
        /*
         Location and name of Footer customization file
        */
        FooterCustomizationFile,
        /*
         Location and name of CSS customization file
        */
        StyleCustomizationFile,
        /*
         Location and name of analytics code file
        */
        WebAnalyticsCode,
        /*
         Location and name of installation logo customization file
        */
        LogoCustomizationFile,
        
        // Option to override the navbar url underlying the "About" link
        NavbarAboutUrl,
        
        // Option to override multiple guides with a single url
        NavbarGuidesUrl,

        // Option to overide the feedback dialog display with a link to an external page via its url
        NavbarSupportUrl,

        /**
         * The theme for the root dataverse can get in the way when you try make
         * use of HeaderCustomizationFile and LogoCustomizationFile so this is a
         * way to disable it.
         */
        DisableRootDataverseTheme,
        // Limit on how many guestbook entries to display on the guestbook-responses page:
        GuestbookResponsesPageDisplayLimit,

        /**
         * The dictionary filepaths separated by a pipe (|)
         */
        PVDictionaries,

//        /**
//         * The days and minimum length for when to apply an expiration date.
//         */
//        PVExpirationDays,
//        PVValidatorExpirationMaxLength,

        /**
         * The minimum length of a good, long, strong password.
         */
        PVGoodStrength,

        /**
         * A password minimum and maximum length
         */
        PVMinLength,
        PVMaxLength,

        /**
         * One letter, 2 special characters, etc.
         */
        PVCharacterRules,

        /**
         * The number of M characteristics
         */
        PVNumberOfCharacteristics,
        
        /**
         * The number of consecutive digits allowed for a password
         */
        PVNumberOfConsecutiveDigitsAllowed,
        /**
         * Configurable text for alert/info message on passwordreset.xhtml when users are required to update their password.
         */
        PVCustomPasswordResetAlertMessage,
        /*
        String to describe DOI format for data files. Default is DEPENDENT. 
        'DEPENEDENT' means the DOI will be the Dataset DOI plus a file DOI with a slash in between.
        'INDEPENDENT' means a new global id, completely independent from the dataset-level global id.
        */
        DataFilePIDFormat, 
        /* Json array of supported languages
        */
        Languages,
        /*
        Number for the minimum number of files to send PID registration to asynchronous workflow
        */
        PIDAsynchRegFileCount,
        /**
         * 
         */
        FilePIDsEnabled,

        /**
         * Indicates if the Handle service is setup to work 'independently' (No communication with the Global Handle Registry)
         */
        IndependentHandleService,

        /**
        Handle to use for authentication if the default is not being used
        */
        HandleAuthHandle,

        /**
         * Archiving can be configured by providing an Archiver class name (class must extend AstractSubmitToArchiverCommand)
         * and a list of settings that should be passed to the Archiver.
         * Note: 
         * Configuration may also require adding Archiver-specific jvm-options (i.e. for username and password) in glassfish.
         * 
         * To automate the submission of an archival copy step as part of publication, a post-publication workflow must also be configured.
         * 
         * For example:
         * ArchiverClassName - "edu.harvard.iq.dataverse.engine.command.impl.DPNSubmitToArchiveCommand"
         * ArchiverSettings - "DuraCloudHost, DuraCloudPort, DuraCloudContext"
         * 
         * Note: Dataverse must be configured with values for these dynamically defined settings as well, e.g. 
         * 
         * DuraCloudHost , eg. "qdr.duracloud.org", a non-null value enables submission
         * DuraCloudPort, default is 443
         * DuraCloudContext, default is "durastore"
         */
        
        ArchiverClassName,
        ArchiverSettings,
        /**
         * A comma-separated list of roles for which new dataverses should inherit the
         * corresponding role assignments from the parent dataverse. Also affects
         * /api/admin/dataverse/{alias}/addRolesToChildren. Default is "", no
         * inheritance. "*" means inherit assignments for all roles
         */
        InheritParentRoleAssignments,
        
<<<<<<< HEAD
        /**
         * A comma-separated list of CategoryName in the desired order for files to be
         * sorted in the file table display. If not set, files will be sorted
         * alphabetically by default. If set, files will be sorted by these categories
         * and alphabetically within each category.
         */
        CategorySortOrder
=======
        /** Make Data Count Logging and Display */
        MDCLogPath, 
        DisplayMDCMetrics,

        /**
         * Allow CORS flag (true or false). It is true by default
         *
         */
        AllowCors, 
>>>>>>> da6db571
        
        /**
         * Lifespan, in minutes, of a login user session 
         * (both DataverseSession and the underlying HttpSession)
         */
        LoginSessionTimeout,

        /**
         * Shibboleth affiliation attribute which holds information about the affiliation of the user (e.g. ou)
         */
        ShibAffiliationAttribute,
        /**
         * Convert shibboleth AJP attributes from ISO-8859-1 to UTF-8
         */
        ShibAttributeCharacterSetConversionEnabled,
        /**
         *Return the last or first value of an array of affiliation names
         */
        ShibAffiliationOrder,
         /**
         *Split the affiliation array on given string, default ";"
         */
        ShibAffiliationSeparator,
        /**
         * Validate physical files for all the datafiles in the dataset when publishing
         */
        FileValidationOnPublishEnabled,
        /**
         * If defined, this is the URL of the zipping service outside 
         * the main Application Service where zip downloads should be directed
         * instead of /api/access/datafiles/
         */
        CustomZipDownloadServiceUrl,
        /**
         * Sort Date Facets Chronologically instead or presenting them in order of # of hits as other facets are. Default is true
         */
        ChronologicalDateFacets, 
        /**
         * Used where BrandingUtil.getInstallationBrandName is called, overides the default use of the root Dataverse collection name
         */
        InstallationName,
        /**
         * In metadata exports that set a 'distributor' this flag determines whether the
         * Installation Brand Name is always included (default/false) or is not included
         * when the Distributor field (citation metadatablock) is set (true)
         */
        ExportInstallationAsDistributorOnlyWhenNotSet,

        /**
         * Basic Globus Token for Globus Application
         */
        GlobusBasicToken,
        /**
         * GlobusEndpoint is Globus endpoint for Globus application
         */
        GlobusEndpoint,
        /** 
         * Comma separated list of Globus enabled stores
         */
        GlobusStores,
        /** Globus App URL
         * 
         */
        GlobusAppUrl,
        /** Globus Polling Interval how long in seconds Dataverse waits between checks on Globus upload status checks
         * 
         */
        GlobusPollingInterval,
        /**Enable single-file download/transfers for Globus
         *
         */
        GlobusSingleFileTransfer,
        /**
         * Optional external executables to run on the metadata for dataverses 
         * and datasets being published; as an extra validation step, to 
         * check for spam, etc. 
         */
        DataverseMetadataValidatorScript,
        DatasetMetadataValidatorScript,
        DataverseMetadataPublishValidationFailureMsg,
        DataverseMetadataUpdateValidationFailureMsg,
        DatasetMetadataValidationFailureMsg,
        ExternalValidationAdminOverride,
        /**
         * A comma-separated list of field type names that should be 'withheld' when
         * dataset access occurs via a Private Url with Anonymized Access (e.g. to
         * support anonymized review). A suggested minimum includes author,
         * datasetContact, and contributor, but additional fields such as depositor, grantNumber, and
         * publication might also need to be included.
         */
        AnonymizedFieldTypeNames,
        /**
         * A Json array containing key/values corresponding the the allowed languages
         * for entering metadata. FOrmat matches that of the Languages setting: e.g.
         * '[{"locale":"en","title":"English"},{"locale":"fr","title":"Français"}]' with
         * the locale being an ISO-639 code for that language (2 and 3 letter codes from
         * the 639-2 and 639-3 standards are allowed. These will be used directly in
         * metadata exports) and the title containing a human readable string. These
         * values are selectable at the Dataverse level and apply to Dataset metadata.
         */
        MetadataLanguages,
        /**
         * A boolean setting that, if true will send an email and notification to users
         * when a Dataset is created. Messages go to those who have the
         * ability/permission necessary to publish the dataset
         */
        SendNotificationOnDatasetCreation,
        /**
         * A JSON Object containing named comma separated sets(s) of allowed labels (up
         * to 32 characters, spaces allowed) that can be set on draft datasets, via API
         * or UI by users with the permission to publish a dataset. (Set names are
         * string keys, labels are a JSON array of strings). These should correspond to
         * the states in an organizations curation process(es) and are intended to help
         * users/curators track the progress of a dataset through an externally defined
         * curation process. Only one set of labels are allowed per dataset (defined via
         * API by a superuser per collection (UI or API) or per dataset (API only)). A
         * dataset may only have one label at a time and if a label is set, it will be
         * removed at publication time. This functionality is disabled when this setting
         * is empty/not set.
         */
        AllowedCurationLabels,
        /** This setting enables Embargo capabilities in Dataverse and sets the maximum Embargo duration allowed.
         * 0 or not set: new embargoes disabled
         * -1: embargo enabled, no time limit
         * n: embargo enabled with n months the maximum allowed duration
         */
        MaxEmbargoDurationInMonths,
        /*
         * Include "Custom Terms" as an item in the license drop-down or not.
         */
        AllowCustomTermsOfUse,
        /*
         * Allow users to mute notifications or not.
         */
        ShowMuteOptions,
        /*
         * List (comma separated, e.g., "ASSIGNROLE,REVOKEROLE", extra whitespaces are trimmed such that "ASSIGNROLE, REVOKEROLE"
         * would also work) of always muted notifications that cannot be turned on by the users.
         */
        AlwaysMuted,
        /*
         * List (comma separated, e.g., "ASSIGNROLE,REVOKEROLE", extra whitespaces are trimmed such that "ASSIGNROLE, REVOKEROLE"
         * would also work) of never muted notifications that cannot be turned off by the users. AlwaysMuted setting overrides
         * Nevermuted setting warning is logged.
         */
        NeverMuted,
        /**
         * LDN Inbox Allowed Hosts - a comma separated list of IP addresses allowed to submit messages to the inbox
         */
        LDNMessageHosts,
        /*
         * Allow a custom JavaScript to control values of specific fields.
         */
        ControlledVocabularyCustomJavaScript
        ;

        @Override
        public String toString() {
            return ":" + name();
        }
    }
    
    @PersistenceContext
    EntityManager em;
    
    @EJB
    ActionLogServiceBean actionLogSvc;
    
    /**
     * Basic functionality - get the name, return the setting, or {@code null}.
     * @param name of the setting
     * @return the actual setting, or {@code null}.
     */
    public String get( String name ) {
        List<Setting> tokens = em.createNamedQuery("Setting.findByName", Setting.class)
                .setParameter("name", name )
                .getResultList();
        String val = null;
        if(tokens.size() > 0) {
            val = tokens.get(0).getContent();
        }
        return (val!=null) ? val : null;
    }
    
    /**
     * Same as {@link #get(String)}, but with static checking.
     * @param key Enum value of the name.
     * @return The setting, or {@code null}.
     */
    public String getValueForKey( Key key ) {
        return get(key.toString());
    }
    
    
    /**
     * Attempt to convert the value to an integer
     *  - Applicable for keys such as MaxFileUploadSizeInBytes
     * 
     * On failure (key not found or string not convertible to a long), returns null
     * @param key
     * @return 
     */
       public Long getValueForKeyAsLong(Key key){
        
        String val = this.getValueForKey(key);

        if (val == null){
            return null;
        }

        try {
            long valAsInt = Long.parseLong(val);
            return valAsInt;
        } catch (NumberFormatException ex) {
            logger.log(Level.WARNING, "Incorrect setting.  Could not convert \"{0}\" from setting {1} to long.", new Object[]{val, key.toString()});
            return null;
        }
        
    }
    
       /**
        * Attempt to convert a value in a compound key to a long
        *  - Applicable for keys such as MaxFileUploadSizeInBytes after multistore capabilities were added in ~v4.20
        *  backward compatible with a single value. For multi values, the key's value must be an object with param:value pairs.
        *  A "default":value pair is allowed and will be returned for any param that doesn't have a defined value.   
        * 
        * On failure (key not found or string not convertible to a long), returns null
        * @param key
        * @return 
        */
       public Long getValueForCompoundKeyAsLong(Key key, String param){

    	   String val = this.getValueForKey(key);

    	   if (val == null){
    		   return null;
    	   }

    	   try {
    		   return Long.parseLong(val);
    	   } catch (NumberFormatException ex) {
    		   try ( StringReader rdr = new StringReader(val) ) {
    			   JsonObject settings = Json.createReader(rdr).readObject();
    			   if(settings.containsKey(param)) {
    				   return Long.parseLong(settings.getString(param));
    			   } else if(settings.containsKey("default")) {
    				   return Long.parseLong(settings.getString("default"));
    			   } else {
    				   return null;
    			   }

    		   } catch (Exception e) {
    			   logger.log(Level.WARNING, "Incorrect setting.  Could not convert \"{0}\" from setting {1} to long: {2}", new Object[]{val, key.toString(), e.getMessage()});
    			   return null;
    		   }
    	   }

       }
    
    /**
     * Return the value stored, or the default value, in case no setting by that
     * name exists. The main difference between this method and the other {@code get()}s
     * is that is never returns null (unless {@code defaultValue} is {@code null}.
     * 
     * @param name Name of the setting.
     * @param defaultValue The value to return if no setting is found in the DB.
     * @return Either the stored value, or the default value.
     */
    public String get( String name, String defaultValue ) {
        String val = get(name);
        return (val!=null) ? val : defaultValue;
    }

    public String get(String name, String lang, String defaultValue ) {
        List<Setting> tokens = em.createNamedQuery("Setting.findByNameAndLang", Setting.class)
                .setParameter("name", name )
                .setParameter("lang", lang )
                .getResultList();
        String val = null;
        if(tokens.size() > 0) {
            val = tokens.get(0).getContent();
        }
        return (val!=null) ? val : defaultValue;
    }
    
    public String getValueForKey( Key key, String defaultValue ) {
        return get( key.toString(), defaultValue );
    }

    public String getValueForKey( Key key, String lang, String defaultValue ) {
        return get( key.toString(), lang, defaultValue );
    }
     
    public Setting set( String name, String content ) {
        Setting s = null; 
        
        List<Setting> tokens = em.createNamedQuery("Setting.findByName", Setting.class)
                .setParameter("name", name )
                .getResultList();
        
        if(tokens.size() > 0) {
            s = tokens.get(0);
        }
        
        if (s == null) {
            s = new Setting( name, content );
        } else {
            s.setContent(content);
        }
        
        s = em.merge(s);
        actionLogSvc.log( new ActionLogRecord(ActionLogRecord.ActionType.Setting, "set")
                            .setInfo(name + ": " + content));
        return s;
    }

    public Setting set( String name, String lang, String content ) {
        Setting s = null; 
        
        List<Setting> tokens = em.createNamedQuery("Setting.findByNameAndLang", Setting.class)
                .setParameter("name", name )
                .setParameter("lang", lang )
                .getResultList();
        
        if(tokens.size() > 0) {
            s = tokens.get(0);
        }
        
        if (s == null) {
            s = new Setting( name, lang, content );
        } else {
            s.setContent(content);
        }
        
        em.merge(s);
        actionLogSvc.log( new ActionLogRecord(ActionLogRecord.ActionType.Setting, "set")
                .setInfo(name + ": " +lang + ": " + content));
        return s;
    }
    
    public Setting setValueForKey( Key key, String content ) {
        return set( key.toString(), content );
    }
    
    /**
     * The correct way to decide whether a string value in the
     * settings table should be considered as {@code true}.
     * @param name name of the setting.
     * @param defaultValue logical value of {@code null}.
     * @return boolean value of the setting.
     */
    public boolean isTrue( String name, boolean defaultValue ) {
        String val = get(name);
        return ( val==null ) ? defaultValue : StringUtil.isTrue(val);
    }
    
    public boolean isTrueForKey( Key key, boolean defaultValue ) {
        return isTrue( key.toString(), defaultValue );
    }

    public boolean isFalseForKey( Key key, boolean defaultValue ) {
        return ! isTrue( key.toString(), defaultValue );
    }

    public boolean containsCommaSeparatedValueForKey(Key key, String value) {
        final String tokens = getValueForKey(key);
        if (tokens == null || tokens.isEmpty()) {
            return false;
        }
        return Collections.list(new StringTokenizer(tokens, ",")).stream()
            .anyMatch(token -> ((String) token).trim().equals(value));
    }
            
    public void deleteValueForKey( Key name ) {
        delete( name.toString() );
    }
    
    public void delete( String name ) {
        actionLogSvc.log( new ActionLogRecord(ActionLogRecord.ActionType.Setting, "delete")
                            .setInfo(name));
        em.createNamedQuery("Setting.deleteByName")
                .setParameter("name", name)
                .executeUpdate();
    }

    public void delete( String name, String lang ) {
        actionLogSvc.log( new ActionLogRecord(ActionLogRecord.ActionType.Setting, "delete")
                .setInfo(name));
        em.createNamedQuery("Setting.deleteByNameAndLang")
                .setParameter("name", name)
                .setParameter("lang", lang)
                .executeUpdate();
    }
    
    public Set<Setting> listAll() {
        return new HashSet<>(em.createNamedQuery("Setting.findAll", Setting.class).getResultList());
    }
    
    public Map<String, String> getBaseMetadataLanguageMap(Map<String,String> languageMap, boolean refresh) {
        if (languageMap == null || refresh) {
            languageMap = new HashMap<String, String>();

            /* If MetadataLanaguages is set, use it.
             * If not, we can't assume anything and should avoid assuming a metadata language
             */
            String mlString = getValueForKey(SettingsServiceBean.Key.MetadataLanguages,"");
            
            if(mlString.isEmpty()) {
                mlString="[]";
            }
            JsonReader jsonReader = Json.createReader(new StringReader(mlString));
            JsonArray languages = jsonReader.readArray();
            for(JsonValue jv: languages) {
                JsonObject lang = (JsonObject) jv;
                languageMap.put(lang.getString("locale"), lang.getString("title"));
            }
        }
        return languageMap;
    }
    
    public void initLocaleSettings(Map<String, String> configuredLocales) {
        
        try {
            JSONArray entries = new JSONArray(getValueForKey(SettingsServiceBean.Key.Languages, "[]"));
            for (Object obj : entries) {
                JSONObject entry = (JSONObject) obj;
                String locale = entry.getString("locale");
                String title = entry.getString("title");

                configuredLocales.put(locale, title);
            }
        } catch (JSONException e) {
            //e.printStackTrace();
            // do we want to know? - probably not
        }
    }
    

    public Set<String> getConfiguredLanguages() {
        Set<String> langs = new HashSet<String>();
        langs.addAll(getBaseMetadataLanguageMap(new HashMap<String, String>(), true).keySet());
        Map<String, String> configuredLocales = new LinkedHashMap<>();
        initLocaleSettings(configuredLocales);
        langs.addAll(configuredLocales.keySet());
        return langs;
    }

}<|MERGE_RESOLUTION|>--- conflicted
+++ resolved
@@ -401,15 +401,6 @@
          */
         InheritParentRoleAssignments,
         
-<<<<<<< HEAD
-        /**
-         * A comma-separated list of CategoryName in the desired order for files to be
-         * sorted in the file table display. If not set, files will be sorted
-         * alphabetically by default. If set, files will be sorted by these categories
-         * and alphabetically within each category.
-         */
-        CategorySortOrder
-=======
         /** Make Data Count Logging and Display */
         MDCLogPath, 
         DisplayMDCMetrics,
@@ -419,7 +410,6 @@
          *
          */
         AllowCors, 
->>>>>>> da6db571
         
         /**
          * Lifespan, in minutes, of a login user session 
@@ -573,8 +563,14 @@
         /*
          * Allow a custom JavaScript to control values of specific fields.
          */
-        ControlledVocabularyCustomJavaScript
-        ;
+        ControlledVocabularyCustomJavaScript,
+        /**
+         * A comma-separated list of CategoryName in the desired order for files to be
+         * sorted in the file table display. If not set, files will be sorted
+         * alphabetically by default. If set, files will be sorted by these categories
+         * and alphabetically within each category.
+         */
+        CategorySortOrder;
 
         @Override
         public String toString() {
