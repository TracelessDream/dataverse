--- conflicted
+++ resolved
@@ -33,11 +33,8 @@
      * So there.
      */
     public enum Key {
-<<<<<<< HEAD
+        FooterCopyright,
         FileFixityChecksumAlgorithm,
-=======
-        FooterCopyright,
->>>>>>> d601f275
         MinutesUntilConfirmEmailTokenExpires,
         /**
          * Override Solr highlighting "fragsize"
