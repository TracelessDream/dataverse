--- conflicted
+++ resolved
@@ -574,19 +574,17 @@
          */
         AllowRemoteAuthSignUp,
         /**
-<<<<<<< HEAD
+         * The URL for the DvWebLoader tool (see github.com/gdcc/dvwebloader for details)
+         */
+        WebloaderUrl,
+        /**
          * A comma-separated list of CategoryName in the desired order for files to be
          * sorted in the file table display. If not set, files will be sorted
          * alphabetically by default. If set, files will be sorted by these categories
          * and alphabetically within each category.
          */
         CategorySortOrder;
-=======
-         * The URL for the DvWebLoader tool (see github.com/gdcc/dvwebloader for details)
-         */
-        WebloaderUrl
-
->>>>>>> ecc23c0e
+
         ;
 
         @Override
