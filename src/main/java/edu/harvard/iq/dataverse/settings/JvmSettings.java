--- conflicted
+++ resolved
@@ -79,11 +79,6 @@
     // Avoids adding flag entries twice.
     FEATURE_FLAG(SCOPE_FLAGS),
     
-<<<<<<< HEAD
-    // EXPORT SETTINGS
-    SCOPE_EXPORTERS(PREFIX, "exporters"),
-    EXPORTERS_DIRECTORY(SCOPE_EXPORTERS, "directory")
-=======
     // PERSISTENT IDENTIFIER SETTINGS
     SCOPE_PID(PREFIX, "pid"),
     
@@ -110,7 +105,10 @@
     SCOPE_PID_HANDLENET_KEY(SCOPE_PID_HANDLENET, "key"),
     HANDLENET_KEY_PATH(SCOPE_PID_HANDLENET_KEY, "path", "dataverse.handlenet.admcredfile"),
     HANDLENET_KEY_PASSPHRASE(SCOPE_PID_HANDLENET_KEY, "passphrase", "dataverse.handlenet.admprivphrase"),
->>>>>>> 55c74419
+
+    // EXPORT SETTINGS
+    SCOPE_EXPORTERS(PREFIX, "exporters"),
+    EXPORTERS_DIRECTORY(SCOPE_EXPORTERS, "directory"),
     
     ;
     
