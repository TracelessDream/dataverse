package edu.harvard.iq.dataverse.settings;

import org.eclipse.microprofile.config.ConfigProvider;

import java.util.ArrayList;
import java.util.Arrays;
import java.util.Collections;
import java.util.List;
import java.util.Optional;
import java.util.regex.Pattern;
import java.util.stream.Collectors;

/**
 * Enum to store each and every JVM-based setting as a reference,
 * much like the enum {@link SettingsServiceBean.Key} for DB settings.
 *
 * To be able to have more control over JVM settings names,
 * avoid typos, maybe create lists of settings and so on,
 * this enum will provide the place to add any old and new
 * settings that are destined to be made at the JVM level.
 *
 * Further future extensions of this enum class include
 * - adding predicates for validation and
 * - adding data manipulation for aliased config names.
 *
 * To create a setting, simply add it within a scope:
 * {@link JvmSettings#JvmSettings(JvmSettings, String)}
 *
 * Settings that might get renamed may provide their old names as aliases:
 * {@link JvmSettings#JvmSettings(JvmSettings, String, String...)}
 *
 * Some scopes or settings may need one or more placeholders, simply don't give
 * a key in these cases:
 * {@link JvmSettings#JvmSettings(JvmSettings)}
 *
 */
public enum JvmSettings {
    // the upmost root scope - every setting shall start with it.
    PREFIX("dataverse"),
    
    // GENERAL SETTINGS
    VERSION(PREFIX, "version"),
    BUILD(PREFIX, "build"),
    FQDN(PREFIX, "fqdn"),
    SITE_URL(PREFIX, "siteUrl"),
    
    // FILES SETTINGS
    SCOPE_FILES(PREFIX, "files"),
    FILES_DIRECTORY(SCOPE_FILES, "directory"),
    
    // SOLR INDEX SETTINGS
    SCOPE_SOLR(PREFIX, "solr"),
    SOLR_HOST(SCOPE_SOLR, "host"),
    SOLR_PORT(SCOPE_SOLR, "port"),
    SOLR_PROT(SCOPE_SOLR, "protocol"),
    SOLR_CORE(SCOPE_SOLR, "core"),
    SOLR_PATH(SCOPE_SOLR, "path"),

    // RSERVE CONNECTION
    SCOPE_RSERVE(PREFIX, "rserve"),
    RSERVE_HOST(SCOPE_RSERVE, "host"),
    RSERVE_PORT(SCOPE_RSERVE, "port", "dataverse.ingest.rserve.port"),
    RSERVE_USER(SCOPE_RSERVE, "user"),
    RSERVE_PASSWORD(SCOPE_RSERVE, "password"),
    RSERVE_TEMPDIR(SCOPE_RSERVE, "tempdir"),
    
    // API SETTINGS
    SCOPE_API(PREFIX, "api"),
    API_SIGNING_SECRET(SCOPE_API, "signing-secret"),

    // SIGNPOSTING SETTINGS
    SCOPE_SIGNPOSTING(PREFIX, "signposting"),
    SIGNPOSTING_LEVEL1_AUTHOR_LIMIT(SCOPE_SIGNPOSTING, "level1-author-limit"),
    SIGNPOSTING_LEVEL1_ITEM_LIMIT(SCOPE_SIGNPOSTING, "level1-item-limit"),

    // FEATURE FLAGS SETTINGS
    SCOPE_FLAGS(PREFIX, "feature"),
    // This is a special placeholder-type setting entry, to be filled in by FeatureFlag entries during lookup.
    // Avoids adding flag entries twice.
    FEATURE_FLAG(SCOPE_FLAGS),
    
    // PERSISTENT IDENTIFIER SETTINGS
    SCOPE_PID(PREFIX, "pid"),
    
    // PROVIDER EZID (legacy) - these settings were formerly kept together with DataCite ones
    SCOPE_PID_EZID(SCOPE_PID, "ezid"),
    EZID_API_URL(SCOPE_PID_EZID, "api-url", "doi.baseurlstring"),
    EZID_USERNAME(SCOPE_PID_EZID, "username", "doi.username"),
    EZID_PASSWORD(SCOPE_PID_EZID, "password", "doi.password"),
    
    // PROVIDER DATACITE
    SCOPE_PID_DATACITE(SCOPE_PID, "datacite"),
    DATACITE_MDS_API_URL(SCOPE_PID_DATACITE, "mds-api-url", "doi.baseurlstring"),
    DATACITE_REST_API_URL(SCOPE_PID_DATACITE, "rest-api-url", "doi.dataciterestapiurlstring", "doi.mdcbaseurlstring"),
    DATACITE_USERNAME(SCOPE_PID_DATACITE, "username", "doi.username"),
    DATACITE_PASSWORD(SCOPE_PID_DATACITE, "password", "doi.password"),
    
    // PROVIDER PERMALINK
    SCOPE_PID_PERMALINK(SCOPE_PID, "permalink"),
    PERMALINK_BASEURL(SCOPE_PID_PERMALINK, "base-url", "perma.baseurlstring"),
    
    // PROVIDER HANDLE
    SCOPE_PID_HANDLENET(SCOPE_PID, "handlenet"),
    HANDLENET_INDEX(SCOPE_PID_HANDLENET, "index", "dataverse.handlenet.index"),
    SCOPE_PID_HANDLENET_KEY(SCOPE_PID_HANDLENET, "key"),
    HANDLENET_KEY_PATH(SCOPE_PID_HANDLENET_KEY, "path", "dataverse.handlenet.admcredfile"),
    HANDLENET_KEY_PASSPHRASE(SCOPE_PID_HANDLENET_KEY, "passphrase", "dataverse.handlenet.admprivphrase"),
<<<<<<< HEAD

=======
    
    // MAIL SETTINGS
    SCOPE_MAIL(PREFIX, "mail"),
    SUPPORT_EMAIL(SCOPE_MAIL, "support-email"),
    CC_SUPPORT_ON_CONTACT_EMAIL(SCOPE_MAIL, "cc-support-on-contact-email"),
    
>>>>>>> b3a362a1
    ;
    
    private static final String SCOPE_SEPARATOR = ".";
    public static final String PLACEHOLDER_KEY = "%s";
    private static final Pattern OLD_NAME_PLACEHOLDER_PATTERN = Pattern.compile("%(\\d\\$)?s");
    
    private final String key;
    private final String scopedKey;
    private final JvmSettings parent;
    private final List<String> oldNames;
    private final int placeholders;
    
    /**
     * Create a root scope.
     * @param key The scopes name.
     */
    JvmSettings(String key) {
        this.key = key;
        this.scopedKey = key;
        this.parent = null;
        this.oldNames = List.of();
        this.placeholders = 0;
    }
    
    /**
     * Create a scope or setting with a placeholder for a variable argument in it.
     * Used to create "configurable objects" with certain attributes using dynamic, programmatic lookup.
     *
     * Any placeholder present in a settings full scoped key will be replaced when looked up
     * via {@link #lookup(Class, String...)}.
     *
     * @param scope The parent scope.
     */
    JvmSettings(JvmSettings scope) {
        this.key = PLACEHOLDER_KEY;
        this.scopedKey = scope.scopedKey + SCOPE_SEPARATOR + this.key;
        this.parent = scope;
        this.oldNames = List.of();
        this.placeholders = scope.placeholders + 1;
    }
    
    /**
     * Create a scope or setting with name it and associate with a parent scope.
     * @param scope The parent scope.
     * @param key The name of this scope or setting.
     */
    JvmSettings(JvmSettings scope, String key) {
        this.key = key;
        this.scopedKey = scope.scopedKey + SCOPE_SEPARATOR + key;
        this.parent = scope;
        this.oldNames = List.of();
        this.placeholders = scope.placeholders;
    }
    
    /**
     * Create a setting with name it and associate with a parent scope.
     * (Could also be a scope, but old names for scopes aren't the way this is designed.)
     *
     * When old names are given, these need to be given as fully scoped setting names! (Otherwise
     * it would not be possible to switch between completely different scopes.)
     *
     * @param scope The parent scope of this setting.
     * @param key The name of the setting.
     * @param oldNames Any previous names this setting was known as.
     *                 Must be given as fully scopes names, not just the old unscoped key/name.
     *                 Used by {@link edu.harvard.iq.dataverse.settings.source.AliasConfigSource} to allow backward
     *                 compatible, non-breaking deprecation and switching to new setting names.
     */
    JvmSettings(JvmSettings scope, String key, String... oldNames) {
        this.key = key;
        this.scopedKey = scope.scopedKey + SCOPE_SEPARATOR + key;
        this.parent = scope;
        this.oldNames = Arrays.stream(oldNames).collect(Collectors.toUnmodifiableList());
        this.placeholders = scope.placeholders;
    }
    
    private static final List<JvmSettings> aliased = new ArrayList<>();
    static {
        for (JvmSettings setting : JvmSettings.values()) {
            if (!setting.oldNames.isEmpty()) {
                aliased.add(setting);
            }
        }
    }
    
    /**
     * Get all settings having old names to include them in {@link edu.harvard.iq.dataverse.settings.source.AliasConfigSource}
     * @return List of settings with old alias names. Can be empty, but will not be null.
     */
    public static List<JvmSettings> getAliasedSettings() {
        return Collections.unmodifiableList(aliased);
    }
    
    /**
     * Return a list of old names to be used as aliases for backward compatibility.
     * Will return empty list if no old names present.
     *
     * This method should only be used by {@link edu.harvard.iq.dataverse.settings.source.AliasConfigSource}.
     * In case of a setting containing placeholder(s), it will check any old names given in the definition
     * for presence of at least one placeholder plus it doesn't use more placeholders than available.
     * (Old names containing placeholders for settings without any are checked, too.)
     *
     * Violations will result in a {@link IllegalArgumentException} and will be noticed during any test execution.
     * A developer must fix the old name definition before shipping the code.
     *
     * @return List of old names, may be empty, but never null.
     * @throws IllegalArgumentException When an old name has no or too many placeholders for this setting.
     */
    public List<String> getOldNames() {
        if (needsVarArgs()) {
            for (String name : oldNames) {
                long matches = OLD_NAME_PLACEHOLDER_PATTERN.matcher(name).results().count();
                
                if (matches == 0) {
                    throw new IllegalArgumentException("JvmSettings." + this.name() + "'s old name '" +
                        name + "' needs at least one placeholder");
                } else if (matches > this.placeholders) {
                    throw new IllegalArgumentException("JvmSettings." + this.name() + "'s old name '" +
                        name + "' has more placeholders than the current name");
                }
            }
        } else if (! this.oldNames.stream().noneMatch(OLD_NAME_PLACEHOLDER_PATTERN.asPredicate())) {
            throw new IllegalArgumentException("JvmSettings." + this.name() + " has no placeholder but old name requires it");
        }
        
        return oldNames;
    }
    
    /**
     * Retrieve the scoped key for this setting. Scopes are separated by dots.
     * If the setting contains placeholders, these will be represented as {@link #PLACEHOLDER_KEY}.
     *
     * @return The scoped key (or the key if no scope). Example: dataverse.subscope.subsubscope.key
     */
    public String getScopedKey() {
        return this.scopedKey;
    }
    
    public Pattern getPatternizedKey() {
        return Pattern.compile(
            getScopedKey()
                .replace(SCOPE_SEPARATOR, "\\.")
                .replace(PLACEHOLDER_KEY, "(.+?)"));
    }
    
    
    /**
     * Does this setting carry and placeholders for variable arguments?
     * @return True if so, False otherwise.
     */
    public boolean needsVarArgs() {
        return this.placeholders > 0;
    }
    
    /**
     * Return the number of placeholders / variable arguments are necessary to lookup this setting.
     * An exact match in the number of arguments will be necessary for a successful lookup.
     * @return Number of placeholders for this scoped setting.
     */
    public int numberOfVarArgs() {
        return placeholders;
    }
    
    /**
     * Lookup this setting via MicroProfile Config as a required option (it will fail if not present).
     * @throws java.util.NoSuchElementException - if the property is not defined or is defined as an empty string
     * @return The setting as a String
     */
    public String lookup() {
        return lookup(String.class);
    }
    
    /**
     * Lookup this setting via MicroProfile Config as an optional setting.
     * @return The setting as String wrapped in a (potentially empty) Optional
     */
    public Optional<String> lookupOptional() {
        return lookupOptional(String.class);
    }
    
    /**
     * Lookup this setting via MicroProfile Config as a required option (it will fail if not present).
     *
     * @param klass The target type class to convert the setting to if found and not null
     * @return The setting as an instance of {@link T}
     * @param <T> Target type to convert the setting to (you can create custom converters)
     *
     * @throws java.util.NoSuchElementException When the property is not defined or is defined as an empty string.
     * @throws IllegalArgumentException When the settings value could not be converted to target type.
     */
    public <T> T lookup(Class<T> klass) {
        if (needsVarArgs()) {
            throw new IllegalArgumentException("Cannot lookup a setting containing placeholders with this method.");
        }
        
        // This must be done with the full-fledged lookup, as we cannot store the config in an instance or static
        // variable, as the alias config source depends on this enum (circular dependency). This is easiest
        // avoided by looking up the static cached config at the cost of a method invocation.
        return ConfigProvider.getConfig().getValue(this.getScopedKey(), klass);
    }
    
    /**
     * Lookup this setting via MicroProfile Config as an optional setting.
     *
     * @param klass The target type class to convert the setting to if found and not null
     * @param <T> Target type to convert the setting to (you can create custom converters)
     * @return The setting as an instance of {@link Optional<T>} or an empty Optional
     *
     * @throws IllegalArgumentException When the settings value could not be converted to target type.
     */
    public <T> Optional<T> lookupOptional(Class<T> klass) {
        if (needsVarArgs()) {
            throw new IllegalArgumentException("Cannot lookup a setting containing variable arguments with this method.");
        }
        
        // This must be done with the full-fledged lookup, as we cannot store the config in an instance or static
        // variable, as the alias config source depends on this enum (circular dependency). This is easiest
        // avoided by looking up the static cached config at the cost of a method invocation.
        return ConfigProvider.getConfig().getOptionalValue(this.getScopedKey(), klass);
    }
    
    /**
     * Lookup a required setting containing placeholders for arguments like a name and return as plain String.
     * To use type conversion, use {@link #lookup(Class, String...)}.
     *
     * @param arguments The var args to replace the placeholders of this setting.
     * @return The value of the setting.
     *
     * @throws java.util.NoSuchElementException When the setting has not been set in any MPCONFIG source or is an empty string.
     * @throws IllegalArgumentException When using it on a setting without placeholders.
     * @throws IllegalArgumentException When not providing as many arguments as there are placeholders.
     */
    public String lookup(String... arguments) {
        return lookup(String.class, arguments);
    }
    
    /**
     * Lookup an optional setting containing placeholders for arguments like a name and return as plain String.
     * To use type conversion, use {@link #lookupOptional(Class, String...)}.
     *
     * @param arguments The var args to replace the placeholders of this setting.
     * @return The value as an instance of {@link Optional<String>} or an empty Optional
     *
     * @throws IllegalArgumentException When using it on a setting without placeholders.
     * @throws IllegalArgumentException When not providing as many arguments as there are placeholders.
     */
    public Optional<String> lookupOptional(String... arguments) {
        return lookupOptional(String.class, arguments);
    }
    
    /**
     * Lookup a required setting containing placeholders for arguments like a name and return as converted type.
     * To avoid type conversion, use {@link #lookup(String...)}.
     *
     * @param klass The target type class.
     * @param arguments The var args to replace the placeholders of this setting.
     * @param <T> Target type to convert the setting to (you can create custom converters)
     * @return The value of the setting, converted to the given type.
     *
     * @throws java.util.NoSuchElementException When the setting has not been set in any MPCONFIG source or is an empty string.
     * @throws IllegalArgumentException When using it on a setting without placeholders.
     * @throws IllegalArgumentException When not providing as many arguments as there are placeholders.
     * @throws IllegalArgumentException When the settings value could not be converted to the target type.
     */
    public <T> T lookup(Class<T> klass, String... arguments) {
        if (needsVarArgs()) {
            if (arguments == null || arguments.length != placeholders) {
                throw new IllegalArgumentException("You must specify " + placeholders + " placeholder lookup arguments.");
            }
            return ConfigProvider.getConfig().getValue(this.insert(arguments), klass);
        }
        throw new IllegalArgumentException("Cannot lookup a setting without variable arguments with this method.");
    }
    
    /**
     * Lookup an optional setting containing placeholders for arguments like a name and return as converted type.
     * To avoid type conversion, use {@link #lookupOptional(String...)}.
     *
     * @param klass The target type class.
     * @param arguments The var args to replace the placeholders of this setting.
     * @param <T> Target type to convert the setting to (you can create custom converters)
     * @return The value as an instance of {@link Optional<T>} or an empty Optional
     *
     * @throws IllegalArgumentException When using it on a setting without placeholders.
     * @throws IllegalArgumentException When not providing as many arguments as there are placeholders.
     * @throws IllegalArgumentException When the settings value could not be converted to the target type.
     */
    public <T> Optional<T> lookupOptional(Class<T> klass, String... arguments) {
        if (needsVarArgs()) {
            if (arguments == null || arguments.length != placeholders) {
                throw new IllegalArgumentException("You must specify " + placeholders + " placeholder lookup arguments.");
            }
            return ConfigProvider.getConfig().getOptionalValue(this.insert(arguments), klass);
        }
        throw new IllegalArgumentException("Cannot lookup a setting without variable arguments with this method.");
    }
    
    /**
     * Inject arguments into the placeholders of this setting. Will not do anything when no placeholders present.
     *
     * @param arguments The variable arguments to be inserted for the placeholders.
     * @return The formatted setting name.
     */
    public String insert(String... arguments) {
        return String.format(this.getScopedKey(), (Object[]) arguments);
    }
    
}<|MERGE_RESOLUTION|>--- conflicted
+++ resolved
@@ -105,16 +105,11 @@
     SCOPE_PID_HANDLENET_KEY(SCOPE_PID_HANDLENET, "key"),
     HANDLENET_KEY_PATH(SCOPE_PID_HANDLENET_KEY, "path", "dataverse.handlenet.admcredfile"),
     HANDLENET_KEY_PASSPHRASE(SCOPE_PID_HANDLENET_KEY, "passphrase", "dataverse.handlenet.admprivphrase"),
-<<<<<<< HEAD
-
-=======
     
     // MAIL SETTINGS
     SCOPE_MAIL(PREFIX, "mail"),
     SUPPORT_EMAIL(SCOPE_MAIL, "support-email"),
     CC_SUPPORT_ON_CONTACT_EMAIL(SCOPE_MAIL, "cc-support-on-contact-email"),
-    
->>>>>>> b3a362a1
     ;
     
     private static final String SCOPE_SEPARATOR = ".";
