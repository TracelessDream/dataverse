--- conflicted
+++ resolved
@@ -106,7 +106,11 @@
     HANDLENET_KEY_PATH(SCOPE_PID_HANDLENET_KEY, "path", "dataverse.handlenet.admcredfile"),
     HANDLENET_KEY_PASSPHRASE(SCOPE_PID_HANDLENET_KEY, "passphrase", "dataverse.handlenet.admprivphrase"),
     
-<<<<<<< HEAD
+    // MAIL SETTINGS
+    SCOPE_MAIL(PREFIX, "mail"),
+    SUPPORT_EMAIL(SCOPE_MAIL, "support-email"),
+    CC_SUPPORT_ON_CONTACT_EMAIL(SCOPE_MAIL, "cc-support-on-contact-email"),
+    
     // AUTH SETTINGS
     SCOPE_AUTH(PREFIX, "auth"),
     // AUTH: OIDC SETTINGS
@@ -118,12 +122,6 @@
     OIDC_CLIENT_ID(SCOPE_OIDC, "client-id"),
     OIDC_CLIENT_SECRET(SCOPE_OIDC, "client-secret"),
     
-=======
-    // MAIL SETTINGS
-    SCOPE_MAIL(PREFIX, "mail"),
-    SUPPORT_EMAIL(SCOPE_MAIL, "support-email"),
-    CC_SUPPORT_ON_CONTACT_EMAIL(SCOPE_MAIL, "cc-support-on-contact-email"),
->>>>>>> fc23042a
     ;
     
     private static final String SCOPE_SEPARATOR = ".";
