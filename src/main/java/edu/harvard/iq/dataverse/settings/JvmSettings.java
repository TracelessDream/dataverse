--- conflicted
+++ resolved
@@ -1,8 +1,6 @@
 package edu.harvard.iq.dataverse.settings;
 
 import org.eclipse.microprofile.config.ConfigProvider;
-
-import edu.harvard.iq.dataverse.util.StringUtil;
 
 import java.util.ArrayList;
 import java.util.Arrays;
@@ -113,7 +111,6 @@
     SCOPE_MAIL(PREFIX, "mail"),
     SUPPORT_EMAIL(SCOPE_MAIL, "support-email"),
     CC_SUPPORT_ON_CONTACT_EMAIL(SCOPE_MAIL, "cc-support-on-contact-email"),
-<<<<<<< HEAD
     
     // AUTH SETTINGS
     SCOPE_AUTH(PREFIX, "auth"),
@@ -128,14 +125,12 @@
     SCOPE_OIDC_PKCE(SCOPE_OIDC, "pkce"),
     OIDC_PKCE_ENABLED(SCOPE_OIDC_PKCE, "enabled"),
     OIDC_PKCE_METHOD(SCOPE_OIDC_PKCE, "method"),
-    
-=======
 
     // UI SETTINGS
     SCOPE_UI(PREFIX, "ui"),
     UI_ALLOW_REVIEW_INCOMPLETE(SCOPE_UI, "allow-review-for-incomplete"),
     UI_SHOW_VALIDITY_FILTER(SCOPE_UI, "show-validity-filter"),
->>>>>>> 55179da3
+    
     ;
 
     private static final String SCOPE_SEPARATOR = ".";
