package edu.harvard.iq.dataverse.settings;

import org.eclipse.microprofile.config.ConfigProvider;

import java.util.ArrayList;
import java.util.Arrays;
import java.util.Collections;
import java.util.List;
import java.util.Optional;
import java.util.regex.Pattern;
import java.util.stream.Collectors;

/**
 * Enum to store each and every JVM-based setting as a reference,
 * much like the enum {@link SettingsServiceBean.Key} for DB settings.
 *
 * To be able to have more control over JVM settings names,
 * avoid typos, maybe create lists of settings and so on,
 * this enum will provide the place to add any old and new
 * settings that are destined to be made at the JVM level.
 *
 * Further future extensions of this enum class include
 * - adding predicates for validation and
 * - adding data manipulation for aliased config names.
 *
 * To create a setting, simply add it within a scope:
 * {@link JvmSettings#JvmSettings(JvmSettings, String)}
 *
 * Settings that might get renamed may provide their old names as aliases:
 * {@link JvmSettings#JvmSettings(JvmSettings, String, String...)}
 *
 * Some scopes or settings may need one or more placeholders, simply don't give
 * a key in these cases:
 * {@link JvmSettings#JvmSettings(JvmSettings)}
 *
 */
public enum JvmSettings {
    // the upmost root scope - every setting shall start with it.
    PREFIX("dataverse"),
    
    // GENERAL SETTINGS
    VERSION(PREFIX, "version"),
    BUILD(PREFIX, "build"),
    FQDN(PREFIX, "fqdn"),
    SITE_URL(PREFIX, "siteUrl"),
    
    // FILES SETTINGS
    SCOPE_FILES(PREFIX, "files"),
    FILES_DIRECTORY(SCOPE_FILES, "directory"),
    
    // SOLR INDEX SETTINGS
    SCOPE_SOLR(PREFIX, "solr"),
    SOLR_HOST(SCOPE_SOLR, "host"),
    SOLR_PORT(SCOPE_SOLR, "port"),
    SOLR_PROT(SCOPE_SOLR, "protocol"),
    SOLR_CORE(SCOPE_SOLR, "core"),
    SOLR_PATH(SCOPE_SOLR, "path"),

    // RSERVE CONNECTION
    SCOPE_RSERVE(PREFIX, "rserve"),
    RSERVE_HOST(SCOPE_RSERVE, "host"),
    RSERVE_PORT(SCOPE_RSERVE, "port", "dataverse.ingest.rserve.port"),
    RSERVE_USER(SCOPE_RSERVE, "user"),
    RSERVE_PASSWORD(SCOPE_RSERVE, "password"),
    RSERVE_TEMPDIR(SCOPE_RSERVE, "tempdir"),
    
    // API SETTINGS
    SCOPE_API(PREFIX, "api"),
    API_SIGNING_SECRET(SCOPE_API, "signing-secret"),
    
<<<<<<< HEAD
    // EXPORT SETTINGS
    SCOPE_EXPORTERS(PREFIX, "exporters"),
    EXPORTERS_DIRECTORY(SCOPE_EXPORTERS, "directory")
=======
    // FEATURE FLAGS SETTINGS
    SCOPE_FLAGS(PREFIX, "feature"),
    // This is a special placeholder-type setting entry, to be filled in by FeatureFlag entries during lookup.
    // Avoids adding flag entries twice.
    FEATURE_FLAG(SCOPE_FLAGS),
    
>>>>>>> 51ff682c
    ;
    
    private static final String SCOPE_SEPARATOR = ".";
    public static final String PLACEHOLDER_KEY = "%s";
    private static final Pattern OLD_NAME_PLACEHOLDER_PATTERN = Pattern.compile("%(\\d\\$)?s");
    
    private final String key;
    private final String scopedKey;
    private final JvmSettings parent;
    private final List<String> oldNames;
    private final int placeholders;
    
    /**
     * Create a root scope.
     * @param key The scopes name.
     */
    JvmSettings(String key) {
        this.key = key;
        this.scopedKey = key;
        this.parent = null;
        this.oldNames = List.of();
        this.placeholders = 0;
    }
    
    /**
     * Create a scope or setting with a placeholder for a variable argument in it.
     * Used to create "configurable objects" with certain attributes using dynamic, programmatic lookup.
     *
     * Any placeholder present in a settings full scoped key will be replaced when looked up
     * via {@link #lookup(Class, String...)}.
     *
     * @param scope The parent scope.
     */
    JvmSettings(JvmSettings scope) {
        this.key = PLACEHOLDER_KEY;
        this.scopedKey = scope.scopedKey + SCOPE_SEPARATOR + this.key;
        this.parent = scope;
        this.oldNames = List.of();
        this.placeholders = scope.placeholders + 1;
    }
    
    /**
     * Create a scope or setting with name it and associate with a parent scope.
     * @param scope The parent scope.
     * @param key The name of this scope or setting.
     */
    JvmSettings(JvmSettings scope, String key) {
        this.key = key;
        this.scopedKey = scope.scopedKey + SCOPE_SEPARATOR + key;
        this.parent = scope;
        this.oldNames = List.of();
        this.placeholders = scope.placeholders;
    }
    
    /**
     * Create a setting with name it and associate with a parent scope.
     * (Could also be a scope, but old names for scopes aren't the way this is designed.)
     *
     * When old names are given, these need to be given as fully scoped setting names! (Otherwise
     * it would not be possible to switch between completely different scopes.)
     *
     * @param scope The parent scope of this setting.
     * @param key The name of the setting.
     * @param oldNames Any previous names this setting was known as.
     *                 Must be given as fully scopes names, not just the old unscoped key/name.
     *                 Used by {@link edu.harvard.iq.dataverse.settings.source.AliasConfigSource} to allow backward
     *                 compatible, non-breaking deprecation and switching to new setting names.
     */
    JvmSettings(JvmSettings scope, String key, String... oldNames) {
        this.key = key;
        this.scopedKey = scope.scopedKey + SCOPE_SEPARATOR + key;
        this.parent = scope;
        this.oldNames = Arrays.stream(oldNames).collect(Collectors.toUnmodifiableList());
        this.placeholders = scope.placeholders;
    }
    
    private static final List<JvmSettings> aliased = new ArrayList<>();
    static {
        for (JvmSettings setting : JvmSettings.values()) {
            if (!setting.oldNames.isEmpty()) {
                aliased.add(setting);
            }
        }
    }
    
    /**
     * Get all settings having old names to include them in {@link edu.harvard.iq.dataverse.settings.source.AliasConfigSource}
     * @return List of settings with old alias names. Can be empty, but will not be null.
     */
    public static List<JvmSettings> getAliasedSettings() {
        return Collections.unmodifiableList(aliased);
    }
    
    /**
     * Return a list of old names to be used as aliases for backward compatibility.
     * Will return empty list if no old names present.
     *
     * This method should only be used by {@link edu.harvard.iq.dataverse.settings.source.AliasConfigSource}.
     * In case of a setting containing placeholder(s), it will check any old names given in the definition
     * for presence of at least one placeholder plus it doesn't use more placeholders than available.
     * (Old names containing placeholders for settings without any are checked, too.)
     *
     * Violations will result in a {@link IllegalArgumentException} and will be noticed during any test execution.
     * A developer must fix the old name definition before shipping the code.
     *
     * @return List of old names, may be empty, but never null.
     * @throws IllegalArgumentException When an old name has no or too many placeholders for this setting.
     */
    public List<String> getOldNames() {
        if (needsVarArgs()) {
            for (String name : oldNames) {
                long matches = OLD_NAME_PLACEHOLDER_PATTERN.matcher(name).results().count();
                
                if (matches == 0) {
                    throw new IllegalArgumentException("JvmSettings." + this.name() + "'s old name '" +
                        name + "' needs at least one placeholder");
                } else if (matches > this.placeholders) {
                    throw new IllegalArgumentException("JvmSettings." + this.name() + "'s old name '" +
                        name + "' has more placeholders than the current name");
                }
            }
        } else if (! this.oldNames.stream().noneMatch(OLD_NAME_PLACEHOLDER_PATTERN.asPredicate())) {
            throw new IllegalArgumentException("JvmSettings." + this.name() + " has no placeholder but old name requires it");
        }
        
        return oldNames;
    }
    
    /**
     * Retrieve the scoped key for this setting. Scopes are separated by dots.
     * If the setting contains placeholders, these will be represented as {@link #PLACEHOLDER_KEY}.
     *
     * @return The scoped key (or the key if no scope). Example: dataverse.subscope.subsubscope.key
     */
    public String getScopedKey() {
        return this.scopedKey;
    }
    
    public Pattern getPatternizedKey() {
        return Pattern.compile(
            getScopedKey()
                .replace(SCOPE_SEPARATOR, "\\.")
                .replace(PLACEHOLDER_KEY, "(.+?)"));
    }
    
    
    /**
     * Does this setting carry and placeholders for variable arguments?
     * @return True if so, False otherwise.
     */
    public boolean needsVarArgs() {
        return this.placeholders > 0;
    }
    
    /**
     * Return the number of placeholders / variable arguments are necessary to lookup this setting.
     * An exact match in the number of arguments will be necessary for a successful lookup.
     * @return Number of placeholders for this scoped setting.
     */
    public int numberOfVarArgs() {
        return placeholders;
    }
    
    /**
     * Lookup this setting via MicroProfile Config as a required option (it will fail if not present).
     * @throws java.util.NoSuchElementException - if the property is not defined or is defined as an empty string
     * @return The setting as a String
     */
    public String lookup() {
        return lookup(String.class);
    }
    
    /**
     * Lookup this setting via MicroProfile Config as an optional setting.
     * @return The setting as String wrapped in a (potentially empty) Optional
     */
    public Optional<String> lookupOptional() {
        return lookupOptional(String.class);
    }
    
    /**
     * Lookup this setting via MicroProfile Config as a required option (it will fail if not present).
     *
     * @param klass The target type class to convert the setting to if found and not null
     * @return The setting as an instance of {@link T}
     * @param <T> Target type to convert the setting to (you can create custom converters)
     *
     * @throws java.util.NoSuchElementException When the property is not defined or is defined as an empty string.
     * @throws IllegalArgumentException When the settings value could not be converted to target type.
     */
    public <T> T lookup(Class<T> klass) {
        if (needsVarArgs()) {
            throw new IllegalArgumentException("Cannot lookup a setting containing placeholders with this method.");
        }
        
        // This must be done with the full-fledged lookup, as we cannot store the config in an instance or static
        // variable, as the alias config source depends on this enum (circular dependency). This is easiest
        // avoided by looking up the static cached config at the cost of a method invocation.
        return ConfigProvider.getConfig().getValue(this.getScopedKey(), klass);
    }
    
    /**
     * Lookup this setting via MicroProfile Config as an optional setting.
     *
     * @param klass The target type class to convert the setting to if found and not null
     * @param <T> Target type to convert the setting to (you can create custom converters)
     * @return The setting as an instance of {@link Optional<T>} or an empty Optional
     *
     * @throws IllegalArgumentException When the settings value could not be converted to target type.
     */
    public <T> Optional<T> lookupOptional(Class<T> klass) {
        if (needsVarArgs()) {
            throw new IllegalArgumentException("Cannot lookup a setting containing variable arguments with this method.");
        }
        
        // This must be done with the full-fledged lookup, as we cannot store the config in an instance or static
        // variable, as the alias config source depends on this enum (circular dependency). This is easiest
        // avoided by looking up the static cached config at the cost of a method invocation.
        return ConfigProvider.getConfig().getOptionalValue(this.getScopedKey(), klass);
    }
    
    /**
     * Lookup a required setting containing placeholders for arguments like a name and return as plain String.
     * To use type conversion, use {@link #lookup(Class, String...)}.
     *
     * @param arguments The var args to replace the placeholders of this setting.
     * @return The value of the setting.
     *
     * @throws java.util.NoSuchElementException When the setting has not been set in any MPCONFIG source or is an empty string.
     * @throws IllegalArgumentException When using it on a setting without placeholders.
     * @throws IllegalArgumentException When not providing as many arguments as there are placeholders.
     */
    public String lookup(String... arguments) {
        return lookup(String.class, arguments);
    }
    
    /**
     * Lookup an optional setting containing placeholders for arguments like a name and return as plain String.
     * To use type conversion, use {@link #lookupOptional(Class, String...)}.
     *
     * @param arguments The var args to replace the placeholders of this setting.
     * @return The value as an instance of {@link Optional<String>} or an empty Optional
     *
     * @throws IllegalArgumentException When using it on a setting without placeholders.
     * @throws IllegalArgumentException When not providing as many arguments as there are placeholders.
     */
    public Optional<String> lookupOptional(String... arguments) {
        return lookupOptional(String.class, arguments);
    }
    
    /**
     * Lookup a required setting containing placeholders for arguments like a name and return as converted type.
     * To avoid type conversion, use {@link #lookup(String...)}.
     *
     * @param klass The target type class.
     * @param arguments The var args to replace the placeholders of this setting.
     * @param <T> Target type to convert the setting to (you can create custom converters)
     * @return The value of the setting, converted to the given type.
     *
     * @throws java.util.NoSuchElementException When the setting has not been set in any MPCONFIG source or is an empty string.
     * @throws IllegalArgumentException When using it on a setting without placeholders.
     * @throws IllegalArgumentException When not providing as many arguments as there are placeholders.
     * @throws IllegalArgumentException When the settings value could not be converted to the target type.
     */
    public <T> T lookup(Class<T> klass, String... arguments) {
        if (needsVarArgs()) {
            if (arguments == null || arguments.length != placeholders) {
                throw new IllegalArgumentException("You must specify " + placeholders + " placeholder lookup arguments.");
            }
            return ConfigProvider.getConfig().getValue(this.insert(arguments), klass);
        }
        throw new IllegalArgumentException("Cannot lookup a setting without variable arguments with this method.");
    }
    
    /**
     * Lookup an optional setting containing placeholders for arguments like a name and return as converted type.
     * To avoid type conversion, use {@link #lookupOptional(String...)}.
     *
     * @param klass The target type class.
     * @param arguments The var args to replace the placeholders of this setting.
     * @param <T> Target type to convert the setting to (you can create custom converters)
     * @return The value as an instance of {@link Optional<T>} or an empty Optional
     *
     * @throws IllegalArgumentException When using it on a setting without placeholders.
     * @throws IllegalArgumentException When not providing as many arguments as there are placeholders.
     * @throws IllegalArgumentException When the settings value could not be converted to the target type.
     */
    public <T> Optional<T> lookupOptional(Class<T> klass, String... arguments) {
        if (needsVarArgs()) {
            if (arguments == null || arguments.length != placeholders) {
                throw new IllegalArgumentException("You must specify " + placeholders + " placeholder lookup arguments.");
            }
            return ConfigProvider.getConfig().getOptionalValue(this.insert(arguments), klass);
        }
        throw new IllegalArgumentException("Cannot lookup a setting without variable arguments with this method.");
    }
    
    /**
     * Inject arguments into the placeholders of this setting. Will not do anything when no placeholders present.
     *
     * @param arguments The variable arguments to be inserted for the placeholders.
     * @return The formatted setting name.
     */
    public String insert(String... arguments) {
        return String.format(this.getScopedKey(), (Object[]) arguments);
    }
    
}<|MERGE_RESOLUTION|>--- conflicted
+++ resolved
@@ -68,18 +68,16 @@
     SCOPE_API(PREFIX, "api"),
     API_SIGNING_SECRET(SCOPE_API, "signing-secret"),
     
-<<<<<<< HEAD
-    // EXPORT SETTINGS
-    SCOPE_EXPORTERS(PREFIX, "exporters"),
-    EXPORTERS_DIRECTORY(SCOPE_EXPORTERS, "directory")
-=======
     // FEATURE FLAGS SETTINGS
     SCOPE_FLAGS(PREFIX, "feature"),
     // This is a special placeholder-type setting entry, to be filled in by FeatureFlag entries during lookup.
     // Avoids adding flag entries twice.
     FEATURE_FLAG(SCOPE_FLAGS),
     
->>>>>>> 51ff682c
+    // EXPORT SETTINGS
+    SCOPE_EXPORTERS(PREFIX, "exporters"),
+    EXPORTERS_DIRECTORY(SCOPE_EXPORTERS, "directory")
+    
     ;
     
     private static final String SCOPE_SEPARATOR = ".";
