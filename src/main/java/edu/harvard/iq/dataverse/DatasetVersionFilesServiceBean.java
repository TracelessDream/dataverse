package edu.harvard.iq.dataverse;

import edu.harvard.iq.dataverse.QDataFileCategory;
import edu.harvard.iq.dataverse.QDataFileTag;
import edu.harvard.iq.dataverse.QDataTable;
import edu.harvard.iq.dataverse.QDvObject;
import edu.harvard.iq.dataverse.QEmbargo;
import edu.harvard.iq.dataverse.QFileMetadata;

import com.querydsl.core.Tuple;
import com.querydsl.core.types.dsl.BooleanExpression;
import com.querydsl.core.types.dsl.CaseBuilder;
import com.querydsl.core.types.dsl.DateExpression;
import com.querydsl.core.types.dsl.DateTimeExpression;

import com.querydsl.jpa.impl.JPAQuery;
import com.querydsl.jpa.impl.JPAQueryFactory;

import jakarta.ejb.Stateless;
import jakarta.inject.Named;
import jakarta.persistence.EntityManager;
import jakarta.persistence.PersistenceContext;

import java.io.Serializable;
import java.sql.Timestamp;
import java.time.LocalDate;
import java.util.HashMap;
import java.util.List;
import java.util.Map;

import static edu.harvard.iq.dataverse.DataFileTag.TagLabelToTypes;

import edu.harvard.iq.dataverse.FileSearchCriteria.FileAccessStatus;

@Stateless
@Named
public class DatasetVersionFilesServiceBean implements Serializable {

    @PersistenceContext(unitName = "VDCNet-ejbPU")
    private EntityManager em;

    private final QFileMetadata fileMetadata = QFileMetadata.fileMetadata;
    private final QDvObject dvObject = QDvObject.dvObject;
    private final QDataFileCategory dataFileCategory = QDataFileCategory.dataFileCategory;
    private final QDataFileTag dataFileTag = QDataFileTag.dataFileTag;
    private final QDataTable dataTable = QDataTable.dataTable;

    /**
     * Different criteria to sort the results of FileMetadata queries used in {@link DatasetVersionFilesServiceBean#getFileMetadatas}
     */
    public enum FileOrderCriteria {
        NameAZ, NameZA, Newest, Oldest, Size, Type
    }

    /**
<<<<<<< HEAD
     * Status of the particular DataFile based on active embargoes and restriction state used in {@link DatasetVersionFilesServiceBean#getFileMetadatas}
     */
    public enum DataFileAccessStatus {
        Public, Restricted, EmbargoedThenRestricted, EmbargoedThenPublic
    }

    /**
     * Mode to base the search in {@link DatasetVersionFilesServiceBean#getFilesDownloadSize(DatasetVersion, FileDownloadSizeMode)}
     * <p>
     * All: Includes both archival and original sizes for tabular files
     * Archival: Includes only the archival size for tabular files
     * Original: Includes only the original size for tabular files
     * <p>
     * All the modes include archival sizes for non-tabular files
     */
    public enum FileDownloadSizeMode {
        All, Original, Archival
    }

    /**
=======
>>>>>>> e7d42d4c
     * Given a DatasetVersion, returns its total file metadata count
     *
     * @param datasetVersion the DatasetVersion to access
     * @param searchCriteria for counting only files matching this criteria
     * @return long value of total file metadata count
     */
    public long getFileMetadataCount(DatasetVersion datasetVersion, FileSearchCriteria searchCriteria) {
        JPAQueryFactory queryFactory = new JPAQueryFactory(em);
        JPAQuery<FileMetadata> baseQuery = queryFactory.selectFrom(fileMetadata).where(fileMetadata.datasetVersion.id.eq(datasetVersion.getId()));
        applyFileSearchCriteriaToQuery(baseQuery, searchCriteria);
        return baseQuery.stream().count();
    }

    /**
     * Given a DatasetVersion, returns its file metadata count per content type
     *
     * @param datasetVersion the DatasetVersion to access
     * @param searchCriteria for counting only files matching this criteria
     * @return Map<String, Long> of file metadata counts per content type
     */
    public Map<String, Long> getFileMetadataCountPerContentType(DatasetVersion datasetVersion, FileSearchCriteria searchCriteria) {
        JPAQueryFactory queryFactory = new JPAQueryFactory(em);
        JPAQuery<Tuple> baseQuery = queryFactory
                .select(fileMetadata.dataFile.contentType, fileMetadata.count())
                .from(fileMetadata)
                .where(fileMetadata.datasetVersion.id.eq(datasetVersion.getId()))
                .groupBy(fileMetadata.dataFile.contentType);
        applyFileSearchCriteriaToQuery(baseQuery, searchCriteria);
        List<Tuple> contentTypeOccurrences = baseQuery.fetch();
        Map<String, Long> result = new HashMap<>();
        for (Tuple occurrence : contentTypeOccurrences) {
            result.put(occurrence.get(fileMetadata.dataFile.contentType), occurrence.get(fileMetadata.count()));
        }
        return result;
    }

    /**
     * Given a DatasetVersion, returns its file metadata count per category name
     *
     * @param datasetVersion the DatasetVersion to access
     * @param searchCriteria for counting only files matching this criteria
     * @return Map<String, Long> of file metadata counts per category name
     */
    public Map<String, Long> getFileMetadataCountPerCategoryName(DatasetVersion datasetVersion, FileSearchCriteria searchCriteria) {
        JPAQueryFactory queryFactory = new JPAQueryFactory(em);
        JPAQuery<Tuple> baseQuery = queryFactory
                .select(dataFileCategory.name, fileMetadata.count())
                .from(dataFileCategory, fileMetadata)
                .where(fileMetadata.datasetVersion.id.eq(datasetVersion.getId()).and(fileMetadata.fileCategories.contains(dataFileCategory)))
                .groupBy(dataFileCategory.name);
        applyFileSearchCriteriaToQuery(baseQuery, searchCriteria);
        List<Tuple> categoryNameOccurrences = baseQuery.fetch();
        Map<String, Long> result = new HashMap<>();
        for (Tuple occurrence : categoryNameOccurrences) {
            result.put(occurrence.get(dataFileCategory.name), occurrence.get(fileMetadata.count()));
        }
        return result;
    }

    /**
     * Given a DatasetVersion, returns its file metadata count per DataFileTag.TagType
     *
     * @param datasetVersion the DatasetVersion to access
     * @param searchCriteria for counting only files matching this criteria
     * @return Map<DataFileTag.TagType, Long> of file metadata counts per DataFileTag.TagType
     */
    public Map<DataFileTag.TagType, Long> getFileMetadataCountPerTabularTagName(DatasetVersion datasetVersion, FileSearchCriteria searchCriteria) {
        JPAQueryFactory queryFactory = new JPAQueryFactory(em);
        JPAQuery<Tuple> baseQuery = queryFactory
                .select(dataFileTag.type, fileMetadata.count())
                .from(dataFileTag, fileMetadata)
                .where(fileMetadata.datasetVersion.id.eq(datasetVersion.getId()).and(fileMetadata.dataFile.dataFileTags.contains(dataFileTag)))
                .groupBy(dataFileTag.type);
        applyFileSearchCriteriaToQuery(baseQuery, searchCriteria);
        List<Tuple> tagNameOccurrences = baseQuery.fetch();
        Map<DataFileTag.TagType, Long> result = new HashMap<>();
        for (Tuple occurrence : tagNameOccurrences) {
            result.put(occurrence.get(dataFileTag.type), occurrence.get(fileMetadata.count()));
        }
        return result;
    }

    /**
     * Given a DatasetVersion, returns its file metadata count per FileAccessStatus
     *
     * @param datasetVersion the DatasetVersion to access
     * @param searchCriteria for counting only files matching this criteria
     * @return Map<FileAccessStatus, Long> of file metadata counts per FileAccessStatus
     */
    public Map<FileAccessStatus, Long> getFileMetadataCountPerAccessStatus(DatasetVersion datasetVersion, FileSearchCriteria searchCriteria) {
        Map<FileAccessStatus, Long> allCounts = new HashMap<>();
        addAccessStatusCountToTotal(datasetVersion, allCounts, FileAccessStatus.Public, searchCriteria);
        addAccessStatusCountToTotal(datasetVersion, allCounts, FileAccessStatus.Restricted, searchCriteria);
        addAccessStatusCountToTotal(datasetVersion, allCounts, FileAccessStatus.EmbargoedThenPublic, searchCriteria);
        addAccessStatusCountToTotal(datasetVersion, allCounts, FileAccessStatus.EmbargoedThenRestricted, searchCriteria);
        return allCounts;
    }

    /**
     * Returns a FileMetadata list of files in the specified DatasetVersion
     *
     * @param datasetVersion the DatasetVersion to access
     * @param limit          for pagination, can be null
     * @param offset         for pagination, can be null
     * @param searchCriteria for retrieving only files matching this criteria
     * @param orderCriteria  a FileOrderCriteria to order the results
     * @return a FileMetadata list from the specified DatasetVersion
     */
    public List<FileMetadata> getFileMetadatas(DatasetVersion datasetVersion, Integer limit, Integer offset, FileSearchCriteria searchCriteria, FileOrderCriteria orderCriteria) {
        JPAQuery<FileMetadata> baseQuery = createGetFileMetadatasBaseQuery(datasetVersion, orderCriteria);
        applyFileSearchCriteriaToQuery(baseQuery, searchCriteria);
        applyOrderCriteriaToGetFileMetadatasQuery(baseQuery, orderCriteria);
        if (limit != null) {
            baseQuery.limit(limit);
        }
        if (offset != null) {
            baseQuery.offset(offset);
        }
        return baseQuery.fetch();
    }

<<<<<<< HEAD
    /**
     * Returns the total download size of all files for a particular DatasetVersion
     *
     * @param datasetVersion the DatasetVersion to access
     * @param mode           a FileDownloadSizeMode to base the search on
     * @return long value of total file download size
     */
    public long getFilesDownloadSize(DatasetVersion datasetVersion, FileDownloadSizeMode mode) {
        return switch (mode) {
            case All ->
                    Long.sum(getOriginalTabularFilesSize(datasetVersion), getArchivalFilesSize(datasetVersion, false));
            case Original ->
                    Long.sum(getOriginalTabularFilesSize(datasetVersion), getArchivalFilesSize(datasetVersion, true));
            case Archival -> getArchivalFilesSize(datasetVersion, false);
        };
    }

    private void addAccessStatusCountToTotal(DatasetVersion datasetVersion, Map<DataFileAccessStatus, Long> totalCounts, DataFileAccessStatus dataFileAccessStatus) {
        long fileMetadataCount = getFileMetadataCountByAccessStatus(datasetVersion, dataFileAccessStatus);
=======
    private void addAccessStatusCountToTotal(DatasetVersion datasetVersion, Map<FileAccessStatus, Long> totalCounts, FileAccessStatus dataFileAccessStatus, FileSearchCriteria searchCriteria) {
        long fileMetadataCount = getFileMetadataCountByAccessStatus(datasetVersion, dataFileAccessStatus, searchCriteria);
>>>>>>> e7d42d4c
        if (fileMetadataCount > 0) {
            totalCounts.put(dataFileAccessStatus, fileMetadataCount);
        }
    }

    private long getFileMetadataCountByAccessStatus(DatasetVersion datasetVersion, FileAccessStatus accessStatus, FileSearchCriteria searchCriteria) {
        JPAQueryFactory queryFactory = new JPAQueryFactory(em);
        JPAQuery<FileMetadata> baseQuery = queryFactory
                .selectFrom(fileMetadata)
                .where(fileMetadata.datasetVersion.id.eq(datasetVersion.getId()).and(createGetFileMetadatasAccessStatusExpression(accessStatus)));
        applyFileSearchCriteriaToQuery(baseQuery, searchCriteria);
        return baseQuery.stream().count();
    }

    private JPAQuery<FileMetadata> createGetFileMetadatasBaseQuery(DatasetVersion datasetVersion, FileOrderCriteria orderCriteria) {
        JPAQueryFactory queryFactory = new JPAQueryFactory(em);
        JPAQuery<FileMetadata> baseQuery = queryFactory.selectFrom(fileMetadata).where(fileMetadata.datasetVersion.id.eq(datasetVersion.getId()));
        if (orderCriteria == FileOrderCriteria.Newest || orderCriteria == FileOrderCriteria.Oldest) {
            baseQuery.from(dvObject).where(dvObject.id.eq(fileMetadata.dataFile.id));
        }
        return baseQuery;
    }

    private BooleanExpression createGetFileMetadatasAccessStatusExpression(FileAccessStatus accessStatus) {
        QEmbargo embargo = fileMetadata.dataFile.embargo;
        BooleanExpression activelyEmbargoedExpression = embargo.dateAvailable.goe(DateExpression.currentDate(LocalDate.class));
        BooleanExpression inactivelyEmbargoedExpression = embargo.isNull();
        BooleanExpression accessStatusExpression;
        switch (accessStatus) {
            case EmbargoedThenRestricted:
                accessStatusExpression = activelyEmbargoedExpression.and(fileMetadata.dataFile.restricted.isTrue());
                break;
            case EmbargoedThenPublic:
                accessStatusExpression = activelyEmbargoedExpression.and(fileMetadata.dataFile.restricted.isFalse());
                break;
            case Restricted:
                accessStatusExpression = inactivelyEmbargoedExpression.and(fileMetadata.dataFile.restricted.isTrue());
                break;
            case Public:
                accessStatusExpression = inactivelyEmbargoedExpression.and(fileMetadata.dataFile.restricted.isFalse());
                break;
            default:
                throw new IllegalStateException("Unexpected value: " + accessStatus);
        }
        return accessStatusExpression;
    }

    private void applyFileSearchCriteriaToQuery(JPAQuery<?> baseQuery, FileSearchCriteria searchCriteria) {
        String contentType = searchCriteria.getContentType();
        if (contentType != null) {
            baseQuery.where(fileMetadata.dataFile.contentType.eq(contentType));
        }
        FileAccessStatus accessStatus = searchCriteria.getAccessStatus();
        if (accessStatus != null) {
            baseQuery.where(createGetFileMetadatasAccessStatusExpression(accessStatus));
        }
        String categoryName = searchCriteria.getCategoryName();
        if (categoryName != null) {
            baseQuery.from(dataFileCategory).where(dataFileCategory.name.eq(categoryName).and(fileMetadata.fileCategories.contains(dataFileCategory)));
        }
        String tabularTagName = searchCriteria.getTabularTagName();
        if (tabularTagName != null) {
            baseQuery.from(dataFileTag).where(dataFileTag.type.eq(TagLabelToTypes.get(tabularTagName)).and(fileMetadata.dataFile.dataFileTags.contains(dataFileTag)));
        }
        String searchText = searchCriteria.getSearchText();
        if (searchText != null && !searchText.isEmpty()) {
            searchText = searchText.trim().toLowerCase();
            baseQuery.where(fileMetadata.label.lower().contains(searchText).or(fileMetadata.description.lower().contains(searchText)));
        }
    }

    private void applyOrderCriteriaToGetFileMetadatasQuery(JPAQuery<FileMetadata> query, FileOrderCriteria orderCriteria) {
        DateTimeExpression<Timestamp> orderByLifetimeExpression = new CaseBuilder().when(dvObject.publicationDate.isNotNull()).then(dvObject.publicationDate).otherwise(dvObject.createDate);
        switch (orderCriteria) {
            case NameZA:
                query.orderBy(fileMetadata.label.desc());
                break;
            case Newest:
                query.orderBy(orderByLifetimeExpression.desc());
                break;
            case Oldest:
                query.orderBy(orderByLifetimeExpression.asc());
                break;
            case Size:
                query.orderBy(fileMetadata.dataFile.filesize.asc());
                break;
            case Type:
                query.orderBy(fileMetadata.dataFile.contentType.asc());
                break;
            default:
                query.orderBy(fileMetadata.label.asc());
                break;
        }
    }

    private long getOriginalTabularFilesSize(DatasetVersion datasetVersion) {
        JPAQueryFactory queryFactory = new JPAQueryFactory(em);
        Long result = queryFactory
                .from(fileMetadata)
                .where(fileMetadata.datasetVersion.id.eq(datasetVersion.getId()))
                .from(dataTable)
                .where(dataTable.dataFile.eq(fileMetadata.dataFile))
                .select(dataTable.originalFileSize.sum()).fetchFirst();
        return (result == null) ? 0 : result;
    }

    private long getArchivalFilesSize(DatasetVersion datasetVersion, boolean ignoreTabular) {
        JPAQueryFactory queryFactory = new JPAQueryFactory(em);
        JPAQuery<?> baseQuery = queryFactory
                .from(fileMetadata)
                .where(fileMetadata.datasetVersion.id.eq(datasetVersion.getId()));
        Long result;
        if (ignoreTabular) {
            result = baseQuery.where(fileMetadata.dataFile.dataTables.isEmpty()).select(fileMetadata.dataFile.filesize.sum()).fetchFirst();
        } else {
            result = baseQuery.select(fileMetadata.dataFile.filesize.sum()).fetchFirst();
        }
        return (result == null) ? 0 : result;
    }
}<|MERGE_RESOLUTION|>--- conflicted
+++ resolved
@@ -50,14 +50,6 @@
      */
     public enum FileOrderCriteria {
         NameAZ, NameZA, Newest, Oldest, Size, Type
-    }
-
-    /**
-<<<<<<< HEAD
-     * Status of the particular DataFile based on active embargoes and restriction state used in {@link DatasetVersionFilesServiceBean#getFileMetadatas}
-     */
-    public enum DataFileAccessStatus {
-        Public, Restricted, EmbargoedThenRestricted, EmbargoedThenPublic
     }
 
     /**
@@ -74,8 +66,6 @@
     }
 
     /**
-=======
->>>>>>> e7d42d4c
      * Given a DatasetVersion, returns its total file metadata count
      *
      * @param datasetVersion the DatasetVersion to access
@@ -197,7 +187,6 @@
         return baseQuery.fetch();
     }
 
-<<<<<<< HEAD
     /**
      * Returns the total download size of all files for a particular DatasetVersion
      *
@@ -215,12 +204,8 @@
         };
     }
 
-    private void addAccessStatusCountToTotal(DatasetVersion datasetVersion, Map<DataFileAccessStatus, Long> totalCounts, DataFileAccessStatus dataFileAccessStatus) {
-        long fileMetadataCount = getFileMetadataCountByAccessStatus(datasetVersion, dataFileAccessStatus);
-=======
     private void addAccessStatusCountToTotal(DatasetVersion datasetVersion, Map<FileAccessStatus, Long> totalCounts, FileAccessStatus dataFileAccessStatus, FileSearchCriteria searchCriteria) {
         long fileMetadataCount = getFileMetadataCountByAccessStatus(datasetVersion, dataFileAccessStatus, searchCriteria);
->>>>>>> e7d42d4c
         if (fileMetadataCount > 0) {
             totalCounts.put(dataFileAccessStatus, fileMetadataCount);
         }
