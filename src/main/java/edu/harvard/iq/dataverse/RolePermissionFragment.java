--- conflicted
+++ resolved
@@ -187,14 +187,9 @@
 
     private void assignRole(RoleAssignee ra, DataverseRole r) {
         try {
-<<<<<<< HEAD
             String privateUrlToken = null;
             commandEngine.submit(new AssignRoleCommand(ra, r, dvObject, dvRequestService.getDataverseRequest(), privateUrlToken));
-            JH.addMessage(FacesMessage.SEVERITY_INFO, "Role " + r.getName() + " assigned to " + ra.getDisplayInfo().getTitle() + " on " + dvObject.getDisplayName());
-=======
-            commandEngine.submit(new AssignRoleCommand(ra, r, dvObject, dvRequestService.getDataverseRequest()));
             JH.addMessage(FacesMessage.SEVERITY_INFO, "Role " + r.getName() + " assigned to " + ra.getDisplayInfo().getTitle() + " on " + StringEscapeUtils.escapeHtml(dvObject.getDisplayName()));
->>>>>>> be5b26ec
         } catch (CommandException ex) {
             JH.addMessage(FacesMessage.SEVERITY_ERROR, "Can't assign role: " + ex.getMessage());
         }
