/*
 * To change this license header, choose License Headers in Project Properties.
 * To change this template file, choose Tools | Templates
 * and open the template in the editor.
 */

package edu.harvard.iq.dataverse;

import edu.harvard.iq.dataverse.authorization.users.AuthenticatedUser;
import edu.harvard.iq.dataverse.dataaccess.ImageThumbConverter;
import edu.harvard.iq.dataverse.harvest.client.HarvestingClient;
import edu.harvard.iq.dataverse.ingest.IngestServiceBean;
import edu.harvard.iq.dataverse.search.SolrSearchResult;
import edu.harvard.iq.dataverse.settings.SettingsServiceBean;
import edu.harvard.iq.dataverse.util.FileSortFieldAndOrder;
import edu.harvard.iq.dataverse.util.FileUtil;
import edu.harvard.iq.dataverse.util.SystemConfig;
import java.sql.Timestamp;
import java.util.ArrayList;
import java.util.Collections;
import java.util.Date;
import java.util.HashMap;
import java.util.HashSet;
import java.util.LinkedList;
import java.util.List;
import java.util.Map;
import java.util.Set;
import java.util.UUID;
import java.util.logging.Level;
import java.util.logging.Logger;
import javax.ejb.EJB;
import javax.ejb.Stateless;
import javax.inject.Named;
import javax.persistence.EntityManager;
import javax.persistence.NoResultException;
import javax.persistence.PersistenceContext;
import javax.persistence.Query;
import javax.persistence.StoredProcedureQuery;
import javax.persistence.TypedQuery;
import org.apache.commons.lang.RandomStringUtils;

/**
 *
 * @author Leonid Andreev
 * 
 * Basic skeleton of the new DataFile service for DVN 4.0
 * 
 */

@Stateless
@Named
public class DataFileServiceBean implements java.io.Serializable {
    
    private static final Logger logger = Logger.getLogger(DataFileServiceBean.class.getCanonicalName());
    @EJB
    DvObjectServiceBean dvObjectService;
    @EJB
    PermissionServiceBean permissionService;
    @EJB
    UserServiceBean userService; 
    @EJB
    SettingsServiceBean settingsService;
    
    @EJB 
    IngestServiceBean ingestService;
    
    @PersistenceContext(unitName = "VDCNet-ejbPU")
    private EntityManager em;
    
    // File type "classes" tags:
    
    private static final String FILE_CLASS_AUDIO = "audio";
    private static final String FILE_CLASS_CODE = "code";
    private static final String FILE_CLASS_DOCUMENT = "document";
    private static final String FILE_CLASS_ASTRO = "astro";
    private static final String FILE_CLASS_IMAGE = "image";
    private static final String FILE_CLASS_NETWORK = "network";
    private static final String FILE_CLASS_GEO = "geodata";
    private static final String FILE_CLASS_TABULAR = "tabular";
    private static final String FILE_CLASS_VIDEO = "video";
    private static final String FILE_CLASS_PACKAGE = "package";
    private static final String FILE_CLASS_OTHER = "other";

    // Assorted useful mime types:
    
    // 3rd-party and/or proprietary tabular data formasts that we know
    // how to ingest: 
    
    private static final String MIME_TYPE_STATA = "application/x-stata";
    private static final String MIME_TYPE_STATA13 = "application/x-stata-13";
    private static final String MIME_TYPE_RDATA = "application/x-rlang-transport";
    private static final String MIME_TYPE_CSV   = "text/csv";
    private static final String MIME_TYPE_CSV_ALT = "text/comma-separated-values";
    private static final String MIME_TYPE_XLSX  = "application/vnd.openxmlformats-officedocument.spreadsheetml.sheet";
    private static final String MIME_TYPE_SPSS_SAV = "application/x-spss-sav";
    private static final String MIME_TYPE_SPSS_POR = "application/x-spss-por";
    
    // Tabular data formats we don't know how to ingets, but still recognize
    // as "tabular data":
    // TODO: - add more to this list? -- L.A. 4.0 beta13
    
    private static final String MIME_TYPE_TAB   = "text/tab-separated-values";
    private static final String MIME_TYPE_FIXED_FIELD = "text/x-fixed-field";
    private static final String MIME_TYPE_SAS_TRANSPORT = "application/x-sas-transport";
    private static final String MIME_TYPE_SAS_SYSTEM = "application/x-sas-system";
    
    // The following are the "control card/syntax" formats that we recognize 
    // as "code":
    
    private static final String MIME_TYPE_R_SYNTAX = "application/x-r-syntax";
    private static final String MIME_TYPE_STATA_SYNTAX = "text/x-stata-syntax";
    private static final String MIME_TYPE_SPSS_CCARD = "text/x-spss-syntax";
    private static final String MIME_TYPE_SAS_SYNTAX = "text/x-sas-syntax";

    // The types recognized as "documents":
    // TODO: there has to be more! -- L.A. 4.0 beta13
    
    private static final String MIME_TYPE_PLAIN_TEXT = "text/plain";
    private static final String MIME_TYPE_DOCUMENT_PDF = "application/pdf";
    private static final String MIME_TYPE_DOCUMENT_MSWORD = "application/msword";
    private static final String MIME_TYPE_DOCUMENT_MSEXCEL = "application/vnd.ms-excel";
    private static final String MIME_TYPE_DOCUMENT_MSWORD_OPENXML = "application/vnd.openxmlformats-officedocument.wordprocessingml.document";
    
    // Supported Astrophysics formats: 
    // (only FITS at this point)
    
    private static final String MIME_TYPE_FITS  = "application/fits";

    // Network Data files: 
    // (only GRAPHML at this point): 
    
    private static final String MIME_TYPE_NETWORK_GRAPHML = "text/xml-graphml";
   
    // SHAPE file type: 
    // this is the only supported file type in the GEO DATA class:
        
    private static final String MIME_TYPE_ZIP   = "application/zip";
    
    private static final String MIME_TYPE_UNDETERMINED_DEFAULT = "application/octet-stream";
    private static final String MIME_TYPE_UNDETERMINED_BINARY = "application/binary";

    /**
     * Per https://en.wikipedia.org/wiki/Media_type#Vendor_tree just "dataverse"
     * should be fine.
     *
     * @todo Consider registering this at http://www.iana.org/form/media-types
     * or switch to "prs" which "includes media types created experimentally or
     * as part of products that are not distributed commercially" according to
     * the page URL above.
     */
    public static final String MIME_TYPE_PACKAGE_FILE = "application/vnd.dataverse.file-package";
    
    public DataFile find(Object pk) {
        return em.find(DataFile.class, pk);
    }   
    
    /*public DataFile findByMD5(String md5Value){
        if (md5Value == null){
            return null;
        }
        Query query = em.createQuery("select object(o) from DataFile as o where o.md5 =:md5Value order by o.id");
        query.setParameter("md5Value", md5Value);
        return (DataFile)query.getSingleResult();
        
    }*/
    
    public DataFile findByGlobalId(String globalId) {
            return (DataFile) dvObjectService.findByGlobalId(globalId, DataFile.DATAFILE_DTYPE_STRING);
    }
    
    public DataFile findReplacementFile(Long previousFileId){
        Query query = em.createQuery("select object(o) from DataFile as o where o.previousDataFileId = :previousFileId");
        query.setParameter("previousFileId", previousFileId);
        try {
            DataFile retVal = (DataFile)query.getSingleResult();
            return retVal;
        } catch(Exception ex) {
            return null;
        }
    }

    
    public DataFile findPreviousFile(DataFile df){
        TypedQuery<DataFile> query = em.createQuery("select o from DataFile o" + " WHERE o.id = :dataFileId", DataFile.class);
        query.setParameter("dataFileId", df.getPreviousDataFileId());
        try {
            DataFile retVal = query.getSingleResult();
            return retVal;
        } catch(Exception ex) {
            return null;
        }
    }
    
    public List<DataFile> findByDatasetId(Long studyId) {
        /* 
           Sure, we don't have *studies* any more, in 4.0; it's a tribute 
           to the past. -- L.A.
        */
        String qr = "select o from DataFile o where o.owner.id = :studyId order by o.id";
        return em.createQuery(qr, DataFile.class)
                .setParameter("studyId", studyId).getResultList();
    }
    
    public List<DataFile> findAllRelatedByRootDatafileId(Long datafileId) {
        /* 
         Get all files with the same root datafile id
         the first file has its own id as root so only one query needed.
        */
        String qr = "select o from DataFile o where o.rootDataFileId = :datafileId order by o.id";
        return em.createQuery(qr, DataFile.class)
                .setParameter("datafileId", datafileId).getResultList();
    }

    public DataFile findByStorageIdandDatasetVersion(String storageId, DatasetVersion dv) {
        try {
            Query query = em.createNativeQuery("select o.id from dvobject o, filemetadata m " +
                    "where o.storageidentifier = '" + storageId + "' and o.id = m.datafile_id and m.datasetversion_id = " +
                    dv.getId() + "");
            query.setMaxResults(1);
            if (query.getResultList().size() < 1) {
                return null;
            } else {
                return findCheapAndEasy((Long) query.getSingleResult());
                //Pretty sure the above return will always error due to a conversion error
                //I "reverted" my change because I ended up not using this, but here is the fix below --MAD
//                Integer qr = (Integer) query.getSingleResult();
//                return findCheapAndEasy(qr.longValue());
            }
        } catch (Exception e) {
            logger.log(Level.SEVERE, "Error finding datafile by storageID and DataSetVersion: " + e.getMessage());
            return null;
        }
    }
    
    public List<FileMetadata> findFileMetadataByDatasetVersionId(Long datasetVersionId, int maxResults, String userSuppliedSortField, String userSuppliedSortOrder) {
        FileSortFieldAndOrder sortFieldAndOrder = new FileSortFieldAndOrder(userSuppliedSortField, userSuppliedSortOrder);
        String sortField = sortFieldAndOrder.getSortField();
        String sortOrder = sortFieldAndOrder.getSortOrder();
        if (maxResults < 0) {
            // return all results if user asks for negative number of results
            maxResults = 0;
        }
        String qr = "select o from FileMetadata o where o.datasetVersion.id = :datasetVersionId order by o." + sortField + " " + sortOrder;
        return em.createQuery(qr, FileMetadata.class)
                    .setParameter("datasetVersionId", datasetVersionId)
                    .setMaxResults(maxResults)
                    .getResultList();
    }
    
    public List<FileMetadata> findFileMetadataByDatasetVersionIdLabelSearchTerm(Long datasetVersionId, String searchTerm, String userSuppliedSortField, String userSuppliedSortOrder){
        FileSortFieldAndOrder sortFieldAndOrder = new FileSortFieldAndOrder(userSuppliedSortField, userSuppliedSortOrder);

        String sortField = sortFieldAndOrder.getSortField();
        String sortOrder = sortFieldAndOrder.getSortOrder();
        String searchClause = "";
        if(searchTerm != null && !searchTerm.isEmpty()){
            searchClause = " and  (lower(o.label) like '%" + searchTerm.toLowerCase() + "%' or lower(o.description) like '%" + searchTerm.toLowerCase() + "%')";
        }
        
        String queryString = "select o from FileMetadata o where o.datasetVersion.id = :datasetVersionId"
                + searchClause
                + " order by o." + sortField + " " + sortOrder;
        return em.createQuery(queryString, FileMetadata.class) 
            .setParameter("datasetVersionId", datasetVersionId)
            .getResultList();
    }
    
    public List<Integer> findFileMetadataIdsByDatasetVersionIdLabelSearchTerm(Long datasetVersionId, String searchTerm, String userSuppliedSortField, String userSuppliedSortOrder){
        FileSortFieldAndOrder sortFieldAndOrder = new FileSortFieldAndOrder(userSuppliedSortField, userSuppliedSortOrder);
        
        searchTerm=searchTerm.trim();
        String sortField = sortFieldAndOrder.getSortField();
        String sortOrder = sortFieldAndOrder.getSortOrder();
        String searchClause = "";
        if(searchTerm != null && !searchTerm.isEmpty()){
            searchClause = " and  (lower(o.label) like '%" + searchTerm.toLowerCase() + "%' or lower(o.description) like '%" + searchTerm.toLowerCase() + "%')";
        }
        
        //the createNativeQuary takes persistant entities, which Integer.class is not,
        //which is causing the exception. Hence, this query does not need an Integer.class
        //as the second parameter. 
        return em.createNativeQuery("select o.id from FileMetadata o where o.datasetVersion_id = "  + datasetVersionId
                + searchClause
                + " order by o." + sortField + " " + sortOrder)
                .getResultList();
    }
        
    
    public List<FileMetadata> findFileMetadataByDatasetVersionIdLazy(Long datasetVersionId, int maxResults, String userSuppliedSortField, String userSuppliedSortOrder, int firstResult) {
        FileSortFieldAndOrder sortFieldAndOrder = new FileSortFieldAndOrder(userSuppliedSortField, userSuppliedSortOrder);
        String sortField = sortFieldAndOrder.getSortField();
        String sortOrder = sortFieldAndOrder.getSortOrder();

        if (maxResults < 0) {
            // return all results if user asks for negative number of results
            maxResults = 0;
        }
        return em.createQuery("select o from FileMetadata o where o.datasetVersion.id = :datasetVersionId order by o." + sortField + " " + sortOrder, FileMetadata.class)
                .setParameter("datasetVersionId", datasetVersionId)
                .setMaxResults(maxResults)
                .setFirstResult(firstResult)
                .getResultList();
    }
    
    public Long findCountByDatasetVersionId(Long datasetVersionId){
        return (Long) em.createNativeQuery("select count(*)  from FileMetadata fmd "
                + " where fmd.datasetVersion_id = " + datasetVersionId
                + ";").getSingleResult();
    }

    public FileMetadata findFileMetadata(Long fileMetadataId) {
        return em.find(FileMetadata.class, fileMetadataId);
    }
    
    public FileMetadata findFileMetadataByDatasetVersionIdAndDataFileId(Long datasetVersionId, Long dataFileId) {

        Query query = em.createQuery("select o from FileMetadata o where o.datasetVersion.id = :datasetVersionId  and o.dataFile.id = :dataFileId");
        query.setParameter("datasetVersionId", datasetVersionId);
        query.setParameter("dataFileId", dataFileId);
        try {
            FileMetadata retVal = (FileMetadata) query.getSingleResult();
            return retVal;
        } catch(Exception ex) {
            return null;
        }
    }

    public DataFile findCheapAndEasy(Long id) {
        DataFile dataFile;

        Object[] result;

        try {
            result = (Object[]) em.createNativeQuery("SELECT t0.ID, t0.CREATEDATE, t0.INDEXTIME, t0.MODIFICATIONTIME, t0.PERMISSIONINDEXTIME, t0.PERMISSIONMODIFICATIONTIME, t0.PUBLICATIONDATE, t0.CREATOR_ID, t0.RELEASEUSER_ID, t0.PREVIEWIMAGEAVAILABLE, t1.CONTENTTYPE, t0.STORAGEIDENTIFIER, t1.FILESIZE, t1.INGESTSTATUS, t1.CHECKSUMVALUE, t1.RESTRICTED, t3.ID, t2.AUTHORITY, t2.IDENTIFIER, t1.CHECKSUMTYPE, t1.PREVIOUSDATAFILEID, t1.ROOTDATAFILEID, t0.AUTHORITY, T0.PROTOCOL, T0.IDENTIFIER FROM DVOBJECT t0, DATAFILE t1, DVOBJECT t2, DATASET t3 WHERE ((t0.ID = " + id + ") AND (t0.OWNER_ID = t2.ID) AND (t2.ID = t3.ID) AND (t1.ID = t0.ID))").getSingleResult();
        } catch (Exception ex) {
            return null;
        }

        if (result == null) {
            return null;
        }

        Integer file_id = (Integer) result[0];

        dataFile = new DataFile();
        dataFile.setMergeable(false);

        dataFile.setId(file_id.longValue());

        Timestamp createDate = (Timestamp) result[1];
        Timestamp indexTime = (Timestamp) result[2];
        Timestamp modificationTime = (Timestamp) result[3];
        Timestamp permissionIndexTime = (Timestamp) result[4];
        Timestamp permissionModificationTime = (Timestamp) result[5];
        Timestamp publicationDate = (Timestamp) result[6];

        dataFile.setCreateDate(createDate);
        dataFile.setIndexTime(indexTime);
        dataFile.setModificationTime(modificationTime);
        dataFile.setPermissionIndexTime(permissionIndexTime);
        dataFile.setPermissionModificationTime(permissionModificationTime);
        dataFile.setPublicationDate(publicationDate);

        // no support for users yet!
        // (no need to - so far? -- L.A. 4.2.2) 
        /*
         Long creatorId = (Long) result[7];
         if (creatorId != null) {
         AuthenticatedUser creator = userMap.get(creatorId);
         if (creator == null) {
         creator = userService.find(creatorId);
         if (creator != null) {
         userMap.put(creatorId, creator);
         }
         }
         if (creator != null) {
         dataFile.setCreator(creator);
         }
         }

         Long releaseUserId = (Long) result[8];
         if (releaseUserId != null) {
         AuthenticatedUser releaseUser = userMap.get(releaseUserId);
         if (releaseUser == null) {
         releaseUser = userService.find(releaseUserId);
         if (releaseUser != null) {
         userMap.put(releaseUserId, releaseUser);
         }
         }
         if (releaseUser != null) {
         dataFile.setReleaseUser(releaseUser);
         }
         }
         */
        Boolean previewAvailable = (Boolean) result[9];
        if (previewAvailable != null) {
            dataFile.setPreviewImageAvailable(previewAvailable);
        }
        
        String contentType = (String) result[10];
        
        if (contentType != null) {
            dataFile.setContentType(contentType);
        }

        String storageIdentifier = (String) result[11];

        if (storageIdentifier != null) {
            dataFile.setStorageIdentifier(storageIdentifier);
        }

        Long fileSize = (Long) result[12];

        if (fileSize != null) {
            dataFile.setFilesize(fileSize);
        }

        if (result[13] != null) {
            String ingestStatusString = (String) result[13];
            dataFile.setIngestStatus(ingestStatusString.charAt(0));
        }

        String md5 = (String) result[14];

        if (md5 != null) {
            dataFile.setChecksumValue(md5);
        }

        Boolean restricted = (Boolean) result[15];
        if (restricted != null) {
            dataFile.setRestricted(restricted);
        }


        Dataset owner = new Dataset();

        
        // TODO: check for nulls
        owner.setId((Long)result[16]);
        owner.setAuthority((String)result[17]);
        owner.setIdentifier((String)result[18]);

        String checksumType = (String) result[19];
        if (checksumType != null) {
            try {
                // In the database we store "SHA1" rather than "SHA-1".
                DataFile.ChecksumType typeFromStringInDatabase = DataFile.ChecksumType.valueOf(checksumType);
                dataFile.setChecksumType(typeFromStringInDatabase);
            } catch (IllegalArgumentException ex) {
                logger.info("Exception trying to convert " + checksumType + " to enum: " + ex);
            }
        }
        
        Long previousDataFileId = (Long) result[20];
        if (previousDataFileId != null){
            dataFile.setPreviousDataFileId(previousDataFileId);
        }
        
        Long rootDataFileId = (Long) result[21];
        if (rootDataFileId != null){
            dataFile.setRootDataFileId(rootDataFileId);
        } 
        
        String authority = (String) result[22];
        if (authority != null) {
            dataFile.setAuthority(authority);
        }

        String protocol = (String) result[23];
        if (protocol != null) {
            dataFile.setProtocol(protocol);
        }

        String identifier = (String) result[24];
        if (identifier != null) {
            dataFile.setIdentifier(identifier);
        }
                
        dataFile.setOwner(owner);

        // If content type indicates it's tabular data, spend 2 extra queries 
        // looking up the data table and tabular tags objects:
        
        if (MIME_TYPE_TAB.equalsIgnoreCase(contentType)) {
            Object[] dtResult;
            try {
                dtResult = (Object[]) em.createNativeQuery("SELECT ID, UNF, CASEQUANTITY, VARQUANTITY, ORIGINALFILEFORMAT FROM dataTable WHERE DATAFILE_ID = " + id).getSingleResult();
            } catch (Exception ex) {
                dtResult = null;
            }
        
            if (dtResult != null) {
                DataTable dataTable = new DataTable(); 

                dataTable.setId(((Integer) dtResult[0]).longValue());
            
                dataTable.setUnf((String)dtResult[1]);
            
                dataTable.setCaseQuantity((Long)dtResult[2]);
            
                dataTable.setVarQuantity((Long)dtResult[3]);
            
                dataTable.setOriginalFileFormat((String)dtResult[4]);
                
                dataTable.setDataFile(dataFile);
                dataFile.setDataTable(dataTable);
                
                // tabular tags: 
                
                List<Object[]> tagResults;
                try {
                    tagResults = em.createNativeQuery("SELECT t.TYPE, t.DATAFILE_ID FROM DATAFILETAG t WHERE t.DATAFILE_ID = " + id).getResultList();
                } catch (Exception ex) {
                    logger.info("EXCEPTION looking up tags.");
                    tagResults = null;
                }
                
                if (tagResults != null) {
                    List<String> fileTagLabels = DataFileTag.listTags();
                    
                    for (Object[] tagResult : tagResults) {
                        Integer tagId = (Integer)tagResult[0];
                        DataFileTag tag = new DataFileTag();
                        tag.setTypeByLabel(fileTagLabels.get(tagId));
                        tag.setDataFile(dataFile);
                        dataFile.addTag(tag);
                    }
                }
            }
        }
        
        return dataFile;
    }
    /* 
     * This is an experimental method for populating the versions of 
     * the datafile with the filemetadatas, optimized for making as few db 
     * queries as possible. 
     * It should only be used to retrieve filemetadata for the DatasetPage!
     * It is not guaranteed to adequately perform anywhere else. 
    */
    public void findFileMetadataOptimizedExperimental(Dataset owner) {
        findFileMetadataOptimizedExperimental(owner, null);
    }
    public void findFileMetadataOptimizedExperimental(Dataset owner, DatasetVersion requestedVersion) {
        List<DataFile> dataFiles = new ArrayList<>();
        List<DataTable> dataTables = new ArrayList<>();
        //List<FileMetadata> retList = new ArrayList<>(); 
        
        // TODO: 
        //  replace these maps with simple lists and run binary search on them. -- 4.2.1
        
        Map<Long, AuthenticatedUser> userMap = new HashMap<>(); 
        Map<Long, Integer> filesMap = new HashMap<>();
        Map<Long, Integer> datatableMap = new HashMap<>();
        Map<Long, Integer> categoryMap = new HashMap<>();
        Map<Long, Set<Integer>> fileTagMap = new HashMap<>();
        
        List<String> fileTagLabels = DataFileTag.listTags();
        
        
        int i = 0; 
        
        List<Object[]> dataTableResults = em.createNativeQuery("SELECT t0.ID, t0.DATAFILE_ID, t0.UNF, t0.CASEQUANTITY, t0.VARQUANTITY, t0.ORIGINALFILEFORMAT FROM dataTable t0, dataFile t1, dvObject t2 WHERE ((t0.DATAFILE_ID = t1.ID) AND (t1.ID = t2.ID) AND (t2.OWNER_ID = " + owner.getId() + ")) ORDER BY t0.ID").getResultList();
        
        for (Object[] result : dataTableResults) {
            DataTable dataTable = new DataTable(); 
            long fileId = ((Number) result[1]).longValue();

            dataTable.setId(((Number) result[1]).longValue());
            
            dataTable.setUnf((String)result[2]);
            
            dataTable.setCaseQuantity((Long)result[3]);
            
            dataTable.setVarQuantity((Long)result[4]);
            
            dataTable.setOriginalFileFormat((String)result[5]);
            
            dataTables.add(dataTable);
            datatableMap.put(fileId, i++);
            
        }
        
        logger.fine("Retrieved "+dataTables.size()+" DataTable objects.");
        
        i = 0; 
        List<Object[]> dataTagsResults = em.createNativeQuery("SELECT t0.DATAFILE_ID, t0.TYPE FROM DataFileTag t0, dvObject t1 WHERE (t1.ID = t0.DATAFILE_ID) AND (t1.OWNER_ID="+ owner.getId() + ")").getResultList();
        for (Object[] result : dataTagsResults) {
            Long datafile_id = (Long) result[0];
            Integer tagtype_id = (Integer) result[1];
            if (fileTagMap.get(datafile_id) == null) {
                fileTagMap.put(datafile_id, new HashSet<>());
            }
            fileTagMap.get(datafile_id).add(tagtype_id);
            i++; 
        }
        dataTagsResults = null;
        
        logger.fine("Retrieved "+i+" data tags.");
        
        i = 0; 
        
        List<Object[]> fileResults = em.createNativeQuery("SELECT t0.ID, t0.CREATEDATE, t0.INDEXTIME, t0.MODIFICATIONTIME, t0.PERMISSIONINDEXTIME, t0.PERMISSIONMODIFICATIONTIME, t0.PUBLICATIONDATE, t0.CREATOR_ID, t0.RELEASEUSER_ID, t1.CONTENTTYPE, t0.STORAGEIDENTIFIER, t1.FILESIZE, t1.INGESTSTATUS, t1.CHECKSUMVALUE, t1.RESTRICTED, t1.CHECKSUMTYPE, t1.PREVIOUSDATAFILEID, t1.ROOTDATAFILEID, t0.PROTOCOL, t0.AUTHORITY, t0.IDENTIFIER FROM DVOBJECT t0, DATAFILE t1 WHERE ((t0.OWNER_ID = " + owner.getId() + ") AND ((t1.ID = t0.ID) AND (t0.DTYPE = 'DataFile'))) ORDER BY t0.ID").getResultList(); 
    
        for (Object[] result : fileResults) {
            Integer file_id = (Integer) result[0];
            
            DataFile dataFile = new DataFile();
            dataFile.setMergeable(false);
            
            dataFile.setId(file_id.longValue());
            
            Timestamp createDate = (Timestamp) result[1];
            Timestamp indexTime = (Timestamp) result[2];
            Timestamp modificationTime = (Timestamp) result[3];
            Timestamp permissionIndexTime = (Timestamp) result[4];
            Timestamp permissionModificationTime = (Timestamp) result[5];
            Timestamp publicationDate = (Timestamp) result[6];
            
            dataFile.setCreateDate(createDate);
            dataFile.setIndexTime(indexTime);
            dataFile.setModificationTime(modificationTime);
            dataFile.setPermissionIndexTime(permissionIndexTime);
            dataFile.setPermissionModificationTime(permissionModificationTime);
            dataFile.setPublicationDate(publicationDate);
            
            Long creatorId = (Long) result[7]; 
            if (creatorId != null) {
                AuthenticatedUser creator = userMap.get(creatorId);
                if (creator == null) {
                    creator = userService.find(creatorId);
                    if (creator != null) {
                        userMap.put(creatorId, creator);
                    }
                }
                if (creator != null) {
                    dataFile.setCreator(creator);
                }
            }
            
            dataFile.setOwner(owner);
            
            Long releaseUserId = (Long) result[8]; 
            if (releaseUserId != null) {
                AuthenticatedUser releaseUser = userMap.get(releaseUserId);
                if (releaseUser == null) {
                    releaseUser = userService.find(releaseUserId);
                    if (releaseUser != null) {
                        userMap.put(releaseUserId, releaseUser);
                    }
                }
                if (releaseUser != null) {
                    dataFile.setReleaseUser(releaseUser);
                }
            }
            
            String contentType = (String) result[9]; 
            
            if (contentType != null) {
                dataFile.setContentType(contentType);
            }
            
            String storageIdentifier = (String) result[10];
            
            if (storageIdentifier != null) {
                dataFile.setStorageIdentifier(storageIdentifier);
            }
            
            Long fileSize = (Long) result[11];
            
            if (fileSize != null) {
                dataFile.setFilesize(fileSize);
            }
            
            if (result[12] != null) {
                String ingestStatusString = (String) result[12];
                dataFile.setIngestStatus(ingestStatusString.charAt(0));
            }
            
            String md5 = (String) result[13]; 
            
            if (md5 != null) {
                dataFile.setChecksumValue(md5);
            }
            
            Boolean restricted = (Boolean) result[14];
            if (restricted != null) {
                dataFile.setRestricted(restricted);
            }

            String checksumType = (String) result[15];
            if (checksumType != null) {
                try {
                    // In the database we store "SHA1" rather than "SHA-1".
                    DataFile.ChecksumType typeFromStringInDatabase = DataFile.ChecksumType.valueOf(checksumType);
                    dataFile.setChecksumType(typeFromStringInDatabase);
                } catch (IllegalArgumentException ex) {
                    logger.info("Exception trying to convert " + checksumType + " to enum: " + ex);
                }
            }

            Long previousDataFileId = (Long) result[16];
            if (previousDataFileId != null) {
                dataFile.setPreviousDataFileId(previousDataFileId);
            }
            
            Long rootDataFileId = (Long) result[17];
            if (rootDataFileId != null) {
                dataFile.setRootDataFileId(rootDataFileId);
            }
            
            String protocol = (String) result[18];
            if (protocol != null) {
                dataFile.setProtocol(protocol);
            }
            
            String authority = (String) result[19];
            if (authority != null) {
                dataFile.setAuthority(authority);
            }
            
            String identifier = (String) result[20];
            if (identifier != null) {
                dataFile.setIdentifier(identifier);
            }
            
            // TODO: 
            // - if ingest status is "bad", look up the ingest report; 
            // - is it a dedicated thumbnail for the dataset? (do we ever need that info?? - not on the dataset page, I don't think...)
            
            // Is this a tabular file? 
            
            if (datatableMap.get(dataFile.getId()) != null) {
                dataTables.get(datatableMap.get(dataFile.getId())).setDataFile(dataFile);
                dataFile.setDataTable(dataTables.get(datatableMap.get(dataFile.getId())));
                
            }            

            if (fileTagMap.get(dataFile.getId()) != null) {
                for (Integer tag_id : fileTagMap.get(dataFile.getId())) {
                    DataFileTag tag = new DataFileTag();
                    tag.setTypeByLabel(fileTagLabels.get(tag_id));
                    tag.setDataFile(dataFile);
                    dataFile.addTag(tag);
                }
            }            
            dataFile.setFileAccessRequesters(retrieveFileAccessRequesters(dataFile));              
            dataFiles.add(dataFile);
            filesMap.put(dataFile.getId(), i++);
        }
        fileResults = null;
        
        logger.fine("Retrieved and cached "+i+" datafiles.");

        i = 0; 
        for (DataFileCategory fileCategory : owner.getCategories()) {
            //logger.fine("category: id="+fileCategory.getId());
            categoryMap.put(fileCategory.getId(), i++);
        }
        
        logger.fine("Retrieved "+i+" file categories attached to the dataset.");
        
        if (requestedVersion != null) {
            requestedVersion.setFileMetadatas(retrieveFileMetadataForVersion(owner, requestedVersion, dataFiles, filesMap, categoryMap));
        } else {
            for (DatasetVersion version : owner.getVersions()) {
                version.setFileMetadatas(retrieveFileMetadataForVersion(owner, version, dataFiles, filesMap, categoryMap));
                logger.fine("Retrieved "+version.getFileMetadatas().size()+" filemetadatas for the version "+version.getId());
            }
        }
        owner.setFiles(dataFiles);
    }
    
     private List<AuthenticatedUser> retrieveFileAccessRequesters(DataFile fileIn){
        List<AuthenticatedUser> retList = new ArrayList<>();
        
        List<Object> requesters  = em.createNativeQuery("select authenticated_user_id from fileaccessrequests where datafile_id = "+fileIn.getId()).getResultList();
        
        for (Object userIdObj : requesters){
            Long userId = (Long) userIdObj;
            AuthenticatedUser user = userService.find(userId);
            if (user != null){
                retList.add(user);
            }
        }
        
        return retList;
    }
    
    private List<FileMetadata> retrieveFileMetadataForVersion(Dataset dataset, DatasetVersion version, List<DataFile> dataFiles, Map<Long, Integer> filesMap, Map<Long, Integer> categoryMap) {
        List<FileMetadata> retList = new ArrayList<>();
        Map<Long, Set<Long>> categoryMetaMap = new HashMap<>();
        
        List<Object[]> categoryResults = em.createNativeQuery("select t0.filecategories_id, t0.filemetadatas_id from filemetadata_datafilecategory t0, filemetadata t1 where (t0.filemetadatas_id = t1.id) AND (t1.datasetversion_id = "+version.getId()+")").getResultList();
        int i = 0;
        for (Object[] result : categoryResults) {
            Long category_id = (Long) result[0];
            Long filemeta_id = (Long) result[1];
            if (categoryMetaMap.get(filemeta_id) == null) {
                categoryMetaMap.put(filemeta_id, new HashSet<>());
            }
            categoryMetaMap.get(filemeta_id).add(category_id);
            i++;
        }
        logger.fine("Retrieved and mapped "+i+" file categories attached to files in the version "+version.getId());
        
        List<Object[]> metadataResults = em.createNativeQuery("select id, datafile_id, DESCRIPTION, LABEL, RESTRICTED, DIRECTORYLABEL, prov_freeform from FileMetadata where datasetversion_id = "+version.getId() + " ORDER BY LABEL").getResultList();
        
        for (Object[] result : metadataResults) {
            Integer filemeta_id = (Integer) result[0];
            
            if (filemeta_id == null) {
                continue;
            }
            
            Long file_id = (Long) result[1];
            if (file_id == null) {
                continue;
            }
            
            Integer file_list_id = filesMap.get(file_id);
            if (file_list_id == null) {
                continue;
            }
            FileMetadata fileMetadata = new FileMetadata();
            fileMetadata.setId(filemeta_id.longValue());
            fileMetadata.setCategories(new LinkedList<>());

            if (categoryMetaMap.get(fileMetadata.getId()) != null) {
                for (Long cat_id : categoryMetaMap.get(fileMetadata.getId())) {
                    if (categoryMap.get(cat_id) != null) {
                        fileMetadata.getCategories().add(dataset.getCategories().get(categoryMap.get(cat_id)));
                    }
                }
            }

            fileMetadata.setDatasetVersion(version);
            
            //fileMetadata.setDataFile(dataset.getFiles().get(file_list_id));
            fileMetadata.setDataFile(dataFiles.get(file_list_id));
            
            String description = (String) result[2]; 
            
            if (description != null) {
                fileMetadata.setDescription(description);
            }
            
            String label = (String) result[3];
            
            if (label != null) {
                fileMetadata.setLabel(label);
            }
                        
            Boolean restricted = (Boolean) result[4];
            if (restricted != null) {
                fileMetadata.setRestricted(restricted);
            }
            
            String dirLabel = (String) result[5];
            if (dirLabel != null){
                fileMetadata.setDirectoryLabel(dirLabel);
            }
            
            String provFreeForm = (String) result[6];
            if (provFreeForm != null){
                fileMetadata.setProvFreeForm(provFreeForm);
            }
                        
            retList.add(fileMetadata);
        }
        
        logger.fine("Retrieved "+retList.size()+" file metadatas for version "+version.getId()+" (inside the retrieveFileMetadataForVersion method).");
                
        
        /* 
            We no longer perform this sort here, just to keep this filemetadata
            list as identical as possible to when it's produced by the "traditional"
            EJB method. When it's necessary to have the filemetadatas sorted by 
            FileMetadata.compareByLabel, the DatasetVersion.getFileMetadatasSorted()
            method should be called. 
        
        Collections.sort(retList, FileMetadata.compareByLabel); */
        
        return retList; 
    }
    
    public List<DataFile> findIngestsInProgress() {
        if ( em.isOpen() ) {
            String qr = "select object(o) from DataFile as o where o.ingestStatus =:scheduledStatusCode or o.ingestStatus =:progressStatusCode order by o.id";
            return em.createQuery(qr, DataFile.class)
                .setParameter("scheduledStatusCode", DataFile.INGEST_STATUS_SCHEDULED)
                .setParameter("progressStatusCode", DataFile.INGEST_STATUS_INPROGRESS)
                .getResultList();
        } else {
            return Collections.emptyList();
        }
    }
    
    
    public DataTable findDataTableByFileId(Long fileId) {
        Query query = em.createQuery("select object(o) from DataTable as o where o.dataFile.id =:fileId order by o.id");
        query.setParameter("fileId", fileId);
        
        Object singleResult;
        
        try{
            return (DataTable)query.getSingleResult();
        }catch(NoResultException ex){
            return null;
        }
    }
    
    public List<DataFile> findAll() {
        return em.createQuery("select object(o) from DataFile as o order by o.id", DataFile.class).getResultList();
    }
    
    public DataFile save(DataFile dataFile) {

        if (dataFile.isMergeable()) {   
            DataFile savedDataFile = em.merge(dataFile);
            return savedDataFile;
        } else {
            throw new IllegalArgumentException("This DataFile object has been set to NOT MERGEABLE; please ensure a MERGEABLE object is passed to the save method.");
        } 
    }
    
    private void msg(String m){
        System.out.println(m);
    }
    private void dashes(){
        msg("----------------");
    }
    private void msgt(String m){
        dashes(); msg(m); dashes();
    }
    
    /*
        Make sure the file replace ids are set for a initial version 
        of a file
    
    */
    public DataFile setAndCheckFileReplaceAttributes(DataFile savedDataFile){
               
        // Is this the initial version of a file?
        
        if ((savedDataFile.getRootDataFileId() == null)||
                (savedDataFile.getRootDataFileId().equals(DataFile.ROOT_DATAFILE_ID_DEFAULT))){
            msg("yes, initial version");
 
           // YES!  Set the RootDataFileId to the Id
           savedDataFile.setRootDataFileId(savedDataFile.getId());
           
           // SAVE IT AGAIN!!!
           msg("yes, save again");
        
            return em.merge(savedDataFile);   
           
        }else{       
            // Looking Good Billy Ray! Feeling Good Louis!    
            msg("nope, looks ok");

            return savedDataFile;
        }
    }
    
    
    public Boolean isPreviouslyPublished(Long fileId){
        Query query = em.createQuery("select object(o) from FileMetadata as o where o.dataFile.id =:fileId");
        query.setParameter("fileId", fileId);
        List<?> retList = query.getResultList();
        return (retList.size() > 1);
    }
    
    public void deleteFromVersion( DatasetVersion d, DataFile f ) {
		em.createNamedQuery("DataFile.removeFromDatasetVersion")
			.setParameter("versionId", d.getId()).setParameter("fileId", f.getId())
				.executeUpdate();
    }

    /* 
     Convenience methods for merging and removingindividual file metadatas, 
     without touching the rest of the DataFile object:
    */
    
    public FileMetadata mergeFileMetadata(FileMetadata fileMetadata) {
        
        FileMetadata newFileMetadata = em.merge(fileMetadata);
        em.flush();
        
        // Set the initial value of the rootDataFileId
        //    (does nothing if it's already set)
        //DataFile updatedDataFile = setAndCheckFileReplaceAttributes(newFileMetadata.getDataFile());
               
        return newFileMetadata;
    }
    
    public void removeFileMetadata(FileMetadata fileMetadata) {
        msgt("removeFileMetadata: fileMetadata");
        FileMetadata mergedFM = em.merge(fileMetadata);
        em.remove(mergedFM);
    }
    
    /* 
     * Same, for DataTables:
    */
    
    public DataTable saveDataTable(DataTable dataTable) {
        DataTable merged = em.merge(dataTable);
        em.flush();
        return merged;
    }
    
    public List<DataFile> findHarvestedFilesByClient(HarvestingClient harvestingClient) {
        String qr = "SELECT d FROM DataFile d, DvObject o, Dataset s WHERE o.id = d.id AND o.owner.id = s.id AND s.harvestedFrom.id = :harvestingClientId";
        return em.createQuery(qr, DataFile.class)
            .setParameter("harvestingClientId", harvestingClient.getId())
            .getResultList();
    }
    
    /*moving to the fileutil*/
    
    public void generateStorageIdentifier(DataFile dataFile) {
        dataFile.setStorageIdentifier(generateStorageIdentifier());
    }
    
    public String generateStorageIdentifier() {
        
        UUID uid = UUID.randomUUID();
                
        logger.log(Level.FINE, "UUID value: {0}", uid.toString());
        
        // last 6 bytes, of the random UUID, in hex: 
        
        String hexRandom = uid.toString().substring(24);
        
        logger.log(Level.FINE, "UUID (last 6 bytes, 12 hex digits): {0}", hexRandom);
        
        String hexTimestamp = Long.toHexString(new Date().getTime());
        
        logger.log(Level.FINE, "(not UUID) timestamp in hex: {0}", hexTimestamp);
            
        String storageIdentifier = hexTimestamp + "-" + hexRandom;
        
        logger.log(Level.FINE, "timestamp/UUID hybrid: {0}", storageIdentifier);
        return storageIdentifier; 
    }
    
    public boolean isSpssPorFile (DataFile file) {
        return (file != null) ? MIME_TYPE_SPSS_POR.equalsIgnoreCase(file.getContentType()) : false;
    }
    
    public boolean isSpssSavFile (DataFile file) {
        return (file != null) ? MIME_TYPE_SPSS_SAV.equalsIgnoreCase(file.getContentType()) : false;
    }
    
    /*
    public boolean isSpssPorFile (FileMetadata fileMetadata) {
        if (fileMetadata != null && fileMetadata.getDataFile() != null) {
            return isSpssPorFile(fileMetadata.getDataFile());
        }
        return false; 
    }
    */
    
    /*
     * This method will return true if the thumbnail is *actually available* and
     * ready to be downloaded. (it will try to generate a thumbnail for supported
     * file types, if not yet available)
     */
    public boolean isThumbnailAvailable (DataFile file) {
        if (file == null) {
            return false; 
        } 

        // If this file already has the "thumbnail generated" flag set,
        // we'll just trust that:
        if (file.isPreviewImageAvailable()) {
            logger.fine("returning true");
            return true;
        }
        
        // If thumbnails are not even supported for this class of files, 
        // there's notthing to talk about:      
        if (!FileUtil.isThumbnailSupported(file)) {
            return false;
        }
        
        /*
         Checking the permission here was resulting in extra queries; 
         it is now the responsibility of the client - such as the DatasetPage - 
         to make sure the permission check out, before calling this method.
         (or *after* calling this method? - checking permissions costs db 
         queries; checking if the thumbnail is available may cost cpu time, if 
         it has to be generated on the fly - so you have to figure out which 
         is more important... 
        
        */
                
        
       if (ImageThumbConverter.isThumbnailAvailable(file)) {
           file = this.find(file.getId());
           file.setPreviewImageAvailable(true);
           this.save(file); 
           return true;
       }

       return false;
    }

    
    /*// TODO: 
    // Document this.
    // -- L.A. 4.0 beta14
    
    public boolean isTemporaryPreviewAvailable(String fileSystemId, String mimeType) {
        
        String filesRootDirectory = System.getProperty("dataverse.files.directory");
        if (filesRootDirectory == null || filesRootDirectory.equals("")) {
            filesRootDirectory = "/tmp/files";
        }

        String fileSystemName = filesRootDirectory + "/temp/" + fileSystemId;
        
        String imageThumbFileName = null;
        
        if ("application/pdf".equals(mimeType)) {
            imageThumbFileName = ImageThumbConverter.generatePDFThumbnailFromFile(fileSystemName);
        } else if (mimeType != null && mimeType.startsWith("image/")) {
            imageThumbFileName = ImageThumbConverter.generateImageThumbnailFromFile(fileSystemName);
        }
        
        if (imageThumbFileName != null) {
            return true; 
        }
            
        return false;
    }*/
    
    /* 
     * TODO: 
     * similar method, but for non-default thumbnail sizes:
    
    
    public boolean isThumbnailAvailableForSize (DataFile file) {
        return false; 
    }*/
    
    public boolean ingestableAsTabular(DataFile dataFile) {
        /* 
         * In the final 4.0 we'll be doing real-time checks, going through the 
         * available plugins and verifying the lists of mime types that they 
         * can handle. In 4.0 beta, the ingest plugins are still built into the 
         * main code base, so we can just go through a hard-coded list of mime 
         * types. -- L.A. 
         */
        
        String mimeType = dataFile.getContentType();
        
        if (mimeType == null) {
            return false;
        }
        
        switch (mimeType) {
            case MIME_TYPE_STATA:
            case MIME_TYPE_STATA13:
            case MIME_TYPE_RDATA:
            case MIME_TYPE_CSV:
            case MIME_TYPE_CSV_ALT:
            case MIME_TYPE_XLSX:
            case MIME_TYPE_SPSS_SAV:
            case MIME_TYPE_SPSS_POR:
            return true;
        }

        return false;
    }
    
    /* 
     * Methods for identifying "classes" (groupings) of files by type:
    */
    
    public String getFileClassById (Long fileId) {
        DataFile file = find(fileId);
        
        if (file == null) {
            return null; 
        }
        
        return getFileClass(file);
    }
    
    public String getFileClass (DataFile file) {
        if (isFileClassImage(file)) {
            return FILE_CLASS_IMAGE;
        }
        
        if (isFileClassVideo(file)) {
            return FILE_CLASS_VIDEO;
        }
        
        if (isFileClassAudio(file)) {
            return FILE_CLASS_AUDIO;
        }
        
        if (isFileClassCode(file)) {
            return FILE_CLASS_CODE;
        }
        
        if (isFileClassDocument(file)) {
            return FILE_CLASS_DOCUMENT;
        }
        
        if (isFileClassAstro(file)) {
            return FILE_CLASS_ASTRO;
        }
        
        if (isFileClassNetwork(file)) {
            return FILE_CLASS_NETWORK;
        }
        
        if (isFileClassGeo(file)) {
            return FILE_CLASS_GEO;
        }
        
        if (isFileClassTabularData(file)) {
            return FILE_CLASS_TABULAR;
        }
        
        if (isFileClassPackage(file)) {
            return FILE_CLASS_PACKAGE;
        }
        
        return FILE_CLASS_OTHER;
    }
    
    
    
    public boolean isFileClassImage (DataFile file) {
        if (file == null) {
            return false;
        }
        
        String contentType = file.getContentType();

        // Some browsers (Chrome?) seem to identify FITS files as mime
        // type "image/fits" on upload; this is both incorrect (the official
        // mime type for FITS is "application/fits", and problematic: then
        // the file is identified as an image, and the page will attempt to 
        // generate a preview - which of course is going to fail...
        
        if (FileUtil.MIME_TYPE_FITSIMAGE.equalsIgnoreCase(contentType)) {
            return false;
        }
        // besides most image/* types, we can generate thumbnails for 
        // pdf and "world map" files:
        
        return (contentType != null && (contentType.toLowerCase().startsWith("image/")));
    }
    
    public boolean isFileClassAudio (DataFile file) {
        if (file == null) {
            return false;
        }
        
        String contentType = file.getContentType();
        
        // TODO: 
        // verify that there are no audio types that don't start with "audio/" - 
        //  some exotic mp[34]... ?
        
        return (contentType != null && (contentType.toLowerCase().startsWith("audio/")));    
    }
    
    public boolean isFileClassCode (DataFile file) {
        if (file == null) {
            return false;
        }
     
        String contentType = file.getContentType();
        
        // The following are the "control card/syntax" formats that we recognize 
        // as "code":
    
        return (MIME_TYPE_R_SYNTAX.equalsIgnoreCase(contentType)
            || MIME_TYPE_STATA_SYNTAX.equalsIgnoreCase(contentType) 
            || MIME_TYPE_SAS_SYNTAX.equalsIgnoreCase(contentType)
            || MIME_TYPE_SPSS_CCARD.equalsIgnoreCase(contentType));
        
    }
    
    public boolean isFileClassDocument (DataFile file) {
        if (file == null) {
            return false;
        }
        
        // "Documents": PDF, assorted MS docs, etc. 
        
        String contentType = file.getContentType();
        int scIndex = 0;
        if (contentType != null && (scIndex = contentType.indexOf(';')) > 0) {
            contentType = contentType.substring(0, scIndex);
        }
        
        return (MIME_TYPE_PLAIN_TEXT.equalsIgnoreCase(contentType)
            || MIME_TYPE_DOCUMENT_PDF.equalsIgnoreCase(contentType)
            || MIME_TYPE_DOCUMENT_MSWORD.equalsIgnoreCase(contentType)
            || MIME_TYPE_DOCUMENT_MSEXCEL.equalsIgnoreCase(contentType)
            || MIME_TYPE_DOCUMENT_MSWORD_OPENXML.equalsIgnoreCase(contentType));
        
    }
    
    public boolean isFileClassAstro (DataFile file) {
        if (file == null) {
            return false;
        }
        
        String contentType = file.getContentType();
       
        // The only known/supported "Astro" file type is FITS,
        // so far:
        
        return (MIME_TYPE_FITS.equalsIgnoreCase(contentType) || FileUtil.MIME_TYPE_FITSIMAGE.equalsIgnoreCase(contentType));
        
    }
    
    public boolean isFileClassNetwork (DataFile file) {
        if (file == null) {
            return false;
        }
        
        String contentType = file.getContentType();
       
        // The only known/supported Network Data type is GRAPHML,
        // so far:
        
        return MIME_TYPE_NETWORK_GRAPHML.equalsIgnoreCase(contentType);
        
    }
    
    /* 
     * we don't really need a method for "other" - 
     * it's "other" if it fails to identify as any specific class... 
     * (or do we?)
    public boolean isFileClassOther (DataFile file) {
        if (file == null) {
            return false;
        }
        
    }
    */
    
    public boolean isFileClassGeo (DataFile file) {
        if (file == null) {
            return false;
        }
        
        String contentType = file.getContentType();
       
        // The only known/supported Geo Data type is SHAPE,
        // so far:
        
        return FileUtil.MIME_TYPE_GEO_SHAPE.equalsIgnoreCase(contentType);
    }
    
    public boolean isFileClassTabularData (DataFile file) {
        if (file == null) {
            return false;
        }
        
        // "Tabular data" is EITHER an INGESTED tabular data file, i.e.
        // a file with a DataTable and DataVariables; or a DataFile 
        // of one of the many known tabular data formats - SPSS, Stata, etc.
        // that for one reason or another didn't get ingested: 
        
        if (file.isTabularData()) {
            return true; 
        }
        
        // The formats we know how to ingest: 
        if (ingestableAsTabular(file)) {
            return true;
        }
        
        String contentType = file.getContentType();
        
        // And these are the formats we DON'T know how to ingest, 
        // but nevertheless recognize as "tabular data":
        
        return (MIME_TYPE_TAB.equalsIgnoreCase(contentType)
            || MIME_TYPE_FIXED_FIELD.equalsIgnoreCase(contentType) 
            || MIME_TYPE_SAS_TRANSPORT.equalsIgnoreCase(contentType)
            || MIME_TYPE_SAS_SYSTEM.equalsIgnoreCase(contentType));
        
    }
    
    public boolean isFileClassVideo (DataFile file) {
        if (file == null) {
            return false;
        }
        
        String contentType = file.getContentType();
        
        // TODO: 
        // check if there are video types that don't start with "audio/" - 
        // some exotic application/... formats ?
        
        return (contentType != null && (contentType.toLowerCase().startsWith("video/")));    
        
    }
    
    public boolean isFileClassPackage (DataFile file) {
        if (file == null) {
            return false;
        }
        
        String contentType = file.getContentType();
       
        return MIME_TYPE_PACKAGE_FILE.equalsIgnoreCase(contentType);
    }
    
    public void populateFileSearchCard(SolrSearchResult solrSearchResult) {
        solrSearchResult.setEntity(this.findCheapAndEasy(solrSearchResult.getEntityId()));
    }
        
    
    /**
     * Does this file have a replacement.  
     * Any file should have AT MOST 1 replacement
     * 
     * @param df
     * @return 
     * @throws java.lang.Exception if a DataFile has more than 1 replacement
     *         or is unpublished and has a replacement.
     */
    public boolean hasReplacement(DataFile df) throws Exception{
        
        if (df.getId() == null){
            // An unsaved file cannot have a replacment
            return false;
        }
       
        
        List<DataFile> dataFiles = em.createQuery("select o from DataFile o" +
                    " WHERE o.previousDataFileId = :dataFileId", DataFile.class)
                    .setParameter("dataFileId", df.getId())
                    .getResultList();
        
        if (dataFiles.isEmpty()){
            return false;
        }
        
         if (!df.isReleased()){
            // An unpublished SHOULD NOT have a replacment
            String errMsg = "DataFile with id: [" + df.getId() + "] is UNPUBLISHED with a REPLACEMENT.  This should NOT happen.";
            logger.severe(errMsg);
            
            throw new Exception(errMsg);
        }

        
        
        else if (dataFiles.size() == 1){
            return true;
        }else{
        
            String errMsg = "DataFile with id: [" + df.getId() + "] has more than one replacment!";
            logger.severe(errMsg);

            throw new Exception(errMsg);
        }
        
    }
    
    public boolean hasBeenDeleted(DataFile df){
        Dataset dataset = df.getOwner();
        DatasetVersion dsv = dataset.getLatestVersion();
        
        return findFileMetadataByDatasetVersionIdAndDataFileId(dsv.getId(), df.getId()) == null;
        
    }
    
    /**
     * Is this a replacement file??
     * 
     * The indication of a previousDataFileId says that it is
     * 
     * @param df
     * @return
     */
    public boolean isReplacementFile(DataFile df) {

        if (df.getPreviousDataFileId() == null){
            return false;
        }else if (df.getPreviousDataFileId() < 1){
            String errMSg = "Stop! previousDataFileId should either be null or a number greater than 0";
            logger.severe(errMSg);
            return false;
            // blow up -- this shouldn't happen!
            //throw new FileReplaceException(errMSg);
        }else if (df.getPreviousDataFileId() > 0){
            return true;
        }
        return false;
    }  // end: isReplacementFile
    
    public List<Long> selectFilesWithMissingOriginalTypes() {
        Query query = em.createNativeQuery("SELECT f.id FROM datafile f, datatable t where t.datafile_id = f.id AND t.originalfileformat='" + MIME_TYPE_TAB + "' ORDER BY f.id");
        
        try {
            return query.getResultList();
        } catch (Exception ex) {
            return new ArrayList<>();
        }
    }
    
    
    
    public String generateDataFileIdentifier(DataFile datafile, PersistentIdentifierServiceBean idServiceBean) {
        String doiIdentifierType = settingsService.getValueForKey(SettingsServiceBean.Key.IdentifierGenerationStyle, "randomString");
        String doiDataFileFormat = settingsService.getValueForKey(SettingsServiceBean.Key.DataFilePIDFormat, "DEPENDENT");

        String prepend = "";
        if (doiDataFileFormat.equals(SystemConfig.DataFilePIDFormat.DEPENDENT.toString())){
            //If format is dependent then pre-pend the dataset identifier 
            prepend = datafile.getOwner().getIdentifier() + "/";
        } else {
            //If there's a shoulder prepend independent identifiers with it
        	prepend = settingsService.getValueForKey(SettingsServiceBean.Key.Shoulder, "");
        }
 
        switch (doiIdentifierType) {
            case "randomString":               
                return generateIdentifierAsRandomString(datafile, idServiceBean, prepend);
            case "sequentialNumber":
                if (doiDataFileFormat.equals(SystemConfig.DataFilePIDFormat.INDEPENDENT.toString())){ 
                    return generateIdentifierAsIndependentSequentialNumber(datafile, idServiceBean, prepend);
                } else {
                    return generateIdentifierAsDependentSequentialNumber(datafile, idServiceBean, prepend);
                }
            default:
                /* Should we throw an exception instead?? -- L.A. 4.6.2 */
                return generateIdentifierAsRandomString(datafile, idServiceBean, prepend);
        }
    }
    
<<<<<<< HEAD
    private String generateIdentifierAsRandomString(DataFile datafile, PersistentIdentifierServiceBean idServiceBean) {
=======
    private String generateIdentifierAsRandomString(DataFile datafile, IdServiceBean idServiceBean, String prepend) {
>>>>>>> b13763b2

        String identifier = null;
        do {
            identifier = prepend + RandomStringUtils.randomAlphanumeric(6).toUpperCase();  
        } while (!isIdentifierUniqueInDatabase(identifier, datafile, idServiceBean));

        return identifier;
    }

<<<<<<< HEAD
    private String generateIdentifierAsIndependentSequentialNumber(DataFile datafile, PersistentIdentifierServiceBean idServiceBean) {
=======
    private String generateIdentifierAsIndependentSequentialNumber(DataFile datafile, IdServiceBean idServiceBean, String prepend) {
>>>>>>> b13763b2
        
        String identifier; 
        do {
            StoredProcedureQuery query = this.em.createNamedStoredProcedureQuery("Dataset.generateIdentifierAsSequentialNumber");
            query.execute();
            Integer identifierNumeric = (Integer) query.getOutputParameterValue(1); 
            // some diagnostics here maybe - is it possible to determine that it's failing 
            // because the stored procedure hasn't been created in the database?
            if (identifierNumeric == null) {
                return null; 
            }
            identifier = prepend + identifierNumeric.toString();
        } while (!isIdentifierUniqueInDatabase(identifier, datafile, idServiceBean));
        
        return identifier;
    }
    
<<<<<<< HEAD
    private String generateIdentifierAsDependentSequentialNumber(DataFile datafile, PersistentIdentifierServiceBean idServiceBean) {
=======
    private String generateIdentifierAsDependentSequentialNumber(DataFile datafile, IdServiceBean idServiceBean, String prepend) {
>>>>>>> b13763b2
        
        String identifier;
        Long retVal;

        retVal = new Long(0);


        do {
            retVal++;
            identifier = prepend + retVal.toString();

        } while (!isIdentifierUniqueInDatabase(identifier, datafile, idServiceBean));

        return identifier;
    }

    /**
     * Check that a identifier entered by the user is unique (not currently used
     * for any other study in this Dataverse Network) alos check for duplicate
     * in EZID if needed
     * @param userIdentifier
     * @param datafile
     * @param idServiceBean
     * @return   */
    public boolean isIdentifierUniqueInDatabase(String userIdentifier, DataFile datafile, PersistentIdentifierServiceBean idServiceBean) {
        String testProtocol = "";
        String testAuthority = "";
        if (datafile.getAuthority() != null){
            testAuthority = datafile.getAuthority();
        } else {
            testAuthority = settingsService.getValueForKey(SettingsServiceBean.Key.Authority);
        }
        if (datafile.getProtocol() != null){
            testProtocol = datafile.getProtocol();
        } else {
            testProtocol = settingsService.getValueForKey(SettingsServiceBean.Key.Protocol);
        }
        String query = "SELECT d FROM DvObject d WHERE d.identifier = '" + userIdentifier + "'";
        query += " and d.protocol ='" + testProtocol + "'";
        query += " and d.authority = '" + testAuthority + "'";
        boolean u = em.createQuery(query).getResultList().isEmpty();
            
        try{
            if (idServiceBean.alreadyExists(datafile)) {
                u = false;
            }
        } catch (Exception e){
            //we can live with failure - means identifier not found remotely
        }

       
        return u;
    }
    
}<|MERGE_RESOLUTION|>--- conflicted
+++ resolved
@@ -1,9 +1,3 @@
-/*
- * To change this license header, choose License Headers in Project Properties.
- * To change this template file, choose Tools | Templates
- * and open the template in the editor.
- */
-
 package edu.harvard.iq.dataverse;
 
 import edu.harvard.iq.dataverse.authorization.users.AuthenticatedUser;
@@ -1543,12 +1537,7 @@
         }
     }
     
-<<<<<<< HEAD
-    private String generateIdentifierAsRandomString(DataFile datafile, PersistentIdentifierServiceBean idServiceBean) {
-=======
-    private String generateIdentifierAsRandomString(DataFile datafile, IdServiceBean idServiceBean, String prepend) {
->>>>>>> b13763b2
-
+    private String generateIdentifierAsRandomString(DataFile datafile, PersistentIdentifierServiceBean idServiceBean, String prepend) {
         String identifier = null;
         do {
             identifier = prepend + RandomStringUtils.randomAlphanumeric(6).toUpperCase();  
@@ -1557,12 +1546,8 @@
         return identifier;
     }
 
-<<<<<<< HEAD
-    private String generateIdentifierAsIndependentSequentialNumber(DataFile datafile, PersistentIdentifierServiceBean idServiceBean) {
-=======
-    private String generateIdentifierAsIndependentSequentialNumber(DataFile datafile, IdServiceBean idServiceBean, String prepend) {
->>>>>>> b13763b2
-        
+
+    private String generateIdentifierAsIndependentSequentialNumber(DataFile datafile, PersistentIdentifierServiceBean idServiceBean, String prepend) {
         String identifier; 
         do {
             StoredProcedureQuery query = this.em.createNamedStoredProcedureQuery("Dataset.generateIdentifierAsSequentialNumber");
@@ -1579,17 +1564,11 @@
         return identifier;
     }
     
-<<<<<<< HEAD
-    private String generateIdentifierAsDependentSequentialNumber(DataFile datafile, PersistentIdentifierServiceBean idServiceBean) {
-=======
-    private String generateIdentifierAsDependentSequentialNumber(DataFile datafile, IdServiceBean idServiceBean, String prepend) {
->>>>>>> b13763b2
-        
+    private String generateIdentifierAsDependentSequentialNumber(DataFile datafile, PersistentIdentifierServiceBean idServiceBean, String prepend) {
         String identifier;
         Long retVal;
 
         retVal = new Long(0);
-
 
         do {
             retVal++;
@@ -1607,7 +1586,9 @@
      * @param userIdentifier
      * @param datafile
      * @param idServiceBean
-     * @return   */
+     * @return  {@code true} iff the identifier is unique in the local database.
+     */
+    // FIXME MBS: change to "isLocallyUnique". Use @NamedQuery.
     public boolean isIdentifierUniqueInDatabase(String userIdentifier, DataFile datafile, PersistentIdentifierServiceBean idServiceBean) {
         String testProtocol = "";
         String testAuthority = "";
