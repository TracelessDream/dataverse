package edu.harvard.iq.dataverse;

import edu.harvard.iq.dataverse.dataset.DatasetThumbnail;
import edu.harvard.iq.dataverse.dataset.DatasetUtil;
import edu.harvard.iq.dataverse.harvest.client.HarvestingClient;
import java.nio.file.Path;
import java.nio.file.Paths;
import java.text.SimpleDateFormat;
import java.util.ArrayList;
import java.util.Collection;
import java.util.Date;
import java.util.HashSet;
import java.util.List;
import java.util.Objects;
import java.util.Set;
import javax.persistence.CascadeType;
import javax.persistence.Column;
import javax.persistence.Entity;
import javax.persistence.Index;
import javax.persistence.JoinColumn;
import javax.persistence.ManyToOne;
import javax.persistence.NamedQueries;
import javax.persistence.NamedQuery;
import javax.persistence.NamedStoredProcedureQuery;
import javax.persistence.OneToMany;
import javax.persistence.OneToOne;
import javax.persistence.OrderBy;
import javax.persistence.ParameterMode;
import javax.persistence.StoredProcedureParameter;
import javax.persistence.Table;
import javax.persistence.Temporal;
import javax.persistence.TemporalType;
import javax.persistence.UniqueConstraint;

/**
 *
 * @author skraffmiller
 */
@NamedQueries({
<<<<<<< HEAD
    @NamedQuery(name = "Dataset.findByIdentifier",
               query = "SELECT d FROM Dataset d WHERE d.identifier=:identifier"),
    @NamedQuery(name = "Dataset.findByIdentifierAuthorityProtocol",
               query = "SELECT d FROM Dataset d WHERE d.identifier=:identifier AND d.protocol=:protocol AND d.authority=:authority"),
    @NamedQuery(name = "Dataset.findByOwnerIdentifier", 
=======
        @NamedQuery(name = "Dataset.findByOwnerIdentifier", 
>>>>>>> b13763b2
                query = "SELECT o.identifier FROM DvObject o WHERE o.owner.id=:owner_id")
})

/*
    Below is the stored procedure for getting a numeric value from a database 
    sequence. Used when the Dataverse is (optionally) configured to use 
    incremental numeric values for dataset ids, instead of the default 
    random strings. 

    Unfortunately, there's no standard EJB way of handling sequences. So in the 
    past we would simply use a NativeQuery to call a proprietary Postgres
    sequence query. A better way of handling this however is to define any 
    proprietary SQL functionality outside of the application, in the database, 
    and call it using the standard JPA @StoredProcedureQuery. 

    The identifier sequence and the stored procedure for accessing it are currently 
    implemented with PostgresQL "CREATE SEQUENCE ..." and "CREATE FUNCTION ..."; 
    (we explain how to create these in the installation documentation and supply 
    a script). If necessary, it can be implemented using other SQL flavors -
    without having to modify the application code. 
            -- L.A. 4.6.2
*/ 
@NamedStoredProcedureQuery(
        name = "Dataset.generateIdentifierAsSequentialNumber",
        procedureName = "generateIdentifierAsSequentialNumber",
        parameters = {
            @StoredProcedureParameter(mode = ParameterMode.OUT, type = Integer.class, name = "identifier")
        }
)
@Entity
@Table(indexes = {
    @Index(columnList = "guestbook_id"),
    @Index(columnList = "thumbnailfile_id")})
public class Dataset extends DvObjectContainer {

    public static final String TARGET_URL = "/citation?persistentId=";
    private static final long serialVersionUID = 1L;

    @OneToMany(mappedBy = "owner", cascade = CascadeType.MERGE)
    @OrderBy("id")
    private List<DataFile> files = new ArrayList<>();

    @Temporal(value = TemporalType.TIMESTAMP)
    private Date lastExportTime;

    
    @OneToMany(mappedBy = "dataset", orphanRemoval = true, cascade = {CascadeType.REMOVE, CascadeType.MERGE, CascadeType.PERSIST})
    @OrderBy("versionNumber DESC, minorVersionNumber DESC")
    private List<DatasetVersion> versions = new ArrayList<>();

    @OneToMany(mappedBy = "dataset", cascade = CascadeType.ALL, orphanRemoval = true)
    private Set<DatasetLock> datasetLocks;
    
    @OneToOne(cascade = {CascadeType.MERGE, CascadeType.PERSIST})
    @JoinColumn(name = "thumbnailfile_id")
    private DataFile thumbnailFile;
    
    /**
     * By default, Dataverse will attempt to show unique thumbnails for datasets
     * based on images that have been uploaded to them. Setting this to true
     * will result in a generic dataset thumbnail appearing instead.
     */
    private boolean useGenericThumbnail;

    @OneToOne(cascade = {CascadeType.MERGE, CascadeType.PERSIST})
    @JoinColumn(name = "guestbook_id", unique = false, nullable = true, insertable = true, updatable = true)
    private Guestbook guestbook;
    
    @OneToMany(mappedBy="dataset", cascade={CascadeType.REMOVE, CascadeType.MERGE, CascadeType.PERSIST})
    private List<DatasetLinkingDataverse> datasetLinkingDataverses;

    public List<DatasetLinkingDataverse> getDatasetLinkingDataverses() {
        return datasetLinkingDataverses;
    }

    public void setDatasetLinkingDataverses(List<DatasetLinkingDataverse> datasetLinkingDataverses) {
        this.datasetLinkingDataverses = datasetLinkingDataverses;
    }

    private boolean fileAccessRequest;
    @OneToMany(mappedBy = "dataset", orphanRemoval = true, cascade = {CascadeType.REMOVE, CascadeType.MERGE, CascadeType.PERSIST})
    private List<DataFileCategory> dataFileCategories = null;
    
    @ManyToOne
    @JoinColumn(name = "citationDateDatasetFieldType_id")
    private DatasetFieldType citationDateDatasetFieldType;
    
    public DatasetFieldType getCitationDateDatasetFieldType() {
        return citationDateDatasetFieldType;
    }

    public void setCitationDateDatasetFieldType(DatasetFieldType citationDateDatasetFieldType) {
        this.citationDateDatasetFieldType = citationDateDatasetFieldType;
    }    

    public Dataset() {
        DatasetVersion datasetVersion = new DatasetVersion();
        datasetVersion.setDataset(this);
        datasetVersion.setVersionState(DatasetVersion.VersionState.DRAFT);
        datasetVersion.setFileMetadatas(new ArrayList<>());
        datasetVersion.setVersionNumber((long) 1);
        datasetVersion.setMinorVersionNumber((long) 0);
        versions.add(datasetVersion);
    }
    
    /**
     * Checks whether {@code this} dataset is locked for a given reason.
     * @param reason the reason we test for.
     * @return {@code true} iff the data set is locked for {@code reason}.
     */
    public boolean isLockedFor( DatasetLock.Reason reason ) {
        for ( DatasetLock l : getLocks() ) {
            if ( l.getReason() == reason ) {
                return true;
            }
        }
        return false;
    }
    
    /**
     * Retrieves the dataset lock for the passed reason. 
     * @param reason
     * @return the dataset lock, or {@code null}.
     */
    public DatasetLock getLockFor( DatasetLock.Reason reason ) {
        for ( DatasetLock l : getLocks() ) {
            if ( l.getReason() == reason ) {
                return l;
            }
        }
        return null;
    }
    
    public Set<DatasetLock> getLocks() {
        // lazy set creation
        if ( datasetLocks == null ) {
            datasetLocks = new HashSet<>();
        }
        return datasetLocks;
    }

    /**
     * JPA use only!
     * @param datasetLocks 
     */
    void setLocks(Set<DatasetLock> datasetLocks) {
        this.datasetLocks = datasetLocks;
    }
    
    public void addLock(DatasetLock datasetLock) {
        getLocks().add(datasetLock);
    }
    
    public void removeLock( DatasetLock aDatasetLock ) {
        getLocks().remove( aDatasetLock );
    }

    public boolean isLocked() {
        return !getLocks().isEmpty();
    }
    
    public Date getLastExportTime() {
        return lastExportTime;
    }

    public void setLastExportTime(Date lastExportTime) {
        this.lastExportTime = lastExportTime;
    }
    
    public Guestbook getGuestbook() {
        return guestbook;
    }

    public void setGuestbook(Guestbook guestbook) {
        this.guestbook = guestbook;
    }

    public boolean isFileAccessRequest() {
        return fileAccessRequest;
    }

    public void setFileAccessRequest(boolean fileAccessRequest) {
        this.fileAccessRequest = fileAccessRequest;
    }

    public String getPersistentURL() {
        return new GlobalId(this).toURL().toString();
    }
    
    public List<DataFile> getFiles() {
        return files;
    }

    public void setFiles(List<DataFile> files) {
        this.files = files;
    }

    public boolean isDeaccessioned() {
        // return true, if all published versions were deaccessioned
        boolean hasDeaccessionedVersions = false;
        for (DatasetVersion testDsv : getVersions()) {
            if (testDsv.isReleased()) {
                return false;
            }
            // Also check for draft version
            if (testDsv.isDraft()) {
                return false;
            }
            if (testDsv.isDeaccessioned()) {
                hasDeaccessionedVersions = true;
            }
        }
        return hasDeaccessionedVersions; // since any published version would have already returned
    }

    public DatasetVersion getLatestVersion() {
        return getVersions().get(0);
    }

    public DatasetVersion getLatestVersionForCopy() {
        for (DatasetVersion testDsv : getVersions()) {
            if (testDsv.isReleased() || testDsv.isArchived()) {
                return testDsv;
            }
        }
        return getVersions().get(0);
    }

    public List<DatasetVersion> getVersions() {
        return versions;
    }

    public void setVersions(List<DatasetVersion> versions) {
        this.versions = versions;
    }

    private DatasetVersion createNewDatasetVersion(Template template) {
        DatasetVersion dsv = new DatasetVersion();
        dsv.setVersionState(DatasetVersion.VersionState.DRAFT);
        dsv.setFileMetadatas(new ArrayList<>());
        DatasetVersion latestVersion;

        //if the latest version has values get them copied over
        if (template != null) {
            dsv.updateDefaultValuesFromTemplate(template);
            setVersions(new ArrayList());
        } else {
            latestVersion = getLatestVersionForCopy();
            
            if (latestVersion.getUNF() != null){
                dsv.setUNF(latestVersion.getUNF());
            }
            
            if (latestVersion.getDatasetFields() != null && !latestVersion.getDatasetFields().isEmpty()) {
                dsv.setDatasetFields(dsv.copyDatasetFields(latestVersion.getDatasetFields()));
            }
            
            if (latestVersion.getTermsOfUseAndAccess()!= null){
                dsv.setTermsOfUseAndAccess(latestVersion.getTermsOfUseAndAccess().copyTermsOfUseAndAccess());
            } else {
                TermsOfUseAndAccess terms = new TermsOfUseAndAccess();
                terms.setDatasetVersion(dsv);
                terms.setLicense(TermsOfUseAndAccess.License.CC0);
                dsv.setTermsOfUseAndAccess(terms);
            }

            for (FileMetadata fm : latestVersion.getFileMetadatas()) {
                FileMetadata newFm = new FileMetadata();
                // TODO: 
                // the "category" will be removed, shortly. 
                // (replaced by multiple, tag-like categories of 
                // type DataFileCategory) -- L.A. beta 10
                //newFm.setCategory(fm.getCategory());
                // yep, these are the new categories:
                newFm.setCategories(fm.getCategories());
                newFm.setDescription(fm.getDescription());
                newFm.setLabel(fm.getLabel());
                newFm.setDirectoryLabel(fm.getDirectoryLabel());
                newFm.setRestricted(fm.isRestricted());
                newFm.setDataFile(fm.getDataFile());
                newFm.setDatasetVersion(dsv);
                newFm.setProvFreeForm(fm.getProvFreeForm());
                
                dsv.getFileMetadatas().add(newFm);
            }
        }

        // I'm adding the version to the list so it will be persisted when
        // the study object is persisted.
        if (template == null) {
            getVersions().add(0, dsv);
        } else {
            this.setVersions(new ArrayList<>());
            getVersions().add(0, dsv);
        }

        dsv.setDataset(this);
        return dsv;
    }

    /**
     * The "edit version" is the most recent *draft* of a dataset, and if the
     * latest version of a dataset is published, a new draft will be created.
     * 
     * @return The edit version {@code this}.
     */
    public DatasetVersion getEditVersion() {
        return getEditVersion(null);
    }

    public DatasetVersion getEditVersion(Template template) {
        DatasetVersion latestVersion = this.getLatestVersion();
        if (!latestVersion.isWorkingCopy() || template != null) {
            // if the latest version is released or archived, create a new version for editing
            return createNewDatasetVersion(template);
        } else {
            // else, edit existing working copy
            return latestVersion;
        }
    }

    /*
     * @todo Investigate if this method should be deprecated in favor of
     * createNewDatasetVersion.
     */
    public DatasetVersion getCreateVersion() {
        DatasetVersion dsv = new DatasetVersion();
        dsv.setVersionState(DatasetVersion.VersionState.DRAFT);
        dsv.setDataset(this);
        dsv.initDefaultValues();
        this.setVersions(new ArrayList<>());
        getVersions().add(0, dsv);
        return dsv;
    }

    public Date getMostRecentMajorVersionReleaseDate() {
        if (this.isHarvested()) {
            return getVersions().get(0).getReleaseTime();
        } else {
            for (DatasetVersion version : this.getVersions()) {
                if (version.isReleased() && version.getMinorVersionNumber().equals((long) 0)) {
                    return version.getReleaseTime();
                }
            }
            return null;
        }
    }

    public DatasetVersion getReleasedVersion() {
        for (DatasetVersion version : this.getVersions()) {
            if (version.isReleased()) {
                return version;
            }
        }
        return null;
    }

    public List<DataFileCategory> getCategories() {
        return dataFileCategories;
    }

    public void setFileCategories(List<DataFileCategory> categories) {
        this.dataFileCategories = categories;
    }

    public void addFileCategory(DataFileCategory category) {
        if (dataFileCategories == null) {
            dataFileCategories = new ArrayList<>();
        }
        dataFileCategories.add(category);
    }

    public Collection<String> getCategoriesByName() {
        Collection<String> ret = getCategoryNames();

        // "Documentation", "Data" and "Code" are the 3 default categories that we 
        // present by default:
        // (TODO: ? - provide these as constants somewhere? -- L.A. beta15)
        if (!ret.contains("Documentation")) {
            ret.add("Documentation");
        }
        if (!ret.contains("Data")) {
            ret.add("Data");
        }
        if (!ret.contains("Code")) {
            ret.add("Code");
        }

        return ret;
    }

    public void setCategoriesByName(List<String> newCategoryNames) {
        if (newCategoryNames != null) {
            Collection<String> oldCategoryNames = getCategoryNames();

            for (String newCategoryName : newCategoryNames) {
                if (!oldCategoryNames.contains(newCategoryName)) {
                    DataFileCategory newCategory = new DataFileCategory();
                    newCategory.setName(newCategoryName);
                    newCategory.setDataset(this);
                    this.addFileCategory(newCategory);
                }
            }
        }
    }

    public DataFileCategory getCategoryByName(String categoryName) {
        if (categoryName != null && !categoryName.isEmpty()) {
            if (dataFileCategories != null) {
                for (DataFileCategory dataFileCategory : dataFileCategories) {
                    if (categoryName.equals(dataFileCategory.getName())) {
                        return dataFileCategory;
                    }
                }
            }

            DataFileCategory newCategory = new DataFileCategory();
            newCategory.setName(categoryName);
            newCategory.setDataset(this);
            this.addFileCategory(newCategory);

            return newCategory;
        }
        return null;
    }

    private Collection<String> getCategoryNames() {
        if (dataFileCategories != null) {
            ArrayList<String> ret = new ArrayList<>(dataFileCategories.size());
            for ( DataFileCategory dfc : dataFileCategories ) {
                ret.add( dfc.getName() );
            }
            return ret;
        } else {
            return new ArrayList<>();
        }
    }

    public Path getFileSystemDirectory() {
        Path studyDir = null;

        String filesRootDirectory = System.getProperty("dataverse.files.directory");
        if (filesRootDirectory == null || filesRootDirectory.equals("")) {
            filesRootDirectory = "/tmp/files";
        }

        if (this.getAuthority() != null && this.getIdentifier() != null) {
            studyDir = Paths.get(filesRootDirectory, this.getAuthority(), this.getIdentifier());
        }

        return studyDir;
    }

    public String getNextMajorVersionString() {
        // Never need to get the next major version for harvested studies.
        if (isHarvested()) {
            throw new IllegalStateException();
        }
        for (DatasetVersion dv : this.getVersions()) {
            if (!dv.isWorkingCopy()) {
                return Integer.toString(dv.getVersionNumber().intValue() + 1) + ".0";
            }
        }
        return "1.0";
    }

    public String getNextMinorVersionString() {
        // Never need to get the next minor version for harvested studies.
        if (isHarvested()) {
            throw new IllegalStateException();
        }
        for (DatasetVersion dv : this.getVersions()) {
            if (!dv.isWorkingCopy()) {
                return Integer.toString(dv.getVersionNumber().intValue()) + "."
                        + Integer.toString(dv.getMinorVersionNumber().intValue() + 1);
            }
        }
        return "1.0";
    }

    public Integer getVersionNumber() {
        for (DatasetVersion dv : this.getVersions()) {
            if (!dv.isWorkingCopy()) {
                return dv.getVersionNumber().intValue();
            }
        }
        return 1;
    }

    public Integer getMinorVersionNumber() {
        for (DatasetVersion dv : this.getVersions()) {
            if (!dv.isWorkingCopy()) {
                return dv.getMinorVersionNumber().intValue();
            }
        }
        return 0;
    }

    public String getCitation() {
        return getCitation(false, getLatestVersion());
    }

    public String getCitation(DatasetVersion version) {
        return version.getCitation();
    }

    public String getCitation(boolean isOnlineVersion, DatasetVersion version) {
        return version.getCitation(isOnlineVersion);
    }

    public String getPublicationDateFormattedYYYYMMDD() {
        if (getPublicationDate() != null){
                   return new SimpleDateFormat("yyyy-MM-dd").format(getPublicationDate()); 
        }
        return null;
    }

    public DataFile getThumbnailFile() {
        return thumbnailFile;
    }

    public void setThumbnailFile(DataFile thumbnailFile) {
        this.thumbnailFile = thumbnailFile;
    }

    public boolean isUseGenericThumbnail() {
        return useGenericThumbnail;
    }

    public void setUseGenericThumbnail(boolean useGenericThumbnail) {
        this.useGenericThumbnail = useGenericThumbnail;
    }

    @ManyToOne
    @JoinColumn(name="harvestingClient_id")
    private  HarvestingClient harvestedFrom;

    public HarvestingClient getHarvestedFrom() {
        return this.harvestedFrom;
    }

    public void setHarvestedFrom(HarvestingClient harvestingClientConfig) {
        this.harvestedFrom = harvestingClientConfig;
    }
    
    public boolean isHarvested() {
        return this.harvestedFrom != null;
    }

    private String harvestIdentifier;
     
    public String getHarvestIdentifier() {
        return harvestIdentifier;
    }

    public void setHarvestIdentifier(String harvestIdentifier) {
        this.harvestIdentifier = harvestIdentifier;
    }

    public String getRemoteArchiveURL() {
        if (isHarvested()) {
            if (HarvestingClient.HARVEST_STYLE_DATAVERSE.equals(this.getHarvestedFrom().getHarvestStyle())) {
                return this.getHarvestedFrom().getArchiveUrl() + "/dataset.xhtml?persistentId=" + getGlobalIdString();
            } else if (HarvestingClient.HARVEST_STYLE_VDC.equals(this.getHarvestedFrom().getHarvestStyle())) {
                String rootArchiveUrl = this.getHarvestedFrom().getHarvestingUrl();
                int c = rootArchiveUrl.indexOf("/OAIHandler");
                if (c > 0) {
                    rootArchiveUrl = rootArchiveUrl.substring(0, c);
                    return rootArchiveUrl + "/faces/study/StudyPage.xhtml?globalId=" + getGlobalIdString();
                }
            } else if (HarvestingClient.HARVEST_STYLE_ICPSR.equals(this.getHarvestedFrom().getHarvestStyle())) {
                // For the ICPSR, it turns out that the best thing to do is to 
                // rely on the DOI to send the user to the right landing page for 
                // the study: 
                //String icpsrId = identifier;
                //return this.getOwner().getHarvestingClient().getArchiveUrl() + "/icpsrweb/ICPSR/studies/"+icpsrId+"?q="+icpsrId+"&amp;searchSource=icpsr-landing";
                return "http://doi.org/" + this.getAuthority() + "/" + this.getIdentifier();
            } else if (HarvestingClient.HARVEST_STYLE_NESSTAR.equals(this.getHarvestedFrom().getHarvestStyle())) {
                String nServerURL = this.getHarvestedFrom().getArchiveUrl();
                // chop any trailing slashes in the server URL - or they will result
                // in multiple slashes in the final URL pointing to the study 
                // on server of origin; Nesstar doesn't like it, apparently. 
                nServerURL = nServerURL.replaceAll("/*$", "");

                String nServerURLencoded = nServerURL;

                nServerURLencoded = nServerURLencoded.replace(":", "%3A").replace("/", "%2F");

                String NesstarWebviewPage = nServerURL
                        + "/webview/?mode=documentation&submode=abstract&studydoc="
                        + nServerURLencoded + "%2Fobj%2FfStudy%2F"
                        + this.getIdentifier()
                        + "&top=yes";

                return NesstarWebviewPage;
            } else if (HarvestingClient.HARVEST_STYLE_ROPER.equals(this.getHarvestedFrom().getHarvestStyle())) {
                return this.getHarvestedFrom().getArchiveUrl() + "/CFIDE/cf/action/catalog/abstract.cfm?archno=" + this.getIdentifier();
            } else if (HarvestingClient.HARVEST_STYLE_HGL.equals(this.getHarvestedFrom().getHarvestStyle())) {
                // a bit of a hack, true. 
                // HGL documents, when turned into Dataverse studies/datasets
                // all 1 datafile; the location ("storage identifier") of the file
                // is the URL pointing back to the HGL GUI viewer. This is what 
                // we will display for the dataset URL.  -- L.A. 
                // TODO: create a 4.+ ticket for a cleaner solution. 
                List<DataFile> dataFiles = this.getFiles();
                if (dataFiles != null && dataFiles.size() == 1) {
                    if (dataFiles.get(0) != null) {
                        String hglUrl = dataFiles.get(0).getStorageIdentifier();
                        if (hglUrl != null && hglUrl.matches("^http.*")) {
                            return hglUrl;
                        }
                    }
                }
                return this.getHarvestedFrom().getArchiveUrl();
            } else {
                return this.getHarvestedFrom().getArchiveUrl();
            }
        }

        return null;
    }

    public String getHarvestingDescription() {
        if (isHarvested()) {
            return this.getHarvestedFrom().getArchiveDescription();
        }

        return null;
    }

    @Override
    public boolean equals(Object object) {
        // TODO: Warning - this method won't work in the case the id fields are not set
        if (!(object instanceof Dataset)) {
            return false;
        }
        Dataset other = (Dataset) object;
        return Objects.equals(getId(), other.getId());
    }
    
    @Override
    public int hashCode() {
        return Objects.hash(getId());
    }
    
    @Override
    public <T> T accept(Visitor<T> v) {
        return v.visit(this);
    }

    @Override
    public String getDisplayName() {
        DatasetVersion dsv = getReleasedVersion();
        return dsv != null ? dsv.getTitle() : getLatestVersion().getTitle();
    }

    @Override
    protected boolean isPermissionRoot() {
        return false;
    }
    
    @Override
    public boolean isAncestorOf( DvObject other ) {
        return equals(other) || equals(other.getOwner());
    }

    public DatasetThumbnail getDatasetThumbnail() {
        return DatasetUtil.getThumbnail(this);
    }
    
    /** 
     * Handle the case where we also have the datasetVersionId.
     * This saves trying to find the latestDatasetVersion, and 
     * other costly queries, etc.
     * 
     * @param datasetVersion
     * @return A thumbnail of the dataset (may be {@code null}).
     */
    public DatasetThumbnail getDatasetThumbnail(DatasetVersion datasetVersion) {
        return DatasetUtil.getThumbnail(this, datasetVersion);
    }

}<|MERGE_RESOLUTION|>--- conflicted
+++ resolved
@@ -14,7 +14,6 @@
 import java.util.Objects;
 import java.util.Set;
 import javax.persistence.CascadeType;
-import javax.persistence.Column;
 import javax.persistence.Entity;
 import javax.persistence.Index;
 import javax.persistence.JoinColumn;
@@ -30,22 +29,17 @@
 import javax.persistence.Table;
 import javax.persistence.Temporal;
 import javax.persistence.TemporalType;
-import javax.persistence.UniqueConstraint;
 
 /**
  *
  * @author skraffmiller
  */
 @NamedQueries({
-<<<<<<< HEAD
     @NamedQuery(name = "Dataset.findByIdentifier",
                query = "SELECT d FROM Dataset d WHERE d.identifier=:identifier"),
     @NamedQuery(name = "Dataset.findByIdentifierAuthorityProtocol",
                query = "SELECT d FROM Dataset d WHERE d.identifier=:identifier AND d.protocol=:protocol AND d.authority=:authority"),
     @NamedQuery(name = "Dataset.findByOwnerIdentifier", 
-=======
-        @NamedQuery(name = "Dataset.findByOwnerIdentifier", 
->>>>>>> b13763b2
                 query = "SELECT o.identifier FROM DvObject o WHERE o.owner.id=:owner_id")
 })
 
