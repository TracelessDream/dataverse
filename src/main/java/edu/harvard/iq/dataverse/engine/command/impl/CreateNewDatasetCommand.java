package edu.harvard.iq.dataverse.engine.command.impl;

import edu.harvard.iq.dataverse.Dataset;
import edu.harvard.iq.dataverse.DatasetVersion;
import edu.harvard.iq.dataverse.Dataverse;
import edu.harvard.iq.dataverse.RoleAssignment;
import edu.harvard.iq.dataverse.Template;
import edu.harvard.iq.dataverse.authorization.Permission;
import edu.harvard.iq.dataverse.engine.command.CommandContext;
import edu.harvard.iq.dataverse.engine.command.DataverseRequest;
import edu.harvard.iq.dataverse.engine.command.RequiredPermissions;
import edu.harvard.iq.dataverse.engine.command.exception.CommandException;
import edu.harvard.iq.dataverse.engine.command.exception.IllegalCommandException;
import static edu.harvard.iq.dataverse.util.StringUtil.nonEmpty;
import java.util.logging.Logger;
import edu.harvard.iq.dataverse.GlobalIdServiceBean;
<<<<<<< HEAD
import java.sql.Timestamp;
import java.util.Date;
=======
import java.util.Collections;
import java.util.HashSet;
import java.util.Arrays;
import java.util.Map;
import java.util.Set;
>>>>>>> 9f946f99

/**
 * Creates a new {@link Dataset}, used to store unpublished data. This is as opposed to 
 * a harvested or imported datasets, which may contain data that was already published 
 * when they are created.
 * 
 * @author michael
 */
//@RequiredPermissions(Permission.AddDataset)
// Changing the permission setup to dynamic, to accommodate the case of creating 
// a dataset in an unpublished dataverse; only users with the permission to view it 
// should be allowed to create child datasets. Otherwise any users with an account 
// can create a dataset in a dataverse before it's even published, if "Anyone with a 
// Dataverse account can add datasets" option is chosen. 
public class CreateNewDatasetCommand extends AbstractCreateDatasetCommand {
    private static final Logger logger = Logger.getLogger(CreateNewDatasetCommand.class.getName());
    
    private final Template template;
    private final Dataverse dv;

    public CreateNewDatasetCommand(Dataset theDataset, DataverseRequest aRequest) {
        this( theDataset, aRequest, false); 
    }
    
    public CreateNewDatasetCommand(Dataset theDataset, DataverseRequest aRequest, boolean registrationRequired) {
        this( theDataset, aRequest, registrationRequired, null);
    }
    
    public CreateNewDatasetCommand(Dataset theDataset, DataverseRequest aRequest, boolean registrationRequired, Template template) {
        super(theDataset, aRequest, registrationRequired);
        this.template = template;
        dv = theDataset.getOwner();
    }
    
    /**
     * A new dataset must have a new identifier.
     * @param ctxt
     * @throws CommandException 
     */
    @Override
    protected void additionalParameterTests(CommandContext ctxt) throws CommandException {
        if ( nonEmpty(getDataset().getIdentifier()) ) {
            GlobalIdServiceBean idServiceBean = GlobalIdServiceBean.getBean(getDataset().getProtocol(), ctxt);
            if ( ctxt.datasets().isIdentifierUnique(getDataset().getIdentifier(), getDataset(), idServiceBean) ) {
                throw new IllegalCommandException(String.format("Dataset with identifier '%s', protocol '%s' and authority '%s' already exists",
                                                                 getDataset().getIdentifier(), getDataset().getProtocol(), getDataset().getAuthority()), 
                    this);
           }
        }
    }
    
    @Override
    protected DatasetVersion getVersionToPersist( Dataset theDataset ) {
        return theDataset.getEditVersion();
    }

    @Override
    protected void handlePid(Dataset theDataset, CommandContext ctxt) throws CommandException {
        GlobalIdServiceBean idServiceBean = GlobalIdServiceBean.getBean(ctxt);
        if ( !idServiceBean.registerWhenPublished() ) {
            // pre-register a persistent id
            registerExternalIdentifier(theDataset, ctxt);
        }
    }
    
    @Override
    protected void postPersist( Dataset theDataset, CommandContext ctxt ){
        // set the role to be default contributor role for its dataverse
        String privateUrlToken = null;
        if (theDataset.getOwner().getDefaultContributorRole() != null) {
            RoleAssignment roleAssignment = new RoleAssignment(theDataset.getOwner().getDefaultContributorRole(),
                    getRequest().getUser(), theDataset, privateUrlToken);
            ctxt.roles().save(roleAssignment, false);

            // TODO: the above may be creating the role assignments and saving them 
            // in the database, but without properly linking them to the dataset
            // (saveDataset, that the command returns). This may have been the reason 
            // for the github issue #4783 - where the users were losing their contributor
            // permissions, when creating datasets AND uploading files in one step. 
            // In that scenario, an additional UpdateDatasetCommand is exectued on the
            // dataset returned by the Create command. That issue was fixed by adding 
            // a full refresh of the datast with datasetService.find() between the 
            // two commands. But it may be a good idea to make sure they are properly
            // linked here (?)
            theDataset.setPermissionModificationTime(getTimestamp());
        }
        
        if ( template != null ) {
            ctxt.templates().incrementUsageCount(template.getId());
        }
    }
    
    @Override
    public Map<String, Set<Permission>> getRequiredPermissions() {
        return Collections.singletonMap("",
                dv.isReleased() ? Collections.singleton(Permission.AddDataset)
                : new HashSet<>(Arrays.asList(Permission.AddDataset,Permission.ViewUnpublishedDataverse)));
    }
    
    
}<|MERGE_RESOLUTION|>--- conflicted
+++ resolved
@@ -8,22 +8,16 @@
 import edu.harvard.iq.dataverse.authorization.Permission;
 import edu.harvard.iq.dataverse.engine.command.CommandContext;
 import edu.harvard.iq.dataverse.engine.command.DataverseRequest;
-import edu.harvard.iq.dataverse.engine.command.RequiredPermissions;
 import edu.harvard.iq.dataverse.engine.command.exception.CommandException;
 import edu.harvard.iq.dataverse.engine.command.exception.IllegalCommandException;
 import static edu.harvard.iq.dataverse.util.StringUtil.nonEmpty;
 import java.util.logging.Logger;
 import edu.harvard.iq.dataverse.GlobalIdServiceBean;
-<<<<<<< HEAD
-import java.sql.Timestamp;
-import java.util.Date;
-=======
 import java.util.Collections;
 import java.util.HashSet;
 import java.util.Arrays;
 import java.util.Map;
 import java.util.Set;
->>>>>>> 9f946f99
 
 /**
  * Creates a new {@link Dataset}, used to store unpublished data. This is as opposed to 
@@ -122,6 +116,5 @@
                 dv.isReleased() ? Collections.singleton(Permission.AddDataset)
                 : new HashSet<>(Arrays.asList(Permission.AddDataset,Permission.ViewUnpublishedDataverse)));
     }
-    
-    
+        
 }