package edu.harvard.iq.dataverse.engine.command.impl;

import edu.harvard.iq.dataverse.DOIDataCiteRegisterService;
import edu.harvard.iq.dataverse.DataCitation;
import edu.harvard.iq.dataverse.Dataset;
import edu.harvard.iq.dataverse.DatasetVersion;
import edu.harvard.iq.dataverse.DatasetLock.Reason;
import edu.harvard.iq.dataverse.authorization.Permission;
import edu.harvard.iq.dataverse.authorization.users.ApiToken;
import edu.harvard.iq.dataverse.engine.command.Command;
import edu.harvard.iq.dataverse.engine.command.DataverseRequest;
import edu.harvard.iq.dataverse.engine.command.RequiredPermissions;
import edu.harvard.iq.dataverse.util.bagit.BagGenerator;
import edu.harvard.iq.dataverse.util.bagit.OREMap;
import edu.harvard.iq.dataverse.workflow.step.Failure;
import edu.harvard.iq.dataverse.workflow.step.WorkflowStepResult;

import java.io.IOException;
import java.io.PipedInputStream;
import java.io.PipedOutputStream;
import java.nio.charset.Charset;
import java.security.DigestInputStream;
import java.security.MessageDigest;
import java.security.NoSuchAlgorithmException;
import java.util.Map;
import java.util.logging.Logger;

import org.apache.commons.codec.binary.Hex;
import org.duracloud.client.ContentStore;
import org.duracloud.client.ContentStoreManager;
import org.duracloud.client.ContentStoreManagerImpl;
import org.duracloud.common.model.Credential;
import org.duracloud.error.ContentStoreException;

@RequiredPermissions(Permission.PublishDataset)
public class DuraCloudSubmitToArchiveCommand extends AbstractSubmitToArchiveCommand implements Command<DatasetVersion> {

    private static final Logger logger = Logger.getLogger(DuraCloudSubmitToArchiveCommand.class.getName());
    private static final String DEFAULT_PORT = "443";
    private static final String DEFAULT_CONTEXT = "durastore";
    private static final String DURACLOUD_PORT = ":DuraCloudPort";
    private static final String DURACLOUD_HOST = ":DuraCloudHost";
    private static final String DURACLOUD_CONTEXT = ":DuraCloudContext";
    private static final int DEFAULT_THREADS = 2;
    
    boolean success = false;
    int bagThreads =  DEFAULT_THREADS;
    public DuraCloudSubmitToArchiveCommand(DataverseRequest aRequest, DatasetVersion version) {
        super(aRequest, version);
    }

    @Override
    public WorkflowStepResult performArchiveSubmission(DatasetVersion dv, ApiToken token,
            Map<String, String> requestedSettings) {

        String port = requestedSettings.get(DURACLOUD_PORT) != null ? requestedSettings.get(DURACLOUD_PORT)
                : DEFAULT_PORT;
        String dpnContext = requestedSettings.get(DURACLOUD_CONTEXT) != null ? requestedSettings.get(DURACLOUD_CONTEXT)
                : DEFAULT_CONTEXT;
        String host = requestedSettings.get(DURACLOUD_HOST);
        
        if (requestedSettings.get(BagGenerator.BAG_GENERATOR_THREADS) != null) {
            try {
                bagThreads=Integer.valueOf(requestedSettings.get(BagGenerator.BAG_GENERATOR_THREADS));
            } catch (NumberFormatException nfe) {
                logger.warning("Can't parse the value of setting " + BagGenerator.BAG_GENERATOR_THREADS + " as an integer - using default:" + DEFAULT_THREADS);
            }
        }
        
        if (host != null) {
            Dataset dataset = dv.getDataset();
            // ToDo - change after HDC 3A changes to status reporting
            // This will make the archivalCopyLocation non-null after a failure which should
            // stop retries
            dv.setArchivalCopyLocation("Attempted");
            if (dataset.getLockFor(Reason.finalizePublication) == null
                    && dataset.getLockFor(Reason.FileValidationFailed) == null) {
                // Use Duracloud client classes to login
                ContentStoreManager storeManager = new ContentStoreManagerImpl(host, port, dpnContext);
                Credential credential = new Credential(System.getProperty("duracloud.username"),
                        System.getProperty("duracloud.password"));
                storeManager.login(credential);
                /*
                 * Aliases can contain upper case characters which are not allowed in space
                 * names. Similarly, aliases can contain '_' which isn't allowed in a space
                 * name. The line below replaces any upper case chars with lowercase and
                 * replaces any '_' with '.-' . The '-' after the dot assures we don't break the
                 * rule that
                 * "The last period in a aspace may not immediately be followed by a number".
                 * (Although we could check, it seems better to just add '.-' all the time.As
                 * written the replaceAll will also change any chars not valid in a spaceName to
                 * '.' which would avoid code breaking if the alias constraints change. That
                 * said, this line may map more than one alias to the same spaceName, e.g.
                 * "test" and "Test" aliases both map to the "test" space name. This does not
                 * break anything but does potentially put bags from more than one collection in
                 * the same space.
                 */
                String spaceName = dataset.getOwner().getAlias().toLowerCase().replaceAll("[^a-z0-9-]", ".dcsafe");
                String baseFileName = dataset.getGlobalId().asString().replace(':', '-').replace('/', '-')
                        .replace('.', '-').toLowerCase() + "_v" + dv.getFriendlyVersionNumber();

                ContentStore store;
                try {
                    /*
                     * If there is a failure in creating a space, it is likely that a prior version
                     * has not been fully processed (snapshot created, archiving completed and files
                     * and space deleted - currently manual operations done at the project's
                     * duracloud website)
                     */
                    store = storeManager.getPrimaryContentStore();
                    // Create space to copy archival files to
<<<<<<< HEAD
                    store.createSpace(spaceName);
                    String dataciteXml = getDataCiteXml(dv);
=======
                    if (!store.spaceExists(spaceName)) {
                        store.createSpace(spaceName);
                    }
                    DataCitation dc = new DataCitation(dv);
                    Map<String, String> metadata = dc.getDataCiteMetadata();
                    String dataciteXml = DOIDataCiteRegisterService.getMetadataFromDvObject(
                            dv.getDataset().getGlobalId().asString(), metadata, dv.getDataset());
>>>>>>> 1be42f5b

                    MessageDigest messageDigest = MessageDigest.getInstance("MD5");
                    try (PipedInputStream dataciteIn = new PipedInputStream();
                            DigestInputStream digestInputStream = new DigestInputStream(dataciteIn, messageDigest)) {
                        // Add datacite.xml file

                        Thread dcThread = new Thread(new Runnable() {
                            public void run() {
                                try (PipedOutputStream dataciteOut = new PipedOutputStream(dataciteIn)) {

                                    dataciteOut.write(dataciteXml.getBytes(Charset.forName("utf-8")));
                                    dataciteOut.close();
                                    success=true;
                                } catch (Exception e) {
                                    logger.severe("Error creating datacite.xml: " + e.getMessage());
                                    // TODO Auto-generated catch block
                                    e.printStackTrace();
                                }
                            }
                        }); 
                        dcThread.start();
                        // Have seen Pipe Closed errors for other archivers when used as a workflow
                        // without this delay loop
                        int i = 0;
                        while (digestInputStream.available() <= 0 && i < 100) {
                            Thread.sleep(10);
                            i++;
                        }
                        String checksum = store.addContent(spaceName, baseFileName + "_datacite.xml", digestInputStream,
                                -1l, null, null, null);
                        logger.fine("Content: datacite.xml added with checksum: " + checksum);
                        dcThread.join();
                        String localchecksum = Hex.encodeHexString(digestInputStream.getMessageDigest().digest());
                        if (!success || !checksum.equals(localchecksum)) {
                            logger.severe("Failure on " + baseFileName);
                            logger.severe(success ? checksum + " not equal to " + localchecksum : "failed to transfer to DuraCloud");
                            try {
                                store.deleteContent(spaceName, baseFileName + "_datacite.xml");
                            } catch (ContentStoreException cse) {
                                logger.warning(cse.getMessage());
                            }
                            return new Failure("Error in transferring DataCite.xml file to DuraCloud",
                                    "DuraCloud Submission Failure: incomplete metadata transfer");
                        }

                        // Store BagIt file
                        success = false;
                        String fileName = baseFileName + ".zip";

                        // Add BagIt ZIP file
                        // Although DuraCloud uses SHA-256 internally, it's API uses MD5 to verify the
                        // transfer

                        messageDigest = MessageDigest.getInstance("MD5");
                        try (PipedInputStream in = new PipedInputStream();
                                DigestInputStream digestInputStream2 = new DigestInputStream(in, messageDigest)) {
                            Thread bagThread = new Thread(new Runnable() {
                                public void run() {
                                    try (PipedOutputStream out = new PipedOutputStream(in)) {
                                        // Generate bag
                                        BagGenerator bagger = new BagGenerator(new OREMap(dv, false), dataciteXml);
                                        bagger.setNumConnections(bagThreads);
                                        bagger.setAuthenticationKey(token.getTokenString());
                                        bagger.generateBag(out);
                                        success = true;
                                    } catch (Exception e) {
                                        logger.severe("Error creating bag: " + e.getMessage());
                                        // TODO Auto-generated catch block
                                        e.printStackTrace();
                                    }
                                }
                            });
                            bagThread.start();
                            i = 0;
                            while (digestInputStream.available() <= 0 && i < 100) {
                                Thread.sleep(10);
                                i++;
                            }
                            checksum = store.addContent(spaceName, fileName, digestInputStream2, -1l, null, null, null);
                            bagThread.join();
                            if (success) {
                                logger.fine("Content: " + fileName + " added with checksum: " + checksum);
                                localchecksum = Hex.encodeHexString(digestInputStream2.getMessageDigest().digest());
                            }
                            if (!success || !checksum.equals(localchecksum)) {
                                logger.severe("Failure on " + fileName);
                                logger.severe(success ? checksum + " not equal to " + localchecksum : "failed to transfer to DuraCloud");
                                try {
                                    store.deleteContent(spaceName, fileName);
                                    store.deleteContent(spaceName, baseFileName + "_datacite.xml");
                                } catch (ContentStoreException cse) {
                                    logger.warning(cse.getMessage());
                                }
                                return new Failure("Error in transferring Zip file to DuraCloud",
                                        "DuraCloud Submission Failure: incomplete archive transfer");
                            }
                        }

                        logger.fine("DuraCloud Submission step: Content Transferred");

                        // Document the location of dataset archival copy location (actually the URL
                        // where you can
                        // view it as an admin)
                        StringBuffer sb = new StringBuffer("https://");
                        sb.append(host);
                        if (!port.equals("443")) {
                            sb.append(":" + port);
                        }
                        sb.append("/duradmin/spaces/sm/");
                        sb.append(store.getStoreId());
                        sb.append("/" + spaceName + "/" + fileName);
                        dv.setArchivalCopyLocation(sb.toString());
                        logger.fine("DuraCloud Submission step complete: " + sb.toString());
                    } catch (ContentStoreException | IOException e) {
                        // TODO Auto-generated catch block
                        logger.warning(e.getMessage());
                        e.printStackTrace();
                        return new Failure("Error in transferring file to DuraCloud",
                                "DuraCloud Submission Failure: archive file not transferred");
                    } catch (InterruptedException e) {
                        logger.warning(e.getLocalizedMessage());
                        e.printStackTrace();
                    }
                } catch (ContentStoreException e) {
                    logger.warning(e.getMessage());
                    e.printStackTrace();
                    String mesg = "DuraCloud Submission Failure";
                    if (!(1 == dv.getVersion()) || !(0 == dv.getMinorVersionNumber())) {
                        mesg = mesg + ": Prior Version archiving not yet complete?";
                    }
                    return new Failure("Unable to create DuraCloud space with name: " + baseFileName, mesg);
                } catch (NoSuchAlgorithmException e) {
                    logger.severe("MD5 MessageDigest not available!");
                }
            } else {
                logger.warning(
                        "DuraCloud Submision Workflow aborted: Dataset locked for finalizePublication, or because file validation failed");
                return new Failure("Dataset locked");
            }
            return WorkflowStepResult.OK;
        } else {
            return new Failure("DuraCloud Submission not configured - no \":DuraCloudHost\".");
        }
    }

}<|MERGE_RESOLUTION|>--- conflicted
+++ resolved
@@ -109,18 +109,10 @@
                      */
                     store = storeManager.getPrimaryContentStore();
                     // Create space to copy archival files to
-<<<<<<< HEAD
-                    store.createSpace(spaceName);
-                    String dataciteXml = getDataCiteXml(dv);
-=======
                     if (!store.spaceExists(spaceName)) {
                         store.createSpace(spaceName);
                     }
-                    DataCitation dc = new DataCitation(dv);
-                    Map<String, String> metadata = dc.getDataCiteMetadata();
-                    String dataciteXml = DOIDataCiteRegisterService.getMetadataFromDvObject(
-                            dv.getDataset().getGlobalId().asString(), metadata, dv.getDataset());
->>>>>>> 1be42f5b
+                    String dataciteXml = getDataCiteXml(dv);
 
                     MessageDigest messageDigest = MessageDigest.getInstance("MD5");
                     try (PipedInputStream dataciteIn = new PipedInputStream();
