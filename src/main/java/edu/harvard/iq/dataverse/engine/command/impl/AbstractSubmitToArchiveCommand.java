package edu.harvard.iq.dataverse.engine.command.impl;

import edu.harvard.iq.dataverse.Dataset;
import edu.harvard.iq.dataverse.DatasetVersion;
import edu.harvard.iq.dataverse.DvObject;
import edu.harvard.iq.dataverse.SettingsWrapper;
import edu.harvard.iq.dataverse.authorization.Permission;
import edu.harvard.iq.dataverse.authorization.users.ApiToken;
import edu.harvard.iq.dataverse.authorization.users.AuthenticatedUser;
import edu.harvard.iq.dataverse.engine.command.AbstractCommand;
import edu.harvard.iq.dataverse.engine.command.CommandContext;
import edu.harvard.iq.dataverse.engine.command.DataverseRequest;
import edu.harvard.iq.dataverse.engine.command.RequiredPermissions;
import edu.harvard.iq.dataverse.engine.command.exception.CommandException;
import edu.harvard.iq.dataverse.settings.SettingsServiceBean;
import edu.harvard.iq.dataverse.util.bagit.BagGenerator;
import edu.harvard.iq.dataverse.util.bagit.OREMap;
import edu.harvard.iq.dataverse.workflow.step.WorkflowStepResult;

import java.io.IOException;
import java.io.PipedInputStream;
import java.io.PipedOutputStream;
import java.security.DigestInputStream;
import java.util.HashMap;
import java.util.Map;
import java.util.logging.Logger;

@RequiredPermissions(Permission.PublishDataset)
public abstract class AbstractSubmitToArchiveCommand extends AbstractCommand<DatasetVersion> {

    private final DatasetVersion version;
    private final Map<String, String> requestedSettings = new HashMap<String, String>();
    protected boolean success=false;
    private static final Logger logger = Logger.getLogger(AbstractSubmitToArchiveCommand.class.getName());
    private static final int MAX_ZIP_WAIT = 20000;
    private static final int DEFAULT_THREADS = 2;
    
    public AbstractSubmitToArchiveCommand(DataverseRequest aRequest, DatasetVersion version) {
        super(aRequest, version.getDataset());
        this.version = version;
    }

    @Override
    public DatasetVersion execute(CommandContext ctxt) throws CommandException {

        String settings = ctxt.settings().getValueForKey(SettingsServiceBean.Key.ArchiverSettings);
        String[] settingsArray = settings.split(",");
        for (String setting : settingsArray) {
            setting = setting.trim();
            if (!setting.startsWith(":")) {
                logger.warning("Invalid Archiver Setting: " + setting);
            } else {
                requestedSettings.put(setting, ctxt.settings().get(setting));
            }
        }
        
        AuthenticatedUser user = getRequest().getAuthenticatedUser();
        ApiToken token = ctxt.authentication().findApiTokenByUser(user);
        if (token == null) {
            //No un-expired token
            token = ctxt.authentication().generateApiTokenForUser(user);
        }
        performArchiveSubmission(version, token, requestedSettings);
        return ctxt.em().merge(version);
    }

    /**
     * This method is the only one that should be overwritten by other classes. Note
     * that this method may be called from the execute method above OR from a
     * workflow in which execute() is never called and therefore in which all
     * variables must be sent as method parameters. (Nominally version is set in the
     * constructor and could be dropped from the parameter list.)
     * 
     * @param version - the DatasetVersion to archive
     * @param token - an API Token for the user performing this action
     * @param requestedSettings - a map of the names/values for settings required by this archiver (sent because this class is not part of the EJB context (by design) and has no direct access to service beans).
     */
    abstract public WorkflowStepResult performArchiveSubmission(DatasetVersion version, ApiToken token, Map<String, String> requestedSetttings);

    protected int getNumberOfBagGeneratorThreads() {
        if (requestedSettings.get(BagGenerator.BAG_GENERATOR_THREADS) != null) {
            try {
                return Integer.valueOf(requestedSettings.get(BagGenerator.BAG_GENERATOR_THREADS));
            } catch (NumberFormatException nfe) {
                logger.warning("Can't parse the value of setting " + BagGenerator.BAG_GENERATOR_THREADS
                        + " as an integer - using default:" + DEFAULT_THREADS);
            }
        }
        return DEFAULT_THREADS;
    }

    @Override
    public String describe() {
        return super.describe() + "DatasetVersion: [" + version.getId() + " (v"
                + version.getFriendlyVersionNumber()+")]";
    }

    public Thread startBagThread(DatasetVersion dv, PipedInputStream in, DigestInputStream digestInputStream2,
            String dataciteXml, ApiToken token) throws IOException, InterruptedException {
        Thread bagThread = new Thread(new Runnable() {
            public void run() {
                try (PipedOutputStream out = new PipedOutputStream(in)) {
                    // Generate bag
                    BagGenerator bagger = new BagGenerator(new OREMap(dv, false), dataciteXml);
                    bagger.setNumConnections(getNumberOfBagGeneratorThreads());
                    bagger.setAuthenticationKey(token.getTokenString());
                    bagger.generateBag(out);
                    success = true;
                } catch (Exception e) {
                    logger.severe("Error creating bag: " + e.getMessage());
                    // TODO Auto-generated catch block
                    e.printStackTrace();
                    try {
                        digestInputStream2.close();
                    } catch (Exception ex) {
                        logger.warning(ex.getLocalizedMessage());
                }
                    throw new RuntimeException("Error creating bag: " + e.getMessage());
            }
            }
        });
        bagThread.start();
        /*
         * The following loop handles two issues. First, with no delay, the
         * bucket.create() call below can get started before the piped streams are set
         * up, causing a failure (seen when triggered in a PostPublishDataset workflow).
         * A minimal initial wait, e.g. until some bytes are available, would address
         * this. Second, the BagGenerator class, due to it's use of parallel streaming
         * creation of the zip file, has the characteristic that it makes a few bytes
         * available - from setting up the directory structure for the zip file -
         * significantly earlier than it is ready to stream file content (e.g. for
         * thousands of files and GB of content). If, for these large datasets,
         * the transfer is started as soon as bytes are available, the call can
         * timeout before the bytes for all the zipped files are available. To manage
         * this, the loop waits until 90K bytes are available, larger than any expected
         * dir structure for the zip and implying that the main zipped content is
         * available, or until the thread terminates, with all of its content written to
         * the pipe. (Note the PipedInputStream buffer is set at 100K above - I didn't
         * want to test whether that means that exactly 100K bytes will be available()
         * for large datasets or not, so the test below is at 90K.)
         * 
         * An additional sanity check limits the wait to 20K (MAX_ZIP_WAIT) seconds. The BagGenerator
         * has been used to archive >120K files, 2K directories, and ~600GB files on the
         * SEAD project (streaming content to disk rather than over an internet
         * connection) which would take longer than 20K seconds (even 10+ hours) and might
         * produce an initial set of bytes for directories > 90K. If Dataverse ever
         * needs to support datasets of this size, the numbers here would need to be
         * increased, and/or a change in how archives are sent to google (e.g. as
         * multiple blobs that get aggregated) would be required.
         */
        int i = 0;
        while (digestInputStream2.available() <= 90000 && i < MAX_ZIP_WAIT && bagThread.isAlive()) {
            Thread.sleep(1000);
            logger.fine("avail: " + digestInputStream2.available() + " : " + bagThread.getState().toString());
            i++;
        }
        logger.fine("Bag: transfer started, i=" + i + ", avail = " + digestInputStream2.available());
        if(i==MAX_ZIP_WAIT) {
            throw new IOException("Stream not available");
        }
        return bagThread;
    }
<<<<<<< HEAD

=======
    
>>>>>>> 706196ae
    public static boolean isArchivable(Dataset dataset, SettingsWrapper settingsWrapper) {
        return true;
   }
   
   //Check if the chosen archiver imposes single-version-only archiving - in a View context
   public static boolean isSingleVersion(SettingsWrapper settingsWrapper) {
       return false;
  }
 
   //Check if the chosen archiver imposes single-version-only archiving - in the API
   public static boolean isSingleVersion(SettingsServiceBean settingsService) {
       return false;
  }
}<|MERGE_RESOLUTION|>--- conflicted
+++ resolved
@@ -160,11 +160,7 @@
         }
         return bagThread;
     }
-<<<<<<< HEAD
-
-=======
     
->>>>>>> 706196ae
     public static boolean isArchivable(Dataset dataset, SettingsWrapper settingsWrapper) {
         return true;
    }
