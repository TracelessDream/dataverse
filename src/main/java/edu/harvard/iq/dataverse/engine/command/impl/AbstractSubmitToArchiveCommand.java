--- conflicted
+++ resolved
@@ -1,10 +1,7 @@
 package edu.harvard.iq.dataverse.engine.command.impl;
 
-<<<<<<< HEAD
 import edu.harvard.iq.dataverse.DOIDataCiteRegisterService;
 import edu.harvard.iq.dataverse.DataCitation;
-=======
->>>>>>> a97102fd
 import edu.harvard.iq.dataverse.Dataset;
 import edu.harvard.iq.dataverse.DatasetVersion;
 import edu.harvard.iq.dataverse.DvObject;
@@ -172,11 +169,7 @@
         }
         return bagThread;
     }
-<<<<<<< HEAD
 
-=======
-    
->>>>>>> a97102fd
     public static boolean isArchivable(Dataset dataset, SettingsWrapper settingsWrapper) {
         return true;
    }
@@ -190,8 +183,4 @@
    public static boolean isSingleVersion(SettingsServiceBean settingsService) {
        return false;
   }
-<<<<<<< HEAD
-
-=======
->>>>>>> a97102fd
 }