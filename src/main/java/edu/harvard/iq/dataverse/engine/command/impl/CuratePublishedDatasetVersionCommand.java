--- conflicted
+++ resolved
@@ -112,35 +112,6 @@
                 throw new IllegalCommandException(BundleUtil.getStringFromBundle("datasetversion.update.failure"), this);
             } else {
 
-<<<<<<< HEAD
-                if (!draftFmd.getLabel().equals(publishedFmd.getLabel())) {
-                    publishedFmd.setLabel(draftFmd.getLabel());
-                    metadataUpdated = true;
-                }
-                String draftDesc = draftFmd.getDescription();
-                String pubDesc = publishedFmd.getDescription();
-                if ((draftDesc!=null && (!draftDesc.equals(pubDesc))) || (draftDesc==null && pubDesc!=null)) {
-                    publishedFmd.setDescription(draftDesc);
-                    metadataUpdated = true;
-                }
-                if (!draftFmd.getCategories().equals(publishedFmd.getCategories())) {
-                    publishedFmd.setCategories(draftFmd.getCategories());
-                    metadataUpdated = true;
-                }
-                if (!draftFmd.isRestricted() == publishedFmd.isRestricted()) {
-                    publishedFmd.setRestricted(draftFmd.isRestricted());
-                    metadataUpdated = true;
-                    //Must also update state of file
-                    dataFile.setRestricted(draftFmd.isRestricted());
-                }
-                String draftProv = draftFmd.getProvFreeForm();
-                String pubProv = publishedFmd.getProvFreeForm();
-                if ((draftProv != null && (!draftProv.equals(pubProv)))||(draftProv==null && pubProv!=null)) {
-                    publishedFmd.setProvFreeForm(draftProv);
-                    metadataUpdated = true;
-                }
-                
-=======
                 metadataUpdated = DatasetVersionDifference.compareFileMetadatas(publishedFmd, draftFmd);
                 publishedFmd.setLabel(draftFmd.getLabel());
                 publishedFmd.setDescription(draftFmd.getDescription());
@@ -148,7 +119,6 @@
                 publishedFmd.setRestricted(draftFmd.isRestricted());
                 dataFile.setRestricted(draftFmd.isRestricted());
                 publishedFmd.setProvFreeForm(draftFmd.getProvFreeForm());
->>>>>>> d4bc1024
                 publishedFmd.copyVariableMetadata(draftFmd.getVariableMetadatas());
                 publishedFmd.copyVarGroups(draftFmd.getVarGroups());
 
