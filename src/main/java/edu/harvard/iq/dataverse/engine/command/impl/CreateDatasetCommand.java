package edu.harvard.iq.dataverse.engine.command.impl;

import edu.harvard.iq.dataverse.*;
import edu.harvard.iq.dataverse.DatasetVersion.VersionState;
import edu.harvard.iq.dataverse.api.imports.ImportUtil;
import edu.harvard.iq.dataverse.api.imports.ImportUtil.ImportType;
import edu.harvard.iq.dataverse.authorization.Permission;
import edu.harvard.iq.dataverse.authorization.users.AuthenticatedUser;
import edu.harvard.iq.dataverse.engine.command.AbstractCommand;
import edu.harvard.iq.dataverse.engine.command.CommandContext;
import edu.harvard.iq.dataverse.engine.command.DataverseRequest;
import edu.harvard.iq.dataverse.engine.command.RequiredPermissions;
import edu.harvard.iq.dataverse.engine.command.exception.CommandException;
import edu.harvard.iq.dataverse.engine.command.exception.IllegalCommandException;
import edu.harvard.iq.dataverse.settings.SettingsServiceBean;
import java.sql.Timestamp;
import java.text.SimpleDateFormat;
import java.util.Date;
import java.util.Iterator;
import java.util.Objects;
import java.util.Set;
import java.util.logging.Level;
import java.util.logging.Logger;
import javax.validation.ConstraintViolation;

/**
 * Creates a {@link Dataset} in the passed {@link CommandContext}.
 *
 * @author michael
 */
@RequiredPermissions(Permission.AddDataset)
public class CreateDatasetCommand extends AbstractCommand<Dataset> {
    
    private static final Logger logger = Logger.getLogger(CreateDatasetCommand.class.getCanonicalName());

    private final Dataset theDataset;
    private final boolean registrationRequired;
    // TODO: rather than have a boolean, create a sub-command for creating a dataset during import
    private final ImportUtil.ImportType importType;
    private final Template template;

    public CreateDatasetCommand(Dataset theDataset, DataverseRequest aRequest) {
        super(aRequest, theDataset.getOwner());
        this.theDataset = theDataset;
        this.registrationRequired = false;
        this.importType=null;
        this.template=null;
    }

    public CreateDatasetCommand(Dataset theDataset, DataverseRequest aRequest, boolean registrationRequired) {
        super(aRequest, theDataset.getOwner());
        this.theDataset = theDataset;
        this.registrationRequired = registrationRequired;
        this.importType=null;
        this.template=null;
    }
    
    public CreateDatasetCommand(Dataset theDataset, DataverseRequest aRequest, boolean registrationRequired, ImportUtil.ImportType importType) {
        super(aRequest, theDataset.getOwner());
        this.theDataset = theDataset;
        this.registrationRequired = registrationRequired;
        this.importType=importType;
        this.template=null;
    }
    
    public CreateDatasetCommand(Dataset theDataset, DataverseRequest aRequest, boolean registrationRequired, ImportUtil.ImportType importType, Template template) {
        super(aRequest, theDataset.getOwner());
        this.theDataset = theDataset;
        this.registrationRequired = registrationRequired;
        this.importType=importType;
        this.template=template;
    }
    
    @Override
    public Dataset execute(CommandContext ctxt) throws CommandException {
        SimpleDateFormat formatter = new SimpleDateFormat("yyyy-MM-dd-hh.mm.ss");
<<<<<<< HEAD

        if ( (importType != ImportType.MIGRATION && importType != ImportType.HARVEST) && !ctxt.datasets().isUniqueIdentifier(theDataset.getIdentifier(), theDataset.getProtocol(), theDataset.getAuthority(), theDataset.getDoiSeparator()) ) {
=======
       
        if ( (importType != ImportType.MIGRATION && importType != ImportType.HARVEST) && !ctxt.datasets().isIdentifierUniqueInDatabase(theDataset.getIdentifier(), theDataset.getProtocol(), theDataset.getAuthority(), theDataset.getDoiSeparator()) ) {
>>>>>>> 6eb1584d
            throw new IllegalCommandException(String.format("Dataset with identifier '%s', protocol '%s' and authority '%s' already exists",
                                                             theDataset.getIdentifier(), theDataset.getProtocol(), theDataset.getAuthority()),
                                                this);
        }
        // If we are importing with the API, then we don't want to create an editable version, 
        // just save the version is already in theDataset.
        DatasetVersion dsv = importType!=null? theDataset.getLatestVersion() : theDataset.getEditVersion();
        // validate
        // @todo for now we run through an initFields method that creates empty fields for anything without a value
        // that way they can be checked for required
        dsv.setDatasetFields(dsv.initDatasetFields());
        Set<ConstraintViolation> constraintViolations = dsv.validate();
        if (!constraintViolations.isEmpty()) {
            String validationFailedString = "Validation failed:";
            for (ConstraintViolation constraintViolation : constraintViolations) {
                validationFailedString += " " + constraintViolation.getMessage();
                validationFailedString += " Invalid value: '" + constraintViolation.getInvalidValue() + "'.";
            }
            throw new IllegalCommandException(validationFailedString, this);
        }
                
        theDataset.setCreator((AuthenticatedUser) getRequest().getUser());
        
        theDataset.setCreateDate(new Timestamp(new Date().getTime()));

        Iterator<DatasetField> dsfIt = dsv.getDatasetFields().iterator();
        while (dsfIt.hasNext()) {
            if (dsfIt.next().removeBlankDatasetFieldValues()) {
                dsfIt.remove();
            }
        }
        Iterator<DatasetField> dsfItSort = dsv.getDatasetFields().iterator();
        while (dsfItSort.hasNext()) {
            dsfItSort.next().setValueDisplayOrder();
        }
        Timestamp createDate = new Timestamp(new Date().getTime());
        dsv.setCreateTime(createDate);
        dsv.setLastUpdateTime(createDate);
        theDataset.setModificationTime(createDate);
        for (DataFile dataFile: theDataset.getFiles() ){
            dataFile.setCreator((AuthenticatedUser)  getRequest().getUser());
            dataFile.setCreateDate(theDataset.getCreateDate());
        }
        String nonNullDefaultIfKeyNotFound = "";
        String    protocol = ctxt.settings().getValueForKey(SettingsServiceBean.Key.Protocol, nonNullDefaultIfKeyNotFound);
        String    authority = ctxt.settings().getValueForKey(SettingsServiceBean.Key.Authority, nonNullDefaultIfKeyNotFound);
        String  doiSeparator = ctxt.settings().getValueForKey(SettingsServiceBean.Key.DoiSeparator, nonNullDefaultIfKeyNotFound);
        String    doiProvider = ctxt.settings().getValueForKey(SettingsServiceBean.Key.DoiProvider, nonNullDefaultIfKeyNotFound);
        if (theDataset.getProtocol()==null) theDataset.setProtocol(protocol);
        if (theDataset.getAuthority()==null) theDataset.setAuthority(authority);
        if (theDataset.getDoiSeparator()==null) theDataset.setDoiSeparator(doiSeparator);
       
        if (theDataset.getIdentifier()==null) {
            /* 
                If this command is being executed to save a new dataset initialized
                by the Dataset page (in CREATE mode), it already has the persistent 
                identifier. 
                Same with a new harvested dataset - the imported metadata record
                must have contained a global identifier, for the harvester to be
                trying to save it permanently in the database. 
            
                In some other cases, such as when a new dataset is created 
                via the API, the identifier will need to be generated here. 
            
                        -- L.A. 4.6.2
             */
            
            theDataset.setIdentifier(ctxt.datasets().generateDatasetIdentifier(theDataset.getProtocol(), theDataset.getAuthority(), theDataset.getDoiSeparator()));
            
        }
        logger.log(Level.FINE,"doiProvider={0} protocol={1}  importType={2}  GlobalIdCreateTime=={3}", new Object[]{doiProvider, protocol,  importType, theDataset.getGlobalIdCreateTime()});
        // Attempt the registration if importing dataset through the API, or the app (but not harvest or migrate)
        if ((importType == null || importType.equals(ImportType.NEW))
                && theDataset.getGlobalIdCreateTime() == null) {
                String doiRetString = "";
<<<<<<< HEAD
                IdServiceBean idServiceBean = IdServiceBean.getBean(ctxt);
                try{
                    logger.log(Level.FINE,"creating identifier");
                    doiRetString = idServiceBean.createIdentifier(theDataset);
                } catch (Throwable e){
                    logger.log(Level.WARNING, "Exception while creating Identifier: " + e.getMessage(), e);
                }

                // Check return value to make sure registration succeeded
                if (!idServiceBean.registerWhenPublished() && doiRetString.contains(theDataset.getIdentifier())) {
                    theDataset.setGlobalIdCreateTime(createDate);
                }
        } else // If harvest or migrate, and this is a released dataset, we don't need to register,
        // so set the globalIdCreateTime to now
        if (theDataset.getLatestVersion().getVersionState().equals(VersionState.RELEASED)) {
            theDataset.setGlobalIdCreateTime(new Date());
=======
                if (doiProvider.equals("EZID")) {
                    doiRetString = ctxt.doiEZId().createIdentifier(theDataset);
                    
                    if (doiRetString.contains(theDataset.getIdentifier())) {
                        theDataset.setGlobalIdCreateTime(createDate);
                    } else {
                        logger.warning("Failed to create identifier (" + theDataset.getIdentifier() + ") with EZId: " + doiRetString);
                    }
                    
                }
                if (doiProvider.equals("DataCite")) {
                    try{
                        doiRetString = ctxt.doiDataCite().createIdentifier(theDataset);
                    } catch (Exception e){
                         logger.warning("Exception while creating identifier (" + theDataset.getIdentifier() + ") with DataCite:" + e.getMessage());
                    }
                    // Note that the DataCite service bean doesn't actually try 
                    // to register the identifier with the naming authority - 
                    // that's EZID. So even if doiDataCite().createIdentifier() 
                    // didn't throw an exception, we leave the GlobalIdCreateTime 
                    // blank here. 
                }
            }

        } else {
            // If harvest or migrate, and this is a released dataset, we don't need to register,
            // so set the globalIdCreateTime to now
            if (theDataset.getLatestVersion().getVersionState().equals(VersionState.RELEASED)) {
                theDataset.setGlobalIdCreateTime(new Date());
            }
>>>>>>> 6eb1584d
        }
        
        if (registrationRequired && theDataset.getGlobalIdCreateTime() == null) {
            throw new IllegalCommandException("Dataset could not be created.  Registration failed", this);
               }
        logger.log(Level.FINE, "after doi {0}", formatter.format(new Date().getTime()));
        Dataset savedDataset = ctxt.em().merge(theDataset);
        logger.log(Level.FINE, "after db update {0}", formatter.format(new Date().getTime()));
        // set the role to be default contributor role for its dataverse
        if (importType==null || importType.equals(ImportType.NEW)) {
            String privateUrlToken = null;
            ctxt.roles().save(new RoleAssignment(savedDataset.getOwner().getDefaultContributorRole(), getRequest().getUser(), savedDataset, privateUrlToken));
         }
        
        savedDataset.setPermissionModificationTime(new Timestamp(new Date().getTime()));
        savedDataset = ctxt.em().merge(savedDataset);
        
        if(template != null){
            ctxt.templates().incrementUsageCount(template.getId());
        }

        try {
            /**
             * @todo Do something with the result. Did it succeed or fail?
             */
            boolean doNormalSolrDocCleanUp = true;
            ctxt.index().indexDataset(savedDataset, doNormalSolrDocCleanUp);
        
        } catch ( Exception e ) { // RuntimeException e ) {
            logger.log(Level.WARNING, "Exception while indexing:" + e.getMessage()); //, e);
            /**
             * Even though the original intention appears to have been to allow the 
             * dataset to be successfully created, even if an exception is thrown during 
             * the indexing - in reality, a runtime exception there, even caught, 
             * still forces the EJB transaction to be rolled back; hence the 
             * dataset is NOT created... but the command completes and exits as if
             * it has been successful. 
             * So I am going to throw a Command Exception here, to avoid this. 
             * If we DO want to be able to create datasets even if they cannot 
             * be immediately indexed, we'll have to figure out how to do that. 
             * (Note that import is still possible when Solr is down - because indexDataset() 
             * does NOT throw an exception if it is.
             * -- L.A. 4.5
             */
            throw new CommandException("Dataset could not be created. Indexing failed", this);
            
        }
        logger.log(Level.FINE, "after index {0}", formatter.format(new Date().getTime()));      
        
        // if we are not migrating, assign the user to this version
        if (importType==null || importType.equals(ImportType.NEW)) {  
            DatasetVersionUser datasetVersionDataverseUser = new DatasetVersionUser();     
            String id =  getRequest().getUser().getIdentifier();
            id = id.startsWith("@") ? id.substring(1) : id;
            AuthenticatedUser au = ctxt.authentication().getAuthenticatedUser(id);
            datasetVersionDataverseUser.setAuthenticatedUser(au);
            datasetVersionDataverseUser.setDatasetVersion(savedDataset.getLatestVersion());
            datasetVersionDataverseUser.setLastUpdateDate(createDate); 
            if (savedDataset.getLatestVersion().getId() == null){
                logger.warning("CreateDatasetCommand: savedDataset version id is null");
            } else {
                datasetVersionDataverseUser.setDatasetVersion(savedDataset.getLatestVersion());  
            }       
            ctxt.em().merge(datasetVersionDataverseUser); 
        }
           logger.log(Level.FINE,"after create version user "  + formatter.format(new Date().getTime()));       
        return savedDataset;
    }

    @Override
    public int hashCode() {
        int hash = 7;
        hash = 97 * hash + Objects.hashCode(this.theDataset);
        return hash;
    }

    @Override
    public boolean equals(Object obj) {
        if (obj == null) {
            return false;
        }
        if (!(obj instanceof CreateDatasetCommand)) {
            return false;
        }
        final CreateDatasetCommand other = (CreateDatasetCommand) obj;
        return Objects.equals(this.theDataset, other.theDataset);
    }

    @Override
    public String toString() {
        return "[DatasetCreate dataset:" + theDataset.getId() + "]";
    }
}<|MERGE_RESOLUTION|>--- conflicted
+++ resolved
@@ -74,13 +74,8 @@
     @Override
     public Dataset execute(CommandContext ctxt) throws CommandException {
         SimpleDateFormat formatter = new SimpleDateFormat("yyyy-MM-dd-hh.mm.ss");
-<<<<<<< HEAD
-
-        if ( (importType != ImportType.MIGRATION && importType != ImportType.HARVEST) && !ctxt.datasets().isUniqueIdentifier(theDataset.getIdentifier(), theDataset.getProtocol(), theDataset.getAuthority(), theDataset.getDoiSeparator()) ) {
-=======
        
         if ( (importType != ImportType.MIGRATION && importType != ImportType.HARVEST) && !ctxt.datasets().isIdentifierUniqueInDatabase(theDataset.getIdentifier(), theDataset.getProtocol(), theDataset.getAuthority(), theDataset.getDoiSeparator()) ) {
->>>>>>> 6eb1584d
             throw new IllegalCommandException(String.format("Dataset with identifier '%s', protocol '%s' and authority '%s' already exists",
                                                              theDataset.getIdentifier(), theDataset.getProtocol(), theDataset.getAuthority()),
                                                 this);
@@ -156,7 +151,6 @@
         if ((importType == null || importType.equals(ImportType.NEW))
                 && theDataset.getGlobalIdCreateTime() == null) {
                 String doiRetString = "";
-<<<<<<< HEAD
                 IdServiceBean idServiceBean = IdServiceBean.getBean(ctxt);
                 try{
                     logger.log(Level.FINE,"creating identifier");
@@ -173,38 +167,6 @@
         // so set the globalIdCreateTime to now
         if (theDataset.getLatestVersion().getVersionState().equals(VersionState.RELEASED)) {
             theDataset.setGlobalIdCreateTime(new Date());
-=======
-                if (doiProvider.equals("EZID")) {
-                    doiRetString = ctxt.doiEZId().createIdentifier(theDataset);
-                    
-                    if (doiRetString.contains(theDataset.getIdentifier())) {
-                        theDataset.setGlobalIdCreateTime(createDate);
-                    } else {
-                        logger.warning("Failed to create identifier (" + theDataset.getIdentifier() + ") with EZId: " + doiRetString);
-                    }
-                    
-                }
-                if (doiProvider.equals("DataCite")) {
-                    try{
-                        doiRetString = ctxt.doiDataCite().createIdentifier(theDataset);
-                    } catch (Exception e){
-                         logger.warning("Exception while creating identifier (" + theDataset.getIdentifier() + ") with DataCite:" + e.getMessage());
-                    }
-                    // Note that the DataCite service bean doesn't actually try 
-                    // to register the identifier with the naming authority - 
-                    // that's EZID. So even if doiDataCite().createIdentifier() 
-                    // didn't throw an exception, we leave the GlobalIdCreateTime 
-                    // blank here. 
-                }
-            }
-
-        } else {
-            // If harvest or migrate, and this is a released dataset, we don't need to register,
-            // so set the globalIdCreateTime to now
-            if (theDataset.getLatestVersion().getVersionState().equals(VersionState.RELEASED)) {
-                theDataset.setGlobalIdCreateTime(new Date());
-            }
->>>>>>> 6eb1584d
         }
         
         if (registrationRequired && theDataset.getGlobalIdCreateTime() == null) {
