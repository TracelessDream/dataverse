--- conflicted
+++ resolved
@@ -132,26 +132,26 @@
             dataFile.setCreateDate(theDataset.getCreateDate());
         }
         String nonNullDefaultIfKeyNotFound = "";
-<<<<<<< HEAD
-        String protocol = ctxt.settings().getValueForKey(SettingsServiceBean.Key.Protocol, nonNullDefaultIfKeyNotFound);
-        String authority = ctxt.settings().getValueForKey(SettingsServiceBean.Key.Authority, nonNullDefaultIfKeyNotFound);
-        String doiSeparator = ctxt.settings().getValueForKey(SettingsServiceBean.Key.DoiSeparator, nonNullDefaultIfKeyNotFound);
-        String doiProvider = ctxt.settings().getValueForKey(SettingsServiceBean.Key.DoiProvider, nonNullDefaultIfKeyNotFound);
-        if (theDataset.getProtocol() == null) {
-            theDataset.setProtocol(protocol);
-        }
-        if (theDataset.getAuthority() == null) {
-            theDataset.setAuthority(authority);
-        }
-        if (theDataset.getDoiSeparator() == null) {
-            theDataset.setDoiSeparator(doiSeparator);
-        }
-        if (theDataset.getStorageIdentifier() == null) {
-            if (System.getProperty("dataverse.files.storage-driver-id") != null) {
-                theDataset.setStorageIdentifier(System.getProperty("dataverse.files.storage-driver-id") + "://" + theDataset.getAuthority() + theDataset.getDoiSeparator() + theDataset.getIdentifier());
-            } else {
-                theDataset.setStorageIdentifier("file://" + theDataset.getAuthority() + theDataset.getDoiSeparator() + theDataset.getIdentifier());
-=======
+//<<<<<<< HEAD
+//        String protocol = ctxt.settings().getValueForKey(SettingsServiceBean.Key.Protocol, nonNullDefaultIfKeyNotFound);
+//        String authority = ctxt.settings().getValueForKey(SettingsServiceBean.Key.Authority, nonNullDefaultIfKeyNotFound);
+//        String doiSeparator = ctxt.settings().getValueForKey(SettingsServiceBean.Key.DoiSeparator, nonNullDefaultIfKeyNotFound);
+//        String doiProvider = ctxt.settings().getValueForKey(SettingsServiceBean.Key.DoiProvider, nonNullDefaultIfKeyNotFound);
+//        if (theDataset.getProtocol() == null) {
+//            theDataset.setProtocol(protocol);
+//        }
+//        if (theDataset.getAuthority() == null) {
+//            theDataset.setAuthority(authority);
+//        }
+//        if (theDataset.getDoiSeparator() == null) {
+//            theDataset.setDoiSeparator(doiSeparator);
+//        }
+//        if (theDataset.getStorageIdentifier() == null) {
+//            if (System.getProperty("dataverse.files.storage-driver-id") != null) {
+//                theDataset.setStorageIdentifier(System.getProperty("dataverse.files.storage-driver-id") + "://" + theDataset.getAuthority() + theDataset.getDoiSeparator() + theDataset.getIdentifier());
+//            } else {
+//                theDataset.setStorageIdentifier("file://" + theDataset.getAuthority() + theDataset.getDoiSeparator() + theDataset.getIdentifier());
+//=======
         String    protocol = ctxt.settings().getValueForKey(SettingsServiceBean.Key.Protocol, nonNullDefaultIfKeyNotFound);
         String    authority = ctxt.settings().getValueForKey(SettingsServiceBean.Key.Authority, nonNullDefaultIfKeyNotFound);
         String  doiSeparator = ctxt.settings().getValueForKey(SettingsServiceBean.Key.DoiSeparator, nonNullDefaultIfKeyNotFound);
@@ -168,7 +168,6 @@
                 String storageDriver = (System.getProperty("dataverse.files.storage-driver-id") != null) ? System.getProperty("dataverse.files.storage-driver-id") : "file";
                 theDataset.setStorageIdentifier(storageDriver  + "://" + theDataset.getAuthority()+theDataset.getDoiSeparator()+theDataset.getIdentifier());
                 logger.info("Failed to create StorageIO. StorageIdentifier set to default. Not fatal." + "(" + ioex.getMessage() + ")");
->>>>>>> 6dd1fcb5
             }
         }
         if (theDataset.getIdentifier() == null) {
