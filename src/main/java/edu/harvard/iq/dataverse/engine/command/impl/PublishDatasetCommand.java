--- conflicted
+++ resolved
@@ -104,17 +104,13 @@
             String currentGlobalIdProtocol = ctxt.settings().getValueForKey(SettingsServiceBean.Key.Protocol, "");
             String currentGlobalAuthority= ctxt.settings().getValueForKey(SettingsServiceBean.Key.Authority, "");
             String dataFilePIDFormat = ctxt.settings().getValueForKey(SettingsServiceBean.Key.DataFilePIDFormat, "DEPENDENT");
-<<<<<<< HEAD
             boolean registerGlobalIdsForFiles = 
                     (currentGlobalIdProtocol.equals(theDataset.getProtocol()) || dataFilePIDFormat.equals("INDEPENDENT")) 
                     && ctxt.systemConfig().isFilePIDsEnabled();
-=======
-            boolean registerGlobalIdsForFiles = currentGlobalIdProtocol.equals(theDataset.getProtocol()) || dataFilePIDFormat.equals("INDEPENDENT"); // note that despite its name, the FinalizeDatasetPublicationComment in the else branch will still try to register, so this logic is duplicated there
-	    if ( registerGlobalIdsForFiles )
-	    {
-		    registerGlobalIdsForFiles = currentGlobalAuthority.equals( theDataset.getAuthority() );
+            
+            if ( registerGlobalIdsForFiles ){
+                registerGlobalIdsForFiles = currentGlobalAuthority.equals( theDataset.getAuthority() );
 	    }
->>>>>>> 8d2d5326
 
             if (theDataset.getFiles().size() > ctxt.systemConfig().getPIDAsynchRegFileCount() && registerGlobalIdsForFiles) {     
                 String info = "Adding File PIDs asynchronously";
@@ -129,13 +125,8 @@
                 
             } else {
                 // Synchronous publishing (no workflow involved)
-<<<<<<< HEAD
-                theDataset = ctxt.engine().submit(new FinalizeDatasetPublicationCommand(ctxt.em().merge(theDataset), doiProvider, getRequest())); 
-               return new PublishDatasetResult(theDataset, true);
-=======
                 theDataset = ctxt.engine().submit(new FinalizeDatasetPublicationCommand(ctxt.em().merge(theDataset), doiProvider, getRequest(),datasetExternallyReleased));
                 return new PublishDatasetResult(theDataset, true);
->>>>>>> 8d2d5326
             }
         }
     }
