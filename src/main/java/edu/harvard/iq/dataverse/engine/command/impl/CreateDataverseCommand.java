package edu.harvard.iq.dataverse.engine.command.impl;

import edu.harvard.iq.dataverse.DatasetFieldType;
import edu.harvard.iq.dataverse.Dataverse;
import edu.harvard.iq.dataverse.DataverseFieldTypeInputLevel;
import edu.harvard.iq.dataverse.authorization.DataverseRole;
import edu.harvard.iq.dataverse.RoleAssignment;
import edu.harvard.iq.dataverse.authorization.Permission;
import edu.harvard.iq.dataverse.authorization.groups.Group;
import edu.harvard.iq.dataverse.authorization.groups.GroupProvider;
import edu.harvard.iq.dataverse.authorization.groups.impl.explicit.ExplicitGroupProvider;
import edu.harvard.iq.dataverse.authorization.users.AuthenticatedUser;
import edu.harvard.iq.dataverse.authorization.users.User;
import edu.harvard.iq.dataverse.engine.command.AbstractCommand;
import edu.harvard.iq.dataverse.engine.command.CommandContext;
import edu.harvard.iq.dataverse.engine.command.DataverseRequest;
import edu.harvard.iq.dataverse.engine.command.RequiredPermissions;
import edu.harvard.iq.dataverse.engine.command.exception.CommandException;
import edu.harvard.iq.dataverse.engine.command.exception.IllegalCommandException;
import edu.harvard.iq.dataverse.settings.SettingsServiceBean;

import java.sql.Timestamp;
import java.util.ArrayList;
import java.util.Arrays;
import java.util.Date;
import java.util.List;
import java.util.logging.Logger;

/**
 * TODO make override the date and user more active, so prevent code errors.
 * e.g. another command, with explicit parameters.
 *
 * @author michael
 */
@RequiredPermissions(Permission.AddDataverse)
public class CreateDataverseCommand extends AbstractCommand<Dataverse> {

    private static final Logger logger = Logger.getLogger(CreateDataverseCommand.class.getName());

    private final Dataverse created;
    private final List<DataverseFieldTypeInputLevel> inputLevelList;
    private final List<DatasetFieldType> facetList;

    public CreateDataverseCommand(Dataverse created, DataverseRequest aRequest, List<DatasetFieldType> facetList,
            List<DataverseFieldTypeInputLevel> inputLevelList) {
        super(aRequest, created.getOwner());
        this.created = created;
        if (facetList != null) {
            this.facetList = new ArrayList<>(facetList);
        } else {
            this.facetList = null;
        }
        if (inputLevelList != null) {
            this.inputLevelList = new ArrayList<>(inputLevelList);
        } else {
            this.inputLevelList = null;
        }
    }

    @Override
    public Dataverse execute(CommandContext ctxt) throws CommandException {

        Dataverse owner = created.getOwner();
        if (owner == null) {
            if (ctxt.dataverses().isRootDataverseExists()) {
                throw new IllegalCommandException("Root Dataverse already exists. Cannot create another one", this);
            }
        }

        if (created.getCreateDate() == null) {
            created.setCreateDate(new Timestamp(new Date().getTime()));
        }

        if (created.getCreator() == null) {
            final User user = getRequest().getUser();
            if (user.isAuthenticated()) {
                created.setCreator((AuthenticatedUser) user);
            } else {
                throw new IllegalCommandException("Guest users cannot create a Dataverse.", this);
            }
        }

        if (created.getDataverseType() == null) {
            created.setDataverseType(Dataverse.DataverseType.UNCATEGORIZED);
        }

        if (created.getDefaultContributorRole() == null) {
            created.setDefaultContributorRole(ctxt.roles().findBuiltinRoleByAlias(DataverseRole.EDITOR));
        }

        // @todo for now we are saying all dataverses are permission root
        created.setPermissionRoot(true);

        if (ctxt.dataverses().findByAlias(created.getAlias()) != null) {
            throw new IllegalCommandException("A dataverse with alias " + created.getAlias() + " already exists", this);
        }

        // Save the dataverse
        Dataverse managedDv = ctxt.dataverses().save(created);

        // Find the built in admin role (currently by alias)
        DataverseRole adminRole = ctxt.roles().findBuiltinRoleByAlias(DataverseRole.ADMIN);
        String privateUrlToken = null;

        ctxt.roles().save(new RoleAssignment(adminRole, getRequest().getUser(), managedDv, privateUrlToken));
<<<<<<< HEAD
        // Add additional admins if inheritance is set
        if (ctxt.settings().isTrueForKey(SettingsServiceBean.Key.InheritParentAdmins, false)) {
            List<RoleAssignment> assignedRoles = ctxt.roles().directRoleAssignments(owner);
            for (RoleAssignment role : assignedRoles) {

                if ((role.getRole().equals(adminRole))
                        && !role.getAssigneeIdentifier().equals(getRequest().getUser().getIdentifier())) {
                    String identifier = role.getAssigneeIdentifier();
                    if (identifier.startsWith(AuthenticatedUser.IDENTIFIER_PREFIX)) {
                        identifier = identifier.substring(AuthenticatedUser.IDENTIFIER_PREFIX.length());
                        ctxt.roles().save(new RoleAssignment(adminRole,
=======
        // Add additional role assignments if inheritance is set
        boolean inheritAllRoles = false;
        String rolesString = ctxt.settings().getValueForKey(SettingsServiceBean.Key.InheritParentRoleAssignments, "");
        ArrayList<String> rolesToInherit = new ArrayList<String>(Arrays.asList(rolesString.split("\\s*,\\s*")));
        if (!rolesToInherit.isEmpty()) {
            if (rolesToInherit.contains("*")) {
                inheritAllRoles = true;
            }

            List<RoleAssignment> assignedRoles = ctxt.roles().directRoleAssignments(owner);
            for (RoleAssignment role : assignedRoles) {
                // If all roles are to be inherited, or this role is in the list, and, in both
                // cases, this is not an admin role for the current user which was just created
                // above...
                if ((inheritAllRoles || rolesToInherit.contains(role.getRole().getAlias()))
                        && !(role.getAssigneeIdentifier().equals(getRequest().getUser().getIdentifier())
                                && role.getRole().equals(adminRole))) {
                    String identifier = role.getAssigneeIdentifier();
                    if (identifier.startsWith(AuthenticatedUser.IDENTIFIER_PREFIX)) {
                        identifier = identifier.substring(AuthenticatedUser.IDENTIFIER_PREFIX.length());
                        ctxt.roles().save(new RoleAssignment(role.getRole(),
>>>>>>> faae5e54
                                ctxt.authentication().getAuthenticatedUser(identifier), managedDv, privateUrlToken));
                    } else if (identifier.startsWith(Group.IDENTIFIER_PREFIX)) {
                        identifier = identifier.substring(Group.IDENTIFIER_PREFIX.length());
                        Group roleGroup = ctxt.groups().getGroup(identifier); 
                        if (roleGroup!=null) {
<<<<<<< HEAD
                            ctxt.roles().save(new RoleAssignment(adminRole,
=======
                            ctxt.roles().save(new RoleAssignment(role.getRole(),
>>>>>>> faae5e54
                                    roleGroup, managedDv, privateUrlToken));
                        }
                    }
                }
            }
        }

        managedDv.setPermissionModificationTime(new Timestamp(new Date().getTime()));
        managedDv = ctxt.dataverses().save(managedDv);

        ctxt.index().indexDataverse(managedDv);
        if (facetList != null) {
            ctxt.facets().deleteFacetsFor(managedDv);
            int i = 0;
            for (DatasetFieldType df : facetList) {
                ctxt.facets().create(i++, df, managedDv);
            }
        }

        if (inputLevelList != null) {
            ctxt.fieldTypeInputLevels().deleteFacetsFor(managedDv);
            for (DataverseFieldTypeInputLevel obj : inputLevelList) {
                obj.setDataverse(managedDv);
                ctxt.fieldTypeInputLevels().create(obj);
            }
        }
        return managedDv;
    }

}<|MERGE_RESOLUTION|>--- conflicted
+++ resolved
@@ -103,19 +103,6 @@
         String privateUrlToken = null;
 
         ctxt.roles().save(new RoleAssignment(adminRole, getRequest().getUser(), managedDv, privateUrlToken));
-<<<<<<< HEAD
-        // Add additional admins if inheritance is set
-        if (ctxt.settings().isTrueForKey(SettingsServiceBean.Key.InheritParentAdmins, false)) {
-            List<RoleAssignment> assignedRoles = ctxt.roles().directRoleAssignments(owner);
-            for (RoleAssignment role : assignedRoles) {
-
-                if ((role.getRole().equals(adminRole))
-                        && !role.getAssigneeIdentifier().equals(getRequest().getUser().getIdentifier())) {
-                    String identifier = role.getAssigneeIdentifier();
-                    if (identifier.startsWith(AuthenticatedUser.IDENTIFIER_PREFIX)) {
-                        identifier = identifier.substring(AuthenticatedUser.IDENTIFIER_PREFIX.length());
-                        ctxt.roles().save(new RoleAssignment(adminRole,
-=======
         // Add additional role assignments if inheritance is set
         boolean inheritAllRoles = false;
         String rolesString = ctxt.settings().getValueForKey(SettingsServiceBean.Key.InheritParentRoleAssignments, "");
@@ -137,17 +124,12 @@
                     if (identifier.startsWith(AuthenticatedUser.IDENTIFIER_PREFIX)) {
                         identifier = identifier.substring(AuthenticatedUser.IDENTIFIER_PREFIX.length());
                         ctxt.roles().save(new RoleAssignment(role.getRole(),
->>>>>>> faae5e54
                                 ctxt.authentication().getAuthenticatedUser(identifier), managedDv, privateUrlToken));
                     } else if (identifier.startsWith(Group.IDENTIFIER_PREFIX)) {
                         identifier = identifier.substring(Group.IDENTIFIER_PREFIX.length());
                         Group roleGroup = ctxt.groups().getGroup(identifier); 
                         if (roleGroup!=null) {
-<<<<<<< HEAD
-                            ctxt.roles().save(new RoleAssignment(adminRole,
-=======
                             ctxt.roles().save(new RoleAssignment(role.getRole(),
->>>>>>> faae5e54
                                     roleGroup, managedDv, privateUrlToken));
                         }
                     }
