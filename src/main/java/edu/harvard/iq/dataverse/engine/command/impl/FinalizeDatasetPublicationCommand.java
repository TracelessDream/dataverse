--- conflicted
+++ resolved
@@ -206,15 +206,11 @@
                 // one currently configured for the Dataverse. This is to specifically 
                 // address the issue with the datasets with handle ids registered, 
                 // that are currently configured to use DOI.
-<<<<<<< HEAD
                 // ...
                 // Additionaly in 4.9.3 we have added a system variable to disable 
                 // registering file PIDs on the installation level.
-                if ((currentGlobalIdProtocol.equals(protocol) || dataFilePIDFormat.equals("INDEPENDENT"))
+                if ((currentGlobalIdProtocol.equals(protocol) || dataFilePIDFormat.equals("INDEPENDENT"))//TODO(pm) - check authority too
                         && isFilePIDsEnabled) {
-=======
-                if (currentGlobalIdProtocol.equals(protocol) || dataFilePIDFormat.equals("INDEPENDENT")) {//TODO(pm) - check authority too
->>>>>>> 8d2d5326
                     //A false return value indicates a failure in calling the service
                     for (DataFile df : dataset.getFiles()) {
                         logger.log(Level.FINE, "registering global id for file {0}", df.getId());
