--- conflicted
+++ resolved
@@ -49,22 +49,15 @@
                 String spaceName = dataset.getGlobalId().asString().replace(':', '-').replace('/', '-')
                         .replace('.', '-').toLowerCase();
 
-<<<<<<< HEAD
                 String dataciteXml = getDataCiteXml(dv);
-
-=======
-                DataCitation dc = new DataCitation(dv);
-                Map<String, String> metadata = dc.getDataCiteMetadata();
-                String dataciteXml = DOIDataCiteRegisterService
-                        .getMetadataFromDvObject(dv.getDataset().getGlobalId().asString(), metadata, dv.getDataset());
->>>>>>> 2427be3e
-
+                
                 FileUtils.writeStringToFile(
                         new File(localPath + "/" + spaceName + "-datacite.v" + dv.getFriendlyVersionNumber() + ".xml"),
                         dataciteXml, StandardCharsets.UTF_8);
                 BagGenerator bagger = new BagGenerator(new OREMap(dv, false), dataciteXml);
                 bagger.setAuthenticationKey(token.getTokenString());
                 zipName = localPath + "/" + spaceName + "v" + dv.getFriendlyVersionNumber() + ".zip";
+                //ToDo: generateBag(File f, true) seems to do the same thing (with a .tmp extension) - since we don't have to use a stream here, could probably just reuse the existing code? 
                 bagger.generateBag(new FileOutputStream(zipName + ".partial"));
 
                 File srcFile = new File(zipName + ".partial");
