--- conflicted
+++ resolved
@@ -171,7 +171,6 @@
             ctxt.em().flush();
 
             updateDatasetUser(ctxt);
-            ctxt.index().indexDataset(savedDataset, true);
             if (clone != null) {
                 DatasetVersionDifference dvd = new DatasetVersionDifference(editVersion, clone);
                 AuthenticatedUser au = (AuthenticatedUser) getUser();
@@ -181,23 +180,7 @@
             // We're done making changes - remove the lock...
             ctxt.datasets().removeDatasetLocks(savedDataset, DatasetLock.Reason.EditInProgress);
         }
-<<<<<<< HEAD
-        
-        tempDataset.getEditVersion().setLastUpdateTime(getTimestamp());
-        tempDataset.setModificationTime(getTimestamp());
-         
-        Dataset savedDataset = ctxt.em().merge(tempDataset);
-        ctxt.em().flush();
 
-        updateDatasetUser(ctxt);
-        
-        if (clone != null) {
-            DatasetVersionDifference dvd = new DatasetVersionDifference(editVersion, clone);
-            AuthenticatedUser au = (AuthenticatedUser) getUser();
-            ctxt.datasetVersion().writeEditVersionLog(dvd, au);
-        } 
-=======
->>>>>>> 68c9ac19
         return savedDataset; 
     }
     
