--- conflicted
+++ resolved
@@ -260,17 +260,11 @@
         if (searchTerm.isEmpty()){
             return "";
         }
-<<<<<<< HEAD
-        
-       
+      
         String searchClause = " WHERE";
         searchClause += " u.id = prov_lookup.authenticateduser_id";
         searchClause += " prov_lookup.authenticationproviderid = prov.id";
         searchClause += " u.useridentifier LIKE '%" + searchTerm +"%'";
-=======
-              
-        String searchClause = " WHERE u.useridentifier LIKE '%" + searchTerm +"%'";
->>>>>>> e2668e8a
         searchClause += " OR u.firstname ILIKE '%" + searchTerm +"%'";
         searchClause += " OR u.lastname ILIKE '%" + searchTerm +"%'";
         searchClause += " OR u.email ILIKE '%" + searchTerm +"%'";
