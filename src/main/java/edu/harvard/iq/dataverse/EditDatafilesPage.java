--- conflicted
+++ resolved
@@ -1373,12 +1373,8 @@
 
     
     public String cancel() {
-<<<<<<< HEAD
+        uploadInProgress = false;
         if (mode == FileEditMode.SINGLE || mode == FileEditMode.SINGLE_REPLACE ) {
-=======
-        uploadInProgress = false;
-        if (mode == FileEditMode.SINGLE || mode == FileEditMode.SINGLE_REPLACE) {
->>>>>>> 8b576146
             return returnToFileLandingPage();
         }
         //Files that have been finished and are now in the lower list on the page
@@ -1689,17 +1685,10 @@
             fileMetadatas.add(dataFile.getFileMetadata());
             newFiles.add(dataFile);
         }
-<<<<<<< HEAD
-        
-        uploadedFiles = new ArrayList<>();
-=======
-        //uploadInProgress may be set false in cancel, in which case this array shouldn't be deleted (since it is being used to clean up temp files)
         if(uploadInProgress) {
-          uploadedFiles = new ArrayList<>();
-        }
->>>>>>> 8b576146
-        uploadInProgress = false;
-
+            uploadedFiles = new ArrayList<>();
+            uploadInProgress = false;
+        }
         // refresh the warning message below the upload component, if exists:
         if (uploadComponentId != null) {
             if (uploadWarningMessage != null) {
