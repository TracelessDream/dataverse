--- conflicted
+++ resolved
@@ -1088,16 +1088,11 @@
                 logger.log(Level.SEVERE, "Dataset save failed for replace operation: {0}", errMsg);
                 return null;
             }            
-<<<<<<< HEAD
-        }               
+        }
+
+                
         // Save the NEW files permanently: 
         ingestService.finalizeFiles(workingVersion, newFiles);
-=======
-        }
-
-                
-        // Save the NEW files permanently: 
-        ingestService.addFiles(workingVersion, newFiles);
         //boolean newDraftVersion = false;    
 
         Boolean provJsonChanges = false;
@@ -1116,7 +1111,6 @@
             //This was the simplest way to work around this issue for prov. --MAD 4.8.6.
             datasetUpdateRequired = datasetUpdateRequired || provFreeChanges || provJsonChanges;
         }
->>>>>>> c46cca58
         
         if (workingVersion.getId() == null  || datasetUpdateRequired) {
             logger.fine("issuing the dataset update command");
