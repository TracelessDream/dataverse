--- conflicted
+++ resolved
@@ -1128,15 +1128,11 @@
     }    
         
     public String save() {
-<<<<<<< HEAD
-        System.out.print("pressed save");
-=======
         Collection<String> duplicates = IngestUtil.findDuplicateFilenames(workingVersion);
         if (!duplicates.isEmpty()) {
             JH.addMessage(FacesMessage.SEVERITY_ERROR, BundleUtil.getStringFromBundle("dataset.message.filesFailure"), BundleUtil.getStringFromBundle("dataset.message.editMetadata.duplicateFilenames", new ArrayList<>(duplicates)));
             return null;
         }
->>>>>>> 5fcad4b3
         if (!saveEnabled) {
             return "";
         }
