package edu.harvard.iq.dataverse;

import edu.harvard.iq.dataverse.provenance.ProvPopupFragmentBean;
import edu.harvard.iq.dataverse.DataFile.ChecksumType;
import edu.harvard.iq.dataverse.api.AbstractApiBean;
import edu.harvard.iq.dataverse.authorization.AuthenticationServiceBean;
import edu.harvard.iq.dataverse.authorization.Permission;
import edu.harvard.iq.dataverse.authorization.users.AuthenticatedUser;
import edu.harvard.iq.dataverse.branding.BrandingUtil;
import edu.harvard.iq.dataverse.datasetutility.AddReplaceFileHelper;
import edu.harvard.iq.dataverse.datasetutility.FileSizeChecker;
import edu.harvard.iq.dataverse.datasetutility.FileReplaceException;
import edu.harvard.iq.dataverse.datasetutility.FileReplacePageHelper;
import edu.harvard.iq.dataverse.dataaccess.DataAccess;
import edu.harvard.iq.dataverse.dataaccess.DataAccessOption;
import edu.harvard.iq.dataverse.dataaccess.ImageThumbConverter;
import edu.harvard.iq.dataverse.dataaccess.S3AccessIO;
import edu.harvard.iq.dataverse.dataaccess.StorageIO;
import edu.harvard.iq.dataverse.datacapturemodule.DataCaptureModuleUtil;
import edu.harvard.iq.dataverse.datacapturemodule.ScriptRequestResponse;
import edu.harvard.iq.dataverse.dataset.DatasetThumbnail;
import edu.harvard.iq.dataverse.dataset.DatasetUtil;
import edu.harvard.iq.dataverse.engine.command.Command;
import edu.harvard.iq.dataverse.engine.command.exception.CommandException;
import edu.harvard.iq.dataverse.engine.command.exception.IllegalCommandException;
import edu.harvard.iq.dataverse.engine.command.impl.RequestRsyncScriptCommand;
import edu.harvard.iq.dataverse.engine.command.impl.UpdateDatasetThumbnailCommand;
import edu.harvard.iq.dataverse.engine.command.impl.UpdateDatasetVersionCommand;
import edu.harvard.iq.dataverse.ingest.IngestRequest;
import edu.harvard.iq.dataverse.ingest.IngestServiceBean;
import edu.harvard.iq.dataverse.ingest.IngestUtil;
import edu.harvard.iq.dataverse.search.IndexServiceBean;
import edu.harvard.iq.dataverse.settings.SettingsServiceBean;
import edu.harvard.iq.dataverse.util.FileUtil;
import edu.harvard.iq.dataverse.util.JsfHelper;
import edu.harvard.iq.dataverse.util.SystemConfig;
import edu.harvard.iq.dataverse.util.BundleUtil;
import edu.harvard.iq.dataverse.util.EjbUtil;
import static edu.harvard.iq.dataverse.util.JsfHelper.JH;
import java.io.File;
import java.io.FileOutputStream;
import java.io.IOException;
import java.io.InputStream;
import java.io.StringReader;
import java.util.ArrayList;
import java.util.HashMap;
import java.util.Iterator;
import java.util.List;
import java.util.Map;
import java.util.logging.Logger;
import javax.ejb.EJB;
import javax.ejb.EJBException;
import javax.faces.application.FacesMessage;
import javax.faces.context.FacesContext;
import javax.faces.event.ActionEvent;
import javax.faces.view.ViewScoped;
import javax.inject.Inject;
import javax.inject.Named;
import org.primefaces.event.FileUploadEvent;
import org.primefaces.model.file.UploadedFile;
import javax.json.Json;
import javax.json.JsonObject;
import javax.json.JsonObjectBuilder;
import javax.json.JsonArray;
import javax.json.JsonReader;
import org.apache.commons.httpclient.HttpClient;
import org.apache.commons.io.IOUtils;
import org.apache.commons.httpclient.methods.GetMethod;
import java.util.Arrays;
import java.util.Collection;
import java.util.Set;
import java.util.logging.Level;
import javax.faces.event.AjaxBehaviorEvent;
import javax.faces.event.FacesEvent;
import javax.servlet.ServletOutputStream;
import javax.servlet.http.HttpServletResponse;
import org.apache.commons.lang.StringUtils;
import org.apache.commons.lang3.mutable.MutableBoolean;
import org.primefaces.PrimeFaces;

/**
 *
 * @author Leonid Andreev
 */
@ViewScoped
@Named("EditDatafilesPage")
public class EditDatafilesPage implements java.io.Serializable {

    private static final Logger logger = Logger.getLogger(EditDatafilesPage.class.getCanonicalName());

    public enum FileEditMode {

        EDIT, UPLOAD, CREATE, SINGLE, SINGLE_REPLACE
    };
    
    @EJB
    DatasetServiceBean datasetService;
    @EJB
    DataverseServiceBean dataverseService;
    @EJB
    DatasetVersionServiceBean datasetVersionService;
    @EJB
    DataFileServiceBean datafileService;
    @EJB
    PermissionServiceBean permissionService;
    @EJB
    IngestServiceBean ingestService;
    @EJB
    EjbDataverseEngine commandEngine;
    @Inject
    DataverseSession session;
    @EJB
    UserNotificationServiceBean userNotificationService;
    @EJB
    SettingsServiceBean settingsService;
    @EJB
    AuthenticationServiceBean authService;
    @EJB
    SystemConfig systemConfig;
    @EJB
    DataverseLinkingServiceBean dvLinkingService;
    @EJB
    IndexServiceBean indexService;
    @Inject
    DataverseRequestServiceBean dvRequestService;
    @Inject PermissionsWrapper permissionsWrapper;
    @Inject FileDownloadHelper fileDownloadHelper;
    @Inject ProvPopupFragmentBean provPopupFragmentBean;
    @Inject
    SettingsWrapper settingsWrapper;

    private Dataset dataset = new Dataset();
    
    private FileReplacePageHelper fileReplacePageHelper;


    private String selectedFileIdsString = null; 
    private FileEditMode mode; 
    private List<Long> selectedFileIdsList = new ArrayList<>(); 
    private List<FileMetadata> fileMetadatas = new ArrayList<>();;

    
    private Long ownerId;
    private Long versionId;
    private List<DataFile> newFiles = new ArrayList<>();
    private List<DataFile> uploadedFiles = new ArrayList<>();
    private List<DataFile> uploadedInThisProcess = new ArrayList<>();
    
    private DatasetVersion workingVersion;
    private DatasetVersion clone;
    private String dropBoxSelection = "";
    private String displayCitation;
    private boolean tabularDataTagsUpdated = false; 
    
    private String persistentId;
    
    private String versionString = "";
            
    
    private boolean saveEnabled = false; 

    // Used to store results of permissions checks
    private final Map<String, Boolean> datasetPermissionMap = new HashMap<>(); // { Permission human_name : Boolean }

    private Long maxFileUploadSizeInBytes = null;
    private Integer multipleUploadFilesLimit = null; 
    
    //MutableBoolean so it can be passed from DatasetPage, supporting DatasetPage.cancelCreate()
    private MutableBoolean uploadInProgress = null;
    
    private final int NUMBER_OF_SCROLL_ROWS = 25;
    
    private DataFile singleFile = null;

    public DataFile getSingleFile() {
        return singleFile;
    }

    public void setSingleFile(DataFile singleFile) {
        this.singleFile = singleFile;
    }
    
    public String getSelectedFileIds() {
        return selectedFileIdsString;
    }
    
    public DataFile getFileToReplace(){
        if (!this.isFileReplaceOperation()){
            return null;
        }
        if (this.fileReplacePageHelper == null){
            return null;
        }
        return this.fileReplacePageHelper.getFileToReplace();
    }
    
    public void setSelectedFileIds(String selectedFileIds) {
        selectedFileIdsString = selectedFileIds;
    }
    
    public FileEditMode getMode() {
        return mode;
    }
    
    public void setMode(FileEditMode mode) {
        this.mode = mode;
    }
    
    public List<FileMetadata> getFileMetadatas() {
        
        // -------------------------------------
        // Handle a Replace operation
        //  - The List<FileMetadata> comes from a different source
        // -------------------------------------
        if (isFileReplaceOperation()){
            if (fileReplacePageHelper.wasPhase1Successful()){
                logger.fine("Replace: File metadatas 'list' of 1 from the fileReplacePageHelper.");
                return fileReplacePageHelper.getNewFileMetadatasBeforeSave();
            } else {
                logger.fine("Replace: replacement file not yet uploaded.");
                return null;
            }            
        }
        
        if (fileMetadatas != null) {
            logger.fine("Returning a list of "+fileMetadatas.size()+" file metadatas.");
        } else {
            logger.fine("File metadatas list hasn't been initialized yet.");
        }
        // [experimental] 
        // this would be a way to hide any already-uploaded files from the page
        // while a new upload is happening:
        // (the uploadStarted button on the page needs the update="filesTable"
        // attribute added for this to work)
        //if (uploadInProgress) {
        //    return null; 
        //}
        
        return fileMetadatas;
    }
  
    public void setFileMetadatas(List<FileMetadata> fileMetadatas) {
        this.fileMetadatas = fileMetadatas;
    }
    
    /* 
        The 2 methods below are for setting up the PrimeFaces:dataTabe component
        used to display the uploaded files, or the files selected for editing. 
    
        - isScrollable(): 
          this supplies the value of the component attribute "scrollable". 
          When we have more than NUMBER_OF_SCROLL_ROWS worth of files (currently
          set to 25), we will add a scroller to the table, showing NUMBER_OF_SCROLL_ROWS
          at a time; thus making the page a little bit more useable. 
          When there is fewer rows, however, the attribute needs to be set to 
          "false" - because otherwise some (idiosyncratic) amount of white space 
          is added to the bottom of the table, making the page look silly. 
    
        - getScrollHeightPercentage():
          this method calculates the *percentage* of the total length of the 
          list of files, such that the resulting table is always NUMBER_OF_SCROLL_ROWS 
          high. This is *the only way* to keep the number of files shown in the 
          table fixed as the size of the list grows! (the "scrollRows" attribute
          of the p:dataTable component only applies when "liveScroll=true" is being
          used). 
    */
    
    public boolean isScrollable() {
        return !(fileMetadatas == null || fileMetadatas.size() <= NUMBER_OF_SCROLL_ROWS + 1);
    }
    
    public String getScrollHeightPercentage() {
        int perc; 
        if (fileMetadatas == null || fileMetadatas.size() < NUMBER_OF_SCROLL_ROWS) {
            perc = 100;
        } else {
            perc = NUMBER_OF_SCROLL_ROWS * 100 / fileMetadatas.size();
        }
        
        if (perc == 0) {
            perc = 1;
        } else if (perc > 100) {
            perc = 100;
        }
        
        logger.fine("scroll height percentage: "+perc);
        return perc + "%";
    }
    
    /*
        Any settings, such as the upload size limits, should be saved locally - 
        so that the db doesn't get hit repeatedly. (this setting is initialized 
        in the init() method)
    
        This may be "null", signifying unlimited download size.
    */
    
    public Long getMaxFileUploadSizeInBytes() {
        return this.maxFileUploadSizeInBytes;
    }
    
    public String getHumanMaxFileUploadSizeInBytes() {
        return FileSizeChecker.bytesToHumanReadable(this.maxFileUploadSizeInBytes);
    }
    
    public boolean isUnlimitedUploadFileSize() {
        
        return this.maxFileUploadSizeInBytes == null;
    }
    
    /*
        The number of files the GUI user is allowed to upload in one batch, 
        via drag-and-drop, or through the file select dialog. Now configurable 
        in the Settings table. 
    */
    public Integer getMaxNumberOfFiles() {
        return this.multipleUploadFilesLimit;
    }
    /**
     * Check Dataset related permissions
     * 
     * @param permissionToCheck
     * @return 
     */
    public boolean doesSessionUserHaveDataSetPermission(Permission permissionToCheck){
        if (permissionToCheck == null){
            return false;
        }
               
        String permName = permissionToCheck.getHumanName();
       
        // Has this check already been done? 
        // 
        if (this.datasetPermissionMap.containsKey(permName)){
            // Yes, return previous answer
            return this.datasetPermissionMap.get(permName);
        }
        
        // Check the permission
        //
        boolean hasPermission = this.permissionService.userOn(this.session.getUser(), this.dataset).has(permissionToCheck);

        // Save the permission
        this.datasetPermissionMap.put(permName, hasPermission);
        
        // return true/false
        return hasPermission;
    }
    
    public void reset() {
        // ?
    }

    public String getGlobalId() {
        return persistentId;
    }
        
    public String getPersistentId() {
        return persistentId;
    }

    public void setPersistentId(String persistentId) {
        this.persistentId = persistentId;
    }

    public String getDisplayCitation() {
        //displayCitation = dataset.getCitation(false, workingVersion);
        return displayCitation;
    }

    public void setDisplayCitation(String displayCitation) {
        this.displayCitation = displayCitation;
    }

    public String getDropBoxSelection() {
        return dropBoxSelection;
    }

    public String getDropBoxKey() {
        // Site-specific DropBox application registration key is configured 
        // via a JVM option under glassfish.
        //if (true)return "some-test-key";  // for debugging

        String configuredDropBoxKey = System.getProperty("dataverse.dropbox.key");
        if (configuredDropBoxKey != null) {
            return configuredDropBoxKey;
        }
        return "";
    }

    public void setDropBoxSelection(String dropBoxSelection) {
        this.dropBoxSelection = dropBoxSelection;
    }

    public Dataset getDataset() {
        return dataset;
    }

    public void setDataset(Dataset dataset) {
        this.dataset = dataset;
    }

    public DatasetVersion getWorkingVersion() {
        return workingVersion;
    }

    public Long getOwnerId() {
        return ownerId;
    }

    public void setOwnerId(Long ownerId) {
        this.ownerId = ownerId;
    }

    public Long getVersionId() {
        return versionId;
    }

    public void setVersionId(Long versionId) {
        this.versionId = versionId;
    }

    public String initCreateMode(String modeToken, DatasetVersion version, MutableBoolean inProgress, List<DataFile> newFilesList, List<DataFile> uploadedFilesList, List<FileMetadata> selectedFileMetadatasList) {
        if (modeToken == null) {
            logger.fine("Request to initialize Edit Files page with null token (aborting).");
            return null;
        }
        
        if (!modeToken.equals("CREATE")) {
            logger.fine("Request to initialize Edit Files page with token " + modeToken + " (aborting).");
            return null; 
        }
        
        logger.fine("Initializing Edit Files page in CREATE mode;");
        
        if (version == null) {
            return permissionsWrapper.notFound();
        }   
        
        workingVersion = version; 
        dataset = version.getDataset();
        mode = FileEditMode.CREATE;
        uploadInProgress= inProgress;
        newFiles = newFilesList;
        uploadedFiles = uploadedFilesList;
        selectedFiles = selectedFileMetadatasList;
        
        this.maxFileUploadSizeInBytes = systemConfig.getMaxFileUploadSizeForStore(dataset.getEffectiveStorageDriverId());
        this.multipleUploadFilesLimit = systemConfig.getMultipleUploadFilesLimit();
        
        logger.fine("done");
        
        saveEnabled = true;
        return null; 
    }
    

    public String init() {
        // default mode should be EDIT
        if (mode == null) {
            mode = FileEditMode.EDIT;
        }
        
        newFiles = new ArrayList<>();
        uploadedFiles = new ArrayList<>();
        uploadInProgress= new MutableBoolean(false);
        
        if (dataset.getId() != null){
            // Set Working Version and Dataset by Datasaet Id and Version
            //retrieveDatasetVersionResponse = datasetVersionService.retrieveDatasetVersionById(dataset.getId(), null);
            dataset = datasetService.find(dataset.getId());
            // Is the Dataset harvested? (because we don't allow editing of harvested 
            // files!)
            if (dataset == null || dataset.isHarvested()) {
                return permissionsWrapper.notFound();
            }
        } else {
            // It could be better to show an error page of some sort, explaining
            // that the dataset id is mandatory... But 404 will do for now.
            return permissionsWrapper.notFound();
        }
                               
        workingVersion = dataset.getEditVersion();
        
        //TODO: review if we we need this check; 
        // as getEditVersion should either return the exisiting draft or create a new one      
        if (workingVersion == null || !workingVersion.isDraft()) {
            // Sorry, we couldn't find/obtain a draft version for this dataset!
            return permissionsWrapper.notFound();
        }
        
        // Check if they have permission to modify this dataset: 
        if (!permissionService.on(dataset).has(Permission.EditDataset)) {
            return permissionsWrapper.notAuthorized();
        }
        
        clone = workingVersion.cloneDatasetVersion();   
        this.maxFileUploadSizeInBytes = systemConfig.getMaxFileUploadSizeForStore(dataset.getEffectiveStorageDriverId());
        this.multipleUploadFilesLimit = systemConfig.getMultipleUploadFilesLimit();        

        // -------------------------------------------
        //  Is this a file replacement operation?
        // -------------------------------------------
        if (mode == FileEditMode.SINGLE_REPLACE){
            /*
            http://localhost:8080/editdatafiles.xhtml?mode=SINGLE_REPLACE&datasetId=26&fid=726
            */        
            DataFile fileToReplace = loadFileToReplace();
            if (fileToReplace == null){
                return permissionsWrapper.notFound();
            }
            
            //DataverseRequest dvRequest2 = createDataverseRequest(authUser);
            AddReplaceFileHelper addReplaceFileHelper = new AddReplaceFileHelper(dvRequestService.getDataverseRequest(),
                                                ingestService,
                                                datasetService,
                                                datafileService,
                                                permissionService,
                                                commandEngine,
                                                systemConfig);
                        
            fileReplacePageHelper = new FileReplacePageHelper(addReplaceFileHelper,
                                                dataset, 
                                                fileToReplace);

            populateFileMetadatas();
            singleFile = getFileToReplace();
        }else if (mode == FileEditMode.EDIT || mode == FileEditMode.SINGLE) {

            if (selectedFileIdsString != null) {
                String[] ids = selectedFileIdsString.split(",");

                for (String id : ids) {
                    Long test = null;
                    try {
                        test = new Long(id);
                    } catch (NumberFormatException nfe) {
                        // do nothing...
                        test = null;
                    }
                    if (test != null) {
                        if (mode == FileEditMode.SINGLE) {
                            singleFile = datafileService.find(test);
                        }
                        selectedFileIdsList.add(test);
                    }
                }
            }

            if (selectedFileIdsList.size() < 1) {
                logger.fine("No numeric file ids supplied to the page, in the edit mode. Redirecting to the 404 page.");
                // If no valid file IDs specified, send them to the 404 page...
                return permissionsWrapper.notFound();
            }

            logger.fine("The page is called with " + selectedFileIdsList.size() + " file ids.");

            populateFileMetadatas();
            setUpRsync();
            // and if no filemetadatas can be found for the specified file ids 
            // and version id - same deal, send them to the "not found" page. 
            // (at least for now; ideally, we probably want to show them a page 
            // with a more informative error message; something alonog the lines 
            // of - could not find the files for the ids specified; or, these 
            // datafiles are not present in the version specified, etc.
            if (fileMetadatas.size() < 1) {
                return permissionsWrapper.notFound();
            }
            
            if (FileEditMode.SINGLE == mode){
                if (fileMetadatas.get(0).getDatasetVersion().getId() != null){
                    versionString = "DRAFT";
                }
            }    
                       
        }
        
        saveEnabled = true; 
        if (mode == FileEditMode.UPLOAD && workingVersion.getFileMetadatas().isEmpty() && rsyncUploadSupported())  {
            setUpRsync();
        }

        if (mode == FileEditMode.UPLOAD) {
            if (settingsWrapper.getUploadMethodsCount() == 1){
                JH.addMessage(FacesMessage.SEVERITY_INFO, BundleUtil.getStringFromBundle("dataset.message.uploadFiles.label"), BundleUtil.getStringFromBundle("dataset.message.uploadFilesSingle.message", Arrays.asList(systemConfig.getGuidesBaseUrl(), systemConfig.getGuidesVersion())));
            } else if (settingsWrapper.getUploadMethodsCount() > 1) {
                JH.addMessage(FacesMessage.SEVERITY_INFO, BundleUtil.getStringFromBundle("dataset.message.uploadFiles.label"), BundleUtil.getStringFromBundle("dataset.message.uploadFilesMultiple.message", Arrays.asList(systemConfig.getGuidesBaseUrl(), systemConfig.getGuidesVersion())));
            }
            
        }
        
        if (settingsService.isTrueForKey(SettingsServiceBean.Key.PublicInstall, false)){
            JH.addMessage(FacesMessage.SEVERITY_WARN, getBundleString("dataset.message.publicInstall"));
        }   
        
        return null;
    }
    
    
    private void msg(String s){
        System.out.println(s);
    }
    
    /**
     * For single file replacement, load the file to replace
     * 
     * @return 
     */
    private DataFile loadFileToReplace(){
        
        Map<String, String> params =FacesContext.getCurrentInstance().
                                getExternalContext().getRequestParameterMap();
        
        if (params.containsKey("fid")){
            String fid = params.get("fid");
            if ((!fid.isEmpty()) && (StringUtils.isNumeric(fid))){
                selectedFileIdsList.add(Long.parseLong(fid));
                return datafileService.find(Long.parseLong(fid));
            }
        }
        return null;
        
    } // loadFileToReplace
    
    private List<FileMetadata> selectedFiles; // = new ArrayList<>();

    public List<FileMetadata> getSelectedFiles() {
        return selectedFiles;
    }

    public void setSelectedFiles(List<FileMetadata> selectedFiles) {
        this.selectedFiles = selectedFiles;
    }
    
    private boolean selectAllFiles;

    public boolean isSelectAllFiles() {
        return selectAllFiles;
    }

    public void setSelectAllFiles(boolean selectAllFiles) {
        this.selectAllFiles = selectAllFiles;
    }
    
    public String getVersionString() {
        return versionString;
    }

    public void setVersionString(String versionString) {
        this.versionString = versionString;
    }
    
    public void restrictFiles(boolean restricted) throws UnsupportedOperationException{
        
        if (restricted) { // get values from access popup
            workingVersion.getTermsOfUseAndAccess().setTermsOfAccess(termsOfAccess);
            workingVersion.getTermsOfUseAndAccess().setFileAccessRequest(fileAccessRequest);
        }
        
        String fileNames = null;
        
        for (FileMetadata fmd : this.getSelectedFiles()) {
            if (restricted && !fmd.isRestricted()) {
                // collect the names of the newly-restrticted files, 
                // to show in the success message:
                if (fileNames == null) {
                    fileNames = fmd.getLabel();
                } else {
                    fileNames = fileNames.concat(", " + fmd.getLabel());
                }
            }
            fmd.setRestricted(restricted);
                                  
            if (workingVersion.isDraft() && !fmd.getDataFile().isReleased()) {
                // We do not really need to check that the working version is 
                // a draft here - it must be a draft, if we've gotten this
                // far. But just in case. -- L.A. 4.2.1
                  fmd.getDataFile().setRestricted(restricted);              
            }
        }
        if (fileNames != null) {
            String successMessage = getBundleString("file.restricted.success");
            logger.fine(successMessage);
            successMessage = successMessage.replace("{0}", fileNames);
            JsfHelper.addFlashMessage(successMessage);    
        }
    } 
    
    public int getRestrictedFileCount() {
        int restrictedFileCount = 0;
        for (FileMetadata fmd : workingVersion.getFileMetadatas()) {
            if (fmd.isRestricted()) {
                restrictedFileCount++;
            }
        }

        return restrictedFileCount;
    }

    private List<FileMetadata> filesToBeDeleted = new ArrayList<>();

    
    public void deleteReplacementFile() throws FileReplaceException{
        if (!isFileReplaceOperation()){
            throw new FileReplaceException("Only use this for File Replace Operations");            
        }

        if (!fileReplacePageHelper.wasPhase1Successful()){
            throw new FileReplaceException("Should only be called if Phase 1 was successful");                        
        }
        
        fileReplacePageHelper.resetReplaceFileHelper();


        
        String successMessage = getBundleString("file.deleted.replacement.success");
        logger.fine(successMessage);
        JsfHelper.addFlashMessage(successMessage);
        
    }
    
    
    /**
     * 
     * @param msgName - from the bundle e.g. "file.deleted.success"
     * @return 
     */
    private String getBundleString(String msgName){
        
       return BundleUtil.getStringFromBundle(msgName);
    }
    
    // This deleteFilesCompleted method is used in editFilesFragment.xhtml
    public void deleteFilesCompleted(){
        
    }
    
    public void deleteFiles(){        
        deleteFiles(this.selectedFiles);
    }
    
    public void deleteDuplicateFiles(){
        List<FileMetadata> filesForDelete = new ArrayList();
        for(DataFile df : newFiles ){
                if (df.isMarkedAsDuplicate()){
                    filesForDelete.add(df.getFileMetadata());
                }
            }
        deleteFiles(filesForDelete);
    }
    
      
    private void deleteFiles(List<FileMetadata> filesForDelete) {
        logger.fine("entering bulk file delete (EditDataFilesPage)");
        if (isFileReplaceOperation()) {
            try {
                deleteReplacementFile();
            } catch (FileReplaceException ex) {
                Logger.getLogger(EditDatafilesPage.class.getName()).log(Level.SEVERE, null, ex);
            }
            return;
        }

        /*
        If selected files are empty it means that we are dealing 
        with a duplicate files delete situation
        so we are adding the marked as dup files as selected
        and moving on accordingly.
        */

        String fileNames = null;
        for (FileMetadata fmd : filesForDelete) {
            // collect the names of the files, 
            // to show in the success message:
            if (fileNames == null) {
                fileNames = fmd.getLabel();
            } else {
                fileNames = fileNames.concat(", " + fmd.getLabel());
            }
        }

        for (FileMetadata markedForDelete : filesForDelete) {
            logger.fine("delete requested on file " + markedForDelete.getLabel());
            logger.fine("file metadata id: " + markedForDelete.getId());
            logger.fine("datafile id: " + markedForDelete.getDataFile().getId());
            logger.fine("page is in edit mode " + mode.name());

            // has this filemetadata been saved already? (or is it a brand new
            // filemetadata, created as part of a brand new version, created when 
            // the user clicked 'delete', that hasn't been saved in the db yet?)
            if (markedForDelete.getId() != null) {
                logger.fine("this is a filemetadata from an existing draft version");
                // so all we remove is the file from the fileMetadatas (from the
                // file metadatas attached to the editVersion, and from the
                // display list of file metadatas that are being edited)
                // and let the delete be handled in the command (by adding it to the
                // filesToBeDeleted list):

                dataset.getEditVersion().getFileMetadatas().remove(markedForDelete);
                fileMetadatas.remove(markedForDelete);
                filesToBeDeleted.add(markedForDelete);
            } else {
                logger.fine("this is a brand-new (unsaved) filemetadata");
                // ok, this is a brand-new DRAFT version. 

                // if (mode != FileEditMode.CREATE) {
                // If the bean is in the 'CREATE' mode, the page is using
                // dataset.getEditVersion().getFileMetadatas() directly,
                // so there's no need to delete this meta from the local
                // fileMetadatas list. (but doing both just adds a no-op and won't cause an
                // error)
                // 1. delete the filemetadata from the local display list: 
                removeFileMetadataFromList(fileMetadatas, markedForDelete);
                // 2. delete the filemetadata from the version: 
                removeFileMetadataFromList(dataset.getEditVersion().getFileMetadatas(), markedForDelete);
            }

            if (markedForDelete.getDataFile().getId() == null) {
                logger.fine("this is a brand new file.");
                // the file was just added during this step, so in addition to 
                // removing it from the fileMetadatas lists (above), we also remove it from
                // the newFiles list and the dataset's files, so it never gets saved.

                removeDataFileFromList(dataset.getFiles(), markedForDelete.getDataFile());
                removeDataFileFromList(newFiles, markedForDelete.getDataFile());
                FileUtil.deleteTempFile(markedForDelete.getDataFile(), dataset, ingestService);
                // Also remove checksum from the list of newly uploaded checksums (perhaps odd
                // to delete and then try uploading the same file again, but it seems like it
                // should be allowed/the checksum list is part of the state to clean-up
                if(checksumMapNew != null && markedForDelete.getDataFile().getChecksumValue() != null)
                    checksumMapNew.remove(markedForDelete.getDataFile().getChecksumValue());

            }
        }

        if (fileNames != null) {
            String successMessage;
            if (mode == FileEditMode.UPLOAD) {
                if (fileNames.contains(", ")) {
                    successMessage = getBundleString("file.deleted.upload.success.multiple");
                } else {
                    successMessage = getBundleString("file.deleted.upload.success.single");
                }
            } else {
                successMessage = getBundleString("file.deleted.success");
                successMessage = successMessage.replace("{0}", fileNames);
            }
            logger.fine(successMessage);
            JsfHelper.addFlashMessage(successMessage);
        }
    }


    private void removeFileMetadataFromList(List<FileMetadata> fmds, FileMetadata fmToDelete) {
        Iterator<FileMetadata> fmit = fmds.iterator();
        while (fmit.hasNext()) {
            FileMetadata fmd = fmit.next();
            if (fmToDelete.getDataFile().getStorageIdentifier().equals(fmd.getDataFile().getStorageIdentifier())) {
                fmit.remove();
                break;
                    }
                }
                }                
                
    private void removeDataFileFromList(List<DataFile> dfs, DataFile dfToDelete) {
        Iterator<DataFile> dfit = dfs.iterator();
        while (dfit.hasNext()) {
            DataFile df = dfit.next();
            if (dfToDelete.getStorageIdentifier().equals(df.getStorageIdentifier())) {
                dfit.remove();
                break;
            }
        }
    }

    
    
    /**
     * Save for File Replace operations
     * @return
     * @throws FileReplaceException 
     */
    public String saveReplacementFile() throws FileReplaceException{
        
        // Ahh, make sure it's a file replace operation
        //
        if (!isFileReplaceOperation()){
            throw new FileReplaceException("Only use this for File Replace Operations");
        }

        // Can we do a save?  
        //  (redundant but ok, also called in main "save" event before forking here)      
        //
        if (!saveEnabled) {
            return "";
        }
        // Sanity check 1
        //
        if (fileReplacePageHelper == null){
            throw new NullPointerException("fileReplacePageHelper cannot be null");
        }
        
        // Make sure phase 1 ran -- button shouldn't be visible if it did not
        //
        if (!fileReplacePageHelper.wasPhase1Successful()){
            throw new FileReplaceException("Save should only be called when a replacement file has been chosen.  (Phase 1 has to have completed)");
            
        }

        // Run save!!
        //
        if (fileReplacePageHelper.runSaveReplacementFile_Phase2()){
            JsfHelper.addSuccessMessage(getBundleString("file.message.replaceSuccess"));
            // It worked!!!  Go to page of new file!!
            return returnToFileLandingPageAfterReplace(fileReplacePageHelper.getFirstNewlyAddedFile());
        }else{
            // Uh oh.
            String errMsg = fileReplacePageHelper.getErrorMessages();
            
            FacesContext.getCurrentInstance().addMessage(null, new FacesMessage(FacesMessage.SEVERITY_ERROR, getBundleString("dataset.save.fail"), errMsg));
            logger.severe("Dataset save failed for replace operation: " + errMsg);
            return null;
        }
        
    }    
        
    public String save() {
        
        Collection<String> duplicates = IngestUtil.findDuplicateFilenames(workingVersion, newFiles);
        if (!duplicates.isEmpty()) {
            JH.addMessage(FacesMessage.SEVERITY_ERROR, BundleUtil.getStringFromBundle("dataset.message.filesFailure"), BundleUtil.getStringFromBundle("dataset.message.editMetadata.duplicateFilenames", new ArrayList<>(duplicates)));
            return null;
        }
        if (!saveEnabled) {
            return "";
        }
        //Mirroring the checks for DcmUpload, make sure that the db version of the dataset is not locked. 
        //Also checking local version to save time - if data.isLocked() is true, the UpdateDatasetVersionCommand below would fail
        if (dataset.getId() != null) {
            Dataset lockTest = datasetService.find(dataset.getId());
            if (dataset.isLockedFor(DatasetLock.Reason.EditInProgress) || lockTest.isLockedFor(DatasetLock.Reason.EditInProgress)) {
                logger.log(Level.INFO, "Couldn''t save dataset: {0}", "It is locked."
                        + "");
                String rootDataverseName = dataverseService.findRootDataverse().getName();
                JH.addMessage(FacesMessage.SEVERITY_FATAL, getBundleString("dataset.locked.editInProgress.message"),BundleUtil.getStringFromBundle("dataset.locked.editInProgress.message.details", Arrays.asList(BrandingUtil.getSupportTeamName(null, rootDataverseName))));
                return null;
            }
        }

        if (isFileReplaceOperation()){
            try {
                return saveReplacementFile();
            } catch (FileReplaceException ex) {
                String errMsg = ex.getMessage();
                FacesContext.getCurrentInstance().addMessage(null, new FacesMessage(FacesMessage.SEVERITY_ERROR, getBundleString("dataset.save.fail"), errMsg));
                logger.log(Level.SEVERE, "Dataset save failed for replace operation: {0}", errMsg);
                return null;
            }            
        }

                
        int nOldFiles = workingVersion.getFileMetadatas().size();
        int nNewFiles = newFiles.size();
        int nExpectedFilesTotal = nOldFiles + nNewFiles; 
        
        if (nNewFiles > 0) {
            //SEK 10/15/2018 only apply the following tests if dataset has already been saved.
            if (dataset.getId() != null) {
                Dataset lockTest = datasetService.find(dataset.getId());
                //SEK 09/19/18 Get Dataset again to test for lock just in case the user downloads the rsync script via the api while the 
                // edit files page is open and has already loaded a file in http upload for Dual Mode
                if (dataset.isLockedFor(DatasetLock.Reason.DcmUpload) || lockTest.isLockedFor(DatasetLock.Reason.DcmUpload)) {
                    logger.log(Level.INFO, "Couldn''t save dataset: {0}", "DCM script has been downloaded for this dataset. Additonal files are not permitted."
                            + "");
                    populateDatasetUpdateFailureMessage();
                    return null;
                }
                for (DatasetVersion dv : lockTest.getVersions()) {
                    if (dv.isHasPackageFile()) {
                        logger.log(Level.INFO, BundleUtil.getStringFromBundle("file.api.alreadyHasPackageFile")
                                + "");
                        populateDatasetUpdateFailureMessage();
                        return null;
                    }
                }
            }
                                
            // Try to save the NEW files permanently: 
            List<DataFile> filesAdded = ingestService.saveAndAddFilesToDataset(workingVersion, newFiles, null);
            
            // reset the working list of fileMetadatas, as to only include the ones
            // that have been added to the version successfully: 
            fileMetadatas.clear();
            for (DataFile addedFile : filesAdded) {
                fileMetadatas.add(addedFile.getFileMetadata());
            }
            filesAdded = null; 
        }
        //boolean newDraftVersion = false;    

        Boolean provJsonChanges = false;
        
        if(systemConfig.isProvCollectionEnabled()) {
            Boolean provFreeChanges = provPopupFragmentBean.updatePageMetadatasWithProvFreeform(fileMetadatas);

            try {
                // Note that the user may have uploaded provenance metadata file(s)
                // for some of the new files that have since failed to be permanently saved 
                // in storage (in the ingestService.saveAndAddFilesToDataset() step, above); 
                // these files have been dropped from the fileMetadatas list, and we 
                // are not adding them to the dataset; but the 
                // provenance update set still has entries for these failed files,
                // so we are passing the fileMetadatas list to the saveStagedProvJson()
                // method below - so that it doesn't attempt to save the entries 
                // that are no longer valid. 
                provJsonChanges = provPopupFragmentBean.saveStagedProvJson(false, fileMetadatas);
            } catch (AbstractApiBean.WrappedResponse ex) {
                JsfHelper.addErrorMessage(getBundleString("file.metadataTab.provenance.error"));
                Logger.getLogger(EditDatafilesPage.class.getName()).log(Level.SEVERE, null, ex);
            }
        }
        logger.fine("issuing the dataset update command");
        // We are creating a new draft version or updating an existing draft;
        // We'll use an Update command for this:
        if (workingVersion.getId() != null) {
            for (int i = 0; i < workingVersion.getFileMetadatas().size(); i++) {
                for (FileMetadata fileMetadata : fileMetadatas) {
                    if (fileMetadata.getDataFile().getStorageIdentifier() != null) {
                        if (fileMetadata.getDataFile().getStorageIdentifier().equals(workingVersion.getFileMetadatas().get(i).getDataFile().getStorageIdentifier())) {
                            workingVersion.getFileMetadatas().set(i, fileMetadata);
                        }
                    }
                }
            }
        }
        // Moves DataFile updates from popupFragment to page for saving
        // This does not seem to collide with the tags updating below
        if (systemConfig.isProvCollectionEnabled() && provJsonChanges) {
            HashMap<String, ProvPopupFragmentBean.UpdatesEntry> provenanceUpdates = provPopupFragmentBean.getProvenanceUpdates();
            for (int i = 0; i < dataset.getFiles().size(); i++) {
                for (ProvPopupFragmentBean.UpdatesEntry ue : provenanceUpdates.values()) {
                    if (ue.dataFile.getStorageIdentifier() != null) {
                        if (ue.dataFile.getStorageIdentifier().equals(dataset.getFiles().get(i).getStorageIdentifier())) {
                            dataset.getFiles().set(i, ue.dataFile);
                        }
                    }
                }
            }
        }

        // Tabular data tags are assigned to datafiles, not to
        // version-specfic filemetadatas!
        // So if tabular tags have been modified, we also need to
        // refresh the list of datafiles, as found in dataset.getFiles(),
        // similarly to what we've just done, above, for the filemetadatas.
        // Otherwise, when we call UpdateDatasetCommand, it's not going
        // to update the tags in the database (issue #2798).
        // TODO: Is the above still true/is this still necessary?
        // (and why?...)

        if (tabularDataTagsUpdated) {
            for (int i = 0; i < dataset.getFiles().size(); i++) {
                for (FileMetadata fileMetadata : fileMetadatas) {
                    if (fileMetadata.getDataFile().getStorageIdentifier() != null) {
                        if (fileMetadata.getDataFile().getStorageIdentifier().equals(dataset.getFiles().get(i).getStorageIdentifier())) {
                            dataset.getFiles().set(i, fileMetadata.getDataFile());
                        }
                    }
                }
            }
            tabularDataTagsUpdated = false;
        }

        Map<Long, String> deleteStorageLocations = null;

        if (!filesToBeDeleted.isEmpty()) {
            deleteStorageLocations = datafileService.getPhysicalFilesToDelete(filesToBeDeleted);
        }

        Command<Dataset> cmd;
        try {
            cmd = new UpdateDatasetVersionCommand(dataset, dvRequestService.getDataverseRequest(), filesToBeDeleted, clone);
            ((UpdateDatasetVersionCommand) cmd).setValidateLenient(true);
            dataset = commandEngine.submit(cmd);

        } catch (EJBException ex) {
            StringBuilder error = new StringBuilder();
            error.append(ex).append(" ");
            error.append(ex.getMessage()).append(" ");
            Throwable cause = ex;
            while (cause.getCause() != null) {
                cause = cause.getCause();
                error.append(cause).append(" ");
                error.append(cause.getMessage()).append(" ");
            }
            logger.log(Level.INFO, "Couldn''t save dataset: {0}", error.toString());
            populateDatasetUpdateFailureMessage();
            return null;
        } catch (CommandException ex) {
            // FacesContext.getCurrentInstance().addMessage(null, new
            // FacesMessage(FacesMessage.SEVERITY_ERROR, "Dataset Save Failed", " - " +
            // ex.toString()));
            logger.log(Level.INFO, "Couldn''t save dataset: {0}", ex.getMessage());
            populateDatasetUpdateFailureMessage();
            return null;
        }

        // Have we just deleted some draft datafiles (successfully)?
        // finalize the physical file deletes:
        // (DataFileService will double-check that the datafiles no
        // longer exist in the database, before attempting to delete
        // the physical files)
        if (deleteStorageLocations != null) {
            datafileService.finalizeFileDeletes(deleteStorageLocations);
        }
        saveEnabled = false;

        if (newFiles.size() > 0) {
            logger.fine("clearing newfiles list.");
            newFiles.clear();
            /*
             - We decided not to bother obtaining persistent ids for new files 
             as they are uploaded and created. The identifiers will be assigned 
             later, when the version is published. 
             
            logger.info("starting async job for obtaining persistent ids for files.");
            datasetService.obtainPersistentIdentifiersForDatafiles(dataset);
            */
        }
                
        workingVersion = dataset.getEditVersion();
        logger.fine("working version id: "+workingVersion.getId());
       
        if (mode == FileEditMode.SINGLE){
            JsfHelper.addSuccessMessage(getBundleString("file.message.editSuccess"));
            
        } else {
            int nFilesTotal = workingVersion.getFileMetadatas().size();
            if (nNewFiles == 0 || nFilesTotal == nExpectedFilesTotal) {
                JsfHelper.addSuccessMessage(getBundleString("dataset.message.filesSuccess"));
            } else if (nFilesTotal == nOldFiles) {
                JsfHelper.addErrorMessage(getBundleString("dataset.message.addFiles.Failure"));
            } else {
                String warningMessage = getBundleString("dataset.message.addFiles.partialSuccess");
                warningMessage = warningMessage.replace("{0}", "" + (nFilesTotal - nOldFiles));
                warningMessage = warningMessage.replace("{1}", "" + nNewFiles);
                JsfHelper.addWarningMessage(warningMessage);
            }
        }

        // Call Ingest Service one more time, to 
        // queue the data ingest jobs for asynchronous execution:
        if (mode == FileEditMode.UPLOAD) {
            ingestService.startIngestJobsForDataset(dataset, (AuthenticatedUser) session.getUser());
        }

        if (mode == FileEditMode.SINGLE && fileMetadatas.size() > 0) {
            // If this was a "single file edit", i.e. an edit request sent from 
            // the individual File Landing page, we want to redirect back to 
            // the landing page. BUT ONLY if the file still exists - i.e., if 
            // the user hasn't just deleted it!
            versionString = "DRAFT";
            return returnToFileLandingPage();
        }
        
        logger.fine("Redirecting to the dataset page, from the edit/upload page.");
        return returnToDraftVersion();
    }
    
    private void populateDatasetUpdateFailureMessage(){
            
        JH.addMessage(FacesMessage.SEVERITY_FATAL, getBundleString("dataset.message.filesFailure"));
    }
    
    
    
    private String returnToDraftVersion(){      
         return "/dataset.xhtml?persistentId=" + dataset.getGlobalId().asString() + "&version=DRAFT&faces-redirect=true";    
    }
    
    private String returnToDatasetOnly(){
         dataset = datasetService.find(dataset.getId());
         return "/dataset.xhtml?persistentId=" + dataset.getGlobalId().asString()  +  "&faces-redirect=true";       
    }
    
    private String returnToFileLandingPage() {
        Long fileId = fileMetadatas.get(0).getDataFile().getId();   
        if (versionString != null && versionString.equals("DRAFT")){
            return  "/file.xhtml?fileId=" + fileId  +  "&version=DRAFT&faces-redirect=true";
        }
        return  "/file.xhtml?fileId=" + fileId  +  "&faces-redirect=true";

    }

    private String returnToFileLandingPageAfterReplace(DataFile newFile) {
        
        if (newFile == null){
            throw new NullPointerException("newFile cannot be null!");
        }
        //Long datasetVersionId = newFile.getOwner().getLatestVersion().getId();
        return "/file.xhtml?fileId=" + newFile.getId()  + "&version=DRAFT&faces-redirect=true";
    }

    
    public String cancel() {
        uploadInProgress.setValue(false);
        //Files that have been finished and are now in the lower list on the page
        for (DataFile newFile : newFiles) {
            FileUtil.deleteTempFile(newFile, dataset, ingestService);
        }

        //Files in the upload process but not yet finished
        for (DataFile newFile : uploadedFiles) {
            FileUtil.deleteTempFile(newFile, dataset, ingestService);
        }

        if (mode == FileEditMode.SINGLE || mode == FileEditMode.SINGLE_REPLACE ) {
            return returnToFileLandingPage();
        }
        if (workingVersion.getId() != null) {
            return returnToDraftVersion();
        }
        return returnToDatasetOnly();
    }

    
    /* deprecated; super inefficient, when called repeatedly on a long list 
       of files! 
       leaving the code here, commented out, for illustration purposes. -- 4.6
    public boolean isDuplicate(FileMetadata fileMetadata) {

        Map<String, Integer> MD5Map = new HashMap<String, Integer>();

        // TODO: 
        // think of a way to do this that doesn't involve populating this 
        // map for every file on the page? 
        // may not be that much of a problem, if we paginate and never display 
        // more than a certain number of files... Still, needs to be revisited
        // before the final 4.0. 
        // -- L.A. 4.0

        // make a "defensive copy" to avoid java.util.ConcurrentModificationException from being thrown
        // when uploading 100+ files
        List<FileMetadata> wvCopy = new ArrayList<>(workingVersion.getFileMetadatas());
        Iterator<FileMetadata> fmIt = wvCopy.iterator();

        while (fmIt.hasNext()) {
            FileMetadata fm = fmIt.next();
            String md5 = fm.getDataFile().getChecksumValue();
            if (md5 != null) {
                if (MD5Map.get(md5) != null) {
                    MD5Map.put(md5, MD5Map.get(md5).intValue() + 1);
                } else {
                    MD5Map.put(md5, 1);
                }
            }
        }

        return MD5Map.get(thisMd5) != null && MD5Map.get(thisMd5).intValue() > 1;
    }*/
   
    private HttpClient getClient() {
        // TODO: 
        // cache the http client? -- L.A. 4.0 alpha
        return new HttpClient();
    }

    /**
     * Is this page in File Replace mode
     * 
     * @return 
     */
    public boolean isFileReplaceOperation(){
        return (mode == FileEditMode.SINGLE_REPLACE)&&(fileReplacePageHelper!= null);
    }
    
    public boolean allowMultipleFileUpload(){
        
        return !isFileReplaceOperation();
    }
    
    public boolean showFileUploadFragment(){
        return mode == FileEditMode.UPLOAD || mode == FileEditMode.CREATE || mode == FileEditMode.SINGLE_REPLACE;
    }
    
    
    public boolean showFileUploadComponent(){
        if (mode == FileEditMode.UPLOAD || mode == FileEditMode.CREATE) {
           return true;
        }
        
        if (isFileReplaceOperation()){
            //msg("fileReplacePageHelper.showFileUploadComponent(): "+ fileReplacePageHelper.showFileUploadComponent());
            return fileReplacePageHelper.showFileUploadComponent();
            }

        return false;
        //return false;
    }
    

    /**
     * Download a file from drop box
     * 
     * @param fileLink
     * @return 
     */
    private InputStream getDropBoxInputStream(String fileLink, GetMethod dropBoxMethod){
        
        if (fileLink == null){
            return null;
        }
        
        // -----------------------------------------------------------
        // Make http call, download the file: 
        // -----------------------------------------------------------
        int status = 0;
        //InputStream dropBoxStream = null;

        try {
            status = getClient().executeMethod(dropBoxMethod);
            if (status == 200) {
                return dropBoxMethod.getResponseBodyAsStream();
            }
        } catch (IOException ex) {
            logger.log(Level.WARNING, "Failed to access DropBox url: {0}!", fileLink);
            return null;
        } 

        logger.log(Level.WARNING, "Failed to get DropBox InputStream for file: {0}", fileLink);
        return null;
    } // end: getDropBoxInputStream
                  
    
    /**
     * Using information from the DropBox choose, ingest the chosen files
     *  https://www.dropbox.com/developers/dropins/chooser/js
     * 
     * @param event
     */
    public void handleDropBoxUpload(ActionEvent event) {
        if (uploadInProgress.isFalse()) {
            uploadInProgress.setValue(true);
        }
        logger.fine("handleDropBoxUpload");
        uploadComponentId = event.getComponent().getClientId();
        
        // -----------------------------------------------------------
        // Read JSON object from the output of the DropBox Chooser: 
        // -----------------------------------------------------------
        JsonReader dbJsonReader = Json.createReader(new StringReader(dropBoxSelection));
        JsonArray dbArray = dbJsonReader.readArray();
        dbJsonReader.close();

        // -----------------------------------------------------------
        // Iterate through the Dropbox file information (JSON)
        // -----------------------------------------------------------
        DataFile dFile = null;
        GetMethod dropBoxMethod = null;
        String localWarningMessage = null; 
        for (int i = 0; i < dbArray.size(); i++) {
            JsonObject dbObject = dbArray.getJsonObject(i);

            // -----------------------------------------------------------
            // Parse information for a single file
            // -----------------------------------------------------------
            String fileLink = dbObject.getString("link");
            String fileName = dbObject.getString("name");
            int fileSize = dbObject.getInt("bytes");

            logger.fine("DropBox url: " + fileLink + ", filename: " + fileName + ", size: " + fileSize);


            /* ----------------------------
                Check file size
                - Max size NOT specified in db: default is unlimited
                - Max size specified in db: check too make sure file is within limits
            // ---------------------------- */
            if ((!this.isUnlimitedUploadFileSize()) && (fileSize > this.getMaxFileUploadSizeInBytes())) {
                String warningMessage = "Dropbox file \"" + fileName + "\" exceeded the limit of " + fileSize + " bytes and was not uploaded.";
                //msg(warningMessage);
                //FacesContext.getCurrentInstance().addMessage(event.getComponent().getClientId(), new FacesMessage(FacesMessage.SEVERITY_ERROR, "upload failure", warningMessage));
                if (localWarningMessage == null) {
                    localWarningMessage = warningMessage;
                } else {
                    localWarningMessage = localWarningMessage.concat("; " + warningMessage);
                }
                continue; // skip to next file, and add error mesage
            }

            
            dFile = null;
            dropBoxMethod = new GetMethod(fileLink);

            // -----------------------------------------------------------
            // Download the file
            // -----------------------------------------------------------
            InputStream dropBoxStream = this.getDropBoxInputStream(fileLink, dropBoxMethod);
            if (dropBoxStream==null){
                logger.severe("Could not retrieve dropgox input stream for: " + fileLink);
                continue;  // Error skip this file
            }
            
            // -----------------------------------------------------------
            // Is this a FileReplaceOperation?  If so, then diverge!
            // -----------------------------------------------------------
            if (this.isFileReplaceOperation()){
              this.handleReplaceFileUpload(event, dropBoxStream, fileName, FileUtil.MIME_TYPE_UNDETERMINED_DEFAULT, null, event);
              this.setFileMetadataSelectedForTagsPopup(fileReplacePageHelper.getNewFileMetadatasBeforeSave().get(0));
              return;
             }
            // -----------------------------------------------------------

            
            List<DataFile> datafiles = new ArrayList<>(); 
            
            // -----------------------------------------------------------
            // Send it through the ingest service
            // -----------------------------------------------------------
            try {

                // Note: A single uploaded file may produce multiple datafiles - 
                // for example, multiple files can be extracted from an uncompressed
                // zip file.
                //datafiles = ingestService.createDataFiles(workingVersion, dropBoxStream, fileName, "application/octet-stream");
                datafiles = FileUtil.createDataFiles(workingVersion, dropBoxStream, fileName, "application/octet-stream", null,null, systemConfig);
                
            } catch (IOException ex) {
                this.logger.log(Level.SEVERE, "Error during ingest of DropBox file {0} from link {1}", new Object[]{fileName, fileLink});
                continue;
            }/*catch (FileExceedsMaxSizeException ex){
                this.logger.log(Level.SEVERE, "Error during ingest of DropBox file {0} from link {1}: {2}", new Object[]{fileName, fileLink, ex.getMessage()});
                continue;
            }*/ finally {
                // -----------------------------------------------------------
                // release connection for dropBoxMethod
                // -----------------------------------------------------------
                
                if (dropBoxMethod != null) {
                    dropBoxMethod.releaseConnection();
                }
                
                // -----------------------------------------------------------
                // close the  dropBoxStream
                // -----------------------------------------------------------
                try {
                    dropBoxStream.close();
                } catch (IOException ex) {
                    logger.log(Level.WARNING, "Failed to close the dropBoxStream for file: {0}", fileLink);
                }
            }
            
            if (datafiles == null){
                this.logger.log(Level.SEVERE, "Failed to create DataFile for DropBox file {0} from link {1}", new Object[]{fileName, fileLink});
                continue;
            }else{    
                // -----------------------------------------------------------
                // Check if there are duplicate files or ingest warnings
                // -----------------------------------------------------------
                uploadWarningMessage = processUploadedFileList(datafiles);
                logger.fine("Warning message during upload: " + uploadWarningMessage);
                /*if (warningMessage != null){
                     logger.fine("trying to send faces message to " + event.getComponent().getClientId());
                     FacesContext.getCurrentInstance().addMessage(event.getComponent().getClientId(), new FacesMessage(FacesMessage.SEVERITY_ERROR, "upload failure", warningMessage));
                     if (uploadWarningMessage == null) {
                         uploadWarningMessage = warningMessage;
                     } else {
                         uploadWarningMessage = uploadWarningMessage.concat("; "+warningMessage);
                     }
                }*/
            }
            if(uploadInProgress.isFalse()) {
                logger.warning("Upload in progress cancelled");
                for (DataFile newFile : datafiles) {
                    FileUtil.deleteTempFile(newFile, dataset, ingestService);
                }
            }
        }
        
        if (localWarningMessage != null) {
            if (uploadWarningMessage == null) {
                uploadWarningMessage = localWarningMessage;
            } else {
                uploadWarningMessage = localWarningMessage.concat("; " + uploadWarningMessage);
            }
        }
    }
    
    public void uploadStarted() {
        // uploadStarted() is triggered by PrimeFaces <p:upload onStart=... when an upload is 
        // started. It will be called *once*, even if it is a multiple file upload 
        // (either through drag-and-drop or select menu). 
        logger.fine("upload started");
        
        uploadInProgress.setValue(true);        
    }
    
    
    private Boolean hasRsyncScript = false;
    public Boolean isHasRsyncScript() {
        return hasRsyncScript;
    }

    public void setHasRsyncScript(Boolean hasRsyncScript) {
        this.hasRsyncScript = hasRsyncScript;
    }

    private  void setUpRsync() {
        logger.fine("setUpRsync called...");
        if (DataCaptureModuleUtil.rsyncSupportEnabled(settingsWrapper.getValueForKey(SettingsServiceBean.Key.UploadMethods))
                && dataset.getFiles().isEmpty()) { //only check for rsync if no files exist
            try {
                ScriptRequestResponse scriptRequestResponse = commandEngine.submit(new RequestRsyncScriptCommand(dvRequestService.getDataverseRequest(), dataset));
                logger.fine("script: " + scriptRequestResponse.getScript());
                if (scriptRequestResponse.getScript() != null && !scriptRequestResponse.getScript().isEmpty()) {
                    setRsyncScript(scriptRequestResponse.getScript());
                    rsyncScriptFilename = DataCaptureModuleUtil.getScriptName(workingVersion);
                    setHasRsyncScript(true);
                } else {
                    setHasRsyncScript(false);
                }
            } catch (EJBException ex) {
                logger.warning("Problem getting rsync script (EJBException): " + EjbUtil.ejbExceptionToString(ex));
            } catch (RuntimeException ex) {
                logger.warning("Problem getting rsync script (RuntimeException): " + ex.getLocalizedMessage());
            } catch (CommandException cex) {
                logger.warning("Problem getting rsync script (Command Exception): " + cex.getLocalizedMessage());
            }
        }
    }
    
    public void downloadRsyncScript() {

        FacesContext ctx = FacesContext.getCurrentInstance();
        HttpServletResponse response = (HttpServletResponse) ctx.getExternalContext().getResponse();
        response.setContentType("application/download");

        String contentDispositionString;

        contentDispositionString = "attachment;filename=" + rsyncScriptFilename;
        response.setHeader("Content-Disposition", contentDispositionString);

        try {
            ServletOutputStream out = response.getOutputStream();
            out.write(getRsyncScript().getBytes());
            out.flush();
            ctx.responseComplete();
        } catch (IOException e) {
            String error = "Problem getting bytes from rsync script: " + e;
            logger.warning(error);
            return; 
        }
        
        // If the script has been successfully downloaded, lock the dataset:
        String lockInfoMessage = "script downloaded";
        DatasetLock lock = datasetService.addDatasetLock(dataset.getId(), DatasetLock.Reason.DcmUpload, session.getUser() != null ? ((AuthenticatedUser)session.getUser()).getId() : null, lockInfoMessage);
        if (lock != null) {
            dataset.addLock(lock);
        } else {
            logger.log(Level.WARNING, "Failed to lock the dataset (dataset id={0})", dataset.getId());
        }
        
    }
    
        /**
     * The contents of the script.
     */
    private String rsyncScript = "";

    public String getRsyncScript() {
        return rsyncScript;
    }

    public void setRsyncScript(String rsyncScript) {
        this.rsyncScript = rsyncScript;
    }

    private String rsyncScriptFilename;

    public String getRsyncScriptFilename() {
        return rsyncScriptFilename;
    }

    @Deprecated
    public void requestDirectUploadUrl() {
        

        
        S3AccessIO<?> s3io = FileUtil.getS3AccessForDirectUpload(dataset);
        if(s3io == null) {
        	FacesContext.getCurrentInstance().addMessage(uploadComponentId, new FacesMessage(FacesMessage.SEVERITY_ERROR, BundleUtil.getStringFromBundle("dataset.file.uploadWarning"), "Direct upload not supported for this dataset"));
        }
        String url = null;
        String storageIdentifier = null;
        try {
        	url = s3io.generateTemporaryS3UploadUrl();
        	storageIdentifier = FileUtil.getStorageIdentifierFromLocation(s3io.getStorageLocation());
        } catch (IOException io) {
        	logger.warning(io.getMessage());
       	FacesContext.getCurrentInstance().addMessage(uploadComponentId, new FacesMessage(FacesMessage.SEVERITY_ERROR, BundleUtil.getStringFromBundle("dataset.file.uploadWarning"), "Issue in connecting to S3 store for direct upload"));
       }

    	PrimeFaces.current().executeScript("uploadFileDirectly('" + url + "','" + storageIdentifier + "')");
    }
    
	public void requestDirectUploadUrls() {

		Map<String, String> paramMap = FacesContext.getCurrentInstance().getExternalContext().getRequestParameterMap();

		String sizeString = paramMap.get("fileSize");
		long fileSize = Long.parseLong(sizeString);

		S3AccessIO<?> s3io = FileUtil.getS3AccessForDirectUpload(dataset);
		if (s3io == null) {
			FacesContext.getCurrentInstance().addMessage(uploadComponentId,
					new FacesMessage(FacesMessage.SEVERITY_ERROR,
							BundleUtil.getStringFromBundle("dataset.file.uploadWarning"),
							"Direct upload not supported for this dataset"));
		}
		JsonObjectBuilder urls = null;
		String storageIdentifier = null;
		try {
			storageIdentifier = FileUtil.getStorageIdentifierFromLocation(s3io.getStorageLocation());
			urls = s3io.generateTemporaryS3UploadUrls(dataset.getGlobalId().asString(), storageIdentifier, fileSize);

		} catch (IOException io) {
			logger.warning(io.getMessage());
			FacesContext.getCurrentInstance().addMessage(uploadComponentId,
					new FacesMessage(FacesMessage.SEVERITY_ERROR,
							BundleUtil.getStringFromBundle("dataset.file.uploadWarning"),
							"Issue in connecting to S3 store for direct upload"));
		}

		PrimeFaces.current().executeScript(
				"uploadFileDirectly('" + urls.build().toString() + "','" + storageIdentifier + "','" + fileSize + "')");
	}

    public void uploadFinished() {
        // This method is triggered from the page, by the <p:upload ... onComplete=...
        // attribute. 
        // Note that its behavior is different from that of of <p:upload ... onStart=...
        // that's triggered only once, even for a multiple file upload. In contrast, 
        // onComplete=... gets executed for each of the completed multiple upload events. 
        // So when you drag-and-drop a bunch of files, you CANNOT rely on onComplete=...
        // to notify the page when the batch finishes uploading! There IS a way 
        // to detect ALL the current uploads completing: the p:upload widget has 
        // the property "files", that contains the list of all the files currently 
        // uploading; so checking on the size of the list tells you if any uploads
        // are still in progress. Once it's zero, you know it's all done. 
        // This is super important - because if the user is uploading 1000 files 
        // via drag-and-drop, you don't want to re-render the entire page each 
        // time every single of the 1000 uploads finishes!
        // (check editFilesFragment.xhtml for the exact code handling this; and 
        // http://stackoverflow.com/questions/20747201/when-multiple-upload-is-finished-in-pfileupload
        // for more info). -- 4.6
        logger.fine("upload finished");

        // Add the file(s) added during this last upload event, single or multiple, 
        // to the full list of new files, and the list of filemetadatas 
        // used to render the page:
        
        for (DataFile dataFile : uploadedFiles) {
            fileMetadatas.add(dataFile.getFileMetadata());
            newFiles.add(dataFile);
        }
        
        
       
        if(uploadInProgress.isTrue()) {
            uploadedFiles.clear();
            uploadInProgress.setValue(false);
        }
        // refresh the warning message below the upload component, if exists:
        if (uploadComponentId != null) {
            if (uploadWarningMessage != null) {
                if (existingFilesWithDupeContent != null || newlyUploadedFilesWithDupeContent != null) {
                    setWarningMessageForAlreadyExistsPopUp(uploadWarningMessage);
                    setHeaderForAlreadyExistsPopUp();
                    setLabelForDeleteFilesPopup();
                    PrimeFaces.current().ajax().update("datasetForm:fileAlreadyExistsPopup");
                    PrimeFaces.current().executeScript("PF('fileAlreadyExistsPopup').show();");
                } else {
                    //adding back warnings in non-replace situations
                    FacesContext.getCurrentInstance().addMessage(uploadComponentId, new FacesMessage(FacesMessage.SEVERITY_WARN, BundleUtil.getStringFromBundle("dataset.file.uploadWarning"), uploadWarningMessage));                   
                }
                


            } else if (uploadSuccessMessage != null) {
                FacesContext.getCurrentInstance().addMessage(uploadComponentId, new FacesMessage(FacesMessage.SEVERITY_INFO, BundleUtil.getStringFromBundle("dataset.file.uploadWorked"), uploadSuccessMessage));
            }
        }

        if(isFileReplaceOperation() && fileReplacePageHelper.wasPhase1Successful() && fileReplacePageHelper.hasContentTypeWarning()){
                    //RequestContext context = RequestContext.getCurrentInstance();
                    //RequestContext.getCurrentInstance().update("datasetForm:fileTypeDifferentPopup");
                    PrimeFaces.current().ajax().update("datasetForm:fileTypeDifferentPopup");
                    //context.execute("PF('fileTypeDifferentPopup').show();");
                    PrimeFaces.current().executeScript("PF('fileTypeDifferentPopup').show();");
        }
        
        if(isFileReplaceOperation() && fileReplacePageHelper.getAddReplaceFileHelper().isDuplicateFileErrorFound() ) {
                FacesContext.getCurrentInstance().addMessage(uploadComponentId, new FacesMessage(FacesMessage.SEVERITY_ERROR, fileReplacePageHelper.getAddReplaceFileHelper().getDuplicateFileErrorString(), fileReplacePageHelper.getAddReplaceFileHelper().getDuplicateFileErrorString()));
        }
        
        if (isFileReplaceOperation() && !fileReplacePageHelper.getAddReplaceFileHelper().isDuplicateFileErrorFound() && fileReplacePageHelper.getAddReplaceFileHelper().isDuplicateFileWarningFound()) {
            setWarningMessageForAlreadyExistsPopUp(fileReplacePageHelper.getAddReplaceFileHelper().getDuplicateFileWarningString());
            setHeaderForAlreadyExistsPopUp();
            setLabelForDeleteFilesPopup();
            PrimeFaces.current().ajax().update("datasetForm:fileAlreadyExistsPopup");
            PrimeFaces.current().executeScript("PF('fileAlreadyExistsPopup').show();");
        }
        // We clear the following duplicate warning labels, because we want to 
        // only inform the user of the duplicates dropped in the current upload 
        // attempt - for ex., one batch of drag-and-dropped files, or a single 
        // file uploaded through the file chooser. 
        newlyUploadedFilesWithDupeContent = null; 
        existingFilesWithDupeContent = null;
        multipleDupesExisting = false;
        multipleDupesNew = false; 
        uploadWarningMessage = null;
        uploadSuccessMessage = null; 
    }
    
    private String warningMessageForFileTypeDifferentPopUp;

    public String getWarningMessageForFileTypeDifferentPopUp() {
        return warningMessageForFileTypeDifferentPopUp;
    }

    public void setWarningMessageForFileTypeDifferentPopUp(String warningMessageForPopUp) {
        this.warningMessageForFileTypeDifferentPopUp = warningMessageForPopUp;
    }
    
    private String warningMessageForAlreadyExistsPopUp;

    public String getWarningMessageForAlreadyExistsPopUp() {
        return warningMessageForAlreadyExistsPopUp;
    }

    public void setWarningMessageForAlreadyExistsPopUp(String warningMessageForAlreadyExistsPopUp) {
        this.warningMessageForAlreadyExistsPopUp = warningMessageForAlreadyExistsPopUp;
    }
    
    private String headerForAlreadyExistsPopUp;

    public String getHeaderForAlreadyExistsPopUp() {
        return headerForAlreadyExistsPopUp;
    }

    public void setHeaderForAlreadyExistsPopUp(String headerForAlreadyExistsPopUp) {
        this.headerForAlreadyExistsPopUp = headerForAlreadyExistsPopUp;
    }
    
    private String labelForDeleteFilesPopup;

    public String getLabelForDeleteFilesPopup() {
        return labelForDeleteFilesPopup;
    }

    public void setLabelForDeleteFilesPopup(String labelForDeleteFilesPopup) {
        this.labelForDeleteFilesPopup = labelForDeleteFilesPopup;
    }
    
    public void setLabelForDeleteFilesPopup() {
        this.labelForDeleteFilesPopup = ((multipleDupesExisting|| multipleDupesNew) ? BundleUtil.getStringFromBundle("file.delete.duplicate.multiple") :  
                BundleUtil.getStringFromBundle("file.delete.duplicate.single"));
    }
    
    //((multipleDupesExisting|| multipleDupesNew) ? BundleUtil.getStringFromBundle("file.addreplace.already_exists.header.multiple"):  BundleUtil.getStringFromBundle("file.addreplace.already_exists.header"));
    
    public void setHeaderForAlreadyExistsPopUp() {
        
        this.headerForAlreadyExistsPopUp = ((multipleDupesExisting|| multipleDupesNew) ? BundleUtil.getStringFromBundle("file.addreplace.already_exists.header.multiple"):  BundleUtil.getStringFromBundle("file.addreplace.already_exists.header"));
    }

    private void handleReplaceFileUpload(FacesEvent event, InputStream inputStream, 
                        String fileName, 
                        String contentType,
                        FileUploadEvent nativeUploadEvent,
                        ActionEvent dropboxUploadEvent
    ){

        fileReplacePageHelper.resetReplaceFileHelper();

        saveEnabled = false;
        
        uploadComponentId = event.getComponent().getClientId();
        
        if (fileReplacePageHelper.handleNativeFileUpload(inputStream,null,
                                    fileName,
                                    contentType, 
                                    null, 
                                    null
                                )){
            saveEnabled = true;

            /**
             * If the file content type changed, let the user know
             */
            if (fileReplacePageHelper.hasContentTypeWarning()){
                //Add warning to popup instead of page for Content Type Difference
                setWarningMessageForFileTypeDifferentPopUp(fileReplacePageHelper.getContentTypeWarning());
                /* 
                    Note on the info messages - upload errors, warnings and success messages:
                    Instead of trying to display the message here (commented out code below),
                    we only save the message, as a string - and it will be displayed by 
                    the uploadFinished() method, triggered next, after the upload event
                    is processed and, as the name suggests, finished. 
                    This is done in 2 stages like this so that when the upload component
                    is called for large numbers of files, in multiple mode, the page could 
                    be updated and re-rendered just once, after all the uploads are finished - 
                    and not after each individual upload. Of course for the "replace" upload
                    there is always only one... but we have to use this scheme for 
                    consistency. -- L.A. 4.6.1
                   
                */
                //FacesContext.getCurrentInstance().addMessage(
                //        uploadComponentId,                         
                //        new FacesMessage(FacesMessage.SEVERITY_ERROR, "upload warning", uploadWarningMessage));
            }
            // See the comment above, on how upload messages are displayed.
            
            // Commented out the success message below - since we probably don't
            // need it - the state of the page will indicate the success fairly 
            // unambiguously: the primefaces upload and the dropbox upload components
            // will become disabled, and the uploaded file will appear on the page. 
            // But feel free to un-comment it, if you feel it could be useful. 
            // -- L.A. 4.6.1
            //uploadSuccessMessage = "Hey! It worked!";
                
        } else {
            // See the comment above, on how upload messages are displayed.
            uploadWarningMessage = fileReplacePageHelper.getErrorMessages();
//            uploadWarningMessage += " ******* ";
            
            
            if (nativeUploadEvent != null){
//                uploadWarningMessage += " nativeUploadEvent ";
                
            }
            if (dropboxUploadEvent != null){
//                uploadWarningMessage += " dropboxUploadEvent ";
            }
            //FacesContext.getCurrentInstance().addMessage(
            //    uploadComponentId,                         
            //    new FacesMessage(FacesMessage.SEVERITY_ERROR, "upload failure", uploadWarningMessage));
        }
    }
    
    private void handleReplaceFileUpload(String fullStorageLocation, 
    		String fileName, 
    		String contentType, 
    		String checkSumValue,
    		ChecksumType checkSumType){

    	fileReplacePageHelper.resetReplaceFileHelper();
    	saveEnabled = false;
<<<<<<< HEAD
    	String storageIdentifier = DataAccess.getStorageIdFromLocation(fullStorageLocation);
    	if (fileReplacePageHelper.handleNativeFileUpload(null, storageIdentifier, fileName, contentType, checkSum)){
=======
    	String storageIdentifier = DataAccess.getStorarageIdFromLocation(fullStorageLocation);
    	if (fileReplacePageHelper.handleNativeFileUpload(null, storageIdentifier, fileName, contentType, checkSumValue, checkSumType)){
>>>>>>> 54a47cf0
    		saveEnabled = true;

    		/**
    		 * If the file content type changed, let the user know
    		 */
    		if (fileReplacePageHelper.hasContentTypeWarning()){
    			//Add warning to popup instead of page for Content Type Difference
    			setWarningMessageForFileTypeDifferentPopUp(fileReplacePageHelper.getContentTypeWarning());
    		}
    	} else {
    		uploadWarningMessage = fileReplacePageHelper.getErrorMessages();
    	}
    }

    private String uploadWarningMessage = null; 
    private String uploadSuccessMessage = null; 
    private String uploadComponentId = null; 
    
    /**
     * Handle native file replace
     * @param event 
     * @throws java.io.IOException 
     */
    public void handleFileUpload(FileUploadEvent event) throws IOException {
        
        if (uploadInProgress.isFalse()) {
            uploadInProgress.setValue(true);
        }
                
        //resetting marked as dup in case there are multiple uploads 
        //we only want to delete as dupes those that we uploaded in this 
        //session
        
        newFiles.forEach((df) -> {
            df.setMarkedAsDuplicate(false);
        });
        
        if (event == null){
            throw new NullPointerException("event cannot be null");
        }
        
        UploadedFile uFile = event.getFile();
        if (uFile == null){
            throw new NullPointerException("uFile cannot be null");
        }


        /**
         * For File Replace, take a different code path
         */
        if (isFileReplaceOperation()){

            handleReplaceFileUpload(event, uFile.getInputStream(),
                                    uFile.getFileName(),
                                    uFile.getContentType(),
                                    event,
                                    null);
            if( fileReplacePageHelper.wasPhase1Successful() && fileReplacePageHelper.hasContentTypeWarning()){
                    //RequestContext context = RequestContext.getCurrentInstance();
                    //RequestContext.getCurrentInstance().update("datasetForm:fileTypeDifferentPopup");
                    //context.execute("PF('fileTypeDifferentPopup').show();");
                    PrimeFaces.current().ajax().update("datasetForm:fileTypeDifferentPopup");
                    PrimeFaces.current().executeScript("PF('fileTypeDifferentPopup').show();");
            }
            /*
            

            if(fileReplacePageHelper.){
                    //RequestContext context = RequestContext.getCurrentInstance();
                    //RequestContext.getCurrentInstance().update("datasetForm:fileTypeDifferentPopup");
                    //context.execute("PF('fileTypeDifferentPopup').show();");
                    PrimeFaces.current().ajax().update("datasetForm:fileTypeDifferentPopup");
                    PrimeFaces.current().executeScript("PF('fileTypeDifferentPopup').show();");
            }
                        */
            return;
               
        }

   
        List<DataFile> dFileList = null;
        
        try {
            // Note: A single uploaded file may produce multiple datafiles - 
            // for example, multiple files can be extracted from an uncompressed
            // zip file. 
            dFileList = FileUtil.createDataFiles(workingVersion, uFile.getInputStream(), uFile.getFileName(), uFile.getContentType(), null, null, systemConfig);
            
        } catch (IOException ioex) {
            logger.warning("Failed to process and/or save the file " + uFile.getFileName() + "; " + ioex.getMessage());
            return;
        } /*catch (FileExceedsMaxSizeException ex) {
            logger.warning("Failed to process and/or save the file " + uFile.getFileName() + "; " + ex.getMessage());
            return;
        }*/

        // -----------------------------------------------------------
        // These raw datafiles are then post-processed, in order to drop any files 
        // already in the dataset/already uploaded, and to correct duplicate file names, etc. 
        // -----------------------------------------------------------
        String warningMessage = processUploadedFileList(dFileList);
        
        if (warningMessage != null){
            uploadWarningMessage = warningMessage;
            FacesContext.getCurrentInstance().addMessage(event.getComponent().getClientId(), new FacesMessage(FacesMessage.SEVERITY_ERROR, BundleUtil.getStringFromBundle("dataset.file.uploadWarning"), warningMessage));
            // save the component id of the p:upload widget, so that we could 
            // send an info message there, from elsewhere in the code:
            uploadComponentId = event.getComponent().getClientId();
        }
        
        if(uploadInProgress.isFalse()) {
            logger.warning("Upload in progress cancelled");
            for (DataFile newFile : dFileList) {
                FileUtil.deleteTempFile(newFile, dataset, ingestService);
            }
        }
    }

    /**
     * Using information from the DropBox choose, ingest the chosen files
     *  https://www.dropbox.com/developers/dropins/chooser/js
     * 
     * @param event
     */
    public void handleExternalUpload() {
    	Map<String,String> paramMap = FacesContext.getCurrentInstance().getExternalContext().getRequestParameterMap();
    	
    	this.uploadComponentId = paramMap.get("uploadComponentId");
        String fullStorageIdentifier = paramMap.get("fullStorageIdentifier");
        String fileName = paramMap.get("fileName");
        String contentType = paramMap.get("contentType");
        String checksumTypeString = paramMap.get("checksumType");
        String checksumValue = paramMap.get("checksumValue");
<<<<<<< HEAD
        
        //ToDo - move this to StorageIO subclasses
        
=======
        ChecksumType checksumType = null;
        if (!checksumTypeString.isBlank()) {
            checksumType = ChecksumType.fromString(checksumTypeString);
        }
>>>>>>> 54a47cf0
        int lastColon = fullStorageIdentifier.lastIndexOf(':');
        String storageLocation=null;
        //Should check storage type, not parse name
        //This works except with s3 stores with ids starting with 'http'
        if(fullStorageIdentifier.startsWith("http")) {
          //HTTP external URL case
        	//ToDo - check for valid URL
        	storageLocation= fullStorageIdentifier.substring(0,lastColon) + "/" + dataset.getAuthorityForFileStorage() + "/" + dataset.getIdentifierForFileStorage() + "/" + FileUtil.generateStorageIdentifier() + "//" +fullStorageIdentifier.substring(lastColon+1);
        } else {
          //S3 direct upload case	
          storageLocation= fullStorageIdentifier.substring(0,lastColon) + "/" + dataset.getAuthorityForFileStorage() + "/" + dataset.getIdentifierForFileStorage() + "/" + fullStorageIdentifier.substring(lastColon+1);
        }
    	if (uploadInProgress.isFalse()) {
    		uploadInProgress.setValue(true);
    	}
    	logger.fine("handleExternalUpload");
    	
    	StorageIO<DvObject> sio;
    	String localWarningMessage = null;
    	try {
    		sio = DataAccess.getDirectStorageIO(storageLocation);

    		//Populate metadata
    		sio.open(DataAccessOption.READ_ACCESS);
    		//get file size
    		long fileSize = sio.getSize();

			if(StringUtils.isEmpty(contentType)) {
				contentType = FileUtil.MIME_TYPE_UNDETERMINED_DEFAULT;
			}
			
    		/* ----------------------------
                Check file size
                - Max size NOT specified in db: default is unlimited
                - Max size specified in db: check too make sure file is within limits
            // ---------------------------- */
    		if ((!this.isUnlimitedUploadFileSize()) && (fileSize > this.getMaxFileUploadSizeInBytes())) {
    			String warningMessage = "Uploaded file \"" + fileName + "\" exceeded the limit of " + fileSize + " bytes and was not uploaded.";
    			sio.delete();
    			localWarningMessage = warningMessage;
    		} else {
    			// -----------------------------------------------------------
    			// Is this a FileReplaceOperation?  If so, then diverge!
    			// -----------------------------------------------------------
    			if (this.isFileReplaceOperation()){
    				this.handleReplaceFileUpload(storageLocation, fileName, contentType, checksumValue, checksumType);
    				this.setFileMetadataSelectedForTagsPopup(fileReplacePageHelper.getNewFileMetadatasBeforeSave().get(0));
    				return;
    			}
    			// -----------------------------------------------------------
    			List<DataFile> datafiles = new ArrayList<>(); 

    			// -----------------------------------------------------------
    			// Send it through the ingest service
    			// -----------------------------------------------------------
    			try {

    				// Note: A single uploaded file may produce multiple datafiles - 
    				// for example, multiple files can be extracted from an uncompressed
    				// zip file.
    				//datafiles = ingestService.createDataFiles(workingVersion, dropBoxStream, fileName, "application/octet-stream");


    				datafiles = FileUtil.createDataFiles(workingVersion, null, fileName, contentType, fullStorageIdentifier, checksumValue, checksumType, systemConfig);
    			} catch (IOException ex) {
    				logger.log(Level.SEVERE, "Error during ingest of file {0}", new Object[]{fileName});
    			}

    			if (datafiles == null){
    				logger.log(Level.SEVERE, "Failed to create DataFile for file {0}", new Object[]{fileName});
    			}else{    
    				// -----------------------------------------------------------
    				// Check if there are duplicate files or ingest warnings
    				// -----------------------------------------------------------
    				uploadWarningMessage = processUploadedFileList(datafiles);
    			}
    			if(uploadInProgress.isFalse()) {
    				logger.warning("Upload in progress cancelled");
    				for (DataFile newFile : datafiles) {
    					FileUtil.deleteTempFile(newFile, dataset, ingestService);
    				}
    			}
    		}
    	} catch (IOException e) {
    		logger.log(Level.SEVERE, "Failed to create DataFile for file {0}: {1}", new Object[]{fileName, e.getMessage()});
    	}
    	if (localWarningMessage != null) {
    		if (uploadWarningMessage == null) {
    			uploadWarningMessage = localWarningMessage;
    		} else {
    			uploadWarningMessage = localWarningMessage.concat("; " + uploadWarningMessage);
    		}
    	}
    }
    
    /**
     *  After uploading via the site or Dropbox, 
     *  check the list of DataFile objects
     * @param dFileList 
     */
    
    private String existingFilesWithDupeContent = null; 
    private String uploadedFilesWithDupeContentToExisting = null;
    private String uploadedFilesWithDupeContentToNewlyUploaded = null;
    private String newlyUploadedFilesWithDupeContent = null;
    
    private boolean multipleDupesExisting = false;
    private boolean multipleDupesNew = false;
    
    public String getExistingFilesWithDupeContent() {
        return existingFilesWithDupeContent;
    }

    public void setExistingFilesWithDupeContent(String existingFilesWithDupeContent) {
        this.existingFilesWithDupeContent = existingFilesWithDupeContent;
    }

    public String getUploadedFilesWithDupeContentToExisting() {
        return uploadedFilesWithDupeContentToExisting;
    }

    public void setUploadedFilesWithDupeContentToExisting(String uploadedFilesWithDupeContentToExisting) {
        this.uploadedFilesWithDupeContentToExisting = uploadedFilesWithDupeContentToExisting;
    }

    public String getUploadedFilesWithDupeContentToNewlyUploaded() {
        return uploadedFilesWithDupeContentToNewlyUploaded;
    }

    public void setUploadedFilesWithDupeContentToNewlyUploaded(String uploadedFilesWithDupeContentToNewlyUploaded) {
        this.uploadedFilesWithDupeContentToNewlyUploaded = uploadedFilesWithDupeContentToNewlyUploaded;
    }

    public String getNewlyUploadedFilesWithDupeContent() {
        return newlyUploadedFilesWithDupeContent;
    }

    public void setNewlyUploadedFilesWithDupeContent(String newlyUploadedFilesWithDupeContent) {
        this.newlyUploadedFilesWithDupeContent = newlyUploadedFilesWithDupeContent;
    }


    public boolean isMultipleDupesExisting() {
        return multipleDupesExisting;
    }

    public void setMultipleDupesExisting(boolean multipleDupesExisting) {
        this.multipleDupesExisting = multipleDupesExisting;
    }

    public boolean isMultipleDupesNew() {
        return multipleDupesNew;
    }

    public void setMultipleDupesNew(boolean multipleDupesNew) {
        this.multipleDupesNew = multipleDupesNew;
    }

    private String processUploadedFileList(List<DataFile> dFileList) {
        if (dFileList == null) {
            return null;
        }
        
        uploadedInThisProcess = new ArrayList();

        DataFile dataFile;
        String warningMessage = null;

        // NOTE: for native file uploads, the dFileList will only 
        // contain 1 file--method is called for every file even if the UI shows "simultaneous uploads"
        
        // -----------------------------------------------------------
        // Iterate through list of DataFile objects
        // -----------------------------------------------------------
        for (DataFile dFileList1 : dFileList) {
            dataFile = dFileList1;
            // -----------------------------------------------------------
            // Check for ingest warnings
            // -----------------------------------------------------------
            if (dataFile.isIngestProblem()) {
                if (dataFile.getIngestReportMessage() != null) {
                    if (warningMessage == null) {
                        warningMessage = dataFile.getIngestReportMessage();
                    } else {
                        warningMessage = warningMessage.concat("; " + dataFile.getIngestReportMessage());
                    }
                }
                dataFile.setIngestDone();
            }

            // -----------------------------------------------------------
            // Check for duplicates -- e.g. file is already in the dataset, 
            // or if another file with the same checksum has already been 
            // uploaded.
            // -----------------------------------------------------------

            if (isFileAlreadyInDataset(dataFile)) {
                DataFile existingFile = fileAlreadyExists.get(dataFile);
                
                // String alreadyExists = dataFile.getFileMetadata().getLabel() + " at " + existingFile.getDirectoryLabel() != null ? existingFile.getDirectoryLabel() + "/" + existingFile.getDisplayName() : existingFile.getDisplayName();
                String uploadedDuplicateFileName = dataFile.getFileMetadata().getLabel();
                String existingFileName = existingFile.getDisplayName();
                List<String> args = Arrays.asList(existingFileName);
                String inLineMessage = BundleUtil.getStringFromBundle("dataset.file.inline.message", args);

                if (existingFilesWithDupeContent == null) {
                    existingFilesWithDupeContent = existingFileName;
                    uploadedFilesWithDupeContentToExisting = uploadedDuplicateFileName;
                } else {
                    existingFilesWithDupeContent = existingFilesWithDupeContent.concat(", " + existingFileName);
                    uploadedFilesWithDupeContentToExisting = uploadedFilesWithDupeContentToExisting.concat(", " + uploadedDuplicateFileName);
                    multipleDupesExisting = true;
                }
                //now we are marking as duplicate and
                //allowing the user to decide whether to delete
                //   deleteTempFile(dataFile);
                dataFile.setMarkedAsDuplicate(true);
                dataFile.setDuplicateFilename(inLineMessage);

            } else if (isFileAlreadyUploaded(dataFile)) {
                DataFile existingFile = checksumMapNew.get(dataFile.getChecksumValue());
                String alreadyUploadedWithSame =  existingFile.getDisplayName();
                String newlyUploadedDupe = dataFile.getFileMetadata().getLabel();
                if (newlyUploadedFilesWithDupeContent == null) {
                    newlyUploadedFilesWithDupeContent = newlyUploadedDupe;
                    uploadedFilesWithDupeContentToNewlyUploaded = alreadyUploadedWithSame;
                } else {
                    newlyUploadedFilesWithDupeContent = newlyUploadedFilesWithDupeContent.concat(", " + newlyUploadedDupe);
                    uploadedFilesWithDupeContentToNewlyUploaded = uploadedFilesWithDupeContentToNewlyUploaded.concat(", " + alreadyUploadedWithSame);
                    multipleDupesNew = true;
                }
                //now we are marking as duplicate and
                //allowing the user to decide whether to delete
                dataFile.setMarkedAsDuplicate(true);
                List<String> args = Arrays.asList(existingFile.getDisplayName());
                String inLineMessage = BundleUtil.getStringFromBundle("dataset.file.inline.message", args);
                dataFile.setDuplicateFilename(inLineMessage);
            } else {
                // OK, this one is not a duplicate, we want it. 
                // But let's check if its filename is a duplicate of another 
                // file already uploaded, or already in the dataset:
                /*
                dataFile.getFileMetadata().setLabel(duplicateFilenameCheck(dataFile.getFileMetadata()));
                if (isTemporaryPreviewAvailable(dataFile.getStorageIdentifier(), dataFile.getContentType())) {
                    dataFile.setPreviewImageAvailable(true);
                }
                uploadedFiles.add(dataFile);
                */
                // We are NOT adding the fileMetadata to the list that is being used
                // to render the page; we'll do that once we know that all the individual uploads
                // in this batch (as in, a bunch of drag-and-dropped files) have finished. 
                //fileMetadatas.add(dataFile.getFileMetadata());
            }
            
            dataFile.getFileMetadata().setLabel(duplicateFilenameCheck(dataFile.getFileMetadata()));
            if (isTemporaryPreviewAvailable(dataFile.getStorageIdentifier(), dataFile.getContentType())) {
                dataFile.setPreviewImageAvailable(true);
            }
            uploadedFiles.add(dataFile);
            uploadedInThisProcess.add(dataFile);
            /*
             preserved old, pre 4.6 code - mainly as an illustration of how we used to do this. 
            
            if (!isDuplicate(dataFile.getFileMetadata())) {
                newFiles.add(dataFile);        // looks good
                fileMetadatas.add(dataFile.getFileMetadata());
            } else {
                if (duplicateFileNames == null) {
                    duplicateFileNames = dataFile.getFileMetadata().getLabel();
                } else {
                    duplicateFileNames = duplicateFileNames.concat(", " + dataFile.getFileMetadata().getLabel());
                    multipleDupes = true;
                }

                // remove the file from the dataset (since createDataFiles has already linked
                // it to the dataset!
                // first, through the filemetadata list, then through tht datafiles list:
                Iterator<FileMetadata> fmIt = dataset.getEditVersion().getFileMetadatas().iterator();
                while (fmIt.hasNext()) {
                    FileMetadata fm = fmIt.next();
                    if (fm.getId() == null && dataFile.getStorageIdentifier().equals(fm.getDataFile().getStorageIdentifier())) {
                        fmIt.remove();
                        break;
                    }
                }

                Iterator<DataFile> dfIt = dataset.getFiles().iterator();
                while (dfIt.hasNext()) {
                    DataFile dfn = dfIt.next();
                    if (dfn.getId() == null && dataFile.getStorageIdentifier().equals(dfn.getStorageIdentifier())) {
                        dfIt.remove();
                        break;
                    }
                }
            } */
        }
        
        // -----------------------------------------------------------
        // Format error message for duplicate files
        // (note the separate messages for the files already in the dataset, 
        // and the newly uploaded ones)
        // -----------------------------------------------------------
        if (existingFilesWithDupeContent != null) {
            String duplicateFilesErrorMessage = null;
            List<String> args = Arrays.asList(uploadedFilesWithDupeContentToExisting, existingFilesWithDupeContent);

            if (multipleDupesExisting) {                              
                duplicateFilesErrorMessage = BundleUtil.getStringFromBundle("dataset.files.exist", args);
            } else {
            	duplicateFilesErrorMessage =  BundleUtil.getStringFromBundle("dataset.file.exist", args);
            }
            if (warningMessage == null) {
                warningMessage = duplicateFilesErrorMessage;
            } else {
                warningMessage = warningMessage.concat(" " + duplicateFilesErrorMessage);
            }
        }

        if (newlyUploadedFilesWithDupeContent != null) {
            String duplicateFilesErrorMessage = null;
            List<String> args = Arrays.asList(newlyUploadedFilesWithDupeContent, uploadedFilesWithDupeContentToNewlyUploaded);

            if (multipleDupesNew) {                              
                duplicateFilesErrorMessage = BundleUtil.getStringFromBundle("dataset.files.duplicate", args);
            } else {
            	duplicateFilesErrorMessage =  BundleUtil.getStringFromBundle("dataset.file.duplicate", args);
            }
            if (warningMessage == null) {
                warningMessage = duplicateFilesErrorMessage;
            } else {
                warningMessage = warningMessage.concat(" " + duplicateFilesErrorMessage);
            }
        }

        if (warningMessage != null) {
            logger.severe(warningMessage);
            return warningMessage;
        }

        return null;
    }
    
    private Map<String, String> temporaryThumbnailsMap = new HashMap<>();
    
    public boolean isTemporaryPreviewAvailable(String fileSystemId, String mimeType) {
        if (temporaryThumbnailsMap.get(fileSystemId) != null && !temporaryThumbnailsMap.get(fileSystemId).isEmpty()) {
            return true;
        }
        
        if ("".equals(temporaryThumbnailsMap.get(fileSystemId))) {
            // we've already looked once - and there's no thumbnail.
            return false;
        }
        
        String filesRootDirectory = System.getProperty("dataverse.files.directory");
        if (filesRootDirectory == null || filesRootDirectory.isEmpty()) {
            filesRootDirectory = "/tmp/files";
        }

        String fileSystemName = filesRootDirectory + "/temp/" + fileSystemId;
        
        String imageThumbFileName = null;
        
        // ATTENTION! TODO: the current version of the method below may not be checking if files are already cached!
        if ("application/pdf".equals(mimeType)) {
            imageThumbFileName = ImageThumbConverter.generatePDFThumbnailFromFile(fileSystemName, ImageThumbConverter.DEFAULT_THUMBNAIL_SIZE);
        } else if (mimeType != null && mimeType.startsWith("image/")) {
            imageThumbFileName = ImageThumbConverter.generateImageThumbnailFromFile(fileSystemName, ImageThumbConverter.DEFAULT_THUMBNAIL_SIZE);
        }
        
        if (imageThumbFileName != null) {
            File imageThumbFile = new File(imageThumbFileName);
            if (imageThumbFile.exists()) {
                String previewAsBase64 = ImageThumbConverter.getImageAsBase64FromFile(imageThumbFile); 
                if (previewAsBase64 != null) {
                    temporaryThumbnailsMap.put(fileSystemId, previewAsBase64);
                    return true;
                } else {
                    temporaryThumbnailsMap.put(fileSystemId, "");
                }
            }
        }
            
        return false;
    }
    
    public String getTemporaryPreviewAsBase64(String fileSystemId) {
        return temporaryThumbnailsMap.get(fileSystemId);
    }

    private Set<String> fileLabelsExisting = null; 
    
    private String duplicateFilenameCheck(FileMetadata fileMetadata) {
        if (fileLabelsExisting == null) {
            fileLabelsExisting = IngestUtil.existingPathNamesAsSet(workingVersion);
        }
        
        return IngestUtil.duplicateFilenameCheck(fileMetadata, fileLabelsExisting);
    }

    private  Map<String, DataFile> checksumMapOld = null; // checksums of the files already in the dataset
    private  Map<String, DataFile> checksumMapNew = null; // checksums of the new files already uploaded
    private Map<DataFile, DataFile> fileAlreadyExists = null;
    
    private void initChecksumMap() {
        checksumMapOld = new HashMap<>();

        Iterator<FileMetadata> fmIt = workingVersion.getFileMetadatas().iterator();

        while (fmIt.hasNext()) {
            FileMetadata fm = fmIt.next();
            if (fm.getDataFile() != null && fm.getDataFile().getId() != null) {
                String chksum = fm.getDataFile().getChecksumValue();
                if (chksum != null) {
                    checksumMapOld.put(chksum, fm.getDataFile());

                }
            }
        }

    }
    
    private boolean isFileAlreadyInDataset(DataFile dataFile) {
        if (checksumMapOld == null) {
            initChecksumMap();
        }
        
        if (fileAlreadyExists == null) {
            fileAlreadyExists = new HashMap<>();
        }
        

        String chksum = dataFile.getChecksumValue();
        
        if(checksumMapOld.get(chksum) != null){
           fileAlreadyExists.put(dataFile, checksumMapOld.get(chksum));
       }
        
        return chksum == null ? false : checksumMapOld.get(chksum) != null;
    }
    
    private boolean isFileAlreadyUploaded(DataFile dataFile) {

        if (checksumMapNew == null) {
            checksumMapNew = new HashMap<>();
        }

        return FileUtil.isFileAlreadyUploaded(dataFile, checksumMapNew, fileAlreadyExists);
        
    }
    
 
    public boolean isLocked() {
        if (dataset != null) {
            logger.log(Level.FINE, "checking lock status of dataset {0}", dataset.getId());
            if (dataset.isLocked()) {
                // refresh the dataset and version, if the current working
                // version of the dataset is locked:
            }
            Dataset lookedupDataset = datasetService.find(dataset.getId());
            
            if ( (lookedupDataset!=null) && lookedupDataset.isLocked() ) {
                logger.fine("locked!");
                return true;
            }
        }
        return false;
    }
    
    private Boolean lockedFromEditsVar;
    
    public boolean isLockedFromEdits() {
        if(null == lockedFromEditsVar ) {
            try {
                permissionService.checkEditDatasetLock(dataset, dvRequestService.getDataverseRequest(), new UpdateDatasetVersionCommand(dataset, dvRequestService.getDataverseRequest()));
                lockedFromEditsVar = false;
            } catch (IllegalCommandException ex) {
                lockedFromEditsVar = true;
            }
        }
        return lockedFromEditsVar;
    }
    
    // Methods for edit functions that are performed on one file at a time, 
    // in popups that block the rest of the page:
    
    private FileMetadata fileMetadataSelected = null;

    public void  setFileMetadataSelected(FileMetadata fm){
       setFileMetadataSelected(fm, null); 
    }
    
    public void setFileMetadataSelected(FileMetadata fm, String guestbook) {

        fileMetadataSelected = fm;
        logger.log(Level.FINE, "set the file for the advanced options popup ({0})", fileMetadataSelected.getLabel());
    }

    public FileMetadata getFileMetadataSelected() {
        if (fileMetadataSelected != null) {
            logger.log(Level.FINE, "returning file metadata for the advanced options popup ({0})", fileMetadataSelected.getLabel());
        } else {
            logger.fine("file metadata for the advanced options popup is null.");
        }
        return fileMetadataSelected;
    }

    public void clearFileMetadataSelected() {
        fileMetadataSelected = null;
    }
    
    public boolean isDesignatedDatasetThumbnail (FileMetadata fileMetadata) {
        if (fileMetadata != null) {
            if (fileMetadata.getDataFile() != null) {
                if (fileMetadata.getDataFile().getId() != null) {
                    //if (fileMetadata.getDataFile().getOwner() != null) {
                        if (fileMetadata.getDataFile().equals(dataset.getThumbnailFile())) {
                            return true;
                        }
                    //}
                }
            }
        }
        return false;
    }
    
    /* 
     * Items for the "Designated this image as the Dataset thumbnail: 
     */
    
    private FileMetadata fileMetadataSelectedForThumbnailPopup = null; 

    /**
     * @param fm
     * @todo For consistency, we should disallow users from setting the
     * thumbnail to a restricted file. We enforce this rule in the newer
     * workflow in dataset-widgets.xhtml. The logic to show the "Set Thumbnail"
     * button is in editFilesFragment.xhtml and it would be nice to move it to
     * Java since it's getting long and a bit complicated.
     */
    public void  setFileMetadataSelectedForThumbnailPopup(FileMetadata fm){
       fileMetadataSelectedForThumbnailPopup = fm; 
       alreadyDesignatedAsDatasetThumbnail = getUseAsDatasetThumbnail();

    }
    
    public FileMetadata getFileMetadataSelectedForThumbnailPopup() {
        return fileMetadataSelectedForThumbnailPopup;
    }
    
    public void clearFileMetadataSelectedForThumbnailPopup() {
        fileMetadataSelectedForThumbnailPopup = null;
    }
    
    private boolean alreadyDesignatedAsDatasetThumbnail = false; 
    
    public boolean getUseAsDatasetThumbnail() {

        return isDesignatedDatasetThumbnail(fileMetadataSelectedForThumbnailPopup);
    }

    public void setUseAsDatasetThumbnail(boolean useAsThumbnail) {
        if (fileMetadataSelectedForThumbnailPopup != null) {
            if (fileMetadataSelectedForThumbnailPopup.getDataFile() != null) {
                if (useAsThumbnail) {
                    dataset.setThumbnailFile(fileMetadataSelectedForThumbnailPopup.getDataFile());
                } else if (getUseAsDatasetThumbnail()) {
                    dataset.setThumbnailFile(null);
                }
            }
        }
    }

    public void saveAsDesignatedThumbnail() {
        logger.fine("saving as the designated thumbnail");
        // We don't need to do anything specific to save this setting, because
        // the setUseAsDatasetThumbnail() method, above, has already updated the
        // file object appropriately. 
        // However, once the "save" button is pressed, we want to show a success message, if this is 
        // a new image has been designated as such:
        if (getUseAsDatasetThumbnail() && !alreadyDesignatedAsDatasetThumbnail) {
            String successMessage = getBundleString("file.assignedDataverseImage.success");
            logger.fine(successMessage);
            successMessage = successMessage.replace("{0}", fileMetadataSelectedForThumbnailPopup.getLabel());
            JsfHelper.addFlashMessage(successMessage);
        }

        // And reset the selected fileMetadata:
        fileMetadataSelectedForThumbnailPopup = null;
    }

    public void deleteDatasetLogoAndUseThisDataFileAsThumbnailInstead() {
        logger.log(Level.FINE, "For dataset id {0} the current thumbnail is from a dataset logo rather than a dataset file, blowing away the logo and using this FileMetadata id instead: {1}", new Object[]{dataset.getId(), fileMetadataSelectedForThumbnailPopup});
        /**
         * @todo Rather than deleting and merging right away, try to respect how
         * this page seems to stage actions and giving the user a chance to
         * review before clicking "Save Changes".
         */
        try {
            DatasetThumbnail datasetThumbnail = commandEngine.submit(new UpdateDatasetThumbnailCommand(dvRequestService.getDataverseRequest(), dataset, UpdateDatasetThumbnailCommand.UserIntent.setDatasetFileAsThumbnail, fileMetadataSelectedForThumbnailPopup.getDataFile().getId(), null));
            // look up the dataset again because the UpdateDatasetThumbnailCommand mutates (merges) the dataset
            dataset = datasetService.find(dataset.getId());
        } catch (CommandException ex) {
            String error = "Problem setting thumbnail for dataset id " + dataset.getId() + ".: " + ex;
            // show this error to the user?
            logger.info(error);
        }
    }

    public boolean isThumbnailIsFromDatasetLogoRatherThanDatafile() {
        DatasetThumbnail datasetThumbnail = dataset.getDatasetThumbnail(ImageThumbConverter.DEFAULT_CARDIMAGE_SIZE);
        return datasetThumbnail != null && !datasetThumbnail.isFromDataFile();
    }

    /* 
     * Items for the "Tags (Categories)" popup.
     *
     */
    private FileMetadata fileMetadataSelectedForTagsPopup = null; 

    public void  setFileMetadataSelectedForTagsPopup(FileMetadata fm){
        fileMetadataSelectedForTagsPopup = fm;
    }
    
    public FileMetadata getFileMetadataSelectedForTagsPopup() {
        return fileMetadataSelectedForTagsPopup;
    }
    
    public void clearFileMetadataSelectedForTagsPopup() {
        fileMetadataSelectedForTagsPopup = null;
    }
    
    /*
     * 1. Tabular File Tags: 
     */
    
    private List<String> tabFileTags = null;

    public List<String> getTabFileTags() {
        if (tabFileTags == null) {
            tabFileTags = DataFileTag.listTags();
        }
        return tabFileTags;
    }

    public void setTabFileTags(List<String> tabFileTags) {
        this.tabFileTags = tabFileTags;
    }
    
    private String[] selectedTabFileTags = {};

    public String[] getSelectedTabFileTags() {
        return selectedTabFileTags;
    }

    public void setSelectedTabFileTags(String[] selectedTabFileTags) {
        this.selectedTabFileTags = selectedTabFileTags;
    }

    private String[] selectedTags = {};
    
    public void refreshTagsPopUp(FileMetadata fm){
        setFileMetadataSelectedForTagsPopup(fm);
        refreshCategoriesByName();
        refreshTabFileTagsByName();
    }
    
    private List<String> tabFileTagsByName;

    public List<String> getTabFileTagsByName() {
        return tabFileTagsByName;
    }

    public void setTabFileTagsByName(List<String> tabFileTagsByName) {
        this.tabFileTagsByName = tabFileTagsByName;
    }
    
    private void refreshTabFileTagsByName() {
        tabFileTagsByName = new ArrayList<>();
        if (fileMetadataSelectedForTagsPopup.getDataFile().getTags() != null) {
            for (int i = 0; i < fileMetadataSelectedForTagsPopup.getDataFile().getTags().size(); i++) {
                tabFileTagsByName.add(fileMetadataSelectedForTagsPopup.getDataFile().getTags().get(i).getTypeLabel());
            }
        }
        refreshSelectedTabFileTags();
    }

    private void refreshSelectedTabFileTags() {
        selectedTabFileTags = null;
        selectedTabFileTags = new String[0];
        if (tabFileTagsByName.size() > 0) {
            selectedTabFileTags = new String[tabFileTagsByName.size()];
            for (int i = 0; i < tabFileTagsByName.size(); i++) {
                selectedTabFileTags[i] = tabFileTagsByName.get(i);
            }
        }
        Arrays.sort(selectedTabFileTags);
    }
    
    private void refreshCategoriesByName(){
        categoriesByName= new ArrayList<>();
        for (String category: dataset.getCategoriesByName() ){
            categoriesByName.add(category);
        }
        refreshSelectedTags();
    }
    
    
    private List<String> categoriesByName;

    public List<String> getCategoriesByName() {
        return categoriesByName;
    }

    public void setCategoriesByName(List<String> categoriesByName) {
        this.categoriesByName = categoriesByName;
    }
    
    private void refreshSelectedTags() {
        selectedTags = null;
        selectedTags = new String[0];
        List<String> selectedCategoriesByName = new ArrayList<>();

        if (fileMetadataSelectedForTagsPopup.getCategories() != null) {
            for (int i = 0; i < fileMetadataSelectedForTagsPopup.getCategories().size(); i++) {
                if (!selectedCategoriesByName.contains(fileMetadataSelectedForTagsPopup.getCategories().get(i).getName())) {
                    selectedCategoriesByName.add(fileMetadataSelectedForTagsPopup.getCategories().get(i).getName());
                }
            }
        }

        if (selectedCategoriesByName.size() > 0) {
            selectedTags = new String[selectedCategoriesByName.size()];
            for (int i = 0; i < selectedCategoriesByName.size(); i++) {
                selectedTags[i] = selectedCategoriesByName.get(i);
            }
        }
        Arrays.sort(selectedTags);
    }

    public String[] getSelectedTags() {
        return selectedTags;
    }

    public void setSelectedTags(String[] selectedTags) {
        this.selectedTags = selectedTags;
    }
    


    /*
     * "File Tags" (aka "File Categories"): 
    */
    
    private String newCategoryName = null;

    public String getNewCategoryName() {
        return newCategoryName;
    }

    public void setNewCategoryName(String newCategoryName) {
        this.newCategoryName = newCategoryName;
    }
       
    public String saveNewCategory() {
       
        if (newCategoryName != null && !newCategoryName.isEmpty()) {
            categoriesByName.add(newCategoryName);
        }
        //Now increase size of selectedTags and add new category
        String[] temp = new String[selectedTags.length + 1];
        System.arraycopy(selectedTags, 0, temp, 0, selectedTags.length);
        selectedTags = temp;
        selectedTags[selectedTags.length - 1] = newCategoryName;
        //Blank out added category
        newCategoryName = "";
        return "";
    }

    /* This method handles saving both "tabular file tags" and 
     * "file categories" (which are also considered "tags" in 4.0)
    */
    public void saveFileTagsAndCategories() {
        if (fileMetadataSelectedForTagsPopup == null) {
            logger.fine("No FileMetadata selected for the categories popup");
            return; 
        }
        // 1. File categories:
        /*
        In order to get the cancel button to work we had to separate the selected tags 
        from the file metadata and re-add them on save
        
        */
        
        fileMetadataSelectedForTagsPopup.setCategories(new ArrayList<>());
        
        // New, custom file category (if specified):
        if (newCategoryName != null) {
            logger.fine("Adding new category, " + newCategoryName + " for file " + fileMetadataSelectedForTagsPopup.getLabel());
            fileMetadataSelectedForTagsPopup.addCategoryByName(newCategoryName);
        } else {
            logger.fine("no category specified");
        }
        newCategoryName = null;
        
        // File Categories selected from the list of existing categories: 
        if (selectedTags != null) {
            for (String selectedTag : selectedTags) {
                
                fileMetadataSelectedForTagsPopup.addCategoryByName(selectedTag);
            }
        }        
                
        // 2. Tabular DataFile Tags: 
        
        if (fileMetadataSelectedForTagsPopup.getDataFile() != null && tabularDataTagsUpdated && selectedTabFileTags != null) {
            fileMetadataSelectedForTagsPopup.getDataFile().setTags(null);
            for (String selectedTabFileTag : selectedTabFileTags) {
                DataFileTag tag = new DataFileTag();
                try {
                    tag.setTypeByLabel(selectedTabFileTag);
                    tag.setDataFile(fileMetadataSelectedForTagsPopup.getDataFile());
                    fileMetadataSelectedForTagsPopup.getDataFile().addTag(tag);

                } catch (IllegalArgumentException iax) {
                    // ignore 
                }
            }
        }
        
        fileMetadataSelectedForTagsPopup = null;

    }
    
    public void handleFileCategoriesSelection(final AjaxBehaviorEvent event) {
        if (selectedTags != null) {
            selectedTags = selectedTags.clone();
        }
    }
    
    public void handleTabularTagsSelection(final AjaxBehaviorEvent event) {
        tabularDataTagsUpdated = true;
    }
        
    /* 
     * Items for the "Advanced (Ingest) Options" popup. 
     * 
     */
    private FileMetadata fileMetadataSelectedForIngestOptionsPopup = null; 

    public void  setFileMetadataSelectedForIngestOptionsPopup(FileMetadata fm){
       fileMetadataSelectedForIngestOptionsPopup = fm; 
    }
    
    public FileMetadata getFileMetadataSelectedForIngestOptionsPopup() {
        return fileMetadataSelectedForIngestOptionsPopup;
    }
    
    public void clearFileMetadataSelectedForIngestOptionsPopup() {
        fileMetadataSelectedForIngestOptionsPopup = null;
    }
    
    private String ingestLanguageEncoding = null;

    public String getIngestLanguageEncoding() {
        if (ingestLanguageEncoding == null) {
            return BundleUtil.getStringFromBundle("editdatafilepage.defaultLanguageEncoding");
        }
        return ingestLanguageEncoding;
    }

    public void setIngestLanguageEncoding(String ingestLanguageEncoding) {
        this.ingestLanguageEncoding = ingestLanguageEncoding;
    }

    public void setIngestEncoding(String ingestEncoding) {
        ingestLanguageEncoding = ingestEncoding;
    }

    private String savedLabelsTempFile = null;

    public void handleLabelsFileUpload(FileUploadEvent event) {
        logger.fine("entering handleUpload method.");
        UploadedFile file = event.getFile();

        if (file != null) {

            InputStream uploadStream = null;
            try {
                uploadStream = file.getInputStream();
            } catch (IOException ioex) {
                logger.info("the file " + file.getFileName() + " failed to upload!");
                List<String> args = Arrays.asList(file.getFileName());
                String msg = BundleUtil.getStringFromBundle("dataset.file.uploadFailure.detailmsg", args);
                FacesMessage message = new FacesMessage(FacesMessage.SEVERITY_WARN, BundleUtil.getStringFromBundle("dataset.file.uploadFailure"), msg);
                FacesContext.getCurrentInstance().addMessage(null, message);
                return;
            }

            savedLabelsTempFile = saveTempFile(uploadStream);

            logger.fine(file.getFileName() + " is successfully uploaded.");
            List<String> args = Arrays.asList(file.getFileName());
            FacesMessage message = new FacesMessage(BundleUtil.getStringFromBundle("dataset.file.upload", args));
            FacesContext.getCurrentInstance().addMessage(null, message);
        }

        // process file (i.e., just save it in a temp location; for now):
    }

    private String saveTempFile(InputStream input) {
        if (input == null) {
            return null;
        }
        byte[] buffer = new byte[8192];
        int bytesRead = 0;
        File labelsFile = null;
        FileOutputStream output = null;
        try {
            labelsFile = File.createTempFile("tempIngestLabels.", ".txt");
            output = new FileOutputStream(labelsFile);
            while ((bytesRead = input.read(buffer)) > -1) {
                output.write(buffer, 0, bytesRead);
            }
        } catch (IOException ioex) {
            return null;
        } finally {
            IOUtils.closeQuietly(input);
            IOUtils.closeQuietly(output);
        }
        if (labelsFile != null) {
            return labelsFile.getAbsolutePath();
        }
        return null;
    }

    public void saveAdvancedOptions() {

        // Language encoding for SPSS SAV (and, possibly, other tabular ingests:) 
        if (ingestLanguageEncoding != null) {
            if (fileMetadataSelectedForIngestOptionsPopup != null && fileMetadataSelectedForIngestOptionsPopup.getDataFile() != null) {
                if (fileMetadataSelectedForIngestOptionsPopup.getDataFile().getIngestRequest() == null) {
                    IngestRequest ingestRequest = new IngestRequest();
                    ingestRequest.setDataFile(fileMetadataSelectedForIngestOptionsPopup.getDataFile());
                    fileMetadataSelectedForIngestOptionsPopup.getDataFile().setIngestRequest(ingestRequest);

                }
                fileMetadataSelectedForIngestOptionsPopup.getDataFile().getIngestRequest().setTextEncoding(ingestLanguageEncoding);
            }
        }
        ingestLanguageEncoding = null;

        // Extra labels for SPSS POR (and, possibly, other tabular ingests:)
        // (we are adding this parameter to the IngestRequest now, instead of back
        // when it was uploaded. This is because we want the user to be able to 
        // hit cancel and bail out, until they actually click 'save' in the 
        // "advanced options" popup) -- L.A. 4.0 beta 11
        if (savedLabelsTempFile != null) {
            if (fileMetadataSelectedForIngestOptionsPopup != null && fileMetadataSelectedForIngestOptionsPopup.getDataFile() != null) {
                if (fileMetadataSelectedForIngestOptionsPopup.getDataFile().getIngestRequest() == null) {
                    IngestRequest ingestRequest = new IngestRequest();
                    ingestRequest.setDataFile(fileMetadataSelectedForIngestOptionsPopup.getDataFile());
                    fileMetadataSelectedForIngestOptionsPopup.getDataFile().setIngestRequest(ingestRequest);
                }
                fileMetadataSelectedForIngestOptionsPopup.getDataFile().getIngestRequest().setLabelsFile(savedLabelsTempFile);
            }
        }
        savedLabelsTempFile = null;

        fileMetadataSelectedForIngestOptionsPopup = null;
    }

    public boolean rsyncUploadSupported() {
    	// ToDo - rsync was written before multiple store support and currently is hardcoded to use the "s3" store. 
    	// When those restrictions are lifted/rsync can be configured per store, the test in the 
        // Dataset Util method should be updated

    	return settingsWrapper.isRsyncUpload() && DatasetUtil.isAppropriateStorageDriver(dataset);
    }
    
    
    private void populateFileMetadatas() {
        fileMetadatas = new ArrayList<>();
        if (selectedFileIdsList == null || selectedFileIdsList.isEmpty()) {
            return;
        }

        for (FileMetadata fmd : workingVersion.getFileMetadatas()) {
            for (Long id : selectedFileIdsList) {
                if (id.intValue() == fmd.getDataFile().getId().intValue()) {
                    fileMetadatas.add(fmd);
                }
            }
        }       
    }    
    
    private String termsOfAccess;
    private boolean fileAccessRequest;

    public String getTermsOfAccess() {
        return termsOfAccess;
    }

    public void setTermsOfAccess(String termsOfAccess) {
        this.termsOfAccess = termsOfAccess;
    }

    public boolean isFileAccessRequest() {
        return fileAccessRequest;
    }

    public void setFileAccessRequest(boolean fileAccessRequest) {
        this.fileAccessRequest = fileAccessRequest;
    }
}<|MERGE_RESOLUTION|>--- conflicted
+++ resolved
@@ -1856,13 +1856,8 @@
 
     	fileReplacePageHelper.resetReplaceFileHelper();
     	saveEnabled = false;
-<<<<<<< HEAD
     	String storageIdentifier = DataAccess.getStorageIdFromLocation(fullStorageLocation);
-    	if (fileReplacePageHelper.handleNativeFileUpload(null, storageIdentifier, fileName, contentType, checkSum)){
-=======
-    	String storageIdentifier = DataAccess.getStorarageIdFromLocation(fullStorageLocation);
     	if (fileReplacePageHelper.handleNativeFileUpload(null, storageIdentifier, fileName, contentType, checkSumValue, checkSumType)){
->>>>>>> 54a47cf0
     		saveEnabled = true;
 
     		/**
@@ -1996,16 +1991,12 @@
         String contentType = paramMap.get("contentType");
         String checksumTypeString = paramMap.get("checksumType");
         String checksumValue = paramMap.get("checksumValue");
-<<<<<<< HEAD
-        
-        //ToDo - move this to StorageIO subclasses
-        
-=======
         ChecksumType checksumType = null;
         if (!checksumTypeString.isBlank()) {
             checksumType = ChecksumType.fromString(checksumTypeString);
         }
->>>>>>> 54a47cf0
+        //ToDo - move this to StorageIO subclasses
+        
         int lastColon = fullStorageIdentifier.lastIndexOf(':');
         String storageLocation=null;
         //Should check storage type, not parse name
