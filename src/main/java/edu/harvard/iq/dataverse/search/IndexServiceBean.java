--- conflicted
+++ resolved
@@ -962,10 +962,6 @@
                 logger.fine(
                         "We are indexing a draft version of a dataset that has a released version. We'll be checking file metadatas if they are exact clones of the released versions.");
             }
-<<<<<<< HEAD
-
-            for (FileMetadata fileMetadata : fileMetadatas) {
-=======
             LocalDate embargoEndDate=null;
             LocalDate end = null;
             for (FileMetadata fileMetadata : fileMetadatas) {
@@ -977,7 +973,6 @@
                         embargoEndDate=end;
                     }
                 }
->>>>>>> 23c85fac
 
                 boolean indexThisMetadata = true;
                 if (checkForDuplicateMetadata && !releasedFileMetadatas.isEmpty()) {
