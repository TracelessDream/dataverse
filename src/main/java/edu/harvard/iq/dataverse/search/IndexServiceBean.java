--- conflicted
+++ resolved
@@ -293,7 +293,6 @@
     public Future<String> asyncIndexDataset(Dataset dataset, boolean doNormalSolrDocCleanUp) {
         return indexDataset(dataset, doNormalSolrDocCleanUp);
     }
-<<<<<<< HEAD
     
     @Asynchronous
     public void asyncIndexDatasetList(List<Dataset> datasets, boolean doNormalSolrDocCleanUp) {
@@ -302,9 +301,6 @@
         }
     }
     
-=======
-
->>>>>>> 66993f36
     public Future<String> indexDataset(Dataset dataset, boolean doNormalSolrDocCleanUp) {
         logger.fine("indexing dataset " + dataset.getId());
         /**
@@ -865,16 +861,13 @@
 
         docs.add(solrInputDocument);
 
-<<<<<<< HEAD
         /**
          * File Indexing
          */
-=======
         boolean doFullTextIndexing = settingsService.isTrueForKey(SettingsServiceBean.Key.SolrFullTextIndexing, false);
         Long maxFTIndexingSize = settingsService.getValueForKeyAsLong(SettingsServiceBean.Key.SolrMaxFileSizeForFullTextIndexing);
         long maxSize = maxFTIndexingSize != null ? maxFTIndexingSize.longValue() : Long.MAX_VALUE;
 
->>>>>>> 66993f36
         List<String> filesIndexed = new ArrayList<>();
         if (datasetVersion != null) {
             List<FileMetadata> fileMetadatas = datasetVersion.getFileMetadatas();
