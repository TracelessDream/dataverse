package edu.harvard.iq.dataverse.search;

import edu.harvard.iq.dataverse.DataFile;
import edu.harvard.iq.dataverse.DatasetFieldConstant;
import edu.harvard.iq.dataverse.DatasetFieldServiceBean;
import edu.harvard.iq.dataverse.DatasetFieldType;
import edu.harvard.iq.dataverse.DatasetVersionServiceBean;
import edu.harvard.iq.dataverse.Dataverse;
import edu.harvard.iq.dataverse.DataverseFacet;
import edu.harvard.iq.dataverse.DvObjectServiceBean;
import edu.harvard.iq.dataverse.authorization.groups.Group;
import edu.harvard.iq.dataverse.authorization.groups.GroupServiceBean;
import edu.harvard.iq.dataverse.authorization.users.AuthenticatedUser;
import edu.harvard.iq.dataverse.authorization.users.GuestUser;
import edu.harvard.iq.dataverse.authorization.users.PrivateUrlUser;
import edu.harvard.iq.dataverse.authorization.users.User;
import edu.harvard.iq.dataverse.engine.command.DataverseRequest;
import edu.harvard.iq.dataverse.util.BundleUtil;
import edu.harvard.iq.dataverse.util.SystemConfig;
import java.io.IOException;
import java.lang.reflect.Field;
import java.net.URL;
import java.util.ArrayList;
import java.util.Arrays;
import java.util.Calendar;
import java.util.Collections;
import java.util.Date;
import java.util.HashMap;
import java.util.List;
import java.util.ListIterator;
import java.util.Map;
import java.util.Set;
import java.util.MissingResourceException;
import java.util.logging.Level;
import java.util.logging.Logger;
import javax.ejb.EJB;
import javax.ejb.EJBTransactionRolledbackException;
import javax.ejb.Stateless;
import javax.ejb.TransactionRolledbackLocalException;
import javax.inject.Named;
import javax.persistence.NoResultException;
import org.apache.solr.client.solrj.SolrQuery;
import org.apache.solr.client.solrj.SolrQuery.SortClause;
import org.apache.solr.client.solrj.SolrServerException;
import org.apache.solr.client.solrj.impl.HttpSolrClient.RemoteSolrException;
import org.apache.solr.client.solrj.response.FacetField;
import org.apache.solr.client.solrj.response.QueryResponse;
import org.apache.solr.client.solrj.response.RangeFacet;
import org.apache.solr.client.solrj.response.SpellCheckResponse;
import org.apache.solr.common.SolrDocument;
import org.apache.solr.common.SolrDocumentList;

@Stateless
@Named
public class SearchServiceBean {

    private static final Logger logger = Logger.getLogger(SearchServiceBean.class.getCanonicalName());

    /**
     * We're trying to make the SearchServiceBean lean, mean, and fast, with as
     * few injections of EJBs as possible.
     */
    /**
     * @todo Can we do without the DatasetFieldServiceBean?
     */
    @EJB
    DvObjectServiceBean dvObjectService;
    @EJB
    DatasetVersionServiceBean datasetVersionService;
    @EJB
    DatasetFieldServiceBean datasetFieldService;
    @EJB
    GroupServiceBean groupService;
    @EJB
    SystemConfig systemConfig;
<<<<<<< HEAD

    private SolrClient solrServer;

    @PostConstruct
    public void init() {
        String urlString = "http://" + systemConfig.getSolrHostColonPort() + "/solr/collection1";
        solrServer = new HttpSolrClient.Builder(urlString).build();
    }

    @PreDestroy
    public void close() {
        if (solrServer != null) {
            try {
                solrServer.close();
            } catch (IOException e) {
                logger.warning("Solr closing error: " + e);
            }
            solrServer = null;
        }
    }

     public SolrClient getSolrServer() {
        return solrServer;
    }

    public void setSolrServer(SolrClient solrServer) {
        this.solrServer = solrServer;
    }

=======
    @EJB
    SolrClientService solrClientService;
    
>>>>>>> bafeb79b
    /**
     * Import note: "onlyDatatRelatedToMe" relies on filterQueries for providing
     * access to Private Data for the correct user
     *
     * In other words "onlyDatatRelatedToMe", negates other filter Queries
     * related to permissions
     *
     *
     * @param dataverseRequest
     * @param dataverses
     * @param query
     * @param filterQueries
     * @param sortField
     * @param sortOrder
     * @param paginationStart
     * @param onlyDatatRelatedToMe
     * @param numResultsPerPage
     * @return
     * @throws SearchException
     */
    public SolrQueryResponse search(DataverseRequest dataverseRequest, List<Dataverse> dataverses, String query, List<String> filterQueries, String sortField, String sortOrder, int paginationStart, boolean onlyDatatRelatedToMe, int numResultsPerPage) throws SearchException {
        return search(dataverseRequest, dataverses, query, filterQueries, sortField, sortOrder, paginationStart, onlyDatatRelatedToMe, numResultsPerPage, true);
    }

    /**
     * Import note: "onlyDatatRelatedToMe" relies on filterQueries for providing
     * access to Private Data for the correct user
     *
     * In other words "onlyDatatRelatedToMe", negates other filter Queries
     * related to permissions
     *
     *
     * @param dataverseRequest
     * @param dataverses
     * @param query
     * @param filterQueries
     * @param sortField
     * @param sortOrder
     * @param paginationStart
     * @param onlyDatatRelatedToMe
     * @param numResultsPerPage
     * @param retrieveEntities - look up dvobject entities with .find() (potentially expensive!)
     * @return
     * @throws SearchException
     */
    public SolrQueryResponse search(DataverseRequest dataverseRequest, List<Dataverse> dataverses, String query, List<String> filterQueries, String sortField, String sortOrder, int paginationStart, boolean onlyDatatRelatedToMe, int numResultsPerPage, boolean retrieveEntities) throws SearchException {

        if (paginationStart < 0) {
            throw new IllegalArgumentException("paginationStart must be 0 or greater");
        }
        if (numResultsPerPage < 1) {
            throw new IllegalArgumentException("numResultsPerPage must be 1 or greater");
        }

        SolrQuery solrQuery = new SolrQuery();
        query = SearchUtil.sanitizeQuery(query);
        solrQuery.setQuery(query);
//        SortClause foo = new SortClause("name", SolrQuery.ORDER.desc);
//        if (query.equals("*") || query.equals("*:*")) {
//            solrQuery.setSort(new SortClause(SearchFields.NAME_SORT, SolrQuery.ORDER.asc));
        solrQuery.setSort(new SortClause(sortField, sortOrder));
//        } else {
//            solrQuery.setSort(sortClause);
//        }
//        solrQuery.setSort(sortClause);
        solrQuery.setHighlight(true).setHighlightSnippets(1);
        Integer fragSize = systemConfig.getSearchHighlightFragmentSize();
        if (fragSize != null) {
            solrQuery.setHighlightFragsize(fragSize);
        }
        solrQuery.setHighlightSimplePre("<span class=\"search-term-match\">");
        solrQuery.setHighlightSimplePost("</span>");
        Map<String, String> solrFieldsToHightlightOnMap = new HashMap<>();
        // TODO: Do not hard code "Name" etc as English here.
        solrFieldsToHightlightOnMap.put(SearchFields.NAME, "Name");
        solrFieldsToHightlightOnMap.put(SearchFields.AFFILIATION, "Affiliation");
        solrFieldsToHightlightOnMap.put(SearchFields.FILE_TYPE_FRIENDLY, "File Type");
        solrFieldsToHightlightOnMap.put(SearchFields.DESCRIPTION, "Description");
        solrFieldsToHightlightOnMap.put(SearchFields.VARIABLE_NAME, "Variable Name");
        solrFieldsToHightlightOnMap.put(SearchFields.VARIABLE_LABEL, "Variable Label");
        solrFieldsToHightlightOnMap.put(SearchFields.FILE_TYPE_SEARCHABLE, "File Type");
        solrFieldsToHightlightOnMap.put(SearchFields.DATASET_PUBLICATION_DATE, "Publication Year");
        solrFieldsToHightlightOnMap.put(SearchFields.DATASET_PERSISTENT_ID, BundleUtil.getStringFromBundle("advanced.search.datasets.persistentId"));
        solrFieldsToHightlightOnMap.put(SearchFields.FILE_PERSISTENT_ID, BundleUtil.getStringFromBundle("advanced.search.files.persistentId"));
        /**
         * @todo Dataverse subject and affiliation should be highlighted but
         * this is commented out right now because the "friendly" names are not
         * being shown on the dataverse cards. See also
         * https://github.com/IQSS/dataverse/issues/1431
         */
//        solrFieldsToHightlightOnMap.put(SearchFields.DATAVERSE_SUBJECT, "Subject");
//        solrFieldsToHightlightOnMap.put(SearchFields.DATAVERSE_AFFILIATION, "Affiliation");
        /**
         * @todo: show highlight on file card?
         * https://redmine.hmdc.harvard.edu/issues/3848
         */
        solrFieldsToHightlightOnMap.put(SearchFields.FILENAME_WITHOUT_EXTENSION, "Filename Without Extension");
        solrFieldsToHightlightOnMap.put(SearchFields.FILE_TAG_SEARCHABLE, "File Tag");
        List<DatasetFieldType> datasetFields = datasetFieldService.findAllOrderedById();
        for (DatasetFieldType datasetFieldType : datasetFields) {
            String solrField = datasetFieldType.getSolrField().getNameSearchable();
            String displayName = datasetFieldType.getDisplayName();
            solrFieldsToHightlightOnMap.put(solrField, displayName);
        }
        for (Map.Entry<String, String> entry : solrFieldsToHightlightOnMap.entrySet()) {
            String solrField = entry.getKey();
            // String displayName = entry.getValue();
            solrQuery.addHighlightField(solrField);
        }
        solrQuery.setParam("fl", "*,score");
        solrQuery.setParam("qt", "/select");
        solrQuery.setParam("facet", "true");
        /**
         * @todo: do we need facet.query?
         */
        solrQuery.setParam("facet.query", "*");
        for (String filterQuery : filterQueries) {
            solrQuery.addFilterQuery(filterQuery);
        }



        // -----------------------------------
        // Facets to Retrieve
        // -----------------------------------
//        solrQuery.addFacetField(SearchFields.HOST_DATAVERSE);
//        solrQuery.addFacetField(SearchFields.AUTHOR_STRING);
        solrQuery.addFacetField(SearchFields.DATAVERSE_CATEGORY);
        solrQuery.addFacetField(SearchFields.METADATA_SOURCE);
//        solrQuery.addFacetField(SearchFields.AFFILIATION);
        solrQuery.addFacetField(SearchFields.PUBLICATION_YEAR);
//        solrQuery.addFacetField(SearchFields.CATEGORY);
//        solrQuery.addFacetField(SearchFields.FILE_TYPE_MIME);
//        solrQuery.addFacetField(SearchFields.DISTRIBUTOR);
//        solrQuery.addFacetField(SearchFields.KEYWORD);
        /**
         * @todo when a new method on datasetFieldService is available
         * (retrieveFacetsByDataverse?) only show the facets that the dataverse
         * in question wants to show (and in the right order):
         * https://redmine.hmdc.harvard.edu/issues/3490
         *
         * also, findAll only returns advancedSearchField = true... we should
         * probably introduce the "isFacetable" boolean rather than caring about
         * if advancedSearchField is true or false
         *
         */

        //I'm not sure if just adding null here is good for hte permissions system... i think it needs something
        if(dataverses != null) {
            for(Dataverse dataverse : dataverses) {
                // -----------------------------------
                // PERMISSION FILTER QUERY
                // -----------------------------------
                String permissionFilterQuery = this.getPermissionFilterQuery(dataverseRequest, solrQuery, dataverse, onlyDatatRelatedToMe);
                if (permissionFilterQuery != null) {
                    solrQuery.addFilterQuery(permissionFilterQuery);
                }
                if (dataverse != null) {
                    for (DataverseFacet dataverseFacet : dataverse.getDataverseFacets()) {
                        DatasetFieldType datasetField = dataverseFacet.getDatasetFieldType();
                        solrQuery.addFacetField(datasetField.getSolrField().getNameFacetable());
                    }
                }
            }
        } else {
            String permissionFilterQuery = this.getPermissionFilterQuery(dataverseRequest, solrQuery, null, onlyDatatRelatedToMe);
            if (permissionFilterQuery != null) {
                solrQuery.addFilterQuery(permissionFilterQuery);
            }
        }

        solrQuery.addFacetField(SearchFields.FILE_TYPE);
        /**
         * @todo: hide the extra line this shows in the GUI... at least it's
         * last...
         */
        solrQuery.addFacetField(SearchFields.TYPE);
        solrQuery.addFacetField(SearchFields.FILE_TAG);
        if (!systemConfig.isPublicInstall()) {
            solrQuery.addFacetField(SearchFields.ACCESS);
        }
        /**
         * @todo: do sanity checking... throw error if negative
         */
        solrQuery.setStart(paginationStart);
        /**
         * @todo: decide if year CITATION_YEAR is good enough or if we should
         * support CITATION_DATE
         */
//        Calendar calendar = Calendar.getInstance(TimeZone.getTimeZone("UTC"), Locale.UK);
//        calendar.set(2010, 1, 1);
//        Date start = calendar.getTime();
//        calendar.set(2013, 1, 1);
//        Date end = calendar.getTime();
//        solrQuery.addDateRangeFacet(SearchFields.CITATION_DATE, start, end, "+1MONTH");
        /**
         * @todo make this configurable
         */
        int thisYear = Calendar.getInstance().get(Calendar.YEAR);
        /**
         * @todo: odd or even makes a difference. Couldn't find value of 2014
         * when this was set to 2000
         */
        final int citationYearRangeStart = 1901;
        final int citationYearRangeEnd = thisYear;
        final int citationYearRangeSpan = 2;
        /**
         * @todo: these are dates and should be "range facets" not "field
         * facets"
         *
         * right now they are lumped in with the datasetFieldService.findAll()
         * above
         */
//        solrQuery.addNumericRangeFacet(SearchFields.PRODUCTION_DATE_YEAR_ONLY, citationYearRangeStart, citationYearRangeEnd, citationYearRangeSpan);
//        solrQuery.addNumericRangeFacet(SearchFields.DISTRIBUTION_DATE_YEAR_ONLY, citationYearRangeStart, citationYearRangeEnd, citationYearRangeSpan);
        solrQuery.setRows(numResultsPerPage);
        logger.fine("Solr query:" + solrQuery);

        // -----------------------------------
        // Make the solr query
        // -----------------------------------
        QueryResponse queryResponse = null;
        try {
            queryResponse = solrClientService.getSolrClient().query(solrQuery);
        } catch (RemoteSolrException ex) {
            String messageFromSolr = ex.getLocalizedMessage();
            String error = "Search Syntax Error: ";
            String stringToHide = "org.apache.solr.search.SyntaxError: ";
            if (messageFromSolr.startsWith(stringToHide)) {
                // hide "org.apache.solr..."
                error += messageFromSolr.substring(stringToHide.length());
            } else {
                error += messageFromSolr;
            }
            logger.info(error);
            SolrQueryResponse exceptionSolrQueryResponse = new SolrQueryResponse(solrQuery);
            exceptionSolrQueryResponse.setError(error);

            // we can't show anything because of the search syntax error
            long zeroNumResultsFound = 0;
            long zeroGetResultsStart = 0;
            List<SolrSearchResult> emptySolrSearchResults = new ArrayList<>();
            List<FacetCategory> exceptionFacetCategoryList = new ArrayList<>();
            Map<String, List<String>> emptySpellingSuggestion = new HashMap<>();
            exceptionSolrQueryResponse.setNumResultsFound(zeroNumResultsFound);
            exceptionSolrQueryResponse.setResultsStart(zeroGetResultsStart);
            exceptionSolrQueryResponse.setSolrSearchResults(emptySolrSearchResults);
            exceptionSolrQueryResponse.setFacetCategoryList(exceptionFacetCategoryList);
            exceptionSolrQueryResponse.setTypeFacetCategories(exceptionFacetCategoryList);
            exceptionSolrQueryResponse.setSpellingSuggestionsByToken(emptySpellingSuggestion);
            return exceptionSolrQueryResponse;
        } catch (SolrServerException | IOException ex) {
            throw new SearchException("Internal Dataverse Search Engine Error", ex);
        }

        SolrDocumentList docs = queryResponse.getResults();
        List<SolrSearchResult> solrSearchResults = new ArrayList<>();

        /**
         * @todo refactor SearchFields to a hashmap (or something? put in
         * database? internationalize?) to avoid the crazy reflection and string
         * manipulation below
         */
        Object searchFieldsObject = new SearchFields();
        Field[] staticSearchFields = searchFieldsObject.getClass().getDeclaredFields();
        String titleSolrField = null;
        try {
            DatasetFieldType titleDatasetField = datasetFieldService.findByName(DatasetFieldConstant.title);
            titleSolrField = titleDatasetField.getSolrField().getNameSearchable();
        } catch (EJBTransactionRolledbackException ex) {
            logger.info("Couldn't find " + DatasetFieldConstant.title);
            if (ex.getCause() instanceof TransactionRolledbackLocalException) {
                if (ex.getCause().getCause() instanceof NoResultException) {
                    logger.info("Caught NoResultException");
                }
            }
        }
        Map<String, String> datasetfieldFriendlyNamesBySolrField = new HashMap<>();
        Map<String, String> staticSolrFieldFriendlyNamesBySolrField = new HashMap<>();
        String baseUrl = systemConfig.getDataverseSiteUrl();

        //Going through the results
        for (SolrDocument solrDocument : docs) {
            String id = (String) solrDocument.getFieldValue(SearchFields.ID);
            Long entityid = (Long) solrDocument.getFieldValue(SearchFields.ENTITY_ID);
            String type = (String) solrDocument.getFieldValue(SearchFields.TYPE);
            float score = (Float) solrDocument.getFieldValue(SearchFields.RELEVANCE);
            logger.fine("score for " + id + ": " + score);
            String identifier = (String) solrDocument.getFieldValue(SearchFields.IDENTIFIER);
            String citation = (String) solrDocument.getFieldValue(SearchFields.DATASET_CITATION);
            String citationPlainHtml = (String) solrDocument.getFieldValue(SearchFields.DATASET_CITATION_HTML);
            String persistentUrl = (String) solrDocument.getFieldValue(SearchFields.PERSISTENT_URL);
            String name = (String) solrDocument.getFieldValue(SearchFields.NAME);
            String nameSort = (String) solrDocument.getFieldValue(SearchFields.NAME_SORT);
//            ArrayList titles = (ArrayList) solrDocument.getFieldValues(SearchFields.TITLE);
            String title = (String) solrDocument.getFieldValue(titleSolrField);
            Long datasetVersionId = (Long) solrDocument.getFieldValue(SearchFields.DATASET_VERSION_ID);
            String deaccessionReason = (String) solrDocument.getFieldValue(SearchFields.DATASET_DEACCESSION_REASON);
//            logger.info("titleSolrField: " + titleSolrField);
//            logger.info("title: " + title);
            String filetype = (String) solrDocument.getFieldValue(SearchFields.FILE_TYPE_FRIENDLY);
            String fileContentType = (String) solrDocument.getFieldValue(SearchFields.FILE_CONTENT_TYPE);
            Date release_or_create_date = (Date) solrDocument.getFieldValue(SearchFields.RELEASE_OR_CREATE_DATE);
            String dvTree = (String) solrDocument.getFirstValue(SearchFields.SUBTREE);
            String identifierOfDataverse = (String) solrDocument.getFieldValue(SearchFields.IDENTIFIER_OF_DATAVERSE);
            String nameOfDataverse = (String) solrDocument.getFieldValue(SearchFields.DATAVERSE_NAME);

            List<String> matchedFields = new ArrayList<>();
            List<Highlight> highlights = new ArrayList<>();
            Map<SolrField, Highlight> highlightsMap = new HashMap<>();
            Map<SolrField, List<String>> highlightsMap2 = new HashMap<>();
            Map<String, Highlight> highlightsMap3 = new HashMap<>();
            if (queryResponse.getHighlighting().get(id) != null) {
                for (Map.Entry<String, String> entry : solrFieldsToHightlightOnMap.entrySet()) {
                    String field = entry.getKey();
                    String displayName = entry.getValue();

                    List<String> highlightSnippets = queryResponse.getHighlighting().get(id).get(field);
                    if (highlightSnippets != null) {
                        matchedFields.add(field);
                        /**
                         * @todo only SolrField.SolrType.STRING? that's not
                         * right... knit the SolrField object more into the
                         * highlighting stuff
                         */
                        SolrField solrField = new SolrField(field, SolrField.SolrType.STRING, true, true);
                        Highlight highlight = new Highlight(solrField, highlightSnippets, displayName);
                        highlights.add(highlight);
                        highlightsMap.put(solrField, highlight);
                        highlightsMap2.put(solrField, highlightSnippets);
                        highlightsMap3.put(field, highlight);
                    }
                }

            }
            SolrSearchResult solrSearchResult = new SolrSearchResult(query, name);
            /**
             * @todo put all this in the constructor?
             */
            List<String> states = (List<String>) solrDocument.getFieldValue(SearchFields.PUBLICATION_STATUS);
            if (states != null) {
                // set list of all statuses
                // this method also sets booleans for individual statuses
                solrSearchResult.setPublicationStatuses(states);
            }
//            logger.info(id + ": " + description);
            solrSearchResult.setId(id);
            solrSearchResult.setEntityId(entityid);
            if (retrieveEntities) {
                solrSearchResult.setEntity(dvObjectService.findDvObject(entityid));
            }
            solrSearchResult.setIdentifier(identifier);
            solrSearchResult.setPersistentUrl(persistentUrl);
            solrSearchResult.setType(type);
            solrSearchResult.setScore(score);
            solrSearchResult.setNameSort(nameSort);
            solrSearchResult.setReleaseOrCreateDate(release_or_create_date);
            solrSearchResult.setMatchedFields(matchedFields);
            solrSearchResult.setHighlightsAsList(highlights);
            solrSearchResult.setHighlightsMap(highlightsMap);
            solrSearchResult.setHighlightsAsMap(highlightsMap3);
            Map<String, String> parent = new HashMap<>();
            String description = (String) solrDocument.getFieldValue(SearchFields.DESCRIPTION);
            solrSearchResult.setDescriptionNoSnippet(description);
            solrSearchResult.setDeaccessionReason(deaccessionReason);
            solrSearchResult.setDvTree(dvTree);

            String originSource = (String) solrDocument.getFieldValue(SearchFields.METADATA_SOURCE);
            if (IndexServiceBean.HARVESTED.equals(originSource)) {
                solrSearchResult.setHarvested(true);
            }

            /**
             * @todo start using SearchConstants class here
             */
            if (type.equals("dataverses")) {
                solrSearchResult.setName(name);
                solrSearchResult.setHtmlUrl(baseUrl + SystemConfig.DATAVERSE_PATH + identifier);
                // Do not set the ImageUrl, let the search include fragment fill in
                // the thumbnail, similarly to how the dataset and datafile cards
                // are handled.
                //solrSearchResult.setImageUrl(baseUrl + "/api/access/dvCardImage/" + entityid);
                /**
                 * @todo Expose this API URL after "dvs" is changed to
                 * "dataverses". Also, is an API token required for published
                 * dataverses? Michael: url changed.
                 */
//                solrSearchResult.setApiUrl(baseUrl + "/api/dataverses/" + entityid);
            } else if (type.equals("datasets")) {
                solrSearchResult.setHtmlUrl(baseUrl + "/dataset.xhtml?globalId=" + identifier);
                solrSearchResult.setApiUrl(baseUrl + "/api/datasets/" + entityid);
                //Image url now set via thumbnail api
                //solrSearchResult.setImageUrl(baseUrl + "/api/access/dsCardImage/" + datasetVersionId);
                // No, we don't want to set the base64 thumbnails here.
                // We want to do it inside SearchIncludeFragment, AND ONLY once the rest of the
                // page has already loaded.
                //DatasetVersion datasetVersion = datasetVersionService.find(datasetVersionId);
                //if (datasetVersion != null){
                //    solrSearchResult.setDatasetThumbnail(datasetVersion.getDataset().getDatasetThumbnail(datasetVersion));
                //}
                /**
                 * @todo Could use getFieldValues (plural) here.
                 */
                List<String> datasetDescriptions = (List<String>) solrDocument.getFieldValue(SearchFields.DATASET_DESCRIPTION);
                if (datasetDescriptions != null) {
                    String firstDatasetDescription = datasetDescriptions.get(0);
                    if (firstDatasetDescription != null) {
                        solrSearchResult.setDescriptionNoSnippet(firstDatasetDescription);
                    }
                }
                solrSearchResult.setDatasetVersionId(datasetVersionId);

                solrSearchResult.setCitation(citation);
                solrSearchResult.setCitationHtml(citationPlainHtml);

                solrSearchResult.setIdentifierOfDataverse(identifierOfDataverse);
                solrSearchResult.setNameOfDataverse(nameOfDataverse);

                if (title != null) {
//                    solrSearchResult.setTitle((String) titles.get(0));
                    solrSearchResult.setTitle(title);
                } else {
                    logger.fine("No title indexed. Setting to empty string to prevent NPE. Dataset id " + entityid + " and version id " + datasetVersionId);
                    solrSearchResult.setTitle("");
                }
                List<String> authors = (List) solrDocument.getFieldValues(DatasetFieldConstant.authorName);
                if (authors != null) {
                    solrSearchResult.setDatasetAuthors(authors);
                }
            } else if (type.equals("files")) {
                String parentGlobalId = null;
                Object parentGlobalIdObject = solrDocument.getFieldValue(SearchFields.PARENT_IDENTIFIER);
                if (parentGlobalIdObject != null) {
                    parentGlobalId = (String) parentGlobalIdObject;
                    parent.put(SolrSearchResult.PARENT_IDENTIFIER, parentGlobalId);
                }
                solrSearchResult.setHtmlUrl(baseUrl + "/dataset.xhtml?persistentId=" + parentGlobalId);
                solrSearchResult.setDownloadUrl(baseUrl + "/api/access/datafile/" + entityid);
                /**
                 * @todo We are not yet setting the API URL for files because
                 * not all files have metadata. Only subsettable files (those
                 * with a datatable) seem to have metadata. Furthermore, the
                 * response is in XML whereas the rest of the Search API returns
                 * JSON.
                 */
//                solrSearchResult.setApiUrl(baseUrl + "/api/meta/datafile/" + entityid);
                //solrSearchResult.setImageUrl(baseUrl + "/api/access/fileCardImage/" + entityid);
                solrSearchResult.setName(name);
                solrSearchResult.setFiletype(filetype);
                solrSearchResult.setFileContentType(fileContentType);
                Object fileSizeInBytesObject = solrDocument.getFieldValue(SearchFields.FILE_SIZE_IN_BYTES);
                if (fileSizeInBytesObject != null) {
                    try {
                        long fileSizeInBytesLong = (long) fileSizeInBytesObject;
                        solrSearchResult.setFileSizeInBytes(fileSizeInBytesLong);
                    } catch (ClassCastException ex) {
                        logger.info("Could not cast file " + entityid + " to long for " + SearchFields.FILE_SIZE_IN_BYTES + ": " + ex.getLocalizedMessage());
                    }
                }
                solrSearchResult.setFileMd5((String) solrDocument.getFieldValue(SearchFields.FILE_MD5));
                try {
                    solrSearchResult.setFileChecksumType(DataFile.ChecksumType.fromString((String) solrDocument.getFieldValue(SearchFields.FILE_CHECKSUM_TYPE)));
                } catch (IllegalArgumentException ex) {
                    logger.info("Exception setting setFileChecksumType: " + ex);
                }
                solrSearchResult.setFileChecksumValue((String) solrDocument.getFieldValue(SearchFields.FILE_CHECKSUM_VALUE));
                solrSearchResult.setUnf((String) solrDocument.getFieldValue(SearchFields.UNF));
                solrSearchResult.setDatasetVersionId(datasetVersionId);
                List<String> fileCategories = (List) solrDocument.getFieldValues(SearchFields.FILE_TAG);
                if (fileCategories != null) {
                    solrSearchResult.setFileCategories(fileCategories);
                }
                List<String> tabularDataTags = (List) solrDocument.getFieldValues(SearchFields.TABDATA_TAG);
                if (tabularDataTags != null) {
                    Collections.sort(tabularDataTags);
                    solrSearchResult.setTabularDataTags(tabularDataTags);
                }
                String filePID = (String) solrDocument.getFieldValue(SearchFields.FILE_PERSISTENT_ID);
                if(null != filePID && !"".equals(filePID) && !"".equals("null")) {
                    solrSearchResult.setFilePersistentId(filePID);
                }
            }
            /**
             * @todo store PARENT_ID as a long instead and cast as such
             */
            parent.put("id", (String) solrDocument.getFieldValue(SearchFields.PARENT_ID));
            parent.put("name", (String) solrDocument.getFieldValue(SearchFields.PARENT_NAME));
            parent.put("citation", (String) solrDocument.getFieldValue(SearchFields.PARENT_CITATION));
            solrSearchResult.setParent(parent);
            solrSearchResults.add(solrSearchResult);
        }
        Map<String, List<String>> spellingSuggestionsByToken = new HashMap<>();
        SpellCheckResponse spellCheckResponse = queryResponse.getSpellCheckResponse();
        if (spellCheckResponse != null) {
            List<SpellCheckResponse.Suggestion> suggestions = spellCheckResponse.getSuggestions();
            for (SpellCheckResponse.Suggestion suggestion : suggestions) {
                spellingSuggestionsByToken.put(suggestion.getToken(), suggestion.getAlternatives());
            }
        }

        List<FacetCategory> facetCategoryList = new ArrayList<>();
        List<FacetCategory> typeFacetCategories = new ArrayList<>();
        boolean hidePublicationStatusFacet = true;
        boolean draftsAvailable = false;
        boolean unpublishedAvailable = false;
        boolean deaccessionedAvailable = false;
        boolean hideMetadataSourceFacet = true;
        for (FacetField facetField : queryResponse.getFacetFields()) {
            FacetCategory facetCategory = new FacetCategory();
            List<FacetLabel> facetLabelList = new ArrayList<>();
            int numMetadataSources = 0;
            String metadataBlockName = "";
            String datasetFieldName = "";
            /**
             * To find the metadata block name to which the facetField belongs to
             * ===facetField: authorName_ss   metadatablockname : citation
             * ===facetField: dvCategory  metadatablockname : ""
             */
            for (DatasetFieldType datasetField : datasetFields) {
                String solrFieldNameForDataset = datasetField.getSolrField().getNameFacetable();
                if (solrFieldNameForDataset != null && facetField.getName().equals(solrFieldNameForDataset)) {
                    metadataBlockName = datasetField.getMetadataBlock().getName() ;
                    datasetFieldName = datasetField.getName();
                    break;
                }
            }


            for (FacetField.Count facetFieldCount : facetField.getValues()) {
                /**
                 * @todo we do want to show the count for each facet
                 */
//                logger.info("field: " + facetField.getName() + " " + facetFieldCount.getName() + " (" + facetFieldCount.getCount() + ")");
                String localefriendlyName = null;
                if (facetFieldCount.getCount() > 0) {
                   if(metadataBlockName.length() > 0 ) {
                        localefriendlyName = getLocaleTitle(datasetFieldName,facetFieldCount.getName(), metadataBlockName);
                    } else {
                        localefriendlyName = BundleUtil.getStringFromBundle(facetFieldCount.getName());
                        if(localefriendlyName == null){
                            localefriendlyName = facetFieldCount.getName();
                        }
                   }
                    FacetLabel facetLabel = new FacetLabel(localefriendlyName, facetFieldCount.getCount());
                    // quote field facets
                    facetLabel.setFilterQuery(facetField.getName() + ":\"" + facetFieldCount.getName() + "\"");
                    facetLabelList.add(facetLabel);
                    if (facetField.getName().equals(SearchFields.PUBLICATION_STATUS)) {
                        if (facetFieldCount.getName().equals(IndexServiceBean.getUNPUBLISHED_STRING())) {
                            unpublishedAvailable = true;
                        } else if (facetFieldCount.getName().equals(IndexServiceBean.getDRAFT_STRING())) {
                            draftsAvailable = true;
                        } else if (facetFieldCount.getName().equals(IndexServiceBean.getDEACCESSIONED_STRING())) {
                            deaccessionedAvailable = true;
                        }
                    }
                    if (facetField.getName().equals(SearchFields.METADATA_SOURCE)) {
                        numMetadataSources++;
                    }
                }
            }
            if (numMetadataSources > 1) {
                hideMetadataSourceFacet = false;
            }
            facetCategory.setName(facetField.getName());
            // hopefully people will never see the raw facetField.getName() because it may well have an _s at the end
            facetCategory.setFriendlyName(facetField.getName());
            // try to find a friendlier name to display as a facet
            /**
             * @todo hmm, we thought we wanted the datasetFields array to go
             * away once we have more granularity than findAll() available per
             * the todo above but we need a way to lookup by Solr field, so
             * we'll build a hashmap
             */
            for (DatasetFieldType datasetField : datasetFields) {
                String solrFieldNameForDataset = datasetField.getSolrField().getNameFacetable();
                String friendlyName = datasetField.getDisplayName();
                if (solrFieldNameForDataset != null && facetField.getName().endsWith(datasetField.getTmpNullFieldTypeIdentifier())) {
                    // give it the non-friendly name so we remember to update the reference data script for datasets
                    facetCategory.setName(facetField.getName());
                } else if (solrFieldNameForDataset != null && facetField.getName().equals(solrFieldNameForDataset)) {
                    if (friendlyName != null && !friendlyName.isEmpty()) {
                        facetCategory.setFriendlyName(friendlyName);
                        // stop examining available dataset fields. we found a match
                        break;
                    }
                }
                datasetfieldFriendlyNamesBySolrField.put(datasetField.getSolrField().getNameFacetable(), friendlyName);
            }
            /**
             * @todo get rid of this crazy reflection, per todo above... or
             * should we... let's put into a hash the friendly names of facet
             * categories, indexed by Solr field
             */
            for (Field fieldObject : staticSearchFields) {
                String name = fieldObject.getName();
                String staticSearchField = null;
                try {
                    staticSearchField = (String) fieldObject.get(searchFieldsObject);
                } catch (IllegalArgumentException | IllegalAccessException ex) {
                    Logger.getLogger(SearchServiceBean.class.getName()).log(Level.SEVERE, null, ex);
                }
                if (staticSearchField != null && facetField.getName().equals(staticSearchField)) {
                    String friendlyName = BundleUtil.getStringFromBundle("staticSearchFields."+staticSearchField);
                    if(friendlyName != null && friendlyName.length() > 0) {
                        facetCategory.setFriendlyName(friendlyName);
                    } else {
                        String[] parts = name.split("_");
                        StringBuilder stringBuilder = new StringBuilder();
                        for (String part : parts) {
                            stringBuilder.append(getCapitalizedName(part.toLowerCase()) + " ");
                        }
                        String friendlyNameWithTrailingSpace = stringBuilder.toString();
                        friendlyName = friendlyNameWithTrailingSpace.replaceAll(" $", "");
                        facetCategory.setFriendlyName(friendlyName);
                    }

//                    logger.info("adding <<<" + staticSearchField + ":" + friendlyName + ">>>");
                    staticSolrFieldFriendlyNamesBySolrField.put(staticSearchField, friendlyName);
                    // stop examining the declared/static fields in the SearchFields object. we found a match
                    break;
                }
            }

            facetCategory.setFacetLabel(facetLabelList);
            if (!facetLabelList.isEmpty()) {
                if (facetCategory.getName().equals(SearchFields.TYPE)) {
                    // the "type" facet is special, these are not
                    typeFacetCategories.add(facetCategory);
                } else if (facetCategory.getName().equals(SearchFields.PUBLICATION_STATUS)) {
                    if (unpublishedAvailable || draftsAvailable || deaccessionedAvailable) {
                        hidePublicationStatusFacet = false;
                    }
                    if (!hidePublicationStatusFacet) {
                        facetCategoryList.add(facetCategory);
                    }
                } else if (facetCategory.getName().equals(SearchFields.METADATA_SOURCE)) {
                    if (!hideMetadataSourceFacet) {
                        facetCategoryList.add(facetCategory);
                    }
                } else {
                    facetCategoryList.add(facetCategory);
                }
            }
        }

        // for now the only range facet is citation year
        for (RangeFacet<String, String> rangeFacet : queryResponse.getFacetRanges()) {
            FacetCategory facetCategory = new FacetCategory();
            List<FacetLabel> facetLabelList = new ArrayList<>();
            for (Object rfObj : rangeFacet.getCounts()) {
                RangeFacet.Count rangeFacetCount = (RangeFacet.Count) rfObj;
                String valueString = rangeFacetCount.getValue();
                Integer start = Integer.parseInt(valueString);
                Integer end = start + Integer.parseInt(rangeFacet.getGap().toString());
                // to avoid overlapping dates
                end = end - 1;
                if (rangeFacetCount.getCount() > 0) {
                    FacetLabel facetLabel = new FacetLabel(start + "-" + end, new Long(rangeFacetCount.getCount()));
                    // special [12 TO 34] syntax for range facets
                    facetLabel.setFilterQuery(rangeFacet.getName() + ":" + "[" + start + " TO " + end + "]");
                    facetLabelList.add(facetLabel);
                }
            }
            facetCategory.setName(rangeFacet.getName());
            facetCategory.setFacetLabel(facetLabelList);
            // reverse to show the newest citation year range at the top
            List<FacetLabel> facetLabelListReversed = new ArrayList<>();
            ListIterator<FacetLabel> li = facetLabelList.listIterator(facetLabelList.size());
            while (li.hasPrevious()) {
                facetLabelListReversed.add(li.previous());
            }
            facetCategory.setFacetLabel(facetLabelListReversed);
            if (!facetLabelList.isEmpty()) {
                facetCategoryList.add(facetCategory);
            }
        }

        SolrQueryResponse solrQueryResponse = new SolrQueryResponse(solrQuery);
        solrQueryResponse.setSolrSearchResults(solrSearchResults);
        solrQueryResponse.setSpellingSuggestionsByToken(spellingSuggestionsByToken);
        solrQueryResponse.setFacetCategoryList(facetCategoryList);
        solrQueryResponse.setTypeFacetCategories(typeFacetCategories);
        solrQueryResponse.setNumResultsFound(queryResponse.getResults().getNumFound());
        solrQueryResponse.setResultsStart(queryResponse.getResults().getStart());
        solrQueryResponse.setDatasetfieldFriendlyNamesBySolrField(datasetfieldFriendlyNamesBySolrField);
        solrQueryResponse.setStaticSolrFieldFriendlyNamesBySolrField(staticSolrFieldFriendlyNamesBySolrField);
        String[] filterQueriesArray = solrQuery.getFilterQueries();
        if (filterQueriesArray != null) {
            // null check added because these tests were failing: mvn test -Dtest=SearchIT
            List<String> actualFilterQueries = Arrays.asList(filterQueriesArray);
            logger.fine("actual filter queries: " + actualFilterQueries);
            solrQueryResponse.setFilterQueriesActual(actualFilterQueries);
        } else {
            // how often is this null?
            logger.info("solrQuery.getFilterQueries() was null");
        }

        solrQueryResponse.setDvObjectCounts(queryResponse.getFacetField("dvObjectType"));
        solrQueryResponse.setPublicationStatusCounts(queryResponse.getFacetField("publicationStatus"));

        return solrQueryResponse;
    }

    public String getLocaleTitle(String title,  String controlledvoc , String propertyfile) {

        String output = "";
        try {
            if(controlledvoc != "" ) {
                output =  BundleUtil.getStringFromPropertyFile("controlledvocabulary." + title +"."+ controlledvoc.toLowerCase().replace(" ","_")  , propertyfile);
            } else {
                output = BundleUtil.getStringFromPropertyFile("datasetfieldtype." + title + ".title", propertyfile);
            }
        } catch (MissingResourceException e1) {
            if(controlledvoc != "" ) {
                return controlledvoc;
            } else {
                return title;
            }
        }

        if(output != null && output.length() >0) {
            return output;
        }
        else
            return title;
    }


    public String getCapitalizedName(String name) {
        return Character.toUpperCase(name.charAt(0)) + name.substring(1);
    }

    /**
     * Moved this logic out of the "search" function
     *
     * @return
     */
    private String getPermissionFilterQuery(DataverseRequest dataverseRequest, SolrQuery solrQuery, Dataverse dataverse, boolean onlyDatatRelatedToMe) {

        User user = dataverseRequest.getUser();
        if (user == null) {
            throw new NullPointerException("user cannot be null");
        }
        if (solrQuery == null) {
            throw new NullPointerException("solrQuery cannot be null");
        }
        /**
         * @todo For people who are not logged in, should we show stuff indexed
         * with "AllUsers" group or not? If so, uncomment the allUsersString
         * stuff below.
         */
//        String allUsersString = IndexServiceBean.getGroupPrefix() + AllUsers.get().getAlias();
//        String publicOnly = "{!join from=" + SearchFields.DEFINITION_POINT + " to=id}" + SearchFields.DISCOVERABLE_BY + ":(" + IndexServiceBean.getPublicGroupString() + " OR " + allUsersString + ")";
        String publicOnly = "{!join from=" + SearchFields.DEFINITION_POINT + " to=id}" + SearchFields.DISCOVERABLE_BY + ":(" + IndexServiceBean.getPublicGroupString() + ")";
//        String publicOnly = "{!join from=" + SearchFields.GROUPS + " to=" + SearchFields.PERMS + "}id:" + IndexServiceBean.getPublicGroupString();
        // initialize to public only to be safe
        String dangerZoneNoSolrJoin = null;

        if (user instanceof PrivateUrlUser) {
            user = GuestUser.get();
        }

        // ----------------------------------------------------
        // (1) Is this a GuestUser?
        // Yes, see if GuestUser is part of any groups such as IP Groups.
        // ----------------------------------------------------
        if (user instanceof GuestUser) {
            String groupsFromProviders = "";
            Set<Group> groups = groupService.collectAncestors(groupService.groupsFor(dataverseRequest));
            StringBuilder sb = new StringBuilder();
            for (Group group : groups) {
                logger.fine("found group " + group.getIdentifier() + " with alias " + group.getAlias());
                String groupAlias = group.getAlias();
                if (groupAlias != null && !groupAlias.isEmpty()) {
                    sb.append(" OR ");
                    // i.e. group_builtIn/all-users, ip/ipGroup3
                    sb.append(IndexServiceBean.getGroupPrefix()).append(groupAlias);
                }
            }
            groupsFromProviders = sb.toString();
            logger.fine("groupsFromProviders:" + groupsFromProviders);
            String guestWithGroups = "{!join from=" + SearchFields.DEFINITION_POINT + " to=id}" + SearchFields.DISCOVERABLE_BY + ":(" + IndexServiceBean.getPublicGroupString() + groupsFromProviders + ")";
            logger.fine(guestWithGroups);
            return guestWithGroups;
        }

        // ----------------------------------------------------
        // (2) Retrieve Authenticated User
        // ----------------------------------------------------
        if (!(user instanceof AuthenticatedUser)) {
            logger.severe("Should never reach here. A User must be an AuthenticatedUser or a Guest");
            throw new IllegalStateException("A User must be an AuthenticatedUser or a Guest");
        }

        AuthenticatedUser au = (AuthenticatedUser) user;

        // Logged in user, has publication status facet
        //
        solrQuery.addFacetField(SearchFields.PUBLICATION_STATUS);

        // ----------------------------------------------------
        // (3) Is this a Super User?
        //      Yes, give back everything
        // ----------------------------------------------------
        if (au.isSuperuser()) {
            // dangerous because this user will be able to see
            // EVERYTHING in Solr with no regard to permissions!

            return dangerZoneNoSolrJoin;
        }

        // ----------------------------------------------------
        // (4) User is logged in AND onlyDatatRelatedToMe == true
        // Yes, give back everything -> the settings will be in
        //          the filterqueries given to search
        // ----------------------------------------------------
        if (onlyDatatRelatedToMe == true) {
            if (systemConfig.myDataDoesNotUsePermissionDocs()) {
                logger.fine("old 4.2 behavior: MyData is not using Solr permission docs");
                return dangerZoneNoSolrJoin;
            } else {
                logger.fine("new post-4.2 behavior: MyData is using Solr permission docs");
            }
        }

        // ----------------------------------------------------
        // (5) Work with Authenticated User who is not a Superuser
        // ----------------------------------------------------
        /**
         * @todo all this code needs cleanup and clarification.
         */
        /**
         * Every AuthenticatedUser is part of a "User Private Group" (UGP), a
         * concept we borrow from RHEL:
         * https://access.redhat.com/site/documentation/en-US/Red_Hat_Enterprise_Linux/6/html/Deployment_Guide/ch-Managing_Users_and_Groups.html#s2-users-groups-private-groups
         */
        /**
         * @todo rename this from publicPlusUserPrivateGroup. Confusing
         */
        // safe default: public only
        String publicPlusUserPrivateGroup = publicOnly;
//                    + (onlyDatatRelatedToMe ? "" : (publicOnly + " OR "))
//                    + "{!join from=" + SearchFields.GROUPS + " to=" + SearchFields.PERMS + "}id:" + IndexServiceBean.getGroupPerUserPrefix() + au.getId() + ")";

//            /**
//             * @todo add onlyDatatRelatedToMe option into the experimental JOIN
//             * before enabling it.
//             */
        /**
         * From a search perspective, we don't care about if the group was
         * created within one dataverse or another. We just want a list of *all*
         * the groups the user is part of. We are greedy. We want all BuiltIn
         * Groups, Shibboleth Groups, IP Groups, "system" groups, everything.
         *
         * A JOIN on "permission documents" will determine if the user can find
         * a given "content document" (dataset version, etc) in Solr.
         */
        String groupsFromProviders = "";
        Set<Group> groups = groupService.collectAncestors(groupService.groupsFor(dataverseRequest));
        StringBuilder sb = new StringBuilder();
        for (Group group : groups) {
            logger.fine("found group " + group.getIdentifier() + " with alias " + group.getAlias());
            String groupAlias = group.getAlias();
            if (groupAlias != null && !groupAlias.isEmpty()) {
                sb.append(" OR ");
                // i.e. group_builtIn/all-users, group_builtIn/authenticated-users, group_1-explictGroup1, group_shib/2
                sb.append(IndexServiceBean.getGroupPrefix() + groupAlias);
            }
        }
        groupsFromProviders = sb.toString();

        logger.fine(groupsFromProviders);
        if (true) {
            /**
             * @todo get rid of "experimental" in name
             */
            String experimentalJoin = "{!join from=" + SearchFields.DEFINITION_POINT + " to=id}" + SearchFields.DISCOVERABLE_BY + ":(" + IndexServiceBean.getPublicGroupString() + " OR " + IndexServiceBean.getGroupPerUserPrefix() + au.getId() + groupsFromProviders + ")";
            publicPlusUserPrivateGroup = experimentalJoin;
        }

        //permissionFilterQuery = publicPlusUserPrivateGroup;
        logger.fine(publicPlusUserPrivateGroup);

        return publicPlusUserPrivateGroup;

    }

}
<|MERGE_RESOLUTION|>--- conflicted
+++ resolved
@@ -73,41 +73,9 @@
     GroupServiceBean groupService;
     @EJB
     SystemConfig systemConfig;
-<<<<<<< HEAD
-
-    private SolrClient solrServer;
-
-    @PostConstruct
-    public void init() {
-        String urlString = "http://" + systemConfig.getSolrHostColonPort() + "/solr/collection1";
-        solrServer = new HttpSolrClient.Builder(urlString).build();
-    }
-
-    @PreDestroy
-    public void close() {
-        if (solrServer != null) {
-            try {
-                solrServer.close();
-            } catch (IOException e) {
-                logger.warning("Solr closing error: " + e);
-            }
-            solrServer = null;
-        }
-    }
-
-     public SolrClient getSolrServer() {
-        return solrServer;
-    }
-
-    public void setSolrServer(SolrClient solrServer) {
-        this.solrServer = solrServer;
-    }
-
-=======
     @EJB
     SolrClientService solrClientService;
     
->>>>>>> bafeb79b
     /**
      * Import note: "onlyDatatRelatedToMe" relies on filterQueries for providing
      * access to Private Data for the correct user
