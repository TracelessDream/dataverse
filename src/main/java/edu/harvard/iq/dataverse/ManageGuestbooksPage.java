/*
 * To change this license header, choose License Headers in Project Properties.
 * To change this template file, choose Tools | Templates
 * and open the template in the editor.
 */
package edu.harvard.iq.dataverse;

import edu.harvard.iq.dataverse.engine.command.exception.CommandException;
import edu.harvard.iq.dataverse.engine.command.impl.DeleteGuestbookCommand;
import edu.harvard.iq.dataverse.engine.command.impl.UpdateDataverseCommand;
import edu.harvard.iq.dataverse.engine.command.impl.UpdateDataverseGuestbookRootCommand;
import edu.harvard.iq.dataverse.util.JsfHelper;
import static edu.harvard.iq.dataverse.util.JsfHelper.JH;
import java.util.LinkedList;
import java.util.List;
import java.util.logging.Level;
import java.util.logging.Logger;
import javax.ejb.EJB;
import javax.faces.application.FacesMessage;
import javax.faces.context.FacesContext;
import javax.faces.event.ActionEvent;
import javax.faces.view.ViewScoped;
import javax.inject.Inject;
import javax.inject.Named;
import javax.persistence.EntityManager;
import javax.persistence.PersistenceContext;
import javax.servlet.ServletOutputStream;
import javax.servlet.http.HttpServletResponse;

/**
 *
 * @author skraffmiller
 */
@ViewScoped
@Named
public class ManageGuestbooksPage implements java.io.Serializable {

    @EJB
    DataverseServiceBean dvService;

    @EJB
    GuestbookResponseServiceBean guestbookResponseService;
    
    @EJB
    GuestbookServiceBean guestbookService;
    
    @EJB
    EjbDataverseEngine engineService;

    @PersistenceContext(unitName = "VDCNet-ejbPU")
    EntityManager em;

    @Inject
    DataversePage dvpage;

    @Inject
    GuestbookPage guestbookPage;

    @Inject
    DataverseSession session;
    
    @Inject
    DataverseRequestServiceBean dvRequestService;
    
    @Inject
    PermissionsWrapper permissionsWrapper;

    private List<Guestbook> guestbooks;
    private Dataverse dataverse;
    private Long dataverseId;
    private boolean inheritGuestbooksValue;
    private boolean displayDownloadAll = false;


    private Guestbook selectedGuestbook = null;

<<<<<<< HEAD
    public String init() {
        dataverse = dvService.find(dataverseId);
        
        if (dataverse == null) {
            return permissionsWrapper.notFound();
        }
        if (!permissionsWrapper.canIssueCommand(dataverse, UpdateDataverseCommand.class)) {
            return permissionsWrapper.notAuthorized();
        } 
=======
    public void init() {               
        dataverse = dvService.find(dataverseId);
        
        Long totalResponses = guestbookResponseService.findCountAll(dataverseId);       
        if(totalResponses.intValue() > 0){
            displayDownloadAll = true;
        }
>>>>>>> 313317aa
        
        dvpage.setDataverse(dataverse);

        guestbooks = new LinkedList<>();
        setInheritGuestbooksValue(!dataverse.isGuestbookRoot());
        if (inheritGuestbooksValue && dataverse.getOwner() != null) {
            for (Guestbook pg : dataverse.getParentGuestbooks()) {
                pg.setUsageCount(guestbookService.findCountUsages(pg.getId(), dataverseId));
                pg.setResponseCount(guestbookResponseService.findCountByGuestbookId(pg.getId(), dataverseId));
                guestbooks.add(pg);
            }
        }
        for (Guestbook cg : dataverse.getGuestbooks()) {
            cg.setDeletable(true);
            cg.setUsageCount(guestbookService.findCountUsages(cg.getId(), dataverseId));
            if (!(guestbookService.findCountUsages(cg.getId(), null) == 0)) {
                cg.setDeletable(false);
            }
            cg.setResponseCount(guestbookResponseService.findCountByGuestbookId(cg.getId() , dataverseId));
            if (!(guestbookResponseService.findCountByGuestbookId(cg.getId() , null) == 0)) {
                cg.setDeletable(false);
            }
            cg.setDataverse(dataverse);
            guestbooks.add(cg);
        }
        return null;
    }
    
    public void downloadResponsesByDataverse(){
        FacesContext ctx = FacesContext.getCurrentInstance();
        HttpServletResponse response = (HttpServletResponse) ctx.getExternalContext().getResponse();
        response.setContentType("text/comma-separated-values");
        String fileNameString = "attachment;filename=" + getFileName();
        response.setHeader("Content-Disposition", fileNameString);
        String converted = convertResponsesToCommaDelimited(guestbookResponseService.findArrayByDataverseId(dataverseId));
        try {
            ServletOutputStream out = response.getOutputStream();
            out.write(converted.getBytes());                                                                                                                                                                                                                                                                                                                     
            out.flush();
            ctx.responseComplete();
        } catch (Exception e) {

        }
    }
    
    public void downloadResponsesByDataverseAndGuestbook(){
        FacesContext ctx = FacesContext.getCurrentInstance();
        HttpServletResponse response = (HttpServletResponse) ctx.getExternalContext().getResponse();
        response.setContentType("text/comma-separated-values");
        String fileNameString = "attachment;filename=" + getFileName();
        response.setHeader("Content-Disposition", fileNameString);
        //selectedGuestbook
        String converted = convertResponsesToCommaDelimited(guestbookResponseService.findArrayByDataverseIdAndGuestbookId(dataverseId, selectedGuestbook.getId()));
        try {
            ServletOutputStream out = response.getOutputStream();
            out.write(converted.getBytes());                                                                                                                                                                                                                                                                                                                     
            out.flush();
            ctx.responseComplete();
        } catch (Exception e) {

        }
    }
    
    private String getFileName(){
       return  dataverse.getName() + "_GuestbookReponses.csv";
    }

    private final String SEPARATOR = ",";
    private final String END_OF_LINE = "\n";

    
    private String convertResponsesToCommaDelimited(List<Object[]> guestbookResponses) {

        StringBuilder sb = new StringBuilder();
        sb.append("Guestbook, Dataset, Date, Type, File Name, User Name, Email, Institution, Position, Custom Questions");
        sb.append(END_OF_LINE);
        for (Object[] array : guestbookResponses) {
            sb.append(array[0]);
            sb.append(SEPARATOR);
            sb.append(array[1]);
            sb.append(SEPARATOR);
            sb.append(array[2]);
            sb.append(SEPARATOR);
            sb.append(array[3]);
            sb.append(SEPARATOR);
            sb.append(array[4]);
            sb.append(SEPARATOR);
            sb.append(array[5] == null ? "" : array[5]);
            sb.append(SEPARATOR);
            sb.append(array[6] == null ? "" : array[6]);
            sb.append(SEPARATOR);
            sb.append(array[7] == null ? "" : array[7]);
            sb.append(SEPARATOR);
            sb.append(array[8] == null ? "" : array[8]);
            if(array[9] != null){
                List <Object[]> responses = (List<Object[]>) array[9];               
                for (Object[] response: responses){
                    sb.append(SEPARATOR);
                    sb.append(response[0]);
                    sb.append(SEPARATOR);
                    sb.append(response[1] == null ? "" : response[1]);
                }
            }
            sb.append(END_OF_LINE);
        }
        return sb.toString();
    }


    public void deleteGuestbook() {
        if (selectedGuestbook != null) {
            guestbooks.remove(selectedGuestbook);
            dataverse.getGuestbooks().remove(selectedGuestbook);
            try {
                engineService.submit(new DeleteGuestbookCommand(dvRequestService.getDataverseRequest(), getDataverse(), selectedGuestbook));
                JsfHelper.addFlashMessage("The guestbook has been deleted");
            } catch (CommandException ex) {
                String failMessage = "The dataset guestbook cannot be deleted.";
                JH.addMessage(FacesMessage.SEVERITY_FATAL, failMessage);
            }
        } else {
            System.out.print("Selected Guestbook is null");
        }
    }

    public void saveDataverse(ActionEvent e) {
        saveDataverse("", "");
    }
    
    public String enableGuestbook(Guestbook selectedGuestbook) {
        selectedGuestbook.setEnabled(true);
        saveDataverse("dataset.manageGuestbooks.message.enableSuccess", "dataset.manageGuestbooks.message.enableFailure");
        return "";
    }

    public String disableGuestbook(Guestbook selectedGuestbook) {
        selectedGuestbook.setEnabled(false);
        saveDataverse("dataset.manageGuestbooks.message.disableSuccess", "dataset.manageGuestbooks.message.disableFailure");
        return "";
    }
    

    private void saveDataverse(String successMessage, String failureMessage) {
        if (successMessage.isEmpty()) {
            successMessage = "dataset.manageGuestbooks.message.editSuccess";
        }
        if (failureMessage.isEmpty()) {
            failureMessage = "dataset.manageGuestbooks.message.editFailure";
        }     
        try {
            engineService.submit(new UpdateDataverseCommand(getDataverse(), null, null, dvRequestService.getDataverseRequest(), null));
            JsfHelper.addSuccessMessage(JH.localize(successMessage));
        } catch (CommandException ex) {
            JH.addMessage(FacesMessage.SEVERITY_FATAL, JH.localize(failureMessage));
        }

    }

    public List<Guestbook> getGuestbooks() {
        return guestbooks;
    }

    public void setGuestbooks(List<Guestbook> guestbooks) {
        this.guestbooks = guestbooks;
    }
    


    public Dataverse getDataverse() {
        return dataverse;
    }

    public void setDataverse(Dataverse dataverse) {
        this.dataverse = dataverse;
    }

    public Long getDataverseId() {
        return dataverseId;
    }

    public void setDataverseId(Long dataverseId) {
        this.dataverseId = dataverseId;
    }

    public boolean isInheritGuestbooksValue() {
        return inheritGuestbooksValue;
    }

    public void setInheritGuestbooksValue(boolean inheritGuestbooksValue) {
        this.inheritGuestbooksValue = inheritGuestbooksValue;
    }

    public Guestbook getSelectedGuestbook() {
        return selectedGuestbook;
    }

    public void setSelectedGuestbook(Guestbook selectedGuestbook) {
        this.selectedGuestbook = selectedGuestbook;
    }

    public void viewSelectedGuestbook(Guestbook selectedGuestbook) {
        this.selectedGuestbook = selectedGuestbook;
        guestbookPage.setGuestbook(selectedGuestbook);
    }

    public boolean isDisplayDownloadAll() {
        return displayDownloadAll;
    }

    public void setDisplayDownloadAll(boolean displayDownloadAll) {
        this.displayDownloadAll = displayDownloadAll;
    }

    public String updateGuestbooksRoot(javax.faces.event.AjaxBehaviorEvent event) throws javax.faces.event.AbortProcessingException {
        try {
            dataverse = engineService.submit(
                    new UpdateDataverseGuestbookRootCommand(!isInheritGuestbooksValue(), 
                                                            dvRequestService.getDataverseRequest(), 
                                                            getDataverse()));
            init();
            return "";
        } catch (CommandException ex) {
            Logger.getLogger(ManageGuestbooksPage.class.getName()).log(Level.SEVERE, null, ex);
        }
        return "";
    }
}<|MERGE_RESOLUTION|>--- conflicted
+++ resolved
@@ -40,10 +40,10 @@
 
     @EJB
     GuestbookResponseServiceBean guestbookResponseService;
-    
+
     @EJB
     GuestbookServiceBean guestbookService;
-    
+
     @EJB
     EjbDataverseEngine engineService;
 
@@ -58,10 +58,10 @@
 
     @Inject
     DataverseSession session;
-    
+
     @Inject
     DataverseRequestServiceBean dvRequestService;
-    
+
     @Inject
     PermissionsWrapper permissionsWrapper;
 
@@ -70,30 +70,23 @@
     private Long dataverseId;
     private boolean inheritGuestbooksValue;
     private boolean displayDownloadAll = false;
-
-
     private Guestbook selectedGuestbook = null;
 
-<<<<<<< HEAD
     public String init() {
         dataverse = dvService.find(dataverseId);
-        
+
         if (dataverse == null) {
             return permissionsWrapper.notFound();
         }
         if (!permissionsWrapper.canIssueCommand(dataverse, UpdateDataverseCommand.class)) {
             return permissionsWrapper.notAuthorized();
-        } 
-=======
-    public void init() {               
-        dataverse = dvService.find(dataverseId);
-        
-        Long totalResponses = guestbookResponseService.findCountAll(dataverseId);       
+        }
+
+        Long totalResponses = guestbookResponseService.findCountAll(dataverseId);
         if(totalResponses.intValue() > 0){
             displayDownloadAll = true;
         }
->>>>>>> 313317aa
-        
+
         dvpage.setDataverse(dataverse);
 
         guestbooks = new LinkedList<>();
@@ -120,7 +113,7 @@
         }
         return null;
     }
-    
+
     public void downloadResponsesByDataverse(){
         FacesContext ctx = FacesContext.getCurrentInstance();
         HttpServletResponse response = (HttpServletResponse) ctx.getExternalContext().getResponse();
@@ -130,14 +123,14 @@
         String converted = convertResponsesToCommaDelimited(guestbookResponseService.findArrayByDataverseId(dataverseId));
         try {
             ServletOutputStream out = response.getOutputStream();
-            out.write(converted.getBytes());                                                                                                                                                                                                                                                                                                                     
+            out.write(converted.getBytes());
             out.flush();
             ctx.responseComplete();
         } catch (Exception e) {
 
         }
     }
-    
+
     public void downloadResponsesByDataverseAndGuestbook(){
         FacesContext ctx = FacesContext.getCurrentInstance();
         HttpServletResponse response = (HttpServletResponse) ctx.getExternalContext().getResponse();
@@ -148,14 +141,14 @@
         String converted = convertResponsesToCommaDelimited(guestbookResponseService.findArrayByDataverseIdAndGuestbookId(dataverseId, selectedGuestbook.getId()));
         try {
             ServletOutputStream out = response.getOutputStream();
-            out.write(converted.getBytes());                                                                                                                                                                                                                                                                                                                     
+            out.write(converted.getBytes());
             out.flush();
             ctx.responseComplete();
         } catch (Exception e) {
 
         }
     }
-    
+
     private String getFileName(){
        return  dataverse.getName() + "_GuestbookReponses.csv";
     }
@@ -163,7 +156,7 @@
     private final String SEPARATOR = ",";
     private final String END_OF_LINE = "\n";
 
-    
+
     private String convertResponsesToCommaDelimited(List<Object[]> guestbookResponses) {
 
         StringBuilder sb = new StringBuilder();
@@ -188,7 +181,7 @@
             sb.append(SEPARATOR);
             sb.append(array[8] == null ? "" : array[8]);
             if(array[9] != null){
-                List <Object[]> responses = (List<Object[]>) array[9];               
+                List <Object[]> responses = (List<Object[]>) array[9];
                 for (Object[] response: responses){
                     sb.append(SEPARATOR);
                     sb.append(response[0]);
@@ -221,7 +214,7 @@
     public void saveDataverse(ActionEvent e) {
         saveDataverse("", "");
     }
-    
+
     public String enableGuestbook(Guestbook selectedGuestbook) {
         selectedGuestbook.setEnabled(true);
         saveDataverse("dataset.manageGuestbooks.message.enableSuccess", "dataset.manageGuestbooks.message.enableFailure");
@@ -233,7 +226,7 @@
         saveDataverse("dataset.manageGuestbooks.message.disableSuccess", "dataset.manageGuestbooks.message.disableFailure");
         return "";
     }
-    
+
 
     private void saveDataverse(String successMessage, String failureMessage) {
         if (successMessage.isEmpty()) {
@@ -241,7 +234,7 @@
         }
         if (failureMessage.isEmpty()) {
             failureMessage = "dataset.manageGuestbooks.message.editFailure";
-        }     
+        }
         try {
             engineService.submit(new UpdateDataverseCommand(getDataverse(), null, null, dvRequestService.getDataverseRequest(), null));
             JsfHelper.addSuccessMessage(JH.localize(successMessage));
@@ -258,7 +251,7 @@
     public void setGuestbooks(List<Guestbook> guestbooks) {
         this.guestbooks = guestbooks;
     }
-    
+
 
 
     public Dataverse getDataverse() {
@@ -309,8 +302,8 @@
     public String updateGuestbooksRoot(javax.faces.event.AjaxBehaviorEvent event) throws javax.faces.event.AbortProcessingException {
         try {
             dataverse = engineService.submit(
-                    new UpdateDataverseGuestbookRootCommand(!isInheritGuestbooksValue(), 
-                                                            dvRequestService.getDataverseRequest(), 
+                    new UpdateDataverseGuestbookRootCommand(!isInheritGuestbooksValue(),
+                                                            dvRequestService.getDataverseRequest(),
                                                             getDataverse()));
             init();
             return "";
