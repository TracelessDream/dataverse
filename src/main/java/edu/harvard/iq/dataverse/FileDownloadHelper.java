/*
 * To change this license header, choose License Headers in Project Properties.
 * To change this template file, choose Tools | Templates
 * and open the template in the editor.
 */
package edu.harvard.iq.dataverse;

import edu.harvard.iq.dataverse.authorization.Permission;
import edu.harvard.iq.dataverse.authorization.users.AuthenticatedUser;
import edu.harvard.iq.dataverse.authorization.users.PrivateUrlUser;
import edu.harvard.iq.dataverse.externaltools.ExternalTool;
import edu.harvard.iq.dataverse.util.BundleUtil;
<<<<<<< HEAD
import edu.harvard.iq.dataverse.datavariable.DataVariable;
import edu.harvard.iq.dataverse.settings.SettingsServiceBean;
import static edu.harvard.iq.dataverse.dataaccess.S3AccessIO.S3_IDENTIFIER_PREFIX;
=======
import edu.harvard.iq.dataverse.util.FileUtil;
>>>>>>> 9e7e3f1c
import static edu.harvard.iq.dataverse.util.JsfHelper.JH;
import java.util.ArrayList;
import java.util.HashMap;
import java.util.List;
import java.util.Map;
import java.util.logging.Logger;
import javax.ejb.EJB;
import javax.faces.application.FacesMessage;
import javax.faces.view.ViewScoped;
import javax.inject.Inject;
import javax.inject.Named;
import org.primefaces.PrimeFaces;
//import org.primefaces.context.RequestContext;

import javax.persistence.EntityManager;
import javax.persistence.PersistenceContext;

import edu.harvard.iq.dataverse.util.SystemConfig;
import org.primefaces.PrimeFaces;

/**
 *
 * @author skraffmi
 * 
 *
 */
 @ViewScoped
 @Named
public class FileDownloadHelper implements java.io.Serializable {
     
    private static final Logger logger = Logger.getLogger(FileDownloadHelper.class.getCanonicalName());

    @Inject
    DataverseSession session;
        
    @Inject
    DataverseRequestServiceBean dvRequestService;

    @EJB
    PermissionServiceBean  permissionService;
    
    @EJB
    FileDownloadServiceBean  fileDownloadService;
    
    @EJB
    GuestbookResponseServiceBean guestbookResponseService;
    
    @EJB
    DataFileServiceBean datafileService;
<<<<<<< HEAD

    @EJB
    protected SettingsServiceBean settingsSvc;

    @EJB
    protected DatasetServiceBean datasetSvc;


    UIInput nameField;

    public UIInput getNameField() {
        return nameField;
    }

    public void setNameField(UIInput nameField) {
        this.nameField = nameField;
    }

    public UIInput getEmailField() {
        return emailField;
    }

    public void setEmailField(UIInput emailField) {
        this.emailField = emailField;
    }

    public UIInput getInstitutionField() {
        return institutionField;
    }

    public void setInstitutionField(UIInput institutionField) {
        this.institutionField = institutionField;
    }

    public UIInput getPositionField() {
        return positionField;
    }

    public void setPositionField(UIInput positionField) {
        this.positionField = positionField;
    }
    UIInput emailField;
    UIInput institutionField;
    UIInput positionField;
   
    

=======
>>>>>>> 9e7e3f1c

    private final Map<Long, Boolean> fileDownloadPermissionMap = new HashMap<>(); // { FileMetadata.id : Boolean } 

    public FileDownloadHelper() {
        this.filesForRequestAccess = new ArrayList<>();
    }

    // See also @Size(max = 255) in GuestbookResponse
     private boolean testResponseLength(String value) {
        return !(value != null && value.length() > 255);
     }

    // This helper method is called from the Download terms/guestbook/etc. popup,
    // when the user clicks the "ok" button. We use it, instead of calling
    // downloadServiceBean directly, in order to differentiate between single
    // file downloads and multiple (batch) downloads - sice both use the same
    // terms/etc. popup.
    public void writeGuestbookAndStartDownload(GuestbookResponse guestbookResponse) {
        PrimeFaces.current().executeScript("PF('downloadPopup').hide()");
        guestbookResponse.setDownloadtype("Download");
         // Note that this method is only ever called from the file-download-popup -
         // meaning we know for the fact that we DO want to save this
         // guestbookResponse permanently in the database.
        if (guestbookResponse.getSelectedFileIds() != null) {
            // this is a batch (multiple file) download.
            // Although here's a chance that this is not really a batch download - i.e.,
            // there may only be one file on the file list. But the fileDownloadService
            // method below will check for that, and will redirect to the single download, if
            // that's the case. -- L.A.
            fileDownloadService.writeGuestbookAndStartBatchDownload(guestbookResponse);
        } else if (guestbookResponse.getDataFile() != null) {
            // this a single file download:
            fileDownloadService.writeGuestbookAndStartFileDownload(guestbookResponse);
        }
     }

     public void writeGuestbookAndOpenSubset(GuestbookResponse guestbookResponse) {

             PrimeFaces.current().executeScript("PF('downloadPopup').hide()");
             PrimeFaces.current().executeScript("PF('downloadDataSubsetPopup').show()");
             guestbookResponse.setDownloadtype("Subset");
             fileDownloadService.writeGuestbookResponseRecord(guestbookResponse);

     }

     /**
      * This method is only invoked from a popup. A popup appears when the
      * user might have to accept terms of use, fill in a guestbook, etc.
      */
     public void writeGuestbookAndLaunchExploreTool(GuestbookResponse guestbookResponse, FileMetadata fmd, ExternalTool externalTool) {

         /**
          * We need externalTool to be non-null when calling "explore" below (so
          * that we can instantiate an ExternalToolHandler) so we retrieve
          * externalTool from a transient variable in guestbookResponse if
          * externalTool is null. The current observation is that externalTool
          * is null from the dataset page and non-null from the file page. See
          * file-download-button-fragment.xhtml where the popup is launched (as
          * needed) and file-download-popup-fragment.xhtml for the popup itself.
          *
          * TODO: If we could figure out a way for externalTool to always be
          * non-null, we could remove this if statement and the transient
          * "externalTool" variable on guestbookResponse.
          */
         if (externalTool == null) {
             externalTool = guestbookResponse.getExternalTool();
         } 
         if(fmd== null) {
             DatasetVersion dv = guestbookResponse.getDatasetVersion();
             for(FileMetadata fm: dv.getFileMetadatas()) {
                 if(fm.getDataFile()==guestbookResponse.getDataFile()) {
                     fmd=fm;
                     break;
                 }
             }
         }

         fileDownloadService.explore(guestbookResponse, fmd, externalTool);
         //requestContext.execute("PF('downloadPopup').hide()");
         PrimeFaces.current().executeScript("PF('downloadPopup').hide()");
    }
     
    public void writeGuestbookAndLaunchPackagePopup(GuestbookResponse guestbookResponse) {

            PrimeFaces.current().executeScript("PF('downloadPopup').hide()");
            PrimeFaces.current().executeScript("PF('downloadPackagePopup').show()");
            PrimeFaces.current().executeScript("handleResizeDialog('downloadPackagePopup')");
            fileDownloadService.writeGuestbookResponseRecord(guestbookResponse);
    }

     /**
      * Writes a guestbook entry for either popup scenario: guestbook or terms.
      */
     public boolean writeGuestbookAndShowPreview(GuestbookResponse guestbookResponse) {
         guestbookResponse.setDownloadtype("Explore");
         fileDownloadService.writeGuestbookResponseRecord(guestbookResponse);
         return true;
     }

    private List<DataFile> filesForRequestAccess;

    public List<DataFile> getFilesForRequestAccess() {
        return filesForRequestAccess;
    }

    public void setFilesForRequestAccess(List<DataFile> filesForRequestAccess) {
        this.filesForRequestAccess = filesForRequestAccess;
    }
    
    public void addFileForRequestAccess(DataFile dataFile){
        this.filesForRequestAccess.clear();
        this.filesForRequestAccess.add(dataFile);
    }
    
    public void clearRequestAccessFiles(){
        this.filesForRequestAccess.clear();
    }
    
    public void addMultipleFilesForRequestAccess(DataFile dataFile) {
        this.filesForRequestAccess.add(dataFile);

    }
        
    private String selectedFileId = null;

    public String getSelectedFileId() {
        return selectedFileId;
    }

    public void setSelectedFileId(String selectedFileId) {
        this.selectedFileId = selectedFileId;
    }
   
    /**
     *  WARNING: Before calling this, make sure the user has download
     *  permission for the file!!  (See DatasetPage.canDownloadFile())
     * 
     * @param  fileMetadata
     * @return boolean
     */
   public boolean canDownloadFile(FileMetadata fileMetadata){
        if (fileMetadata == null){
            return false;
        }
       
        if ((fileMetadata.getId() == null) || (fileMetadata.getDataFile().getId() == null)){
            return false;
        } 
        
        Long fid = fileMetadata.getId();
        //logger.info("calling candownloadfile on filemetadata "+fid);
        // Note that `isRestricted` at the FileMetadata level is for expressing intent by version. Enforcement is done with `isRestricted` at the DataFile level.
        boolean isRestrictedFile = fileMetadata.isRestricted();
        
        // Has this file been checked? Look at the DatasetPage hash
        if (this.fileDownloadPermissionMap.containsKey(fid)){
            // Yes, return previous answer
            //logger.info("using cached result for candownloadfile on filemetadata "+fid);
            return this.fileDownloadPermissionMap.get(fid);
        }
       if (fileMetadata.getDatasetVersion().isDeaccessioned()) {
           if (this.doesSessionUserHavePermission(Permission.EditDataset, fileMetadata)) {
               // Yes, save answer and return true
               this.fileDownloadPermissionMap.put(fid, true);
               return true;
           } else {
               this.fileDownloadPermissionMap.put(fid, false);
               return false;
           }
       }

        if (!isRestrictedFile){
            // Yes, save answer and return true
            this.fileDownloadPermissionMap.put(fid, true);
            return true;
        }
        
        // See if the DataverseRequest, which contains IP Groups, has permission to download the file.
        if (permissionService.requestOn(dvRequestService.getDataverseRequest(), fileMetadata.getDataFile()).has(Permission.DownloadFile)) {
            logger.fine("The DataverseRequest (User plus IP address) has access to download the file.");
            this.fileDownloadPermissionMap.put(fid, true);
            return true;
        }

        this.fileDownloadPermissionMap.put(fid, false);
        return false;
    }

     /**
      * In Dataverse 4.19 and below file preview was determined by
      * canDownloadFile. Now we always allow a PrivateUrlUser to preview files.
      */
     public boolean isPreviewAllowed(FileMetadata fileMetadata) {
         if (session.getUser() instanceof PrivateUrlUser) {
             // Always allow preview for PrivateUrlUser
             return true;
         } else {
             return canDownloadFile(fileMetadata);
         }
     }

    public boolean doesSessionUserHavePermission(Permission permissionToCheck, FileMetadata fileMetadata){
        if (permissionToCheck == null){
            return false;
        }
        
        DvObject objectToCheck = null;
        
        if (permissionToCheck.equals(Permission.EditDataset)){
            objectToCheck = fileMetadata.getDatasetVersion().getDataset();
        } else if (permissionToCheck.equals(Permission.DownloadFile)){
            objectToCheck = fileMetadata.getDataFile();
        }
        
        if (objectToCheck == null){
            return false;
        }
        
        boolean hasPermission = this.permissionService.userOn(this.session.getUser(), objectToCheck).has(permissionToCheck);
       
        // return true/false
        return hasPermission;
    }
    
    
    public void requestAccess(DataFile file){   
        //Called from download button fragment via either dataset page or file page
        // when there's only one file for the access request and there's no pop-up
        processRequestAccess(file, true);        
    }
    
    public void handleCommandLinkClick(FileMetadata fmd){
        
        if (FileUtil.isDownloadPopupRequired(fmd.getDatasetVersion())){
            addFileForRequestAccess(fmd.getDataFile());
            PrimeFaces.current().executeScript("PF('requestAccessPopup').show()");
        } else {
            requestAccess(fmd.getDataFile());
        }

    }

     public void requestAccessMultiple(List<DataFile> files) {
         //need to verify that a valid request was made before 
         //sending the notification - if at least one is valid send the notification
         boolean succeeded = false;
         boolean test = false;
         DataFile notificationFile = null;
         for (DataFile file : files) {
             //Not sending notification via request method so that
             // we can bundle them up into one nofication at dataset level
             test = processRequestAccess(file, false);
             succeeded |= test;
             if (notificationFile == null) {
                 notificationFile = file;
             }
         }
         if (notificationFile != null && succeeded) {
             fileDownloadService.sendRequestFileAccessNotification(notificationFile.getOwner(), notificationFile.getId(), (AuthenticatedUser) session.getUser());
         }
     }
    
     public void requestAccessIndirect() {
         //Called when there are multiple files and no popup
         // or there's a popup with sigular or multiple files
         // The list of files for Request Access is set in the Dataset Page when
         // user clicks the request access button in the files fragment
         // (and has selected one or more files)
         requestAccessMultiple(this.filesForRequestAccess);
     }    
    
    
     private boolean processRequestAccess(DataFile file, Boolean sendNotification) {

         if (fileDownloadService.requestAccess(file.getId())) {
             // update the local file object so that the page properly updates
             file.getFileAccessRequesters().add((AuthenticatedUser) session.getUser());
             // create notification if necessary
             if (sendNotification) {
                 fileDownloadService.sendRequestFileAccessNotification(file.getOwner(), file.getId(), (AuthenticatedUser) session.getUser());
             }
             return true;
         }
         return false;
     } 

    public GuestbookResponseServiceBean getGuestbookResponseService(){
        return this.guestbookResponseService;
    }
    
    
    //todo: potential cleanup - are these methods needed?
    public DataverseSession getSession() {
        return session;
    }

    public void setSession(DataverseSession session) {
        this.session = session;
    }

    public void goGlobusDownload(FileMetadata fileMetadata) {

        String datasetId = fileMetadata.getDatasetVersion().getDataset().getId().toString(); //fileMetadata.datasetVersion.dataset.id

        String directory = getDirectory(datasetId);
        String globusEndpoint = settingsSvc.getValueForKey(SettingsServiceBean.Key.GlobusEndpoint, "");

        if ( fileMetadata.getDirectoryLabel() != null && !fileMetadata.getDirectoryLabel().equals("")) {
            directory = directory + "/" + fileMetadata.getDirectoryLabel() + "/";

        }

        logger.info(directory);

        String httpString = "window.open('" + "https://app.globus.org/file-manager?origin_id=" + globusEndpoint + "&origin_path=" + directory + "'" +",'_blank')";
        PrimeFaces.current().executeScript(httpString);
    }

    String getDirectory(String datasetId) {
        Dataset dataset = null;
        String directory = null;
        try {
            dataset = datasetSvc.find(Long.parseLong(datasetId));
            if (dataset == null) {
                logger.severe("Dataset not found " + datasetId);
                return null;
            }
            String storeId = dataset.getStorageIdentifier();
            storeId.substring(storeId.indexOf("//") + 1);
            directory = storeId.substring(storeId.indexOf("//") + 1);
            logger.info(storeId);
            logger.info(directory);
            logger.info("Storage identifier:" + dataset.getIdentifierForFileStorage());
            return directory;

        } catch (NumberFormatException nfe) {
            logger.severe(nfe.getMessage());

            return null;
        }

    }
    
}<|MERGE_RESOLUTION|>--- conflicted
+++ resolved
@@ -10,13 +10,7 @@
 import edu.harvard.iq.dataverse.authorization.users.PrivateUrlUser;
 import edu.harvard.iq.dataverse.externaltools.ExternalTool;
 import edu.harvard.iq.dataverse.util.BundleUtil;
-<<<<<<< HEAD
-import edu.harvard.iq.dataverse.datavariable.DataVariable;
-import edu.harvard.iq.dataverse.settings.SettingsServiceBean;
-import static edu.harvard.iq.dataverse.dataaccess.S3AccessIO.S3_IDENTIFIER_PREFIX;
-=======
 import edu.harvard.iq.dataverse.util.FileUtil;
->>>>>>> 9e7e3f1c
 import static edu.harvard.iq.dataverse.util.JsfHelper.JH;
 import java.util.ArrayList;
 import java.util.HashMap;
@@ -31,12 +25,6 @@
 import org.primefaces.PrimeFaces;
 //import org.primefaces.context.RequestContext;
 
-import javax.persistence.EntityManager;
-import javax.persistence.PersistenceContext;
-
-import edu.harvard.iq.dataverse.util.SystemConfig;
-import org.primefaces.PrimeFaces;
-
 /**
  *
  * @author skraffmi
@@ -48,7 +36,6 @@
 public class FileDownloadHelper implements java.io.Serializable {
      
     private static final Logger logger = Logger.getLogger(FileDownloadHelper.class.getCanonicalName());
-
     @Inject
     DataverseSession session;
         
@@ -66,56 +53,6 @@
     
     @EJB
     DataFileServiceBean datafileService;
-<<<<<<< HEAD
-
-    @EJB
-    protected SettingsServiceBean settingsSvc;
-
-    @EJB
-    protected DatasetServiceBean datasetSvc;
-
-
-    UIInput nameField;
-
-    public UIInput getNameField() {
-        return nameField;
-    }
-
-    public void setNameField(UIInput nameField) {
-        this.nameField = nameField;
-    }
-
-    public UIInput getEmailField() {
-        return emailField;
-    }
-
-    public void setEmailField(UIInput emailField) {
-        this.emailField = emailField;
-    }
-
-    public UIInput getInstitutionField() {
-        return institutionField;
-    }
-
-    public void setInstitutionField(UIInput institutionField) {
-        this.institutionField = institutionField;
-    }
-
-    public UIInput getPositionField() {
-        return positionField;
-    }
-
-    public void setPositionField(UIInput positionField) {
-        this.positionField = positionField;
-    }
-    UIInput emailField;
-    UIInput institutionField;
-    UIInput positionField;
-   
-    
-
-=======
->>>>>>> 9e7e3f1c
 
     private final Map<Long, Boolean> fileDownloadPermissionMap = new HashMap<>(); // { FileMetadata.id : Boolean } 
 
@@ -415,48 +352,5 @@
     public void setSession(DataverseSession session) {
         this.session = session;
     }
-
-    public void goGlobusDownload(FileMetadata fileMetadata) {
-
-        String datasetId = fileMetadata.getDatasetVersion().getDataset().getId().toString(); //fileMetadata.datasetVersion.dataset.id
-
-        String directory = getDirectory(datasetId);
-        String globusEndpoint = settingsSvc.getValueForKey(SettingsServiceBean.Key.GlobusEndpoint, "");
-
-        if ( fileMetadata.getDirectoryLabel() != null && !fileMetadata.getDirectoryLabel().equals("")) {
-            directory = directory + "/" + fileMetadata.getDirectoryLabel() + "/";
-
-        }
-
-        logger.info(directory);
-
-        String httpString = "window.open('" + "https://app.globus.org/file-manager?origin_id=" + globusEndpoint + "&origin_path=" + directory + "'" +",'_blank')";
-        PrimeFaces.current().executeScript(httpString);
-    }
-
-    String getDirectory(String datasetId) {
-        Dataset dataset = null;
-        String directory = null;
-        try {
-            dataset = datasetSvc.find(Long.parseLong(datasetId));
-            if (dataset == null) {
-                logger.severe("Dataset not found " + datasetId);
-                return null;
-            }
-            String storeId = dataset.getStorageIdentifier();
-            storeId.substring(storeId.indexOf("//") + 1);
-            directory = storeId.substring(storeId.indexOf("//") + 1);
-            logger.info(storeId);
-            logger.info(directory);
-            logger.info("Storage identifier:" + dataset.getIdentifierForFileStorage());
-            return directory;
-
-        } catch (NumberFormatException nfe) {
-            logger.severe(nfe.getMessage());
-
-            return null;
-        }
-
-    }
     
 }