package edu.harvard.iq.dataverse.util;

import edu.harvard.iq.dataverse.authorization.providers.oauth2.OAuth2LoginBackingBean;
import java.io.UnsupportedEncodingException;
import java.security.InvalidKeyException;
import java.security.MessageDigest;
import java.security.NoSuchAlgorithmException;
import java.util.ArrayList;
import java.util.Arrays;
import java.util.Collections;
import java.util.List;
import java.util.Optional;
import java.util.Set;
import java.util.TreeSet;
import java.util.logging.Level;
import java.util.logging.Logger;
import java.util.regex.Matcher;
import java.util.regex.Pattern;
import javax.crypto.BadPaddingException;
import javax.crypto.Cipher;
import javax.crypto.IllegalBlockSizeException;
import javax.crypto.NoSuchPaddingException;
import javax.crypto.spec.SecretKeySpec;
import org.apache.xerces.impl.dv.util.Base64;
import org.jsoup.Jsoup;

/**
 *
 * @author skraffmiller
 */
public class StringUtil {
       
    private static final Logger logger = Logger.getLogger(StringUtil.class.getCanonicalName());
<<<<<<< HEAD
    private static final Pattern EMAIL_PATTERN = Pattern.compile("^[_A-Za-z0-9-\\+]+(\\.[_A-Za-z0-9-]+)*@[A-Za-z0-9-]+(\\.[A-Za-z0-9]+)*(\\.[A-Za-z]{2,})$");
    public static final Set<String> TRUE_VALUES = Collections.unmodifiableSet(new TreeSet<>( Arrays.asList("1","yes", "true","allow")));
=======
>>>>>>> 42014cb7
    
    public static final boolean nonEmpty( String str ) {
        return ! isEmpty(str);
    }
    
    public static final boolean isEmpty(String str) {
        return str==null || str.trim().equals("");        
    }
    
    public static  String nullToEmpty(String inString) {
        return inString == null ? "" : inString;
    }

    public static final boolean isAlphaNumeric(String str) {
      final char[] chars = str.toCharArray();
      for (int x = 0; x < chars.length; x++) {      
        final char c = chars[x];
        if(! isAlphaNumericChar(c)) {
            return false;
        }
      }  
      return true;
    }
    
    public static String substringIncludingLast(String str, String separator) {
      if (isEmpty(str)) {
          return str;
      }
      if (isEmpty(separator)) {
          return "";
      }
      int pos = str.lastIndexOf(separator);
      if (pos == -1 || pos == (str.length() - separator.length())) {
          return "";
      }
      return str.substring(pos);
  }
    
    public static Optional<String> toOption(String s) {
        if ( s == null ) {
            return Optional.empty();
        }
        s = s.trim();
        return s.isEmpty() ? Optional.empty() : Optional.of(s);
    }
    
    
    /**
     * Checks if {@code s} contains a "truthy" value.
     * @param s
     * @return {@code true} iff {@code s} is not {@code null} and is "truthy" word.
     * @see #TRUE_VALUES
     */
    public static boolean isTrue( String s ) {
        return (s != null ) && TRUE_VALUES.contains(s.trim().toLowerCase());
    }
    
    public static final boolean isAlphaNumericChar(char c) {
        // TODO: consider using Character.isLetterOrDigit(c)
        return ( (c >= 'a') && (c <= 'z') ||
                 (c >= 'A') && (c <= 'Z') ||
                 (c >= '0') && (c <= '9') );
    }

    public static String truncateString(String originalString, int maxLength) {
        maxLength = Math.max( 0, maxLength);
        String finalString = originalString;
        if (finalString != null && finalString.length() > maxLength) {
            String regexp = "[A-Za-z0-9][\\p{Space}]";
            Pattern pattern = Pattern.compile(regexp);
            String startParsedString = finalString.substring(0, maxLength);
            String endParsedString = finalString.substring(maxLength, finalString.length());
            Matcher matcher = pattern.matcher(endParsedString);
            boolean found = matcher.find();
            if (found) {
                endParsedString = endParsedString.substring(0, matcher.end());
                finalString = startParsedString + endParsedString + "<span class='dvn_threedots'>...</span>";
            }
        }
        
        return finalString;             
    } 

    public static String html2text(String html) {
        if (html == null) {
            return null;
        }
        return Jsoup.parse(html).text();
    }

    /**
     * @return A list of clean strings or an empty list.
     */
    public static List<String> htmlArray2textArray(List<String> htmlArray) {
        List<String> cleanTextArray = new ArrayList<>();
        if (htmlArray == null) {
            return cleanTextArray;
        }
        for (String html : htmlArray) {
            cleanTextArray.add(Jsoup.parse(html).text());
        }
        return cleanTextArray;
    }
    
    /**
     * Generates an AES-encrypted version of the string. Resultant string is URL safe.
     * @param value The value to encrypt.
     * @param password The password.
     * @return encrypted string, URL-safe.
     */
    public static String encrypt(String value, String password ) {
        byte[] baseBytes = value.getBytes();
        try {
            Cipher aes = Cipher.getInstance("AES");
            final SecretKeySpec secretKeySpec = generateKeyFromString(password);
            aes.init(Cipher.ENCRYPT_MODE, secretKeySpec);
            byte[] encrypted = aes.doFinal(baseBytes);
            String base64ed = Base64.encode(encrypted);
            return base64ed.replaceAll("\\+", ".")
                    .replaceAll("=", "-")
                    .replaceAll("/", "_");
            
        } catch (  InvalidKeyException | NoSuchAlgorithmException | BadPaddingException
                  | IllegalBlockSizeException | NoSuchPaddingException | UnsupportedEncodingException ex) {
            Logger.getLogger(OAuth2LoginBackingBean.class.getName()).log(Level.SEVERE, null, ex);
            throw new RuntimeException(ex);
        }
    }
    
    public static String decrypt(String value, String password ) {
        String base64 = value.replaceAll("\\.", "+")
                    .replaceAll("-", "=")
                    .replaceAll("_", "/");
        
        byte[] baseBytes = Base64.decode(base64);
        try {
            Cipher aes = Cipher.getInstance("AES");
            aes.init( Cipher.DECRYPT_MODE, generateKeyFromString(password));
            byte[] decrypted = aes.doFinal(baseBytes);
            return new String(decrypted);
            
        } catch ( InvalidKeyException | NoSuchAlgorithmException | BadPaddingException
                  | IllegalBlockSizeException | NoSuchPaddingException | UnsupportedEncodingException ex) {
            Logger.getLogger(OAuth2LoginBackingBean.class.getName()).log(Level.SEVERE, null, ex);
            throw new RuntimeException(ex);
        }
    }
    
    private static SecretKeySpec generateKeyFromString(final String secKey) throws UnsupportedEncodingException, NoSuchAlgorithmException {
        byte[] key = (secKey).getBytes("UTF-8");
        MessageDigest sha = MessageDigest.getInstance("SHA-1");
        key = sha.digest(key);
        key = Arrays.copyOf(key, 16); // use only first 128 bits

        SecretKeySpec secretKeySpec = new SecretKeySpec(key, "AES");
        return secretKeySpec;
    }
}<|MERGE_RESOLUTION|>--- conflicted
+++ resolved
@@ -31,11 +31,7 @@
 public class StringUtil {
        
     private static final Logger logger = Logger.getLogger(StringUtil.class.getCanonicalName());
-<<<<<<< HEAD
-    private static final Pattern EMAIL_PATTERN = Pattern.compile("^[_A-Za-z0-9-\\+]+(\\.[_A-Za-z0-9-]+)*@[A-Za-z0-9-]+(\\.[A-Za-z0-9]+)*(\\.[A-Za-z]{2,})$");
     public static final Set<String> TRUE_VALUES = Collections.unmodifiableSet(new TreeSet<>( Arrays.asList("1","yes", "true","allow")));
-=======
->>>>>>> 42014cb7
     
     public static final boolean nonEmpty( String str ) {
         return ! isEmpty(str);
@@ -75,11 +71,11 @@
   }
     
     public static Optional<String> toOption(String s) {
-        if ( s == null ) {
+        if ( isEmpty(s) ) {
             return Optional.empty();
+        } else {
+            return Optional.of(s.trim());
         }
-        s = s.trim();
-        return s.isEmpty() ? Optional.empty() : Optional.of(s);
     }
     
     
