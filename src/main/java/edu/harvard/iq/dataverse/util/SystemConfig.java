package edu.harvard.iq.dataverse.util;

import com.ocpsoft.pretty.PrettyContext;
import edu.harvard.iq.dataverse.DataFile;
import edu.harvard.iq.dataverse.Dataset;
import edu.harvard.iq.dataverse.Dataverse;
import edu.harvard.iq.dataverse.DataverseServiceBean;
import edu.harvard.iq.dataverse.DvObjectContainer;
import edu.harvard.iq.dataverse.authorization.AuthenticationServiceBean;
import edu.harvard.iq.dataverse.authorization.providers.builtin.BuiltinAuthenticationProvider;
import edu.harvard.iq.dataverse.authorization.providers.oauth2.AbstractOAuth2AuthenticationProvider;
import static edu.harvard.iq.dataverse.datasetutility.FileSizeChecker.bytesToHumanReadable;
import edu.harvard.iq.dataverse.settings.SettingsServiceBean;
import edu.harvard.iq.dataverse.validation.PasswordValidatorUtil;
import java.io.FileInputStream;
import java.io.IOException;
import java.io.InputStream;
import java.io.StringReader;
import java.net.InetAddress;
import java.net.UnknownHostException;
import java.time.Year;
import java.util.Arrays;
import java.util.HashMap;
import java.util.List;
import java.util.Locale;
import java.util.Map;
import java.util.MissingResourceException;
import java.util.Properties;
import java.util.ResourceBundle;
import java.util.logging.Logger;
import javax.ejb.EJB;
import javax.ejb.Stateless;
import javax.inject.Named;
import javax.json.Json;
import javax.json.JsonObject;
import javax.json.JsonReader;
import javax.json.JsonString;

import org.passay.CharacterRule;
import org.apache.commons.io.IOUtils;

/**
 * System-wide configuration
 */
@Stateless
@Named
public class SystemConfig {

    private static final Logger logger = Logger.getLogger(SystemConfig.class.getCanonicalName());

    @EJB
    SettingsServiceBean settingsService;

    @EJB
    DataverseServiceBean dataverseService;

    @EJB
    AuthenticationServiceBean authenticationService;
    
   public static final String DATAVERSE_PATH = "/dataverse/";

    /**
     * A JVM option for the advertised fully qualified domain name (hostname) of
     * the Dataverse installation, such as "dataverse.example.com", which may
     * differ from the hostname that the server knows itself as.
     *
     * The equivalent in DVN 3.x was "dvn.inetAddress".
     */
    public static final String FQDN = "dataverse.fqdn";
    
    /**
     * A JVM option for specifying the "official" URL of the site.
     * Unlike the FQDN option above, this would be a complete URL, 
     * with the protocol, port number etc. 
     */
    public static final String SITE_URL = "dataverse.siteUrl";

    /**
     * A JVM option for where files are stored on the file system.
     */
    public static final String FILES_DIRECTORY = "dataverse.files.directory";

    /**
     * Some installations may not want download URLs to their files to be
     * available in Schema.org JSON-LD output.
     */
    public static final String FILES_HIDE_SCHEMA_DOT_ORG_DOWNLOAD_URLS = "dataverse.files.hide-schema-dot-org-download-urls";

    /**
     * A JVM option to override the number of minutes for which a password reset
     * token is valid ({@link #minutesUntilPasswordResetTokenExpires}).
     */
    private static final String PASSWORD_RESET_TIMEOUT_IN_MINUTES = "dataverse.auth.password-reset-timeout-in-minutes";

    /**
     * A common place to find the String for a sane Solr hostname:port
     * combination.
     */
    private String saneDefaultForSolrHostColonPort = "localhost:8983";

    /**
     * The default number of datafiles that we allow to be created through 
     * zip file upload.
     */
    private static final int defaultZipUploadFilesLimit = 1000; 
    private static final int defaultMultipleUploadFilesLimit = 1000;
    private static final int defaultLoginSessionTimeout = 480; // = 8 hours

    private static String appVersionString = null; 
    private static String buildNumberString = null; 
    
    private static final String JVM_TIMER_SERVER_OPTION = "dataverse.timerServer";
    
    private static final long DEFAULT_GUESTBOOK_RESPONSES_DISPLAY_LIMIT = 5000L; 
    
    public String getVersion() {
        return getVersion(false);
    }
    
    public String getVersion(boolean withBuildNumber) {
        
        if (appVersionString == null) {

            // The Version Number is no longer supplied in a .properties file - so
            // we can't just do 
            //  return BundleUtil.getStringFromBundle("version.number", null, ResourceBundle.getBundle("VersionNumber", Locale.US));
            //
            // Instead, we'll rely on Maven placing the version number into the
            // Manifest, and getting it from there:
            // (this is considered a better practice, and will also allow us
            // to maintain this number in only one place - the pom.xml file)
            // -- L.A. 4.0.2
            
            // One would assume, that once the version is in the MANIFEST.MF, 
            // as Implementation-Version:, it would be possible to obtain 
            // said version simply as 
            //    appVersionString = getClass().getPackage().getImplementationVersion();
            // alas - that's not working, for whatever reason. (perhaps that's 
            // only how it works with jar-ed packages; not with .war files).
            // People on the interwebs suggest that one should instead 
            // open the Manifest as a resource, then extract its attributes. 
            // There were some complications with that too. Plus, relying solely 
            // on the MANIFEST.MF would NOT work for those of the developers who 
            // are using "in place deployment" (i.e., where 
            // Netbeans runs their builds directly from the local target 
            // directory, bypassing the war file deployment; and the Manifest 
            // is only available in the .war file). For that reason, I am 
            // going to rely on the pom.properties file, and use java.util.Properties 
            // to read it. We have to look for this file in 2 different places
            // depending on whether this is a .war file deployment, or a 
            // developers build. (the app-level META-INF is only populated when
            // a .war file is built; the "maven-archiver" directory, on the other 
            // hand, is only available when it's a local build deployment).
            // So, long story short, I'm resorting to the convoluted steps below. 
            // It may look hacky, but it should actually be pretty solid and 
            // reliable. 
            
            
            // First, find the absolute path url of the application persistence file
            // always supplied with the Dataverse app:
            java.net.URL fileUrl = Thread.currentThread().getContextClassLoader().getResource("META-INF/persistence.xml");
            String filePath = null;


            if (fileUrl != null) {
                filePath = fileUrl.getFile();
                if (filePath != null) {
                    InputStream mavenPropertiesInputStream = null;
                    String mavenPropertiesFilePath; 
                    Properties mavenProperties = new Properties();

                    
                    filePath = filePath.replaceFirst("/[^/]*$", "/");
                    // Using a relative path, find the location of the maven pom.properties file. 
                    // First, try to look for it in the app-level META-INF. This will only be 
                    // available if it's a war file deployment: 
                    mavenPropertiesFilePath = filePath.concat("../../../META-INF/maven/edu.harvard.iq/dataverse/pom.properties");                                     
                    
                    try {
                        mavenPropertiesInputStream = new FileInputStream(mavenPropertiesFilePath);
                    } catch (IOException ioex) {
                        // OK, let's hope this is a local dev. build. 
                        // In that case the properties file should be available in 
                        // the maven-archiver directory: 
                        
                        mavenPropertiesFilePath = filePath.concat("../../../../maven-archiver/pom.properties");
                        
                        // try again: 
                        
                        try {
                            mavenPropertiesInputStream = new FileInputStream(mavenPropertiesFilePath);
                        } catch (IOException ioex2) {
                            logger.warning("Failed to find and/or open for reading the pom.properties file.");
                            mavenPropertiesInputStream = null; 
                        }
                    }
                    
                    if (mavenPropertiesInputStream != null) {
                        try {
                            mavenProperties.load(mavenPropertiesInputStream);
                            appVersionString = mavenProperties.getProperty("version");                        
                        } catch (IOException ioex) {
                            logger.warning("caught IOException trying to read and parse the pom properties file.");
                        } finally {
                            IOUtils.closeQuietly(mavenPropertiesInputStream);
                        }
                    }
                    
                } else {
                    logger.warning("Null file path representation of the location of persistence.xml in the webapp root directory!"); 
                }
            } else {
                logger.warning("Could not find the location of persistence.xml in the webapp root directory!");
            }

            
            if (appVersionString == null) {
                // still null? - defaulting to 4.0:    
                appVersionString = "4.0";
            }
        }
            
        if (withBuildNumber) {
            if (buildNumberString == null) {
                // (build number is still in a .properties file in the source tree; it only 
                // contains a real build number if this war file was built by 
                // Jenkins) 
                        
                try {
                    buildNumberString = ResourceBundle.getBundle("BuildNumber").getString("build.number");
                } catch (MissingResourceException ex) {
                    buildNumberString = null; 
                }
            }
            
            if (buildNumberString != null && !buildNumberString.equals("")) {
                return appVersionString + " build " + buildNumberString; 
            } 
        }        
        
        return appVersionString; 
    }

    public String getSolrHostColonPort() {
        String SolrHost;
        if ( System.getenv("SOLR_SERVICE_HOST") != null && System.getenv("SOLR_SERVICE_HOST") != ""){
            SolrHost = System.getenv("SOLR_SERVICE_HOST");
        }
        else SolrHost = saneDefaultForSolrHostColonPort;
        String solrHostColonPort = settingsService.getValueForKey(SettingsServiceBean.Key.SolrHostColonPort, SolrHost);
        return solrHostColonPort;
    }

    public boolean isProvCollectionEnabled() {
        String provCollectionEnabled = settingsService.getValueForKey(SettingsServiceBean.Key.ProvCollectionEnabled, null);
        if("true".equalsIgnoreCase(provCollectionEnabled)){         
            return true;
        }
        return false;

    }
    
    public int getMetricsCacheTimeoutMinutes() {
        int defaultValue = 10080; //one week in minutes
        SettingsServiceBean.Key key = SettingsServiceBean.Key.MetricsCacheTimeoutMinutes;
        String metricsCacheTimeString = settingsService.getValueForKey(key);
        if (metricsCacheTimeString != null) {
            int returnInt = 0;
            try {
                returnInt = Integer.parseInt(metricsCacheTimeString);
                if (returnInt >= 0) {
                    return returnInt;
                } else {
                    logger.info("Returning " + defaultValue + " for " + key + " because value must be greater than zero, not \"" + metricsCacheTimeString + "\".");
                }
            } catch (NumberFormatException ex) {
                logger.info("Returning " + defaultValue + " for " + key + " because value must be an integer greater than zero, not \"" + metricsCacheTimeString + "\".");
            }
        }
        return defaultValue;
    }
    
    public int getMinutesUntilConfirmEmailTokenExpires() {
        final int minutesInOneDay = 1440;
        final int reasonableDefault = minutesInOneDay;
        SettingsServiceBean.Key key = SettingsServiceBean.Key.MinutesUntilConfirmEmailTokenExpires;
        String valueFromDatabase = settingsService.getValueForKey(key);
        if (valueFromDatabase != null) {
            try {
                int intFromDatabase = Integer.parseInt(valueFromDatabase);
                if (intFromDatabase > 0) {
                    return intFromDatabase;
                } else {
                    logger.info("Returning " + reasonableDefault + " for " + key + " because value must be greater than zero, not \"" + intFromDatabase + "\".");
                }
            } catch (NumberFormatException ex) {
                logger.info("Returning " + reasonableDefault + " for " + key + " because value must be an integer greater than zero, not \"" + valueFromDatabase + "\".");
            }
        }
        logger.fine("Returning " + reasonableDefault + " for " + key);
        return reasonableDefault;
    }

    /**
     * The number of minutes for which a password reset token is valid. Can be
     * overridden by {@link #PASSWORD_RESET_TIMEOUT_IN_MINUTES}.
     */
    public static int getMinutesUntilPasswordResetTokenExpires() {
        final int reasonableDefault = 60;
        String configuredValueAsString = System.getProperty(PASSWORD_RESET_TIMEOUT_IN_MINUTES);
        if (configuredValueAsString != null) {
            int configuredValueAsInteger = 0;
            try {
                configuredValueAsInteger = Integer.parseInt(configuredValueAsString);
                if (configuredValueAsInteger > 0) {
                    return configuredValueAsInteger;
                } else {
                    logger.info(PASSWORD_RESET_TIMEOUT_IN_MINUTES + " is configured as a negative number \"" + configuredValueAsInteger + "\". Using default value instead: " + reasonableDefault);
                    return reasonableDefault;
                }
            } catch (NumberFormatException ex) {
                logger.info("Unable to convert " + PASSWORD_RESET_TIMEOUT_IN_MINUTES + " from \"" + configuredValueAsString + "\" into an integer value: " + ex + ". Using default value " + reasonableDefault);
            }
        }
        return reasonableDefault;
    }
    
    /**
     * The "official", designated URL of the site;
     * can be defined as a complete URL; or derived from the 
     * "official" hostname. If none of these options is set,
     * defaults to the InetAddress.getLocalHOst() and https;
     * These are legacy JVM options. Will be eventualy replaced
     * by the Settings Service configuration.
     */
    public String getDataverseSiteUrl() {
        return getDataverseSiteUrlStatic();
    }
    
    public static String getDataverseSiteUrlStatic() {
        String hostUrl = System.getProperty(SITE_URL);
        if (hostUrl != null && !"".equals(hostUrl)) {
            return hostUrl;
        }
        String hostName = System.getProperty(FQDN);
        if (hostName == null) {
            try {
                hostName = InetAddress.getLocalHost().getCanonicalHostName();
            } catch (UnknownHostException e) {
                return null;
            }
        }
        hostUrl = "https://" + hostName;
        return hostUrl;
    }
    
    /**
     * URL Tracking: 
     */
    public String getPageURLWithQueryString() {
        return PrettyContext.getCurrentInstance().getRequestURL().toURL() + PrettyContext.getCurrentInstance().getRequestQueryString().toQueryString();
    }

    /**
     * The "official" server's fully-qualified domain name: 
     */
    public String getDataverseServer() {
        // still reliese on a JVM option: 
        String fqdn = System.getProperty(FQDN);
        if (fqdn == null) {
            try {
                fqdn = InetAddress.getLocalHost().getCanonicalHostName();
            } catch (UnknownHostException e) {
                return null;
            }
        }
        return fqdn;
    }

    public String getGuidesBaseUrl() {
        String saneDefault = "https://guides.dataverse.org";
        String guidesBaseUrl = settingsService.getValueForKey(SettingsServiceBean.Key.GuidesBaseUrl, saneDefault);
        return guidesBaseUrl + "/" + getGuidesLanguage();
    }

    private String getGuidesLanguage() {
        String saneDefault = "en";
        return saneDefault;
    }

    public String getGuidesVersion() {
        String saneDefault = getVersion();
        String guidesVersion = settingsService.getValueForKey(SettingsServiceBean.Key.GuidesVersion, saneDefault);
        if (guidesVersion != null) {
            return guidesVersion;
        }
        return saneDefault;
    }

    public String getMetricsUrl() {
        String saneDefault = null;
        String metricsUrl = settingsService.getValueForKey(SettingsServiceBean.Key.MetricsUrl, saneDefault);
        return metricsUrl;
    }

    static long getLongLimitFromStringOrDefault(String limitSetting, Long defaultValue) {
        Long limit = null;

        if (limitSetting != null && !limitSetting.equals("")) {
            try {
                limit = new Long(limitSetting);
            } catch (NumberFormatException nfe) {
                limit = null;
            }
        }

        return limit != null ? limit : defaultValue;
    }

    static int getIntLimitFromStringOrDefault(String limitSetting, Integer defaultValue) {
        Integer limit = null;

        if (limitSetting != null && !limitSetting.equals("")) {
            try {
                limit = new Integer(limitSetting);
            } catch (NumberFormatException nfe) {
                limit = null;
            }
        }

        return limit != null ? limit : defaultValue;
    }

    /**
     * Download-as-zip size limit.
     * returns 0 if not specified; 
     * (the file zipper will then use the default value)
     * set to -1 to disable zip downloads. 
     */
    public long getZipDownloadLimit() {
        String zipLimitOption = settingsService.getValueForKey(SettingsServiceBean.Key.ZipDownloadLimit);
        return getLongLimitFromStringOrDefault(zipLimitOption, 0L);
    }
    
    public int getZipUploadFilesLimit() {
        String limitOption = settingsService.getValueForKey(SettingsServiceBean.Key.ZipUploadFilesLimit);
        return getIntLimitFromStringOrDefault(limitOption, defaultZipUploadFilesLimit);
    }
    
    /**
     * Session timeout, in minutes. 
     * (default value provided)
     */
    public int getLoginSessionTimeout() {
        return getIntLimitFromStringOrDefault(
                settingsService.getValueForKey(SettingsServiceBean.Key.LoginSessionTimeout), 
                defaultLoginSessionTimeout); 
    }
    
    /*
    `   the number of files the GUI user is allowed to upload in one batch, 
        via drag-and-drop, or through the file select dialog
    */
    public int getMultipleUploadFilesLimit() {
        String limitOption = settingsService.getValueForKey(SettingsServiceBean.Key.MultipleUploadFilesLimit);
        return getIntLimitFromStringOrDefault(limitOption, defaultMultipleUploadFilesLimit);
    }
    
    public long getGuestbookResponsesPageDisplayLimit() {
        String limitSetting = settingsService.getValueForKey(SettingsServiceBean.Key.GuestbookResponsesPageDisplayLimit);
        return getLongLimitFromStringOrDefault(limitSetting, DEFAULT_GUESTBOOK_RESPONSES_DISPLAY_LIMIT);
    }
    
    public long getUploadLogoSizeLimit(){
        return 500000;
    }

    // TODO: (?)
    // create sensible defaults for these things? -- 4.2.2
    public long getThumbnailSizeLimitImage() {
        long limit = getThumbnailSizeLimit("Image");
        return limit == 0 ? 500000 : limit;
    } 
    
    public long getThumbnailSizeLimitPDF() {
        long limit = getThumbnailSizeLimit("PDF");
        return limit == 0 ? 500000 : limit;
    }
    
    public long getThumbnailSizeLimit(String type) {
        String option = null; 
        
        //get options via jvm options
        
        if ("Image".equals(type)) {
            option = System.getProperty("dataverse.dataAccess.thumbnail.image.limit");
        } else if ("PDF".equals(type)) {
            option = System.getProperty("dataverse.dataAccess.thumbnail.pdf.limit");
        }

        return getLongLimitFromStringOrDefault(option, 0L);
    }
    
    public boolean isThumbnailGenerationDisabledForType(String type) {
        return getThumbnailSizeLimit(type) == -1l;
    }
    
    public boolean isThumbnailGenerationDisabledForImages() {
        return isThumbnailGenerationDisabledForType("Image");
    }
    
    public boolean isThumbnailGenerationDisabledForPDF() {
        return isThumbnailGenerationDisabledForType("PDF");
    }
    
    public String getApplicationTermsOfUse() {
        String language = BundleUtil.getCurrentLocale().getLanguage();
        String saneDefaultForAppTermsOfUse = BundleUtil.getStringFromBundle("system.app.terms");
        // Get the value for the defaultLocale. IT will either be used as the return
        // value, or as a better default than the saneDefaultForAppTermsOfUse if there
        // is no language-specific value
        String appTermsOfUse = settingsService.getValueForKey(SettingsServiceBean.Key.ApplicationTermsOfUse, saneDefaultForAppTermsOfUse);
        //Now get the language-specific value if it exists
        if (!language.equalsIgnoreCase(BundleUtil.getDefaultLocale().getLanguage())) {
            appTermsOfUse = settingsService.getValueForKey(SettingsServiceBean.Key.ApplicationTermsOfUse, language,	appTermsOfUse);
        }
        return appTermsOfUse;
    }

    public String getApiTermsOfUse() {
        String saneDefaultForApiTermsOfUse = BundleUtil.getStringFromBundle("system.api.terms");
        String apiTermsOfUse = settingsService.getValueForKey(SettingsServiceBean.Key.ApiTermsOfUse, saneDefaultForApiTermsOfUse);
        return apiTermsOfUse;
    }

    // TODO: 
    // remove this method!
    // pages should be using settingsWrapper.get(":ApplicationPrivacyPolicyUrl") instead. -- 4.2.1
    public String getApplicationPrivacyPolicyUrl() {
        String saneDefaultForPrivacyPolicyUrl = null;
        String appPrivacyPolicyUrl = settingsService.getValueForKey(SettingsServiceBean.Key.ApplicationPrivacyPolicyUrl, saneDefaultForPrivacyPolicyUrl);
        return appPrivacyPolicyUrl;
    }

    public boolean myDataDoesNotUsePermissionDocs() {
        boolean safeDefaultIfKeyNotFound = false;
        return settingsService.isTrueForKey(SettingsServiceBean.Key.MyDataDoesNotUseSolrPermissionDocs, safeDefaultIfKeyNotFound);
    }

    public boolean isFilesOnDatasetPageFromSolr() {
        boolean safeDefaultIfKeyNotFound = false;
        return settingsService.isTrueForKey(SettingsServiceBean.Key.FilesOnDatasetPageFromSolr, safeDefaultIfKeyNotFound);
    }

    public Long getMaxFileUploadSizeForStore(String driverId){
         return settingsService.getValueForCompoundKeyAsLong(SettingsServiceBean.Key.MaxFileUploadSizeInBytes, driverId);
     }
    
    public Integer getSearchHighlightFragmentSize() {
        String fragSize = settingsService.getValueForKey(SettingsServiceBean.Key.SearchHighlightFragmentSize);
        if (fragSize != null) {
            try {
                return new Integer(fragSize);
            } catch (NumberFormatException nfe) {
                logger.info("Could not convert " + SettingsServiceBean.Key.SearchHighlightFragmentSize + " to int: " + nfe);
            }
        }
        return null;
    }
    
    public long getTabularIngestSizeLimit() {
        // This method will return the blanket ingestable size limit, if 
        // set on the system. I.e., the universal limit that applies to all 
        // tabular ingests, regardless of fromat: 
        
        String limitEntry = settingsService.getValueForKey(SettingsServiceBean.Key.TabularIngestSizeLimit); 
        
        if (limitEntry != null) {
            try {
                Long sizeOption = new Long(limitEntry);
                return sizeOption;
            } catch (NumberFormatException nfe) {
                logger.warning("Invalid value for TabularIngestSizeLimit option? - " + limitEntry);
            }
        }
        // -1 means no limit is set; 
        // 0 on the other hand would mean that ingest is fully disabled for 
        // tabular data. 
        return -1; 
    }
    
    public long getTabularIngestSizeLimit(String formatName) {
        // This method returns the size limit set specifically for this format name,
        // if available, otherwise - the blanket limit that applies to all tabular 
        // ingests regardless of a format. 
        
        if (formatName == null || formatName.equals("")) {
            return getTabularIngestSizeLimit(); 
        }
        
        String limitEntry = settingsService.get(SettingsServiceBean.Key.TabularIngestSizeLimit.toString() + ":" + formatName); 
                
        if (limitEntry != null) {
            try {
                Long sizeOption = new Long(limitEntry);
                return sizeOption;
            } catch (NumberFormatException nfe) {
                logger.warning("Invalid value for TabularIngestSizeLimit:" + formatName + "? - " + limitEntry );
            }
        }
        
        return getTabularIngestSizeLimit();        
    }

    public boolean isOAIServerEnabled() {
        boolean defaultResponse = false;
        return settingsService.isTrueForKey(SettingsServiceBean.Key.OAIServerEnabled, defaultResponse);
    }
    
    public void enableOAIServer() {
        settingsService.setValueForKey(SettingsServiceBean.Key.OAIServerEnabled, "true");
    }
    
    public void disableOAIServer() {
        settingsService.deleteValueForKey(SettingsServiceBean.Key.OAIServerEnabled);
    }   
    
    public boolean isTimerServer() {
        String optionValue = System.getProperty(JVM_TIMER_SERVER_OPTION);
        if ("true".equalsIgnoreCase(optionValue)) {
            return true;
        }
        return false;
    }

    public String getFooterCopyrightAndYear() {
        return BundleUtil.getStringFromBundle("footer.copyright", Arrays.asList(Year.now().getValue() + ""));
    }

    public DataFile.ChecksumType getFileFixityChecksumAlgorithm() {
        DataFile.ChecksumType saneDefault = DataFile.ChecksumType.MD5;
        String checksumStringFromDatabase = settingsService.getValueForKey(SettingsServiceBean.Key.FileFixityChecksumAlgorithm, saneDefault.toString());
        try {
            DataFile.ChecksumType checksumTypeFromDatabase = DataFile.ChecksumType.fromString(checksumStringFromDatabase);
            return checksumTypeFromDatabase;
        } catch (IllegalArgumentException ex) {
            logger.info("The setting " + SettingsServiceBean.Key.FileFixityChecksumAlgorithm + " is misconfigured. " + ex.getMessage() + " Returning sane default: " + saneDefault + ".");
            return saneDefault;
        }
    }

    public String getDefaultAuthProvider() {
        String saneDefault = BuiltinAuthenticationProvider.PROVIDER_ID;
        String settingInDatabase = settingsService.getValueForKey(SettingsServiceBean.Key.DefaultAuthProvider, saneDefault);
        if (settingInDatabase != null && !settingInDatabase.isEmpty()) {
            /**
             * @todo Add more sanity checking.
             */
            return settingInDatabase;
        }
        return saneDefault;
    }

    public String getNameOfInstallation() {
        return dataverseService.getRootDataverseName();
    }

    public AbstractOAuth2AuthenticationProvider.DevOAuthAccountType getDevOAuthAccountType() {
        AbstractOAuth2AuthenticationProvider.DevOAuthAccountType saneDefault = AbstractOAuth2AuthenticationProvider.DevOAuthAccountType.PRODUCTION;
        String settingReturned = settingsService.getValueForKey(SettingsServiceBean.Key.DebugOAuthAccountType);
        logger.fine("setting returned: " + settingReturned);
        if (settingReturned != null) {
            try {
                AbstractOAuth2AuthenticationProvider.DevOAuthAccountType parsedValue = AbstractOAuth2AuthenticationProvider.DevOAuthAccountType.valueOf(settingReturned);
                return parsedValue;
            } catch (IllegalArgumentException ex) {
                logger.info("Couldn't parse value: " + ex + " - returning a sane default: " + saneDefault);
                return saneDefault;
            }
        } else {
            logger.fine("OAuth dev mode has not been configured. Returning a sane default: " + saneDefault);
            return saneDefault;
        }
    }

    public String getOAuth2CallbackUrl() {
        String saneDefault = getDataverseSiteUrl() + "/oauth2/callback.xhtml";
        String settingReturned = settingsService.getValueForKey(SettingsServiceBean.Key.OAuth2CallbackUrl);
        logger.fine("getOAuth2CallbackUrl setting returned: " + settingReturned);
        if (settingReturned != null) {
            return settingReturned;
        }
        return saneDefault;
    }
    
    public boolean isShibPassiveLoginEnabled() {
        boolean defaultResponse = false;
        return settingsService.isTrueForKey(SettingsServiceBean.Key.ShibPassiveLoginEnabled, defaultResponse);
    }
    public boolean isShibAttributeCharacterSetConversionEnabled() {
        boolean defaultResponse = true;
        return settingsService.isTrueForKey(SettingsServiceBean.Key.ShibAttributeCharacterSetConversionEnabled, defaultResponse);
    }

    /**
     * getPVDictionaries
     *
     * @return A string of one or more pipe (|) separated file paths.
     */
    public String getPVDictionaries() {
        return settingsService.get(SettingsServiceBean.Key.PVDictionaries.toString());
    }

    /**
     * getPVGoodStrength
     *
     * Get the minimum length of a valid password to apply an expiration rule.
     * Defaults to 20.
     *
     * @return The length.
     */
    public int getPVGoodStrength() {
        // FIXME: Change this to 21 to match Harvard's requirements or implement a way to disable the rule (0 or -1) and have the default be disabled.
        int goodStrengthLength = 20;
        //String _goodStrengthLength = System.getProperty("pv.goodstrength", settingsService.get(SettingsServiceBean.Key.PVGoodStrength.toString()));
        String _goodStrengthLength = settingsService.get(SettingsServiceBean.Key.PVGoodStrength.toString());
        try {
            goodStrengthLength = Integer.parseInt(_goodStrengthLength);
        } catch (NumberFormatException nfe) {
            logger.fine("Invalid value for PVGoodStrength: " + _goodStrengthLength);
        }
        return goodStrengthLength;
    }

    /**
     * getPVMinLength
     *
     * Get the minimum length of a valid password. Defaults to 6.
     *
     * @return The length.
     */
    public int getPVMinLength() {
        int passportValidatorMinLength = 6;
        String _passportValidatorMinLength = settingsService.get(SettingsServiceBean.Key.PVMinLength.toString());
        try {
            passportValidatorMinLength = Integer.parseInt(_passportValidatorMinLength);
        } catch (NumberFormatException nfe) {
            logger.fine("Invalid value for PwMinLength: " + _passportValidatorMinLength);
        }
        return passportValidatorMinLength;
    }

    /**
     * getPVMaxLength
     *
     * Get the maximum length of a valid password. Defaults to 0 (disabled).
     *
     * @return The length.
     */
    public int getPVMaxLength() {
        int passportValidatorMaxLength = 0;
        String _passportValidatorMaxLength = settingsService.get(SettingsServiceBean.Key.PVMaxLength.toString());
        try {
            passportValidatorMaxLength = Integer.parseInt(_passportValidatorMaxLength);
        } catch (NumberFormatException nfe) {
            logger.fine("Invalid value for PwMaxLength: " + _passportValidatorMaxLength);
        }
        return passportValidatorMaxLength;
    }

    /**
     * One letter, 2 special characters, etc. Defaults to:
     *
     * - one uppercase
     *
     * - one lowercase
     *
     * - one digit
     *
     * - one special character
     *
     * TODO: This is more strict than what Dataverse 4.0 shipped with. Consider
     * keeping the default the same.
     */
    public List<CharacterRule> getPVCharacterRules() {
        String characterRulesString = settingsService.get(SettingsServiceBean.Key.PVCharacterRules.toString());
        return PasswordValidatorUtil.getCharacterRules(characterRulesString);
    }

    /**
     * getPVNumberOfCharacteristics
     *
     * Get the number M characteristics. Defaults to 3.
     *
     * @return The number.
     * 
     * TODO: Consider changing the out-of-the-box rules to be the same as Dataverse 4.0, which was 2 (one letter, one number).
     */
    public int getPVNumberOfCharacteristics() {
        int numberOfCharacteristics = 2;
        String _numberOfCharacteristics = settingsService.get(SettingsServiceBean.Key.PVNumberOfCharacteristics.toString());
        try {
            numberOfCharacteristics = Integer.parseInt(_numberOfCharacteristics);
        } catch (NumberFormatException nfe) {
            logger.fine("Invalid value for PVNumberOfCharacteristics: " + _numberOfCharacteristics);
        }
        return numberOfCharacteristics;
    }

    /**
     * Get the number of consecutive digits allowed. Defaults to highest int
     * possible.
     */
    public int getPVNumberOfConsecutiveDigitsAllowed() {
        int numConsecutiveDigitsAllowed = Integer.MAX_VALUE;
        String _numberOfConsecutiveDigitsAllowed = settingsService.get(SettingsServiceBean.Key.PVNumberOfConsecutiveDigitsAllowed.toString());
        try {
            numConsecutiveDigitsAllowed = Integer.parseInt(_numberOfConsecutiveDigitsAllowed);
        } catch (NumberFormatException nfe) {
            logger.fine("Invalid value for " + SettingsServiceBean.Key.PVNumberOfConsecutiveDigitsAllowed + ": " + _numberOfConsecutiveDigitsAllowed);
        }
        return numConsecutiveDigitsAllowed;
    }

    /**
     * Below are three related enums having to do with big data support:
     *
     * - FileUploadMethods
     *
     * - FileDownloadMethods
     *
     * - TransferProtocols
     *
     * There is a good chance these will be consolidated in the future.
     */
    public enum FileUploadMethods {

        /**
         * DCM stands for Data Capture Module. Right now it supports upload over
         * rsync+ssh but DCM may support additional methods in the future.
         */
        RSYNC("dcm/rsync+ssh"),
        /**
         * Traditional Dataverse file handling, which tends to involve users
         * uploading and downloading files using a browser or APIs.
         */
        NATIVE("native/http");


        private final String text;

        private FileUploadMethods(final String text) {
            this.text = text;
        }

        public static FileUploadMethods fromString(String text) {
            if (text != null) {
                for (FileUploadMethods fileUploadMethods : FileUploadMethods.values()) {
                    if (text.equals(fileUploadMethods.text)) {
                        return fileUploadMethods;
                    }
                }
            }
            throw new IllegalArgumentException("FileUploadMethods must be one of these values: " + Arrays.asList(FileUploadMethods.values()) + ".");
        }

        @Override
        public String toString() {
            return text;
        }
        
        
    }

    /**
     * See FileUploadMethods.
     *
     * TODO: Consider if dataverse.files.<id>.download-redirect belongs here since
     * it's a way to bypass Glassfish when downloading.
     */
    public enum FileDownloadMethods {
        /**
         * RSAL stands for Repository Storage Abstraction Layer. Downloads don't
         * go through Glassfish.
         */
        RSYNC("rsal/rsync"),
        NATIVE("native/http");
        private final String text;

        private FileDownloadMethods(final String text) {
            this.text = text;
        }

        public static FileUploadMethods fromString(String text) {
            if (text != null) {
                for (FileUploadMethods fileUploadMethods : FileUploadMethods.values()) {
                    if (text.equals(fileUploadMethods.text)) {
                        return fileUploadMethods;
                    }
                }
            }
            throw new IllegalArgumentException("FileDownloadMethods must be one of these values: " + Arrays.asList(FileDownloadMethods.values()) + ".");
        }

        @Override
        public String toString() {
            return text;
        }
        
    }
    
    public enum DataFilePIDFormat {
        DEPENDENT("DEPENDENT"),
        INDEPENDENT("INDEPENDENT");
        private final String text;

        public String getText() {
            return text;
        }
        
        private DataFilePIDFormat(final String text){
            this.text = text;
        }
        
        @Override
        public String toString() {
            return text;
        }
        
    }

    /**
     * See FileUploadMethods.
     */
    public enum TransferProtocols {

        RSYNC("rsync"),
        /**
         * POSIX includes NFS. This is related to Key.LocalDataAccessPath in
         * SettingsServiceBean.
         */
        POSIX("posix"),
        GLOBUS("globus");

        private final String text;

        private TransferProtocols(final String text) {
            this.text = text;
        }

        public static TransferProtocols fromString(String text) {
            if (text != null) {
                for (TransferProtocols transferProtocols : TransferProtocols.values()) {
                    if (text.equals(transferProtocols.text)) {
                        return transferProtocols;
                    }
                }
            }
            throw new IllegalArgumentException("TransferProtocols must be one of these values: " + Arrays.asList(TransferProtocols.values()) + ".");
        }

        @Override
        public String toString() {
            return text;
        }

    }

    public boolean isPublicInstall(){
        boolean saneDefault = false;
        return settingsService.isTrueForKey(SettingsServiceBean.Key.PublicInstall, saneDefault);
    }
    
    public boolean isRsyncUpload(){
        return getUploadMethodAvailable(SystemConfig.FileUploadMethods.RSYNC.toString());
    }
    
    // Controls if HTTP upload is enabled for both GUI and API.
    public boolean isHTTPUpload(){       
        return getUploadMethodAvailable(SystemConfig.FileUploadMethods.NATIVE.toString());       
    }
    
    public boolean isRsyncOnly(){       
        String downloadMethods = settingsService.getValueForKey(SettingsServiceBean.Key.DownloadMethods);
        if(downloadMethods == null){
            return false;
        }
        if (!downloadMethods.toLowerCase().equals(SystemConfig.FileDownloadMethods.RSYNC.toString())){
            return false;
        }
        String uploadMethods = settingsService.getValueForKey(SettingsServiceBean.Key.UploadMethods);
        if (uploadMethods==null){
            return false;
        } else {
           return  Arrays.asList(uploadMethods.toLowerCase().split("\\s*,\\s*")).size() == 1 && uploadMethods.toLowerCase().equals(SystemConfig.FileUploadMethods.RSYNC.toString());
        }        
    }
    
    public boolean isRsyncDownload() {
        String downloadMethods = settingsService.getValueForKey(SettingsServiceBean.Key.DownloadMethods);
        return downloadMethods !=null && downloadMethods.toLowerCase().contains(SystemConfig.FileDownloadMethods.RSYNC.toString());
    }
    
    public boolean isHTTPDownload() {
        String downloadMethods = settingsService.getValueForKey(SettingsServiceBean.Key.DownloadMethods);
        logger.warning("Download Methods:" + downloadMethods);
        return downloadMethods !=null && downloadMethods.toLowerCase().contains(SystemConfig.FileDownloadMethods.NATIVE.toString());
    }
    
    private Boolean getUploadMethodAvailable(String method){
        String uploadMethods = settingsService.getValueForKey(SettingsServiceBean.Key.UploadMethods); 
        if (uploadMethods==null){
            return false;
        } else {
           return  Arrays.asList(uploadMethods.toLowerCase().split("\\s*,\\s*")).contains(method);
        }
    }
    
    public Integer getUploadMethodCount(){
        String uploadMethods = settingsService.getValueForKey(SettingsServiceBean.Key.UploadMethods); 
        if (uploadMethods==null){
            return 0;
        } else {
           return  Arrays.asList(uploadMethods.toLowerCase().split("\\s*,\\s*")).size();
        }       
    }
    public boolean isDataFilePIDSequentialDependent(){
        String doiIdentifierType = settingsService.getValueForKey(SettingsServiceBean.Key.IdentifierGenerationStyle, "randomString");
        String doiDataFileFormat = settingsService.getValueForKey(SettingsServiceBean.Key.DataFilePIDFormat, "DEPENDENT");
        if (doiIdentifierType.equals("sequentialNumber") && doiDataFileFormat.equals("DEPENDENT")){
            return true;
        }
        return false;
    }
    
    public int getPIDAsynchRegFileCount() {
        String fileCount = settingsService.getValueForKey(SettingsServiceBean.Key.PIDAsynchRegFileCount, "10");
        int retVal = 10;
        try {
            retVal = Integer.parseInt(fileCount);
        } catch (NumberFormatException e) {           
            //if no number in the setting we'll return 10
        }
        return retVal;
    }
    
    public boolean isFilePIDsEnabled() {
        boolean safeDefaultIfKeyNotFound = true;
        return settingsService.isTrueForKey(SettingsServiceBean.Key.FilePIDsEnabled, safeDefaultIfKeyNotFound);
    }
    
    public boolean isIndependentHandleService() {
        boolean safeDefaultIfKeyNotFound = false;
        return settingsService.isTrueForKey(SettingsServiceBean.Key.IndependentHandleService, safeDefaultIfKeyNotFound);
    
    }
    
    public String getHandleAuthHandle() {
        String handleAuthHandle = settingsService.getValueForKey(SettingsServiceBean.Key.HandleAuthHandle, null);
        return handleAuthHandle;
    }

    public String getMDCLogPath() {
        String mDCLogPath = settingsService.getValueForKey(SettingsServiceBean.Key.MDCLogPath, null);
        return mDCLogPath;
    }
    
    public boolean isDatafileValidationOnPublishEnabled() {
        boolean safeDefaultIfKeyNotFound = true;
        return settingsService.isTrueForKey(SettingsServiceBean.Key.FileValidationOnPublishEnabled, safeDefaultIfKeyNotFound);
    }

	public boolean directUploadEnabled(DvObjectContainer container) {
    	return Boolean.getBoolean("dataverse.files." + container.getEffectiveStorageDriverId() + ".upload-redirect");
	}
	
	public String getDataCiteRestApiUrlString() {
		//As of 5.0 the 'doi.dataciterestapiurlstring' is the documented jvm option. Prior versions used 'doi.mdcbaseurlstring' or were hardcoded to api.datacite.org, so the defaults are for backward compatibility.
        return System.getProperty("doi.dataciterestapiurlstring", System.getProperty("doi.mdcbaseurlstring", "https://api.datacite.org"));
	}
	
    Map<String,String> languageMap = null;
    
    public Map<String, String> getBaseMetadataLanguageMap(boolean refresh) {
        if (languageMap == null || refresh) {
            languageMap = new HashMap<String, String>();

            String mlString = settingsService.get(SettingsServiceBean.Key.MetadataLanguages.toString(),
                    "{\"" + BundleUtil.getCurrentLocale().getDisplayLanguage() + "\":\""
                            + BundleUtil.getCurrentLocale().getLanguage() + "\"}");
            JsonReader jsonReader = Json.createReader(new StringReader(mlString));
            JsonObject languages = jsonReader.readObject();
            languages.forEach((lang, langCode) -> languageMap.put(((JsonString)langCode).getString(), lang));
        }
        return languageMap;
    }
    
    public Map<String, String> getMetadataLanguages(DvObjectContainer target) {
        Map<String,String> currentMap = new HashMap<String,String>();
        currentMap.putAll(getBaseMetadataLanguageMap(true));
        languageMap.put(DvObjectContainer.UNDEFINED_METADATA_LANGUAGE_CODE, getDefaultMetadataLanguageLabel(target));
        return languageMap;
    }
    
    private String getDefaultMetadataLanguageLabel(DvObjectContainer target) {
        String mlLabel = Locale.getDefault().getDisplayLanguage();
<<<<<<< HEAD
/*        Locale l = Locale.getDefault();
        if(mlLabel==null) mlLabel = l.getDisplayLanguage();
        if(mlLabel==null) mlLabel = l.getLanguage();
*/
=======
>>>>>>> 05ba01db
        Dataverse parent = target.getOwner();
        boolean fromAncestor=false;
        if(parent != null) {
            mlLabel = parent.getEffectiveMetadataLanguage();
            //recurse dataverse chain to root and if any have a metadata language set, fromAncestor is true
            while(parent!=null) {
                if(!parent.getMetadataLanguage().equals(DvObjectContainer.UNDEFINED_METADATA_LANGUAGE_CODE)) {
                    fromAncestor=true;
                    break;
                }
                parent=parent.getOwner();
            }
        }
        if(fromAncestor) {
            mlLabel = mlLabel + " " + BundleUtil.getStringFromBundle("dataverse.inherited");
        } else {
            mlLabel = mlLabel + " " + BundleUtil.getStringFromBundle("dataverse.default");
        }
        return mlLabel;
    }

}<|MERGE_RESOLUTION|>--- conflicted
+++ resolved
@@ -1104,13 +1104,6 @@
     
     private String getDefaultMetadataLanguageLabel(DvObjectContainer target) {
         String mlLabel = Locale.getDefault().getDisplayLanguage();
-<<<<<<< HEAD
-/*        Locale l = Locale.getDefault();
-        if(mlLabel==null) mlLabel = l.getDisplayLanguage();
-        if(mlLabel==null) mlLabel = l.getLanguage();
-*/
-=======
->>>>>>> 05ba01db
         Dataverse parent = target.getOwner();
         boolean fromAncestor=false;
         if(parent != null) {
