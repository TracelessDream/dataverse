--- conflicted
+++ resolved
@@ -1058,14 +1058,14 @@
         return settingsService.isTrueForKey(SettingsServiceBean.Key.FilePIDsEnabled, safeDefaultIfKeyNotFound);
     }
     
-<<<<<<< HEAD
+    public boolean isIndependentHandleService() {
+        boolean safeDefaultIfKeyNotFound = false;
+        return settingsService.isTrueForKey(SettingsServiceBean.Key.IndependentHandleService, safeDefaultIfKeyNotFound);
+    
+    }
+    
     public String getMDCLogPath() {
         String mDCLogPath = settingsService.getValueForKey(SettingsServiceBean.Key.MDCLogPath, null);
         return mDCLogPath;
-=======
-    public boolean isIndependentHandleService() {
-        boolean safeDefaultIfKeyNotFound = false;
-        return settingsService.isTrueForKey(SettingsServiceBean.Key.IndependentHandleService, safeDefaultIfKeyNotFound);
->>>>>>> d78b08d4
     }
 }