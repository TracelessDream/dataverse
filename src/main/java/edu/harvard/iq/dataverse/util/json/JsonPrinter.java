package edu.harvard.iq.dataverse.util.json;

import edu.harvard.iq.dataverse.AuxiliaryFile;
import edu.harvard.iq.dataverse.ControlledVocabularyValue;
import edu.harvard.iq.dataverse.DataFile;
import edu.harvard.iq.dataverse.DataFileTag;
import edu.harvard.iq.dataverse.Dataset;
import edu.harvard.iq.dataverse.DatasetDistributor;
import edu.harvard.iq.dataverse.DatasetFieldType;
import edu.harvard.iq.dataverse.DatasetField;
import edu.harvard.iq.dataverse.DatasetFieldCompoundValue;
import edu.harvard.iq.dataverse.DatasetFieldValue;
import edu.harvard.iq.dataverse.DatasetLock;
import edu.harvard.iq.dataverse.DatasetVersion;
import edu.harvard.iq.dataverse.Dataverse;
import edu.harvard.iq.dataverse.DataverseContact;
import edu.harvard.iq.dataverse.DataverseFacet;
import edu.harvard.iq.dataverse.DataverseTheme;
import edu.harvard.iq.dataverse.authorization.DataverseRole;
import edu.harvard.iq.dataverse.authorization.groups.impl.maildomain.MailDomainGroup;
import edu.harvard.iq.dataverse.authorization.providers.builtin.BuiltinUser;
import edu.harvard.iq.dataverse.FileMetadata;
import edu.harvard.iq.dataverse.GlobalId;
import edu.harvard.iq.dataverse.MetadataBlock;
import edu.harvard.iq.dataverse.RoleAssignment;
import edu.harvard.iq.dataverse.TermsOfUseAndAccess;
import edu.harvard.iq.dataverse.api.Util;
import edu.harvard.iq.dataverse.authorization.Permission;
import edu.harvard.iq.dataverse.authorization.RoleAssigneeDisplayInfo;
import edu.harvard.iq.dataverse.authorization.groups.impl.explicit.ExplicitGroup;
import edu.harvard.iq.dataverse.authorization.groups.impl.ipaddress.IpGroup;
import edu.harvard.iq.dataverse.authorization.groups.impl.ipaddress.ip.IpAddress;
import edu.harvard.iq.dataverse.authorization.groups.impl.ipaddress.ip.IpAddressRange;
import edu.harvard.iq.dataverse.authorization.groups.impl.shib.ShibGroup;
import edu.harvard.iq.dataverse.authorization.providers.AuthenticationProviderRow;
import edu.harvard.iq.dataverse.authorization.users.AuthenticatedUser;
import edu.harvard.iq.dataverse.authorization.users.User;
import edu.harvard.iq.dataverse.branding.BrandingUtil;
import edu.harvard.iq.dataverse.dataaccess.DataAccess;
import edu.harvard.iq.dataverse.privateurl.PrivateUrl;
import edu.harvard.iq.dataverse.settings.SettingsServiceBean;
import edu.harvard.iq.dataverse.util.DatasetFieldWalker;
import edu.harvard.iq.dataverse.util.SignpostingResources;
import edu.harvard.iq.dataverse.util.StringUtil;
import static edu.harvard.iq.dataverse.util.json.NullSafeJsonBuilder.jsonObjectBuilder;
import edu.harvard.iq.dataverse.workflow.Workflow;
import edu.harvard.iq.dataverse.workflow.step.WorkflowStepData;

import java.util.*;
import javax.json.Json;
import javax.json.JsonArrayBuilder;
import javax.json.JsonObjectBuilder;
import java.util.function.BiConsumer;
import java.util.function.BinaryOperator;
import java.util.function.Function;
import java.util.function.Supplier;
import java.util.logging.Logger;
import java.util.stream.Collector;
import java.util.stream.Collectors;
import static java.util.stream.Collectors.toList;

import javax.ejb.EJB;
import javax.ejb.Singleton;
import javax.json.JsonArray;
import javax.json.JsonObject;

/**
 * Convert objects to Json.
 *
 * @author michael
 */
@Singleton
public class JsonPrinter {

    private static final Logger logger = Logger.getLogger(JsonPrinter.class.getCanonicalName());

    @EJB
    static SettingsServiceBean settingsService;

    public static void injectSettingsService(SettingsServiceBean ssb) {
            settingsService = ssb;
    }

    public JsonPrinter() {
   
    }

    public static final BriefJsonPrinter brief = new BriefJsonPrinter();

    public static JsonArrayBuilder asJsonArray(Collection<String> strings) {
        JsonArrayBuilder arr = Json.createArrayBuilder();
        for (String s : strings) {
            arr.add(s);
        }
        return arr;
    }

    public static JsonObjectBuilder json(User u) {
        RoleAssigneeDisplayInfo displayInfo = u.getDisplayInfo();
        return jsonObjectBuilder()
                .add("identifier", u.getIdentifier())
                .add("displayInfo", jsonObjectBuilder()
                        .add("Title", displayInfo.getTitle())
                        .add("email", displayInfo.getEmailAddress()));
    }

    public static JsonObjectBuilder json(AuthenticatedUser authenticatedUser) {
        NullSafeJsonBuilder builder = jsonObjectBuilder()
            .add("id", authenticatedUser.getId())
            .add("identifier", authenticatedUser.getIdentifier())
            .add("displayName", authenticatedUser.getDisplayInfo().getTitle())
            .add("firstName", authenticatedUser.getFirstName())
            .add("lastName", authenticatedUser.getLastName())
            .add("email", authenticatedUser.getEmail())
            .add("superuser", authenticatedUser.isSuperuser())
            .add("deactivated", authenticatedUser.isDeactivated())
            .add("deactivatedTime", authenticatedUser.getDeactivatedTime())
            .add("affiliation", authenticatedUser.getAffiliation())
            .add("position", authenticatedUser.getPosition())
            .add("persistentUserId", authenticatedUser.getAuthenticatedUserLookup().getPersistentUserId())
            .add("emailLastConfirmed", authenticatedUser.getEmailConfirmed())
            .add("createdTime", authenticatedUser.getCreatedTime())
            .add("lastLoginTime", authenticatedUser.getLastLoginTime())
            .add("lastApiUseTime", authenticatedUser.getLastApiUseTime())
            .add("authenticationProviderId", authenticatedUser.getAuthenticatedUserLookup().getAuthenticationProviderId());
        return builder;
    }
    
    public static JsonObjectBuilder json(RoleAssignment ra) {
        return jsonObjectBuilder()
                .add("id", ra.getId())
                .add("assignee", ra.getAssigneeIdentifier())
                .add("roleId", ra.getRole().getId())
                .add("_roleAlias", ra.getRole().getAlias())
                .add("privateUrlToken", ra.getPrivateUrlToken())
                .add("definitionPointId", ra.getDefinitionPoint().getId());
    }

    public static JsonArrayBuilder json(Set<Permission> permissions) {
        JsonArrayBuilder bld = Json.createArrayBuilder();
        permissions.forEach(p -> bld.add(p.name()));
        return bld;
    }

    public static JsonObjectBuilder json(DatasetLock lock) {
        return jsonObjectBuilder()
                .add("lockType", lock.getReason().toString())
                .add("date", lock.getStartTime().toString())
                .add("user", lock.getUser().getUserIdentifier())
                .add("message", lock.getInfo());

    }
    
    public static JsonObjectBuilder json( RoleAssigneeDisplayInfo d ) {
        return jsonObjectBuilder()
                .add("title", d.getTitle())
                .add("email", d.getEmailAddress())
                .add("affiliation", d.getAffiliation());
    }

    public static JsonObjectBuilder json(IpGroup grp) {
         // collect single addresses
        List<String> singles = grp.getRanges().stream().filter( IpAddressRange::isSingleAddress )
                                .map( IpAddressRange::getBottom )
                                .map( IpAddress::toString ).collect(toList());
        // collect "real" ranges
        List<List<String>> ranges = grp.getRanges().stream().filter( rng -> !rng.isSingleAddress() )
                                .map( rng -> Arrays.asList(rng.getBottom().toString(), rng.getTop().toString()) )
                                .collect(toList());

        JsonObjectBuilder bld = jsonObjectBuilder()
                .add("alias", grp.getPersistedGroupAlias() )
                .add("identifier", grp.getIdentifier())
                .add("id", grp.getId() )
                .add("name", grp.getDisplayName() )
                .add("description", grp.getDescription() );
       
        if ( ! singles.isEmpty() ) {
            bld.add("addresses", asJsonArray(singles) );
        }
        
        if ( ! ranges.isEmpty() ) {
            JsonArrayBuilder rangesBld = Json.createArrayBuilder();
            ranges.forEach( r -> rangesBld.add( Json.createArrayBuilder().add(r.get(0)).add(r.get(1))) );
            bld.add("ranges", rangesBld );
        }
        
        return bld;
    }

    public static JsonObjectBuilder json(ShibGroup grp) {
        return jsonObjectBuilder()
                .add("name", grp.getName())
                .add("attribute", grp.getAttribute())
                .add("pattern", grp.getPattern())
                .add("id", grp.getId());
    }
    
    public static JsonObjectBuilder json(MailDomainGroup grp) {
        JsonObjectBuilder bld = jsonObjectBuilder()
            .add("alias", grp.getPersistedGroupAlias() )
            .add("id", grp.getId() )
            .add("name", grp.getDisplayName() )
            .add("description", grp.getDescription() )
            .add("domains", asJsonArray(grp.getEmailDomainsAsList()) )
            .add("regex", grp.isRegEx());
        return bld;
    }

    public static JsonArrayBuilder rolesToJson(List<DataverseRole> role) {
        JsonArrayBuilder bld = Json.createArrayBuilder();
        for (DataverseRole r : role) {
            bld.add(JsonPrinter.json(r));
        }
        return bld;
    }

    public static JsonObjectBuilder json(DataverseRole role) {
        JsonObjectBuilder bld = jsonObjectBuilder()
                .add("alias", role.getAlias())
                .add("name", role.getName())
                .add("permissions", JsonPrinter.json(role.permissions()))
                .add("description", role.getDescription());
        if (role.getId() != null) {
            bld.add("id", role.getId());
        }
        if (role.getOwner() != null && role.getOwner().getId() != null) {
            bld.add("ownerId", role.getOwner().getId());
        }

        return bld;
    }
    
    public static JsonObjectBuilder json(Workflow wf){
        JsonObjectBuilder bld = jsonObjectBuilder();
        bld.add("name", wf.getName());
        if ( wf.getId() != null ) {
            bld.add("id", wf.getId());
        }
        
        if ( wf.getSteps()!=null && !wf.getSteps().isEmpty()) {
            JsonArrayBuilder arr = Json.createArrayBuilder();
            for ( WorkflowStepData stp : wf.getSteps() ) {
                arr.add( jsonObjectBuilder().add("stepType", stp.getStepType())
                                   .add("provider", stp.getProviderId())
                                   .add("parameters", mapToObject(stp.getStepParameters()))
                                   .add("requiredSettings", mapToObject(stp.getStepSettings())) );
            }
            bld.add("steps", arr );
        }
        
        return bld;
    }
    
    public static JsonObjectBuilder json(Dataverse dv) {
        return json(dv, false);
    }

    //TODO: Once we upgrade to Java EE 8 we can remove objects from the builder, and this email removal can be done in a better place.
    public static JsonObjectBuilder json(Dataverse dv, Boolean hideEmail) {
        JsonObjectBuilder bld = jsonObjectBuilder()
                .add("id", dv.getId())
                .add("alias", dv.getAlias())
                .add("name", dv.getName())
                .add("affiliation", dv.getAffiliation());
        if(!hideEmail) { 
            bld.add("dataverseContacts", JsonPrinter.json(dv.getDataverseContacts()));
        }
        
        bld.add("permissionRoot", dv.isPermissionRoot())
                .add("description", dv.getDescription())
                .add("dataverseType", dv.getDataverseType().name());
        if (dv.getOwner() != null) {
            bld.add("ownerId", dv.getOwner().getId());
        }
        if (dv.getCreateDate() != null) {
            bld.add("creationDate", Util.getDateTimeFormat().format(dv.getCreateDate()));
        }
        if (dv.getDataverseTheme() != null) {
            bld.add("theme", JsonPrinter.json(dv.getDataverseTheme()));
        }
        if(dv.getStorageDriverId() != null) {
        	bld.add("storageDriverLabel", DataAccess.getStorageDriverLabelFor(dv.getStorageDriverId()));
        }

        return bld;
    }

    public static JsonArrayBuilder json(List<DataverseContact> dataverseContacts) {
        JsonArrayBuilder jsonArrayOfContacts = Json.createArrayBuilder();
        for (DataverseContact dataverseContact : dataverseContacts) {
            NullSafeJsonBuilder contactJsonObject = NullSafeJsonBuilder.jsonObjectBuilder();
            contactJsonObject.add("displayOrder", dataverseContact.getDisplayOrder());
            contactJsonObject.add("contactEmail", dataverseContact.getContactEmail());
            jsonArrayOfContacts.add(contactJsonObject);
        }
        return jsonArrayOfContacts;
    }

    public static JsonObjectBuilder json( DataverseTheme theme ) {
        final NullSafeJsonBuilder baseObject = jsonObjectBuilder()
                .add("id", theme.getId() )
                .add("logo", theme.getLogo())
                .add("tagline", theme.getTagline())
                .add("linkUrl", theme.getLinkUrl())
                .add("linkColor", theme.getLinkColor())
                .add("textColor", theme.getTextColor())
                .add("backgroundColor", theme.getBackgroundColor());
        if ( theme.getLogoAlignment() != null ) {
            baseObject.add("logoBackgroundColor", theme.getLogoBackgroundColor());
        }
        return baseObject;
    }

    public static JsonObjectBuilder json(BuiltinUser user) {
        return (user == null)
                ? null
                : jsonObjectBuilder()
                .add("id", user.getId())
                .add("userName", user.getUserName());
    }

    public static JsonObjectBuilder json(Dataset ds) {
        return jsonObjectBuilder()
                .add("id", ds.getId())
                .add("identifier", ds.getIdentifier())
                .add("persistentUrl", ds.getPersistentURL())
                .add("protocol", ds.getProtocol())
                .add("authority", ds.getAuthority())
                .add("publisher", BrandingUtil.getInstallationBrandName())
                .add("publicationDate", ds.getPublicationDateFormattedYYYYMMDD())
                .add("storageIdentifier", ds.getStorageIdentifier());
    }

    public static JsonObjectBuilder json(DatasetVersion dsv) {
        JsonObjectBuilder bld = jsonObjectBuilder()
                .add("id", dsv.getId())
                .add("datasetId", dsv.getDataset().getId())
                .add("datasetPersistentId", dsv.getDataset().getGlobalId().asString())
                .add("storageIdentifier", dsv.getDataset().getStorageIdentifier())
                .add("versionNumber", dsv.getVersionNumber())
                .add("versionMinorNumber", dsv.getMinorVersionNumber())
                .add("versionState", dsv.getVersionState().name())
                .add("versionNote", dsv.getVersionNote())
                .add("archiveNote", dsv.getArchiveNote())
                .add("deaccessionLink", dsv.getDeaccessionLink())
                .add("distributionDate", dsv.getDistributionDate())
                .add("productionDate", dsv.getProductionDate())
                .add("UNF", dsv.getUNF())
                .add("archiveTime", format(dsv.getArchiveTime()))
                .add("lastUpdateTime", format(dsv.getLastUpdateTime()))
                .add("releaseTime", format(dsv.getReleaseTime()))
                .add("createTime", format(dsv.getCreateTime()))
                .add("license", dsv.getTermsOfUseAndAccess().getLicense() != null ? dsv.getTermsOfUseAndAccess().getLicense().toString() : null)
                .add("termsOfUse", getLicenseInfo(dsv))
                .add("confidentialityDeclaration", dsv.getTermsOfUseAndAccess().getConfidentialityDeclaration() != null ? dsv.getTermsOfUseAndAccess().getConfidentialityDeclaration() : null)
                .add("availabilityStatus", dsv.getTermsOfUseAndAccess().getAvailabilityStatus() != null ? dsv.getTermsOfUseAndAccess().getAvailabilityStatus() : null)
                .add("specialPermissions", dsv.getTermsOfUseAndAccess().getSpecialPermissions() != null ? dsv.getTermsOfUseAndAccess().getSpecialPermissions() : null)
                .add("restrictions", dsv.getTermsOfUseAndAccess().getRestrictions() != null ? dsv.getTermsOfUseAndAccess().getRestrictions() : null)
                .add("citationRequirements", dsv.getTermsOfUseAndAccess().getCitationRequirements() != null ? dsv.getTermsOfUseAndAccess().getCitationRequirements() : null)
                .add("depositorRequirements", dsv.getTermsOfUseAndAccess().getDepositorRequirements() != null ? dsv.getTermsOfUseAndAccess().getDepositorRequirements() : null)
                .add("conditions", dsv.getTermsOfUseAndAccess().getConditions() != null ? dsv.getTermsOfUseAndAccess().getConditions() : null)
                .add("disclaimer", dsv.getTermsOfUseAndAccess().getDisclaimer() != null ? dsv.getTermsOfUseAndAccess().getDisclaimer() : null)
                .add("termsOfAccess", dsv.getTermsOfUseAndAccess().getTermsOfAccess() != null ? dsv.getTermsOfUseAndAccess().getTermsOfAccess() : null)
                .add("dataAccessPlace", dsv.getTermsOfUseAndAccess().getDataAccessPlace() != null ? dsv.getTermsOfUseAndAccess().getDataAccessPlace() : null)
                .add("originalArchive", dsv.getTermsOfUseAndAccess().getOriginalArchive() != null ? dsv.getTermsOfUseAndAccess().getOriginalArchive() : null)
                .add("availabilityStatus", dsv.getTermsOfUseAndAccess().getAvailabilityStatus() != null ? dsv.getTermsOfUseAndAccess().getAvailabilityStatus() : null)
                .add("contactForAccess", dsv.getTermsOfUseAndAccess().getContactForAccess() != null ? dsv.getTermsOfUseAndAccess().getContactForAccess() : null)
                .add("sizeOfCollection", dsv.getTermsOfUseAndAccess().getSizeOfCollection() != null ? dsv.getTermsOfUseAndAccess().getSizeOfCollection() : null)
                .add("studyCompletion", dsv.getTermsOfUseAndAccess().getStudyCompletion() != null ? dsv.getTermsOfUseAndAccess().getStudyCompletion() : null)
                .add("fileAccessRequest", dsv.getTermsOfUseAndAccess().isFileAccessRequest());

        bld.add("metadataBlocks", jsonByBlocks(dsv.getDatasetFields()));

        bld.add("files", jsonFileMetadatas(dsv.getFileMetadatas()));

        return bld;
    }
    
    
    public static JsonObjectBuilder jsonDataFileList(List<DataFile> dataFiles){
    
        if (dataFiles==null){
            throw new NullPointerException("dataFiles cannot be null");
        }
        
        JsonObjectBuilder bld = jsonObjectBuilder();
        
        
        List<FileMetadata> dataFileList = dataFiles.stream()
                                    .map(x -> x.getFileMetadata())
                                    .collect(Collectors.toList());

        
        bld.add("files", jsonFileMetadatas(dataFileList));

        return bld;
    }
<<<<<<< HEAD

    private static String getRootDataverseNameforCitation(Dataset dataset) {
        Dataverse root = dataset.getOwner();
        while (root.getOwner() != null) {
            root = root.getOwner();
        }
        String rootDataverseName = root.getName();
        if (!StringUtil.isEmpty(rootDataverseName)) {
            return rootDataverseName;
        } else {
            return "";
        }
    }

=======
    
>>>>>>> 5ec179ae
    private static String getLicenseInfo(DatasetVersion dsv) {
        if (dsv.getTermsOfUseAndAccess().getLicense() != null && dsv.getTermsOfUseAndAccess().getLicense().equals(TermsOfUseAndAccess.License.CC0)) {
            return "CC0 Waiver";
        }
        return dsv.getTermsOfUseAndAccess().getTermsOfUse();
    }

    /**
     * Export formats such as DDI require the citation to be included. See
     * https://github.com/IQSS/dataverse/issues/2579 for more on DDI export.
     *
     * @todo Instead of having this separate method, should "citation" be added
     * to the regular `json` method for DatasetVersion? Will anything break?
     * Unit tests for that method could not be found.
     */
    public static JsonObjectBuilder jsonWithCitation(DatasetVersion dsv) {
        JsonObjectBuilder dsvWithCitation = JsonPrinter.json(dsv);
        dsvWithCitation.add("citation", dsv.getCitation());
        return dsvWithCitation;
    }

    /**
     * Export formats such as DDI require the persistent identifier components
     * such as "protocol", "authority" and "identifier" to be included so we
     * create a JSON object we can convert to a DatasetDTO which can include a
     * DatasetVersionDTO, which has all the metadata fields we need to export.
     * See https://github.com/IQSS/dataverse/issues/2579 for more on DDI export.
     *
     * @todo Instead of having this separate method, should "datasetVersion" be
     * added to the regular `json` method for Dataset? Will anything break? Unit
     * tests for that method could not be found. If we keep this method as-is
     * should the method be renamed?
     */
    public static JsonObjectBuilder jsonAsDatasetDto(DatasetVersion dsv) {
        JsonObjectBuilder datasetDtoAsJson = JsonPrinter.json(dsv.getDataset());
        datasetDtoAsJson.add("datasetVersion", jsonWithCitation(dsv));
        return datasetDtoAsJson;
    }

    public static JsonArrayBuilder jsonFileMetadatas(Collection<FileMetadata> fmds) {
        JsonArrayBuilder filesArr = Json.createArrayBuilder();
        for (FileMetadata fmd : fmds) {
            filesArr.add(JsonPrinter.json(fmd));
        }

        return filesArr;
    }

    public static JsonObjectBuilder json(DatasetDistributor dist) {
        return jsonObjectBuilder()
                .add("displayOrder", dist.getDisplayOrder())
                .add("version", dist.getVersion())
                .add("abbreviation", JsonPrinter.json(dist.getAbbreviation()))
                .add("affiliation", JsonPrinter.json(dist.getAffiliation()))
                .add("logo", JsonPrinter.json(dist.getLogo()))
                .add("name", JsonPrinter.json(dist.getName()))
                .add("url", JsonPrinter.json(dist.getUrl()));
    }

    public static JsonObjectBuilder jsonByBlocks(List<DatasetField> fields) {
        JsonObjectBuilder blocksBld = jsonObjectBuilder();

        for (Map.Entry<MetadataBlock, List<DatasetField>> blockAndFields : DatasetField.groupByBlock(fields).entrySet()) {
            MetadataBlock block = blockAndFields.getKey();
            blocksBld.add(block.getName(), JsonPrinter.json(block, blockAndFields.getValue()));
        }
        return blocksBld;
    }

    /**
     * Create a JSON object for the block and its fields. The fields are assumed
     * to belong to the block - there's no checking of that in the method.
     *
     * @param block
     * @param fields
     * @return JSON Object builder with the block and fields information.
     */
    public static JsonObjectBuilder json(MetadataBlock block, List<DatasetField> fields) {
        JsonObjectBuilder blockBld = jsonObjectBuilder();

        blockBld.add("displayName", block.getDisplayName());
        final JsonArrayBuilder fieldsArray = Json.createArrayBuilder();

        DatasetFieldWalker.walk(fields, settingsService, new DatasetFieldsToJson(fieldsArray));

        blockBld.add("fields", fieldsArray);
        return blockBld;
    }

    public static String typeClassString(DatasetFieldType typ) {
        if (typ.isControlledVocabulary()) {
            return "controlledVocabulary";
        }
        if (typ.isCompound()) {
            return "compound";
        }
        return "primitive";
    }

    public static JsonObject json(DatasetField dfv) {
        if (dfv.isEmpty()) {
            return null;
        } else {
            JsonArrayBuilder fieldArray = Json.createArrayBuilder();
            DatasetFieldWalker.walk(dfv, new DatasetFieldsToJson(fieldArray));
            JsonArray out = fieldArray.build();
            return out.getJsonObject(0);
        }
    }

    public static JsonObjectBuilder json(MetadataBlock blk) {
        JsonObjectBuilder bld = jsonObjectBuilder();
        bld.add("id", blk.getId());
        bld.add("name", blk.getName());
        bld.add("displayName", blk.getDisplayName());

        JsonObjectBuilder fieldsBld = jsonObjectBuilder();
        for (DatasetFieldType df : new TreeSet<>(blk.getDatasetFieldTypes())) {
            fieldsBld.add(df.getName(), JsonPrinter.json(df));
        }

        bld.add("fields", fieldsBld);

        return bld;
    }

    public static JsonObjectBuilder json(DatasetFieldType fld) {
        JsonObjectBuilder fieldsBld = jsonObjectBuilder();
        fieldsBld.add("name", fld.getName());
        fieldsBld.add("displayName", fld.getDisplayName());
        fieldsBld.add("title", fld.getTitle());
        fieldsBld.add("type", fld.getFieldType().toString());
        fieldsBld.add("watermark", fld.getWatermark());
        fieldsBld.add("description", fld.getDescription());
        if (!fld.getChildDatasetFieldTypes().isEmpty()) {
            JsonObjectBuilder subFieldsBld = jsonObjectBuilder();
            for (DatasetFieldType subFld : fld.getChildDatasetFieldTypes()) {
                subFieldsBld.add(subFld.getName(), JsonPrinter.json(subFld));
            }
            fieldsBld.add("childFields", subFieldsBld);
        }

        return fieldsBld;
    }

    public static JsonObjectBuilder json(FileMetadata fmd) {
        return jsonObjectBuilder()
                // deprecated: .add("category", fmd.getCategory())
                // TODO: uh, figure out what to do here... it's deprecated 
                // in a sense that there's no longer the category field in the 
                // fileMetadata object; but there are now multiple, oneToMany file 
                // categories - and we probably need to export them too!) -- L.A. 4.5
                .add("description", fmd.getDescription())
                .add("label", fmd.getLabel()) // "label" is the filename
                .add("restricted", fmd.isRestricted()) 
                .add("directoryLabel", fmd.getDirectoryLabel())
                .add("version", fmd.getVersion())
                .add("datasetVersionId", fmd.getDatasetVersion().getId())
                .add("categories", getFileCategories(fmd))
                .add("dataFile", JsonPrinter.json(fmd.getDataFile(), fmd));
    }

      public static JsonObjectBuilder json(AuxiliaryFile auxFile) {
        return jsonObjectBuilder()
               .add("formatTag", auxFile.getFormatTag())
                .add("formatVersion", auxFile.getFormatVersion()) // "label" is the filename
                .add("origin", auxFile.getOrigin()) 
                .add("isPublic", auxFile.getIsPublic())
                .add("type", auxFile.getType())
                .add("contentType", auxFile.getContentType())
                .add("fileSize", auxFile.getFileSize())
                .add("checksum", auxFile.getChecksum())
                .add("dataFile", JsonPrinter.json(auxFile.getDataFile()));
    }
    public static JsonObjectBuilder json(DataFile df) {
        return JsonPrinter.json(df, null);
    }
    
    public static JsonObjectBuilder json(DataFile df, FileMetadata fileMetadata) {
        // File names are no longer stored in the DataFile entity; 
        // (they are instead in the FileMetadata (as "labels") - this way 
        // the filename can change between versions... 
        // It does appear that for some historical purpose we still need the
        // filename in the file DTO (?)... We rely on it to be there for the 
        // DDI export, for example. So we need to make sure this is is the 
        // *correct* file name - i.e., that it comes from the right version. 
        // (TODO...? L.A. 4.5, Aug 7 2016)
        String fileName = null;
        
        if (fileMetadata != null) {
            fileName = fileMetadata.getLabel();
        } else if (df.getFileMetadata() != null) {
            // Note that this may not necessarily grab the file metadata from the 
            // version *you want*! (L.A.)
            fileName = df.getFileMetadata().getLabel();
        }
        
        String pidURL = "";
        
        if (new GlobalId(df).toURL() != null){
            pidURL = new GlobalId(df).toURL().toString();
        }
        
        return jsonObjectBuilder()
                .add("id", df.getId())
                .add("persistentId", df.getGlobalIdString())
                .add("pidURL", pidURL)
                .add("filename", fileName)
                .add("contentType", df.getContentType())            
                .add("filesize", df.getFilesize())            
                .add("description", df.getDescription())    
                //.add("released", df.isReleased())
                //.add("restricted", df.isRestricted())
                .add("storageIdentifier", df.getStorageIdentifier())
                .add("originalFileFormat", df.getOriginalFileFormat())
                .add("originalFormatLabel", df.getOriginalFormatLabel())
                .add ("originalFileSize", df.getOriginalFileSize())
                .add("originalFileName", df.getOriginalFileName())
                .add("UNF", df.getUnf())
                //---------------------------------------------
                // For file replace: rootDataFileId, previousDataFileId
                //---------------------------------------------
                .add("rootDataFileId", df.getRootDataFileId())
                .add("previousDataFileId", df.getPreviousDataFileId())
                //---------------------------------------------
                // Checksum
                // * @todo Should we deprecate "md5" now that it's under
                // * "checksum" (which may also be a SHA-1 rather than an MD5)? - YES!
                //---------------------------------------------
                .add("md5", getMd5IfItExists(df.getChecksumType(), df.getChecksumValue()))
                .add("checksum", getChecksumTypeAndValue(df.getChecksumType(), df.getChecksumValue()))
                .add("tabularTags", getTabularFileTags(df))
                .add("creationDate",  df.getCreateDateFormattedYYYYMMDD())
                ;
    }
    
    public static String format(Date d) {
        return (d == null) ? null : Util.getDateTimeFormat().format(d);
    }

    private static JsonArrayBuilder getFileCategories(FileMetadata fmd) {
        if (fmd == null) {
            return null;
        }
        List<String> categories = fmd.getCategoriesByName();
        if (categories == null || categories.isEmpty()) {
            return null;
        }
        JsonArrayBuilder fileCategories = Json.createArrayBuilder();
        for (String category : categories) {
            fileCategories.add(category);
        }
        return fileCategories;
    }

    public static JsonArrayBuilder getTabularFileTags(DataFile df) {
        if (df == null) {
            return null;
        }
        List<DataFileTag> tags = df.getTags();
        if (tags == null || tags.isEmpty()) {
            return null;
        }
        JsonArrayBuilder tabularTags = Json.createArrayBuilder();
        for (DataFileTag tag : tags) {
            String label = tag.getTypeLabel();
            if (label != null) {
                tabularTags.add(label);
            }
        }
        return tabularTags;
    }

    private static class DatasetFieldsToJson implements DatasetFieldWalker.Listener {

        Deque<JsonObjectBuilder> objectStack = new LinkedList<>();
        Deque<JsonArrayBuilder> valueArrStack = new LinkedList<>();
        JsonObjectBuilder result = null;

        DatasetFieldsToJson(JsonArrayBuilder result) {
            valueArrStack.push(result);
        }

        @Override
        public void startField(DatasetField f) {
            objectStack.push(jsonObjectBuilder());
            // Invariant: all values are multiple. Diffrentiation between multiple and single is done at endField.
            valueArrStack.push(Json.createArrayBuilder());

            DatasetFieldType typ = f.getDatasetFieldType();
            objectStack.peek().add("typeName", typ.getName());
            objectStack.peek().add("multiple", typ.isAllowMultiples());
            objectStack.peek().add("typeClass", typeClassString(typ));
        }

        @Override
        public void endField(DatasetField f) {
            JsonObjectBuilder jsonField = objectStack.pop();
            JsonArray jsonValues = valueArrStack.pop().build();
            if (!jsonValues.isEmpty()) {
                jsonField.add("value",
                        f.getDatasetFieldType().isAllowMultiples() ? jsonValues
                                : jsonValues.get(0));
                valueArrStack.peek().add(jsonField);
            }
        }

        @Override
        public void primitiveValue(DatasetFieldValue dsfv) {
            if (dsfv.getValue() != null) {
                valueArrStack.peek().add(dsfv.getValue());
            }
        }

        @Override
        public void controledVocabularyValue(ControlledVocabularyValue cvv) {
            valueArrStack.peek().add(cvv.getStrValue());
        }

        @Override
        public void startCompoundValue(DatasetFieldCompoundValue dsfcv) {
            valueArrStack.push(Json.createArrayBuilder());
        }

        @Override
        public void endCompoundValue(DatasetFieldCompoundValue dsfcv) {
            JsonArray jsonValues = valueArrStack.pop().build();
            if (!jsonValues.isEmpty()) {
                JsonObjectBuilder jsonField = jsonObjectBuilder();
                for (JsonObject jobj : jsonValues.getValuesAs(JsonObject.class)) {
                    jsonField.add(jobj.getString("typeName"), jobj);
                }
                valueArrStack.peek().add(jsonField);
            }
        }
    }

    public static JsonObjectBuilder json(AuthenticationProviderRow aRow) {
        return jsonObjectBuilder()
                        .add("id", aRow.getId())
                        .add("factoryAlias", aRow.getFactoryAlias() )
                        .add("title", aRow.getTitle())
                        .add("subtitle",aRow.getSubtitle())
                        .add("factoryData", aRow.getFactoryData())
                        .add("enabled", aRow.isEnabled())
                ;
    }

    public static JsonObjectBuilder json(PrivateUrl privateUrl) {
        return jsonObjectBuilder()
                // We provide the token here as a convenience even though it is also in the role assignment.
                .add("token", privateUrl.getToken())
                .add("link", privateUrl.getLink())
                .add("roleAssignment", json(privateUrl.getRoleAssignment()));
    }

    public static JsonObjectBuilder json( ExplicitGroup eg ) {
        JsonArrayBuilder ras = Json.createArrayBuilder();
            for (String u : eg.getContainedRoleAssgineeIdentifiers()) {
                ras.add(u);
            }
            return jsonObjectBuilder()
                    .add("identifier", eg.getIdentifier())
                    .add("groupAliasInOwner", eg.getGroupAliasInOwner())
                    .add("owner", eg.getOwner().getId())
                    .add("description", eg.getDescription())
                    .add("displayName", eg.getDisplayName())
                    .add("containedRoleAssignees", ras);
    }
    
    public static JsonObjectBuilder json( DataverseFacet aFacet ) {
        return jsonObjectBuilder()
                    .add("id", String.valueOf(aFacet.getId())) // TODO should just be id I think
                    .add("name", aFacet.getDatasetFieldType().getDisplayName());
    }
        
    public static Collector<String, JsonArrayBuilder, JsonArrayBuilder> stringsToJsonArray() {
        return new Collector<String, JsonArrayBuilder, JsonArrayBuilder>() {

            @Override
            public Supplier<JsonArrayBuilder> supplier() {
                return () -> Json.createArrayBuilder();
            }

            @Override
            public BiConsumer<JsonArrayBuilder, String> accumulator() {
                return (JsonArrayBuilder b, String s) -> b.add(s);
            }

            @Override
            public BinaryOperator<JsonArrayBuilder> combiner() {
                return (jab1, jab2) -> {
                    JsonArrayBuilder retVal = Json.createArrayBuilder();
                    jab1.build().forEach(retVal::add);
                    jab2.build().forEach(retVal::add);
                    return retVal;
                };
            }

            @Override
            public Function<JsonArrayBuilder, JsonArrayBuilder> finisher() {
                return Function.identity();
            }

            @Override
            public Set<Collector.Characteristics> characteristics() {
                return EnumSet.of(Collector.Characteristics.IDENTITY_FINISH);
            }
        };
    }

    public static Collector<JsonObjectBuilder, ArrayList<JsonObjectBuilder>, JsonArrayBuilder> toJsonArray() {
        return new Collector<JsonObjectBuilder, ArrayList<JsonObjectBuilder>, JsonArrayBuilder>() {

            @Override
            public Supplier<ArrayList<JsonObjectBuilder>> supplier() {
                return () -> new ArrayList<>();
            }

            @Override
            public BiConsumer<ArrayList<JsonObjectBuilder>, JsonObjectBuilder> accumulator() {
                return (t, u) ->t.add(u);
            }

            @Override
            public BinaryOperator<ArrayList<JsonObjectBuilder>> combiner() {
                return (jab1, jab2) -> {
                    jab1.addAll(jab2);
                    return jab1;
                };
            }

            @Override
            public Function<ArrayList<JsonObjectBuilder>, JsonArrayBuilder> finisher() {
                return (l) -> {
                  JsonArrayBuilder bld = Json.createArrayBuilder();
                  l.forEach( bld::add );
                  return bld;
                };
            }

            @Override
            public Set<Collector.Characteristics> characteristics() {
                return Collections.emptySet();
            }
        };
    }

    public static String getMd5IfItExists(DataFile.ChecksumType checksumType, String checksumValue) {
        if (DataFile.ChecksumType.MD5.equals(checksumType)) {
            return checksumValue;
        } else {
            return null;
        }
    }

    public static JsonObjectBuilder getChecksumTypeAndValue(DataFile.ChecksumType checksumType, String checksumValue) {
        if (checksumType != null) {
            return Json.createObjectBuilder()
                    .add("type", checksumType.toString())
                    .add("value", checksumValue);
        } else {
            return null;
        }
    }
    
    /**
     * Takes a map, returns a Json object for this map.
     * If map is {@code null}, returns {@code null}.
     * @param in the map to be translated
     * @return a Json Builder of the map, or {@code null}.
     */
    public static JsonObjectBuilder mapToObject(Map<String,String> in) {
        if ( in == null ) return null;
        JsonObjectBuilder b = jsonObjectBuilder();
        in.keySet().forEach( k->b.add(k, in.get(k)) );
        return b;
    }


    /**
     * Get signposting from SignpostingResources
     *
     * @param sr corresponding SignpostingResources
     * @return json linkset
     */
    public static JsonArrayBuilder jsonLinkset(SignpostingResources sr) {
        return sr.getJsonLinkset();
    }

    /**
     * Get signposting from Dataset
     * @param ds the designated Dataset
     * @return json linkset
     */
    public static JsonObjectBuilder jsonLinkset(Dataset ds) {
        return jsonObjectBuilder()
                .add("anchor", ds.getPersistentURL())
                .add("cite-as", Json.createArrayBuilder().add(jsonObjectBuilder().add("href", ds.getPersistentURL())))
                .add("type", Json.createArrayBuilder().add(jsonObjectBuilder().add("href", "https://schema.org/AboutPage")))
                .add("author", ds.getPersistentURL())
                .add("protocol", ds.getProtocol())
                .add("authority", ds.getAuthority())
                .add("publisher", BrandingUtil.getInstallationBrandName())
                .add("publicationDate", ds.getPublicationDateFormattedYYYYMMDD())
                .add("storageIdentifier", ds.getStorageIdentifier());
    }
}<|MERGE_RESOLUTION|>--- conflicted
+++ resolved
@@ -396,7 +396,6 @@
 
         return bld;
     }
-<<<<<<< HEAD
 
     private static String getRootDataverseNameforCitation(Dataset dataset) {
         Dataverse root = dataset.getOwner();
@@ -411,9 +410,6 @@
         }
     }
 
-=======
-    
->>>>>>> 5ec179ae
     private static String getLicenseInfo(DatasetVersion dsv) {
         if (dsv.getTermsOfUseAndAccess().getLicense() != null && dsv.getTermsOfUseAndAccess().getLicense().equals(TermsOfUseAndAccess.License.CC0)) {
             return "CC0 Waiver";
