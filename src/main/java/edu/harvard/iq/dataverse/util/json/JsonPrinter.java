package edu.harvard.iq.dataverse.util.json;

import edu.harvard.iq.dataverse.ControlledVocabularyValue;
import edu.harvard.iq.dataverse.DataFile;
import edu.harvard.iq.dataverse.Dataset;
import edu.harvard.iq.dataverse.DatasetDistributor;
import edu.harvard.iq.dataverse.DatasetFieldType;
import edu.harvard.iq.dataverse.DatasetField;
import edu.harvard.iq.dataverse.DatasetFieldCompoundValue;
import edu.harvard.iq.dataverse.DatasetFieldValue;
import edu.harvard.iq.dataverse.DatasetVersion;
import edu.harvard.iq.dataverse.Dataverse;
import edu.harvard.iq.dataverse.DataverseContact;
import edu.harvard.iq.dataverse.DataverseFacet;
import edu.harvard.iq.dataverse.authorization.DataverseRole;
import edu.harvard.iq.dataverse.authorization.providers.builtin.BuiltinUser;
import edu.harvard.iq.dataverse.FileMetadata;
import edu.harvard.iq.dataverse.MetadataBlock;
import edu.harvard.iq.dataverse.RoleAssignment;
import edu.harvard.iq.dataverse.TermsOfUseAndAccess;
import edu.harvard.iq.dataverse.api.Util;
import edu.harvard.iq.dataverse.authorization.Permission;
import edu.harvard.iq.dataverse.authorization.RoleAssigneeDisplayInfo;
import edu.harvard.iq.dataverse.authorization.groups.impl.explicit.ExplicitGroup;
import edu.harvard.iq.dataverse.authorization.groups.impl.ipaddress.IpGroup;
import edu.harvard.iq.dataverse.authorization.groups.impl.ipaddress.ip.IpAddress;
import edu.harvard.iq.dataverse.authorization.groups.impl.ipaddress.ip.IpAddressRange;
import edu.harvard.iq.dataverse.authorization.groups.impl.shib.ShibGroup;
import edu.harvard.iq.dataverse.authorization.providers.AuthenticationProviderRow;
import edu.harvard.iq.dataverse.authorization.users.AuthenticatedUser;
import edu.harvard.iq.dataverse.authorization.users.User;
import edu.harvard.iq.dataverse.privateurl.PrivateUrl;
import edu.harvard.iq.dataverse.search.SolrSearchResult;
import edu.harvard.iq.dataverse.util.DatasetFieldWalker;
import edu.harvard.iq.dataverse.util.StringUtil;
import static edu.harvard.iq.dataverse.util.json.NullSafeJsonBuilder.jsonObjectBuilder;
import java.util.Set;
import javax.json.Json;
import javax.json.JsonArrayBuilder;
import javax.json.JsonObjectBuilder;
import java.util.Date;
import java.util.List;
import java.util.TreeSet;

import java.util.Arrays;
import java.util.Collection;
import java.util.Deque;
import java.util.EnumSet;
import java.util.LinkedList;
import java.util.Map;
import java.util.function.BiConsumer;
import java.util.function.BinaryOperator;
import java.util.function.Function;
import java.util.function.Supplier;
import java.util.stream.Collector;
import static java.util.stream.Collectors.toList;
import javax.json.JsonArray;
import javax.json.JsonObject;
import javax.json.JsonValue;

/**
 * Convert objects to Json.
 *
 * @author michael
 */
public class JsonPrinter {

    public static final BriefJsonPrinter brief = new BriefJsonPrinter();

    public static JsonArrayBuilder asJsonArray(Collection<String> strings) {
        JsonArrayBuilder arr = Json.createArrayBuilder();
        for (String s : strings) {
            arr.add(s);
        }
        return arr;
    }

    public static JsonObjectBuilder json(User u) {
        RoleAssigneeDisplayInfo displayInfo = u.getDisplayInfo();
        return jsonObjectBuilder()
                .add("identifier", u.getIdentifier())
                .add("displayInfo", jsonObjectBuilder()
                        .add("Title", displayInfo.getTitle())
                        .add("email", displayInfo.getEmailAddress()));
    }

    /**
     * @todo Rename this to just "json" to match the other methods once "json(
     * Dataverse dv )" is reviewed since in calls the "json( User u )" version
     * and we want to keep it that way rather than calling this method.
     */
    public static JsonObjectBuilder jsonForAuthUser(AuthenticatedUser authenticatedUser) {
        return jsonObjectBuilder()
                .add("id", authenticatedUser.getId())
                .add("identifier", authenticatedUser.getIdentifier())
                .add("displayName", authenticatedUser.getDisplayInfo().getTitle())
                .add("firstName", authenticatedUser.getFirstName())
                .add("lastName", authenticatedUser.getLastName())
                .add("email", authenticatedUser.getEmail())
                .add("superuser", authenticatedUser.isSuperuser())
                .add("affiliation", authenticatedUser.getAffiliation())
                .add("position", authenticatedUser.getPosition())
                .add("persistentUserId", authenticatedUser.getAuthenticatedUserLookup().getPersistentUserId())
                .add("emailLastConfirmed", authenticatedUser.getEmailConfirmed())
                .add("authenticationProviderId", authenticatedUser.getAuthenticatedUserLookup().getAuthenticationProviderId());
    }
    
    public static JsonObjectBuilder json( RoleAssignment ra ) {
		return jsonObjectBuilder()
				.add("id", ra.getId())
				.add("assignee", ra.getAssigneeIdentifier() )
				.add("roleId", ra.getRole().getId() )
				.add("_roleAlias", ra.getRole().getAlias())
				.add("privateUrlToken", ra.getPrivateUrlToken())
				.add("definitionPointId", ra.getDefinitionPoint().getId() );
	}
	
	public static JsonArrayBuilder json( Set<Permission> permissions ) {
		JsonArrayBuilder bld = Json.createArrayBuilder();
		for ( Permission p : permissions ) {
			bld.add( p.name() );
		}
		return bld;
	}
    
    public static JsonObjectBuilder json( RoleAssigneeDisplayInfo d ) {
        return jsonObjectBuilder()
                .add("title", d.getTitle())
                .add("email", d.getEmailAddress())
                .add("affiliation", d.getAffiliation());
    }

    public static JsonObjectBuilder json(IpGroup grp) {
         // collect single addresses
        List<String> singles = grp.getRanges().stream().filter( IpAddressRange::isSingleAddress )
                                .map( IpAddressRange::getBottom )
                                .map( IpAddress::toString ).collect(toList());
        // collect "real" ranges
        List<List<String>> ranges = grp.getRanges().stream().filter( rng -> !rng.isSingleAddress() )
                                .map( rng -> Arrays.asList(rng.getBottom().toString(), rng.getTop().toString()) )
                                .collect(toList());

        JsonObjectBuilder bld = jsonObjectBuilder()
                .add("alias", grp.getPersistedGroupAlias() )
                .add("identifier", grp.getIdentifier())
                .add("id", grp.getId() )
                .add("name", grp.getDisplayName() )
                .add("description", grp.getDescription() );
       
        if ( ! singles.isEmpty() ) {
            bld.add("addresses", asJsonArray(singles) );
        }
        
        if ( ! ranges.isEmpty() ) {
            JsonArrayBuilder rangesBld = Json.createArrayBuilder();
            ranges.forEach( r -> rangesBld.add( Json.createArrayBuilder().add(r.get(0)).add(r.get(1))) );
            bld.add("ranges", rangesBld );
        }
        
        return bld;
    }

    public static JsonObjectBuilder json(ShibGroup grp) {
        return jsonObjectBuilder()
                .add("name", grp.getName())
                .add("attribute", grp.getAttribute())
                .add("pattern", grp.getPattern())
                .add("id", grp.getId());
    }

    public static JsonArrayBuilder rolesToJson(List<DataverseRole> role) {
        JsonArrayBuilder bld = Json.createArrayBuilder();
        for (DataverseRole r : role) {
            bld.add(json(r));
        }
        return bld;
    }

    public static JsonObjectBuilder json(DataverseRole role) {
        JsonObjectBuilder bld = jsonObjectBuilder()
                .add("alias", role.getAlias())
                .add("name", role.getName())
                .add("permissions", json(role.permissions()))
                .add("description", role.getDescription());
        if (role.getId() != null) {
            bld.add("id", role.getId());
        }
        if (role.getOwner() != null && role.getOwner().getId() != null) {
            bld.add("ownerId", role.getOwner().getId());
        }

        return bld;
    }

    public static JsonObjectBuilder json(Dataverse dv) {
        JsonObjectBuilder bld = jsonObjectBuilder()
                .add("id", dv.getId())
                .add("alias", dv.getAlias())
                .add("name", dv.getName())
                .add("affiliation", dv.getAffiliation())
                .add("dataverseContacts", json(dv.getDataverseContacts()))
                .add("permissionRoot", dv.isPermissionRoot())
                .add("description", dv.getDescription());
        if (dv.getOwner() != null) {
            bld.add("ownerId", dv.getOwner().getId());
        }
        if (dv.getCreateDate() != null) {
            bld.add("creationDate", Util.getDateTimeFormat().format(dv.getCreateDate()));
        }
        if (dv.getCreator() != null) {
            bld.add("creator", json(dv.getCreator()));
        }
        if (dv.getDataverseTheme() != null) {
            bld.add("theme", json(dv.getDataverseTheme()));
        }

        return bld;
    }

    public static JsonArrayBuilder json(List<DataverseContact> dataverseContacts) {
        JsonArrayBuilder bld = Json.createArrayBuilder();
        for (DataverseContact dc : dataverseContacts) {
            bld.add(jsonObjectBuilder()
                    .add("displayOrder", dc.getDisplayOrder())
                    .add("contactEmail", dc.getContactEmail())
            );
        }
        return bld;
    }

    public static JsonObjectBuilder json(BuiltinUser user) {
        return (user == null)
                ? null
                : jsonObjectBuilder()
                .add("id", user.getId())
                .add("firstName", user.getFirstName())
                .add("lastName", user.getLastName())
                .add("userName", user.getUserName())
                .add("affiliation", user.getAffiliation())
                .add("position", user.getPosition())
                .add("email", user.getEmail());
    }

    public static JsonObjectBuilder json(Dataset ds) {
        return jsonObjectBuilder()
                .add("id", ds.getId())
                .add("identifier", ds.getIdentifier())
                .add("persistentUrl", ds.getPersistentURL())
                .add("protocol", ds.getProtocol())
                .add("authority", ds.getAuthority())
                .add("publisher", getRootDataverseNameforCitation(ds))
                .add("publicationDate", ds.getPublicationDateFormattedYYYYMMDD());
    }

    private static String getRootDataverseNameforCitation(Dataset dataset) {
        Dataverse root = dataset.getOwner();
        while (root.getOwner() != null) {
            root = root.getOwner();
        }
        String rootDataverseName = root.getName();
        if (!StringUtil.isEmpty(rootDataverseName)) {
            return rootDataverseName + " Dataverse";
        } else {
            return "";
        }
    }

    public static JsonObjectBuilder json(DatasetVersion dsv) {
        JsonObjectBuilder bld = jsonObjectBuilder()
                .add("id", dsv.getId())
                .add("versionNumber", dsv.getVersionNumber())
                .add("versionMinorNumber", dsv.getMinorVersionNumber())
                .add("versionState", dsv.getVersionState().name())
                .add("versionNote", dsv.getVersionNote())
                .add("archiveNote", dsv.getArchiveNote())
                .add("deaccessionLink", dsv.getDeaccessionLink())
                .add("distributionDate", dsv.getDistributionDate())
                .add("productionDate", dsv.getProductionDate())
                .add("UNF", dsv.getUNF())
                .add("archiveTime", format(dsv.getArchiveTime()))
                .add("lastUpdateTime", format(dsv.getLastUpdateTime()))
                .add("releaseTime", format(dsv.getReleaseTime()))
                .add("createTime", format(dsv.getCreateTime()))
                .add("license", dsv.getTermsOfUseAndAccess().getLicense() != null ? dsv.getTermsOfUseAndAccess().getLicense().toString() : null)
                .add("termsOfUse", getLicenseInfo(dsv))
                .add("confidentialityDeclaration", dsv.getTermsOfUseAndAccess().getConfidentialityDeclaration() != null ? dsv.getTermsOfUseAndAccess().getConfidentialityDeclaration() : null)
                .add("availabilityStatus", dsv.getTermsOfUseAndAccess().getAvailabilityStatus() != null ? dsv.getTermsOfUseAndAccess().getAvailabilityStatus() : null)
                .add("specialPermissions", dsv.getTermsOfUseAndAccess().getSpecialPermissions() != null ? dsv.getTermsOfUseAndAccess().getSpecialPermissions() : null)
                .add("restrictions", dsv.getTermsOfUseAndAccess().getRestrictions() != null ? dsv.getTermsOfUseAndAccess().getRestrictions() : null)
                .add("citationRequirements", dsv.getTermsOfUseAndAccess().getCitationRequirements() != null ? dsv.getTermsOfUseAndAccess().getCitationRequirements() : null)
                .add("depositorRequirements", dsv.getTermsOfUseAndAccess().getDepositorRequirements() != null ? dsv.getTermsOfUseAndAccess().getDepositorRequirements() : null)
                .add("conditions", dsv.getTermsOfUseAndAccess().getConditions() != null ? dsv.getTermsOfUseAndAccess().getConditions() : null)
                .add("disclaimer", dsv.getTermsOfUseAndAccess().getDisclaimer() != null ? dsv.getTermsOfUseAndAccess().getDisclaimer() : null)
                .add("termsOfAccess", dsv.getTermsOfUseAndAccess().getTermsOfAccess() != null ? dsv.getTermsOfUseAndAccess().getTermsOfAccess() : null)
                .add("dataAccessPlace", dsv.getTermsOfUseAndAccess().getDataAccessPlace() != null ? dsv.getTermsOfUseAndAccess().getDataAccessPlace() : null)
                .add("originalArchive", dsv.getTermsOfUseAndAccess().getOriginalArchive() != null ? dsv.getTermsOfUseAndAccess().getOriginalArchive() : null)
                .add("availabilityStatus", dsv.getTermsOfUseAndAccess().getAvailabilityStatus() != null ? dsv.getTermsOfUseAndAccess().getAvailabilityStatus() : null)
                .add("contactForAccess", dsv.getTermsOfUseAndAccess().getContactForAccess() != null ? dsv.getTermsOfUseAndAccess().getContactForAccess() : null)
                .add("sizeOfCollection", dsv.getTermsOfUseAndAccess().getSizeOfCollection() != null ? dsv.getTermsOfUseAndAccess().getSizeOfCollection() : null)
                .add("studyCompletion", dsv.getTermsOfUseAndAccess().getStudyCompletion() != null ? dsv.getTermsOfUseAndAccess().getStudyCompletion() : null);

        bld.add("metadataBlocks", jsonByBlocks(dsv.getDatasetFields()));

        bld.add("files", jsonFileMetadatas(dsv.getFileMetadatas()));

        return bld;
    }

    private static String getLicenseInfo(DatasetVersion dsv) {
        if (dsv.getTermsOfUseAndAccess().getLicense() != null && dsv.getTermsOfUseAndAccess().getLicense().equals(TermsOfUseAndAccess.License.CC0)) {
            return "CC0 Waiver";
        }
        return dsv.getTermsOfUseAndAccess().getTermsOfUse();
    }

    /**
     * Export formats such as DDI require the citation to be included. See
     * https://github.com/IQSS/dataverse/issues/2579 for more on DDI export.
     *
     * @todo Instead of having this separate method, should "citation" be added
     * to the regular `json` method for DatasetVersion? Will anything break?
     * Unit tests for that method could not be found.
     */
    public static JsonObjectBuilder jsonWithCitation(DatasetVersion dsv) {
        JsonObjectBuilder dsvWithCitation = json(dsv);
        dsvWithCitation.add("citation", dsv.getCitation());
        return dsvWithCitation;
    }

    /**
     * Export formats such as DDI require the persistent identifier components
     * such as "protocol", "authority" and "identifier" to be included so we
     * create a JSON object we can convert to a DatasetDTO which can include a
     * DatasetVersionDTO, which has all the metadata fields we need to export.
     * See https://github.com/IQSS/dataverse/issues/2579 for more on DDI export.
     *
     * @todo Instead of having this separate method, should "datasetVersion" be
     * added to the regular `json` method for Dataset? Will anything break? Unit
     * tests for that method could not be found. If we keep this method as-is
     * should the method be renamed?
     */
    public static JsonObjectBuilder jsonAsDatasetDto(DatasetVersion dsv) {
        JsonObjectBuilder datasetDtoAsJson = json(dsv.getDataset());
        datasetDtoAsJson.add("datasetVersion", jsonWithCitation(dsv));
        return datasetDtoAsJson;
    }

    public static JsonArrayBuilder jsonFileMetadatas(Collection<FileMetadata> fmds) {
        JsonArrayBuilder filesArr = Json.createArrayBuilder();
        for (FileMetadata fmd : fmds) {
            filesArr.add(json(fmd));
        }
        return filesArr;
    }

    public static JsonObjectBuilder json(DatasetDistributor dist) {
        return jsonObjectBuilder()
                .add("displayOrder", dist.getDisplayOrder())
                .add("version", dist.getVersion())
                .add("abbreviation", json(dist.getAbbreviation()))
                .add("affiliation", json(dist.getAffiliation()))
                .add("logo", json(dist.getLogo()))
                .add("name", json(dist.getName()))
                .add("url", json(dist.getUrl()));
    }

    public static JsonObjectBuilder jsonByBlocks(List<DatasetField> fields) {
        JsonObjectBuilder blocksBld = jsonObjectBuilder();

        for (Map.Entry<MetadataBlock, List<DatasetField>> blockAndFields : DatasetField.groupByBlock(fields).entrySet()) {
            MetadataBlock block = blockAndFields.getKey();
            blocksBld.add(block.getName(), json(block, blockAndFields.getValue()));
        }
        return blocksBld;
    }

    /**
     * Create a JSON object for the block and its fields. The fields are assumed
     * to belong to the block - there's no checking of that in the method.
     *
     * @param block
     * @param fields
     * @return JSON Object builder with the block and fields information.
     */
    public static JsonObjectBuilder json(MetadataBlock block, List<DatasetField> fields) {
        JsonObjectBuilder blockBld = jsonObjectBuilder();

        blockBld.add("displayName", block.getDisplayName());
        final JsonArrayBuilder fieldsArray = Json.createArrayBuilder();

        DatasetFieldWalker.walk(fields, new DatasetFieldsToJson(fieldsArray));

        blockBld.add("fields", fieldsArray);
        return blockBld;
    }

    public static String typeClassString(DatasetFieldType typ) {
        if (typ.isControlledVocabulary()) {
            return "controlledVocabulary";
        }
        if (typ.isCompound()) {
            return "compound";
        }
        return "primitive";
    }

    public static JsonObject json(DatasetField dfv) {
        if (dfv.isEmpty()) {
            return null;
        } else {
            JsonArrayBuilder fieldArray = Json.createArrayBuilder();
            DatasetFieldWalker.walk(dfv, new DatasetFieldsToJson(fieldArray));
            JsonArray out = fieldArray.build();
            return out.getJsonObject(0);
        }
    }

    public static JsonObjectBuilder json(MetadataBlock blk) {
        JsonObjectBuilder bld = jsonObjectBuilder();
        bld.add("id", blk.getId());
        bld.add("name", blk.getName());
        bld.add("displayName", blk.getDisplayName());

        JsonObjectBuilder fieldsBld = jsonObjectBuilder();
        for (DatasetFieldType df : new TreeSet<>(blk.getDatasetFieldTypes())) {
            fieldsBld.add(df.getName(), json(df));
        }

        bld.add("fields", fieldsBld);

        return bld;
    }

    public static JsonObjectBuilder json(DatasetFieldType fld) {
        JsonObjectBuilder fieldsBld = jsonObjectBuilder();
        fieldsBld.add("name", fld.getName());
        fieldsBld.add("displayName", fld.getDisplayName());
        fieldsBld.add("title", fld.getTitle());
        fieldsBld.add("type", fld.getFieldType().toString());
        fieldsBld.add("watermark", fld.getWatermark());
        fieldsBld.add("description", fld.getDescription());
        if (!fld.getChildDatasetFieldTypes().isEmpty()) {
            JsonObjectBuilder subFieldsBld = jsonObjectBuilder();
            for (DatasetFieldType subFld : fld.getChildDatasetFieldTypes()) {
                subFieldsBld.add(subFld.getName(), json(subFld));
            }
            fieldsBld.add("childFields", subFieldsBld);
        }

        return fieldsBld;
    }

    public static JsonObjectBuilder json(FileMetadata fmd) {
        return jsonObjectBuilder()
                // deprecated: .add("category", fmd.getCategory())
                // TODO: uh, figure out what to do here... it's deprecated 
                // in a sense that there's no longer the category field in the 
                // fileMetadata object; but there are now multiple, oneToMany file 
                // categories - and we probably need to export them too!) -- L.A. 4.5
                .add("description", fmd.getDescription())
                .add("label", fmd.getLabel()) // "label" is the filename
                .add("version", fmd.getVersion())
                .add("datasetVersionId", fmd.getDatasetVersion().getId())
                .add("dataFile", json(fmd.getDataFile(), fmd));
    }

    public static JsonObjectBuilder json(DataFile df) {
        return json(df, null);
    }
    
    public static JsonObjectBuilder json(DataFile df, FileMetadata fileMetadata) {
        // File names are no longer stored in the DataFile entity; 
        // (they are instead in the FileMetadata (as "labels") - this way 
        // the filename can change between versions... 
        // It does appear that for some historical purpose we still need the
        // filename in the file DTO (?)... We rely on it to be there for the 
        // DDI export, for example. So we need to make sure this is is the 
        // *correct* file name - i.e., that it comes from the right version. 
        // (TODO...? L.A. 4.5, Aug 7 2016)
        String fileName = null;
        
        if (fileMetadata != null) {
            fileName = fileMetadata.getLabel();
        } else if (df.getFileMetadata() != null) {
            // Note that this may not necessarily grab the file metadata from the 
            // version *you want*! (L.A.)
            fileName = df.getFileMetadata().getLabel();
        }
        
        return jsonObjectBuilder()
                .add("id", df.getId())
                .add("filename", fileName)
                .add("contentType", df.getContentType())
                .add("storageIdentifier", df.getStorageIdentifier())
                .add("originalFileFormat", df.getOriginalFileFormat())
                .add("originalFormatLabel", df.getOriginalFormatLabel())
                .add("UNF", df.getUnf())
<<<<<<< HEAD
                .add("md5", df.getmd5())
                .add("rootDataFileId", df.getRootDataFileId())
                .add("previousDataFileId", df.getPreviousDataFileId())
=======
                /**
                 * @todo Should we deprecate "md5" now that it's under
                 * "checksum" (which may also be a SHA-1 rather than an MD5)?
                 */
                .add("md5", getMd5IfItExists(df.getChecksumType(), df.getChecksumValue()))
                .add("checksum", getChecksumTypeAndValue(df.getChecksumType(), df.getChecksumValue()))
>>>>>>> 301e34a9
                .add("description", df.getDescription());
    }

    public static String format(Date d) {
        return (d == null) ? null : Util.getDateTimeFormat().format(d);
    }

    private static class DatasetFieldsToJson implements DatasetFieldWalker.Listener {

        Deque<JsonObjectBuilder> objectStack = new LinkedList<>();
        Deque<JsonArrayBuilder> valueArrStack = new LinkedList<>();
        JsonObjectBuilder result = null;

        DatasetFieldsToJson(JsonArrayBuilder result) {
            valueArrStack.push(result);
        }

        @Override
        public void startField(DatasetField f) {
            objectStack.push(jsonObjectBuilder());
            // Invariant: all values are multiple. Diffrentiation between multiple and single is done at endField.
            valueArrStack.push(Json.createArrayBuilder());

            DatasetFieldType typ = f.getDatasetFieldType();
            objectStack.peek().add("typeName", typ.getName());
            objectStack.peek().add("multiple", typ.isAllowMultiples());
            objectStack.peek().add("typeClass", typeClassString(typ));
        }

        @Override
        public void endField(DatasetField f) {
            JsonObjectBuilder jsonField = objectStack.pop();
            JsonArray jsonValues = valueArrStack.pop().build();
            if (!jsonValues.isEmpty()) {
                jsonField.add("value",
                        f.getDatasetFieldType().isAllowMultiples() ? jsonValues
                                : jsonValues.get(0));
                valueArrStack.peek().add(jsonField);
            }
        }

        @Override
        public void primitiveValue(DatasetFieldValue dsfv) {
            if (dsfv.getValue() != null) {
                valueArrStack.peek().add(dsfv.getValue());
            }
        }

        @Override
        public void controledVocabularyValue(ControlledVocabularyValue cvv) {
            valueArrStack.peek().add(cvv.getStrValue());
        }

        @Override
        public void startCompoundValue(DatasetFieldCompoundValue dsfcv) {
            valueArrStack.push(Json.createArrayBuilder());
        }

        @Override
        public void endCompoundValue(DatasetFieldCompoundValue dsfcv) {
            JsonArray jsonValues = valueArrStack.pop().build();
            if (!jsonValues.isEmpty()) {
                JsonObjectBuilder jsonField = jsonObjectBuilder();
                for (JsonObject jobj : jsonValues.getValuesAs(JsonObject.class)) {
                    jsonField.add(jobj.getString("typeName"), jobj);
                }
                valueArrStack.peek().add(jsonField);
            }
        }
    }

    public static JsonObjectBuilder json(AuthenticationProviderRow aRow) {
        return jsonObjectBuilder()
                        .add("id", aRow.getId())
                        .add("factoryAlias", aRow.getFactoryAlias() )
                        .add("title", aRow.getTitle())
                        .add("subtitle",aRow.getSubtitle())
                        .add("factoryData", aRow.getFactoryData())
                        .add("enabled", aRow.isEnabled())
                ;
    }

    public static JsonObjectBuilder json(PrivateUrl privateUrl) {
        return jsonObjectBuilder()
                // We provide the token here as a convenience even though it is also in the role assignment.
                .add("token", privateUrl.getToken())
                .add("link", privateUrl.getLink())
                .add("roleAssignment", json(privateUrl.getRoleAssignment()));
    }

    public static <T> JsonObjectBuilder json(T j ) {
        if (j instanceof ExplicitGroup) {
            ExplicitGroup eg = (ExplicitGroup) j;
            JsonArrayBuilder ras = Json.createArrayBuilder();
            for (String u : eg.getContainedRoleAssgineeIdentifiers()) {
                ras.add(u);
            }
            return jsonObjectBuilder()
                    .add("identifier", eg.getIdentifier())
                    .add("groupAliasInOwner", eg.getGroupAliasInOwner())
                    .add("owner", eg.getOwner().getId())
                    .add("description", eg.getDescription())
                    .add("displayName", eg.getDisplayName())
                    .add("containedRoleAssignees", ras);

        } else { // implication: (j instanceof DataverseFacet)
            DataverseFacet f = (DataverseFacet) j;
            return jsonObjectBuilder()
                    .add("id", String.valueOf(f.getId())) // TODO should just be id I think
                    .add("name", f.getDatasetFieldType().getDisplayName());
        }
    }

    public static <T> JsonArrayBuilder json(Collection<T> jc) {
        JsonArrayBuilder bld = Json.createArrayBuilder();
        for (T j : jc) {
            bld.add(json(j));
        }
        return bld;
    }

        public static Collector<String, JsonArrayBuilder, JsonArrayBuilder> stringsToJsonArray() {
        return new Collector<String, JsonArrayBuilder, JsonArrayBuilder>() {

            @Override
            public Supplier<JsonArrayBuilder> supplier() {
                return () -> Json.createArrayBuilder();
            }

            @Override
            public BiConsumer<JsonArrayBuilder, String> accumulator() {
                return (JsonArrayBuilder b, String s) -> b.add(s);
            }

            @Override
            public BinaryOperator<JsonArrayBuilder> combiner() {
                return (jab1, jab2) -> {
                    JsonArrayBuilder retVal = Json.createArrayBuilder();
                    jab1.build().forEach(retVal::add);
                    jab2.build().forEach(retVal::add);
                    return retVal;
                };
            }

            @Override
            public Function<JsonArrayBuilder, JsonArrayBuilder> finisher() {
                return Function.identity();
            }

            @Override
            public Set<Collector.Characteristics> characteristics() {
                return EnumSet.of(Collector.Characteristics.IDENTITY_FINISH);
            }
        };
    }

    public static Collector<JsonValue, JsonArrayBuilder, JsonArrayBuilder> toJsonArray() {
        return new Collector<JsonValue, JsonArrayBuilder, JsonArrayBuilder>() {

            @Override
            public Supplier<JsonArrayBuilder> supplier() {
                return () -> Json.createArrayBuilder();
            }

            @Override
            public BiConsumer<JsonArrayBuilder, JsonValue> accumulator() {
                return (JsonArrayBuilder b, JsonValue s) -> b.add(s);
            }

            @Override
            public BinaryOperator<JsonArrayBuilder> combiner() {
                return (jab1, jab2) -> {
                    JsonArrayBuilder retVal = Json.createArrayBuilder();
                    jab1.build().forEach(retVal::add);
                    jab2.build().forEach(retVal::add);
                    return retVal;
                };
            }

            @Override
            public Function<JsonArrayBuilder, JsonArrayBuilder> finisher() {
                return Function.identity();
            }

            @Override
            public Set<Collector.Characteristics> characteristics() {
                return EnumSet.of(Collector.Characteristics.IDENTITY_FINISH);
            }
        };
    }

    public static String getMd5IfItExists(DataFile.ChecksumType checksumType, String checksumValue) {
        if (DataFile.ChecksumType.MD5.equals(checksumType)) {
            return checksumValue;
        } else {
            return null;
        }
    }

    public static JsonObjectBuilder getChecksumTypeAndValue(DataFile.ChecksumType checksumType, String checksumValue) {
        if (checksumType != null) {
            return Json.createObjectBuilder()
                    .add("type", checksumType.toString())
                    .add("value", checksumValue);
        } else {
            return null;
        }
    }

}<|MERGE_RESOLUTION|>--- conflicted
+++ resolved
@@ -495,18 +495,14 @@
                 .add("originalFileFormat", df.getOriginalFileFormat())
                 .add("originalFormatLabel", df.getOriginalFormatLabel())
                 .add("UNF", df.getUnf())
-<<<<<<< HEAD
-                .add("md5", df.getmd5())
                 .add("rootDataFileId", df.getRootDataFileId())
                 .add("previousDataFileId", df.getPreviousDataFileId())
-=======
                 /**
                  * @todo Should we deprecate "md5" now that it's under
                  * "checksum" (which may also be a SHA-1 rather than an MD5)?
                  */
                 .add("md5", getMd5IfItExists(df.getChecksumType(), df.getChecksumValue()))
                 .add("checksum", getChecksumTypeAndValue(df.getChecksumType(), df.getChecksumValue()))
->>>>>>> 301e34a9
                 .add("description", df.getDescription());
     }
 
