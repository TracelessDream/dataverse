package edu.harvard.iq.dataverse.util.json;

<<<<<<< HEAD
import edu.harvard.iq.dataverse.AuxiliaryFile;
import edu.harvard.iq.dataverse.ControlledVocabularyValue;
import edu.harvard.iq.dataverse.DataFile;
import edu.harvard.iq.dataverse.DataFileTag;
import edu.harvard.iq.dataverse.Dataset;
import edu.harvard.iq.dataverse.DatasetDistributor;
import edu.harvard.iq.dataverse.DatasetFieldType;
import edu.harvard.iq.dataverse.DatasetField;
import edu.harvard.iq.dataverse.DatasetFieldCompoundValue;
import edu.harvard.iq.dataverse.DatasetFieldServiceBean;
import edu.harvard.iq.dataverse.DatasetFieldValue;
import edu.harvard.iq.dataverse.DatasetLock;
import edu.harvard.iq.dataverse.DatasetVersion;
import edu.harvard.iq.dataverse.Dataverse;
import edu.harvard.iq.dataverse.DataverseContact;
import edu.harvard.iq.dataverse.DataverseFacet;
import edu.harvard.iq.dataverse.DataverseTheme;
import edu.harvard.iq.dataverse.License;
=======
import edu.harvard.iq.dataverse.*;
>>>>>>> b117a310
import edu.harvard.iq.dataverse.authorization.DataverseRole;
import edu.harvard.iq.dataverse.authorization.groups.impl.maildomain.MailDomainGroup;
import edu.harvard.iq.dataverse.authorization.providers.builtin.BuiltinUser;
import edu.harvard.iq.dataverse.api.Util;
import edu.harvard.iq.dataverse.authorization.Permission;
import edu.harvard.iq.dataverse.authorization.RoleAssigneeDisplayInfo;
import edu.harvard.iq.dataverse.authorization.groups.impl.explicit.ExplicitGroup;
import edu.harvard.iq.dataverse.authorization.groups.impl.ipaddress.IpGroup;
import edu.harvard.iq.dataverse.authorization.groups.impl.ipaddress.ip.IpAddress;
import edu.harvard.iq.dataverse.authorization.groups.impl.ipaddress.ip.IpAddressRange;
import edu.harvard.iq.dataverse.authorization.groups.impl.shib.ShibGroup;
import edu.harvard.iq.dataverse.authorization.providers.AuthenticationProviderRow;
import edu.harvard.iq.dataverse.authorization.users.AuthenticatedUser;
import edu.harvard.iq.dataverse.authorization.users.User;
import edu.harvard.iq.dataverse.branding.BrandingUtil;
import edu.harvard.iq.dataverse.dataaccess.DataAccess;
import edu.harvard.iq.dataverse.privateurl.PrivateUrl;
import edu.harvard.iq.dataverse.settings.SettingsServiceBean;
import edu.harvard.iq.dataverse.util.DatasetFieldWalker;
import edu.harvard.iq.dataverse.util.StringUtil;
import static edu.harvard.iq.dataverse.util.json.NullSafeJsonBuilder.jsonObjectBuilder;

import edu.harvard.iq.dataverse.util.SystemConfig;
import edu.harvard.iq.dataverse.workflow.Workflow;
import edu.harvard.iq.dataverse.workflow.step.WorkflowStepData;

import java.net.URISyntaxException;
import java.util.*;
import javax.json.Json;
import javax.json.JsonArrayBuilder;
import javax.json.JsonObjectBuilder;
import java.util.function.BiConsumer;
import java.util.function.BinaryOperator;
import java.util.function.Function;
import java.util.function.Supplier;
import java.util.logging.Logger;
import java.util.stream.Collector;
import java.util.stream.Collectors;
import static java.util.stream.Collectors.toList;

import javax.ejb.EJB;
import javax.ejb.Singleton;
import javax.json.JsonArray;
import javax.json.JsonObject;

/**
 * Convert objects to Json.
 *
 * @author michael
 */
@Singleton
public class JsonPrinter {

    private static final Logger logger = Logger.getLogger(JsonPrinter.class.getCanonicalName());

    @EJB
    static SettingsServiceBean settingsService;

    @EJB
    static DatasetFieldServiceBean datasetFieldService;
    
    public static void injectSettingsService(SettingsServiceBean ssb, DatasetFieldServiceBean dfsb) {
            settingsService = ssb;
            datasetFieldService = dfsb;
    }

    public JsonPrinter() {
   
    }

    public static final BriefJsonPrinter brief = new BriefJsonPrinter();

    public static JsonArrayBuilder asJsonArray(Collection<String> strings) {
        JsonArrayBuilder arr = Json.createArrayBuilder();
        for (String s : strings) {
            arr.add(s);
        }
        return arr;
    }

    public static JsonObjectBuilder json(User u) {
        RoleAssigneeDisplayInfo displayInfo = u.getDisplayInfo();
        return jsonObjectBuilder()
                .add("identifier", u.getIdentifier())
                .add("displayInfo", jsonObjectBuilder()
                        .add("Title", displayInfo.getTitle())
                        .add("email", displayInfo.getEmailAddress()));
    }

    public static JsonObjectBuilder json(AuthenticatedUser authenticatedUser) {
        NullSafeJsonBuilder builder = jsonObjectBuilder()
            .add("id", authenticatedUser.getId())
            .add("identifier", authenticatedUser.getIdentifier())
            .add("displayName", authenticatedUser.getDisplayInfo().getTitle())
            .add("firstName", authenticatedUser.getFirstName())
            .add("lastName", authenticatedUser.getLastName())
            .add("email", authenticatedUser.getEmail())
            .add("superuser", authenticatedUser.isSuperuser())
            .add("deactivated", authenticatedUser.isDeactivated())
            .add("deactivatedTime", authenticatedUser.getDeactivatedTime())
            .add("affiliation", authenticatedUser.getAffiliation())
            .add("position", authenticatedUser.getPosition())
            .add("persistentUserId", authenticatedUser.getAuthenticatedUserLookup().getPersistentUserId())
            .add("emailLastConfirmed", authenticatedUser.getEmailConfirmed())
            .add("createdTime", authenticatedUser.getCreatedTime())
            .add("lastLoginTime", authenticatedUser.getLastLoginTime())
            .add("lastApiUseTime", authenticatedUser.getLastApiUseTime())
            .add("authenticationProviderId", authenticatedUser.getAuthenticatedUserLookup().getAuthenticationProviderId());
        return builder;
    }
    
    public static JsonObjectBuilder json(RoleAssignment ra) {
        return jsonObjectBuilder()
                .add("id", ra.getId())
                .add("assignee", ra.getAssigneeIdentifier())
                .add("roleId", ra.getRole().getId())
                .add("_roleAlias", ra.getRole().getAlias())
                .add("privateUrlToken", ra.getPrivateUrlToken())
                .add("definitionPointId", ra.getDefinitionPoint().getId());
    }

    public static JsonArrayBuilder json(Set<Permission> permissions) {
        JsonArrayBuilder bld = Json.createArrayBuilder();
        permissions.forEach(p -> bld.add(p.name()));
        return bld;
    }

    public static JsonObjectBuilder json(DatasetLock lock) {
        return jsonObjectBuilder()
                .add("lockType", lock.getReason().toString())
                .add("date", lock.getStartTime().toString())
                .add("user", lock.getUser().getUserIdentifier())
                .add("message", lock.getInfo());

    }
    
    public static JsonObjectBuilder json( RoleAssigneeDisplayInfo d ) {
        return jsonObjectBuilder()
                .add("title", d.getTitle())
                .add("email", d.getEmailAddress())
                .add("affiliation", d.getAffiliation());
    }

    public static JsonObjectBuilder json(IpGroup grp) {
         // collect single addresses
        List<String> singles = grp.getRanges().stream().filter( IpAddressRange::isSingleAddress )
                                .map( IpAddressRange::getBottom )
                                .map( IpAddress::toString ).collect(toList());
        // collect "real" ranges
        List<List<String>> ranges = grp.getRanges().stream().filter( rng -> !rng.isSingleAddress() )
                                .map( rng -> Arrays.asList(rng.getBottom().toString(), rng.getTop().toString()) )
                                .collect(toList());

        JsonObjectBuilder bld = jsonObjectBuilder()
                .add("alias", grp.getPersistedGroupAlias() )
                .add("identifier", grp.getIdentifier())
                .add("id", grp.getId() )
                .add("name", grp.getDisplayName() )
                .add("description", grp.getDescription() );
       
        if ( ! singles.isEmpty() ) {
            bld.add("addresses", asJsonArray(singles) );
        }
        
        if ( ! ranges.isEmpty() ) {
            JsonArrayBuilder rangesBld = Json.createArrayBuilder();
            ranges.forEach( r -> rangesBld.add( Json.createArrayBuilder().add(r.get(0)).add(r.get(1))) );
            bld.add("ranges", rangesBld );
        }
        
        return bld;
    }

    public static JsonObjectBuilder json(ShibGroup grp) {
        return jsonObjectBuilder()
                .add("name", grp.getName())
                .add("attribute", grp.getAttribute())
                .add("pattern", grp.getPattern())
                .add("id", grp.getId());
    }
    
    public static JsonObjectBuilder json(MailDomainGroup grp) {
        JsonObjectBuilder bld = jsonObjectBuilder()
            .add("alias", grp.getPersistedGroupAlias() )
            .add("id", grp.getId() )
            .add("name", grp.getDisplayName() )
            .add("description", grp.getDescription() )
            .add("domains", asJsonArray(grp.getEmailDomainsAsList()) )
            .add("regex", grp.isRegEx());
        return bld;
    }

    public static JsonArrayBuilder rolesToJson(List<DataverseRole> role) {
        JsonArrayBuilder bld = Json.createArrayBuilder();
        for (DataverseRole r : role) {
            bld.add(JsonPrinter.json(r));
        }
        return bld;
    }

    public static JsonObjectBuilder json(DataverseRole role) {
        JsonObjectBuilder bld = jsonObjectBuilder()
                .add("alias", role.getAlias())
                .add("name", role.getName())
                .add("permissions", JsonPrinter.json(role.permissions()))
                .add("description", role.getDescription());
        if (role.getId() != null) {
            bld.add("id", role.getId());
        }
        if (role.getOwner() != null && role.getOwner().getId() != null) {
            bld.add("ownerId", role.getOwner().getId());
        }

        return bld;
    }
    
    public static JsonObjectBuilder json(Workflow wf){
        JsonObjectBuilder bld = jsonObjectBuilder();
        bld.add("name", wf.getName());
        if ( wf.getId() != null ) {
            bld.add("id", wf.getId());
        }
        
        if ( wf.getSteps()!=null && !wf.getSteps().isEmpty()) {
            JsonArrayBuilder arr = Json.createArrayBuilder();
            for ( WorkflowStepData stp : wf.getSteps() ) {
                arr.add( jsonObjectBuilder().add("stepType", stp.getStepType())
                                   .add("provider", stp.getProviderId())
                                   .add("parameters", mapToObject(stp.getStepParameters()))
                                   .add("requiredSettings", mapToObject(stp.getStepSettings())) );
            }
            bld.add("steps", arr );
        }
        
        return bld;
    }
    
    public static JsonObjectBuilder json(Dataverse dv) {
        return json(dv, false);
    }

    //TODO: Once we upgrade to Java EE 8 we can remove objects from the builder, and this email removal can be done in a better place.
    public static JsonObjectBuilder json(Dataverse dv, Boolean hideEmail) {
        JsonObjectBuilder bld = jsonObjectBuilder()
                .add("id", dv.getId())
                .add("alias", dv.getAlias())
                .add("name", dv.getName())
                .add("affiliation", dv.getAffiliation());
        if(!hideEmail) { 
            bld.add("dataverseContacts", JsonPrinter.json(dv.getDataverseContacts()));
        }
        
        bld.add("permissionRoot", dv.isPermissionRoot())
                .add("description", dv.getDescription())
                .add("dataverseType", dv.getDataverseType().name());
        if (dv.getOwner() != null) {
            bld.add("ownerId", dv.getOwner().getId());
        }
        if (dv.getCreateDate() != null) {
            bld.add("creationDate", Util.getDateTimeFormat().format(dv.getCreateDate()));
        }
        if (dv.getDataverseTheme() != null) {
            bld.add("theme", JsonPrinter.json(dv.getDataverseTheme()));
        }
        if(dv.getStorageDriverId() != null) {
        	bld.add("storageDriverLabel", DataAccess.getStorageDriverLabelFor(dv.getStorageDriverId()));
        }

        return bld;
    }

    public static JsonArrayBuilder json(List<DataverseContact> dataverseContacts) {
        JsonArrayBuilder jsonArrayOfContacts = Json.createArrayBuilder();
        for (DataverseContact dataverseContact : dataverseContacts) {
            NullSafeJsonBuilder contactJsonObject = NullSafeJsonBuilder.jsonObjectBuilder();
            contactJsonObject.add("displayOrder", dataverseContact.getDisplayOrder());
            contactJsonObject.add("contactEmail", dataverseContact.getContactEmail());
            jsonArrayOfContacts.add(contactJsonObject);
        }
        return jsonArrayOfContacts;
    }

    public static JsonObjectBuilder json( DataverseTheme theme ) {
        final NullSafeJsonBuilder baseObject = jsonObjectBuilder()
                .add("id", theme.getId() )
                .add("logo", theme.getLogo())
                .add("tagline", theme.getTagline())
                .add("linkUrl", theme.getLinkUrl())
                .add("linkColor", theme.getLinkColor())
                .add("textColor", theme.getTextColor())
                .add("backgroundColor", theme.getBackgroundColor());
        if ( theme.getLogoAlignment() != null ) {
            baseObject.add("logoBackgroundColor", theme.getLogoBackgroundColor());
        }
        return baseObject;
    }

    public static JsonObjectBuilder json(BuiltinUser user) {
        return (user == null)
                ? null
                : jsonObjectBuilder()
                .add("id", user.getId())
                .add("userName", user.getUserName());
    }

    public static JsonObjectBuilder json(Dataset ds) {
        return jsonObjectBuilder()
                .add("id", ds.getId())
                .add("identifier", ds.getIdentifier())
                .add("persistentUrl", ds.getPersistentURL())
                .add("protocol", ds.getProtocol())
                .add("authority", ds.getAuthority())
                .add("publisher", BrandingUtil.getInstallationBrandName())
                .add("publicationDate", ds.getPublicationDateFormattedYYYYMMDD())
                .add("storageIdentifier", ds.getStorageIdentifier())
                .add("metadataLanguage", ds.getMetadataLanguage());
    }

    public static JsonObjectBuilder json(DatasetVersion dsv) {
        JsonObjectBuilder bld = jsonObjectBuilder()
                .add("id", dsv.getId())
                .add("datasetId", dsv.getDataset().getId())
                .add("datasetPersistentId", dsv.getDataset().getGlobalId().asString())
                .add("storageIdentifier", dsv.getDataset().getStorageIdentifier())
                .add("versionNumber", dsv.getVersionNumber())
                .add("versionMinorNumber", dsv.getMinorVersionNumber())
                .add("versionState", dsv.getVersionState().name())
                .add("versionNote", dsv.getVersionNote())
                .add("archiveNote", dsv.getArchiveNote())
                .add("deaccessionLink", dsv.getDeaccessionLink())
                .add("distributionDate", dsv.getDistributionDate())
                .add("productionDate", dsv.getProductionDate())
                .add("UNF", dsv.getUNF())
                .add("archiveTime", format(dsv.getArchiveTime()))
                .add("lastUpdateTime", format(dsv.getLastUpdateTime()))
                .add("releaseTime", format(dsv.getReleaseTime()))
                .add("createTime", format(dsv.getCreateTime()))
                .add("license", jsonObjectBuilder()
                        .add("label", dsv.getTermsOfUseAndAccess().getLicense() != null ? dsv.getTermsOfUseAndAccess().getLicense().getName() : "CUSTOM")
                        .add("uri", dsv.getTermsOfUseAndAccess().getLicense() != null ? dsv.getTermsOfUseAndAccess().getLicense().getUri().toString() :
                                (dsv.getVersionState().name().equals("DRAFT") ? dsv.getDataverseSiteUrl() + "/api/datasets/:persistentId/versions/:draft/customlicense?persistentId=" + dsv.getDataset().getGlobalId().asString() :
                                        dsv.getDataverseSiteUrl() + "/api/datasets/:persistentId/versions/" + dsv.getVersionNumber() + "." + dsv.getMinorVersionNumber() + "/customlicense?persistentId=" + dsv.getDataset().getGlobalId().asString())))
                .add("confidentialityDeclaration", dsv.getTermsOfUseAndAccess().getConfidentialityDeclaration() != null ? dsv.getTermsOfUseAndAccess().getConfidentialityDeclaration() : null)
                .add("availabilityStatus", dsv.getTermsOfUseAndAccess().getAvailabilityStatus() != null ? dsv.getTermsOfUseAndAccess().getAvailabilityStatus() : null)
                .add("specialPermissions", dsv.getTermsOfUseAndAccess().getSpecialPermissions() != null ? dsv.getTermsOfUseAndAccess().getSpecialPermissions() : null)
                .add("restrictions", dsv.getTermsOfUseAndAccess().getRestrictions() != null ? dsv.getTermsOfUseAndAccess().getRestrictions() : null)
                .add("citationRequirements", dsv.getTermsOfUseAndAccess().getCitationRequirements() != null ? dsv.getTermsOfUseAndAccess().getCitationRequirements() : null)
                .add("depositorRequirements", dsv.getTermsOfUseAndAccess().getDepositorRequirements() != null ? dsv.getTermsOfUseAndAccess().getDepositorRequirements() : null)
                .add("conditions", dsv.getTermsOfUseAndAccess().getConditions() != null ? dsv.getTermsOfUseAndAccess().getConditions() : null)
                .add("disclaimer", dsv.getTermsOfUseAndAccess().getDisclaimer() != null ? dsv.getTermsOfUseAndAccess().getDisclaimer() : null)
                .add("termsOfAccess", dsv.getTermsOfUseAndAccess().getTermsOfAccess() != null ? dsv.getTermsOfUseAndAccess().getTermsOfAccess() : null)
                .add("dataAccessPlace", dsv.getTermsOfUseAndAccess().getDataAccessPlace() != null ? dsv.getTermsOfUseAndAccess().getDataAccessPlace() : null)
                .add("originalArchive", dsv.getTermsOfUseAndAccess().getOriginalArchive() != null ? dsv.getTermsOfUseAndAccess().getOriginalArchive() : null)
                .add("availabilityStatus", dsv.getTermsOfUseAndAccess().getAvailabilityStatus() != null ? dsv.getTermsOfUseAndAccess().getAvailabilityStatus() : null)
                .add("contactForAccess", dsv.getTermsOfUseAndAccess().getContactForAccess() != null ? dsv.getTermsOfUseAndAccess().getContactForAccess() : null)
                .add("sizeOfCollection", dsv.getTermsOfUseAndAccess().getSizeOfCollection() != null ? dsv.getTermsOfUseAndAccess().getSizeOfCollection() : null)
                .add("studyCompletion", dsv.getTermsOfUseAndAccess().getStudyCompletion() != null ? dsv.getTermsOfUseAndAccess().getStudyCompletion() : null)
                .add("fileAccessRequest", dsv.getTermsOfUseAndAccess().isFileAccessRequest());

        bld.add("metadataBlocks", jsonByBlocks(dsv.getDatasetFields()));

        bld.add("files", jsonFileMetadatas(dsv.getFileMetadatas()));

        return bld;
    }
    
    
    public static JsonObjectBuilder jsonDataFileList(List<DataFile> dataFiles){
    
        if (dataFiles==null){
            throw new NullPointerException("dataFiles cannot be null");
        }
        
        JsonObjectBuilder bld = jsonObjectBuilder();
        
        
        List<FileMetadata> dataFileList = dataFiles.stream()
                                    .map(x -> x.getFileMetadata())
                                    .collect(Collectors.toList());

        
        bld.add("files", jsonFileMetadatas(dataFileList));

        return bld;
    }

    /**
     * Export formats such as DDI require the citation to be included. See
     * https://github.com/IQSS/dataverse/issues/2579 for more on DDI export.
     *
     * @todo Instead of having this separate method, should "citation" be added
     * to the regular `json` method for DatasetVersion? Will anything break?
     * Unit tests for that method could not be found.
     */
    public static JsonObjectBuilder jsonWithCitation(DatasetVersion dsv) {
        JsonObjectBuilder dsvWithCitation = JsonPrinter.json(dsv);
        dsvWithCitation.add("citation", dsv.getCitation());
        return dsvWithCitation;
    }

    /**
     * Export formats such as DDI require the persistent identifier components
     * such as "protocol", "authority" and "identifier" to be included so we
     * create a JSON object we can convert to a DatasetDTO which can include a
     * DatasetVersionDTO, which has all the metadata fields we need to export.
     * See https://github.com/IQSS/dataverse/issues/2579 for more on DDI export.
     *
     * @todo Instead of having this separate method, should "datasetVersion" be
     * added to the regular `json` method for Dataset? Will anything break? Unit
     * tests for that method could not be found. If we keep this method as-is
     * should the method be renamed?
     */
    public static JsonObjectBuilder jsonAsDatasetDto(DatasetVersion dsv) {
        JsonObjectBuilder datasetDtoAsJson = JsonPrinter.json(dsv.getDataset());
        datasetDtoAsJson.add("datasetVersion", jsonWithCitation(dsv));
        return datasetDtoAsJson;
    }

    public static JsonArrayBuilder jsonFileMetadatas(Collection<FileMetadata> fmds) {
        JsonArrayBuilder filesArr = Json.createArrayBuilder();
        for (FileMetadata fmd : fmds) {
            filesArr.add(JsonPrinter.json(fmd));
        }

        return filesArr;
    }

    public static JsonObjectBuilder json(DatasetDistributor dist) {
        return jsonObjectBuilder()
                .add("displayOrder", dist.getDisplayOrder())
                .add("version", dist.getVersion())
                .add("abbreviation", JsonPrinter.json(dist.getAbbreviation()))
                .add("affiliation", JsonPrinter.json(dist.getAffiliation()))
                .add("logo", JsonPrinter.json(dist.getLogo()))
                .add("name", JsonPrinter.json(dist.getName()))
                .add("url", JsonPrinter.json(dist.getUrl()));
    }

    public static JsonObjectBuilder jsonByBlocks(List<DatasetField> fields) {
        JsonObjectBuilder blocksBld = jsonObjectBuilder();

        for (Map.Entry<MetadataBlock, List<DatasetField>> blockAndFields : DatasetField.groupByBlock(fields).entrySet()) {
            MetadataBlock block = blockAndFields.getKey();
            blocksBld.add(block.getName(), JsonPrinter.json(block, blockAndFields.getValue()));
        }
        return blocksBld;
    }

    /**
     * Create a JSON object for the block and its fields. The fields are assumed
     * to belong to the block - there's no checking of that in the method.
     *
     * @param block
     * @param fields
     * @return JSON Object builder with the block and fields information.
     */
    public static JsonObjectBuilder json(MetadataBlock block, List<DatasetField> fields) {
        JsonObjectBuilder blockBld = jsonObjectBuilder();

        blockBld.add("displayName", block.getDisplayName());
        blockBld.add("name", block.getName());
        
        final JsonArrayBuilder fieldsArray = Json.createArrayBuilder();
        Map<Long, JsonObject> cvocMap = (datasetFieldService==null) ? new HashMap<Long, JsonObject>() :datasetFieldService.getCVocConf(false); 
        DatasetFieldWalker.walk(fields, settingsService, cvocMap, new DatasetFieldsToJson(fieldsArray));

        blockBld.add("fields", fieldsArray);
        return blockBld;
    }

    public static String typeClassString(DatasetFieldType typ) {
        if (typ.isControlledVocabulary()) {
            return "controlledVocabulary";
        }
        if (typ.isCompound()) {
            return "compound";
        }
        return "primitive";
    }

    public static JsonObject json(DatasetField dfv) {
        if (dfv.isEmpty()) {
            return null;
        } else {
            JsonArrayBuilder fieldArray = Json.createArrayBuilder();
            Map<Long, JsonObject> cvocMap = (datasetFieldService==null) ? new HashMap<Long, JsonObject>() :datasetFieldService.getCVocConf(false);
            DatasetFieldWalker.walk(dfv, new DatasetFieldsToJson(fieldArray), cvocMap);
            JsonArray out = fieldArray.build();
            return out.getJsonObject(0);
        }
    }

    public static JsonObjectBuilder json(MetadataBlock blk) {
        JsonObjectBuilder bld = jsonObjectBuilder();
        bld.add("id", blk.getId());
        bld.add("name", blk.getName());
        bld.add("displayName", blk.getDisplayName());

        JsonObjectBuilder fieldsBld = jsonObjectBuilder();
        for (DatasetFieldType df : new TreeSet<>(blk.getDatasetFieldTypes())) {
            fieldsBld.add(df.getName(), JsonPrinter.json(df));
        }

        bld.add("fields", fieldsBld);

        return bld;
    }

    public static JsonObjectBuilder json(DatasetFieldType fld) {
        JsonObjectBuilder fieldsBld = jsonObjectBuilder();
        fieldsBld.add("name", fld.getName());
        fieldsBld.add("displayName", fld.getDisplayName());
        fieldsBld.add("title", fld.getTitle());
        fieldsBld.add("type", fld.getFieldType().toString());
        fieldsBld.add("watermark", fld.getWatermark());
        fieldsBld.add("description", fld.getDescription());
        if (!fld.getChildDatasetFieldTypes().isEmpty()) {
            JsonObjectBuilder subFieldsBld = jsonObjectBuilder();
            for (DatasetFieldType subFld : fld.getChildDatasetFieldTypes()) {
                subFieldsBld.add(subFld.getName(), JsonPrinter.json(subFld));
            }
            fieldsBld.add("childFields", subFieldsBld);
        }

        return fieldsBld;
    }

    public static JsonObjectBuilder json(FileMetadata fmd) {
        return jsonObjectBuilder()
                // deprecated: .add("category", fmd.getCategory())
                // TODO: uh, figure out what to do here... it's deprecated 
                // in a sense that there's no longer the category field in the 
                // fileMetadata object; but there are now multiple, oneToMany file 
                // categories - and we probably need to export them too!) -- L.A. 4.5
                .add("description", fmd.getDescription())
                .add("label", fmd.getLabel()) // "label" is the filename
                .add("restricted", fmd.isRestricted()) 
                .add("directoryLabel", fmd.getDirectoryLabel())
                .add("version", fmd.getVersion())
                .add("datasetVersionId", fmd.getDatasetVersion().getId())
                .add("categories", getFileCategories(fmd))
                .add("dataFile", JsonPrinter.json(fmd.getDataFile(), fmd));
    }

      public static JsonObjectBuilder json(AuxiliaryFile auxFile) {
        return jsonObjectBuilder()
               .add("formatTag", auxFile.getFormatTag())
                .add("formatVersion", auxFile.getFormatVersion()) // "label" is the filename
                .add("origin", auxFile.getOrigin()) 
                .add("isPublic", auxFile.getIsPublic())
                .add("type", auxFile.getType())
                .add("contentType", auxFile.getContentType())
                .add("fileSize", auxFile.getFileSize())
                .add("checksum", auxFile.getChecksum())
                .add("dataFile", JsonPrinter.json(auxFile.getDataFile()));
    }
    public static JsonObjectBuilder json(DataFile df) {
        return JsonPrinter.json(df, null);
    }
    
    public static JsonObjectBuilder json(DataFile df, FileMetadata fileMetadata) {
        // File names are no longer stored in the DataFile entity; 
        // (they are instead in the FileMetadata (as "labels") - this way 
        // the filename can change between versions... 
        // It does appear that for some historical purpose we still need the
        // filename in the file DTO (?)... We rely on it to be there for the 
        // DDI export, for example. So we need to make sure this is is the 
        // *correct* file name - i.e., that it comes from the right version. 
        // (TODO...? L.A. 4.5, Aug 7 2016)
        String fileName = null;
        
        if (fileMetadata != null) {
            fileName = fileMetadata.getLabel();
        } else if (df.getFileMetadata() != null) {
            // Note that this may not necessarily grab the file metadata from the 
            // version *you want*! (L.A.)
            fileName = df.getFileMetadata().getLabel();
        }
        
        String pidURL = "";
        
        if (new GlobalId(df).toURL() != null){
            pidURL = new GlobalId(df).toURL().toString();
        }

        JsonObjectBuilder embargo = df.getEmbargo() != null ? JsonPrinter.json(df.getEmbargo()) : null;
        
        return jsonObjectBuilder()
                .add("id", df.getId())
                .add("persistentId", df.getGlobalIdString())
                .add("pidURL", pidURL)
                .add("filename", fileName)
                .add("contentType", df.getContentType())
                .add("filesize", df.getFilesize())
                .add("description", df.getDescription())
                .add("embargo", embargo)
                //.add("released", df.isReleased())
                //.add("restricted", df.isRestricted())
                .add("storageIdentifier", df.getStorageIdentifier())
                .add("originalFileFormat", df.getOriginalFileFormat())
                .add("originalFormatLabel", df.getOriginalFormatLabel())
                .add ("originalFileSize", df.getOriginalFileSize())
                .add("originalFileName", df.getOriginalFileName())
                .add("UNF", df.getUnf())
                //---------------------------------------------
                // For file replace: rootDataFileId, previousDataFileId
                //---------------------------------------------
                .add("rootDataFileId", df.getRootDataFileId())
                .add("previousDataFileId", df.getPreviousDataFileId())
                //---------------------------------------------
                // Checksum
                // * @todo Should we deprecate "md5" now that it's under
                // * "checksum" (which may also be a SHA-1 rather than an MD5)? - YES!
                //---------------------------------------------
                .add("md5", getMd5IfItExists(df.getChecksumType(), df.getChecksumValue()))
                .add("checksum", getChecksumTypeAndValue(df.getChecksumType(), df.getChecksumValue()))
                .add("tabularTags", getTabularFileTags(df))
                .add("creationDate",  df.getCreateDateFormattedYYYYMMDD())
                ;
    }
    
    public static String format(Date d) {
        return (d == null) ? null : Util.getDateTimeFormat().format(d);
    }

    private static JsonArrayBuilder getFileCategories(FileMetadata fmd) {
        if (fmd == null) {
            return null;
        }
        List<String> categories = fmd.getCategoriesByName();
        if (categories == null || categories.isEmpty()) {
            return null;
        }
        JsonArrayBuilder fileCategories = Json.createArrayBuilder();
        for (String category : categories) {
            fileCategories.add(category);
        }
        return fileCategories;
    }

    public static JsonArrayBuilder getTabularFileTags(DataFile df) {
        if (df == null) {
            return null;
        }
        List<DataFileTag> tags = df.getTags();
        if (tags == null || tags.isEmpty()) {
            return null;
        }
        JsonArrayBuilder tabularTags = Json.createArrayBuilder();
        for (DataFileTag tag : tags) {
            String label = tag.getTypeLabel();
            if (label != null) {
                tabularTags.add(label);
            }
        }
        return tabularTags;
    }

    private static class DatasetFieldsToJson implements DatasetFieldWalker.Listener {

        Deque<JsonObjectBuilder> objectStack = new LinkedList<>();
        Deque<JsonArrayBuilder> valueArrStack = new LinkedList<>();
        JsonObjectBuilder result = null;

        DatasetFieldsToJson(JsonArrayBuilder result) {
            valueArrStack.push(result);
        }

        @Override
        public void startField(DatasetField f) {
            objectStack.push(jsonObjectBuilder());
            // Invariant: all values are multiple. Diffrentiation between multiple and single is done at endField.
            valueArrStack.push(Json.createArrayBuilder());

            DatasetFieldType typ = f.getDatasetFieldType();
            objectStack.peek().add("typeName", typ.getName());
            objectStack.peek().add("multiple", typ.isAllowMultiples());
            objectStack.peek().add("typeClass", typeClassString(typ));
        }
        
        @Override
        public void addExpandedValuesArray(DatasetField f) {
            // Invariant: all values are multiple. Diffrentiation between multiple and single is done at endField.
            valueArrStack.push(Json.createArrayBuilder());
        }

        @Override
        public void endField(DatasetField f) {
            JsonObjectBuilder jsonField = objectStack.pop();
            JsonArray expandedValues = valueArrStack.pop().build();
            JsonArray jsonValues = valueArrStack.pop().build();
            if (!jsonValues.isEmpty()) {
                jsonField.add("value",
                        f.getDatasetFieldType().isAllowMultiples() ? jsonValues
                                : jsonValues.get(0));
                if (!expandedValues.isEmpty()) {
                    jsonField.add("expandedvalue",
                            f.getDatasetFieldType().isAllowMultiples() ? expandedValues
                                    : expandedValues.get(0));
                }
                
                valueArrStack.peek().add(jsonField);
            }
        }

        @Override
        public void externalVocabularyValue(DatasetFieldValue dsfv, JsonObject cvocEntry) {
            if (dsfv.getValue() != null) {
                if (cvocEntry.containsKey("retrieval-filtering")) {
                    JsonObject value = datasetFieldService.getExternalVocabularyValue(dsfv.getValue());
                    if (value!=null) {
                        valueArrStack.peek().add(value);
                    }
                }
            }
        }
        
        @Override
        public void primitiveValue(DatasetFieldValue dsfv) {
            if (dsfv.getValue() != null) {
                valueArrStack.peek().add(dsfv.getValue());
            }
        }

        @Override
        public void controlledVocabularyValue(ControlledVocabularyValue cvv) {
            valueArrStack.peek().add(cvv.getStrValue());
        }

        @Override
        public void startCompoundValue(DatasetFieldCompoundValue dsfcv) {
            valueArrStack.push(Json.createArrayBuilder());
        }

        @Override
        public void endCompoundValue(DatasetFieldCompoundValue dsfcv) {
            JsonArray jsonValues = valueArrStack.pop().build();
            if (!jsonValues.isEmpty()) {
                JsonObjectBuilder jsonField = jsonObjectBuilder();
                for (JsonObject jobj : jsonValues.getValuesAs(JsonObject.class)) {
                    jsonField.add(jobj.getString("typeName"), jobj);
                }
                valueArrStack.peek().add(jsonField);
            }
        }
    }

    public static JsonObjectBuilder json(AuthenticationProviderRow aRow) {
        return jsonObjectBuilder()
                        .add("id", aRow.getId())
                        .add("factoryAlias", aRow.getFactoryAlias() )
                        .add("title", aRow.getTitle())
                        .add("subtitle",aRow.getSubtitle())
                        .add("factoryData", aRow.getFactoryData())
                        .add("enabled", aRow.isEnabled())
                ;
    }

    public static JsonObjectBuilder json(PrivateUrl privateUrl) {
        return jsonObjectBuilder()
                // We provide the token here as a convenience even though it is also in the role assignment.
                .add("token", privateUrl.getToken())
                .add("link", privateUrl.getLink())
                .add("roleAssignment", json(privateUrl.getRoleAssignment()));
    }

    public static JsonObjectBuilder json( ExplicitGroup eg ) {
        JsonArrayBuilder ras = Json.createArrayBuilder();
            for (String u : eg.getContainedRoleAssgineeIdentifiers()) {
                ras.add(u);
            }
            return jsonObjectBuilder()
                    .add("identifier", eg.getIdentifier())
                    .add("groupAliasInOwner", eg.getGroupAliasInOwner())
                    .add("owner", eg.getOwner().getId())
                    .add("description", eg.getDescription())
                    .add("displayName", eg.getDisplayName())
                    .add("containedRoleAssignees", ras);
    }
    
    public static JsonObjectBuilder json( DataverseFacet aFacet ) {
        return jsonObjectBuilder()
                    .add("id", String.valueOf(aFacet.getId())) // TODO should just be id I think
                    .add("name", aFacet.getDatasetFieldType().getDisplayName());
    }

<<<<<<< HEAD
    public static JsonObjectBuilder json(License license) {
        return jsonObjectBuilder()
            .add("id", license.getId())
            .add("name", license.getName())
            .add("shortDescription", license.getShortDescription())
            .add("uri", license.getUri().toString())
            .add("iconUrl", license.getIconUrl().toString())
            .add("active", license.isActive());
=======
    public static JsonObjectBuilder json(Embargo embargo) {
        return jsonObjectBuilder().add("dateAvailable", embargo.getDateAvailable().toString()).add("reason",
                embargo.getReason());
>>>>>>> b117a310
    }
        
    public static Collector<String, JsonArrayBuilder, JsonArrayBuilder> stringsToJsonArray() {
        return new Collector<String, JsonArrayBuilder, JsonArrayBuilder>() {

            @Override
            public Supplier<JsonArrayBuilder> supplier() {
                return () -> Json.createArrayBuilder();
            }

            @Override
            public BiConsumer<JsonArrayBuilder, String> accumulator() {
                return (JsonArrayBuilder b, String s) -> b.add(s);
            }

            @Override
            public BinaryOperator<JsonArrayBuilder> combiner() {
                return (jab1, jab2) -> {
                    JsonArrayBuilder retVal = Json.createArrayBuilder();
                    jab1.build().forEach(retVal::add);
                    jab2.build().forEach(retVal::add);
                    return retVal;
                };
            }

            @Override
            public Function<JsonArrayBuilder, JsonArrayBuilder> finisher() {
                return Function.identity();
            }

            @Override
            public Set<Collector.Characteristics> characteristics() {
                return EnumSet.of(Collector.Characteristics.IDENTITY_FINISH);
            }
        };
    }

    public static Collector<JsonObjectBuilder, ArrayList<JsonObjectBuilder>, JsonArrayBuilder> toJsonArray() {
        return new Collector<JsonObjectBuilder, ArrayList<JsonObjectBuilder>, JsonArrayBuilder>() {

            @Override
            public Supplier<ArrayList<JsonObjectBuilder>> supplier() {
                return () -> new ArrayList<>();
            }

            @Override
            public BiConsumer<ArrayList<JsonObjectBuilder>, JsonObjectBuilder> accumulator() {
                return (t, u) ->t.add(u);
            }

            @Override
            public BinaryOperator<ArrayList<JsonObjectBuilder>> combiner() {
                return (jab1, jab2) -> {
                    jab1.addAll(jab2);
                    return jab1;
                };
            }

            @Override
            public Function<ArrayList<JsonObjectBuilder>, JsonArrayBuilder> finisher() {
                return (l) -> {
                  JsonArrayBuilder bld = Json.createArrayBuilder();
                  l.forEach( bld::add );
                  return bld;
                };
            }

            @Override
            public Set<Collector.Characteristics> characteristics() {
                return Collections.emptySet();
            }
        };
    }

    public static String getMd5IfItExists(DataFile.ChecksumType checksumType, String checksumValue) {
        if (DataFile.ChecksumType.MD5.equals(checksumType)) {
            return checksumValue;
        } else {
            return null;
        }
    }

    public static JsonObjectBuilder getChecksumTypeAndValue(DataFile.ChecksumType checksumType, String checksumValue) {
        if (checksumType != null) {
            return Json.createObjectBuilder()
                    .add("type", checksumType.toString())
                    .add("value", checksumValue);
        } else {
            return null;
        }
    }
    
    /**
     * Takes a map, returns a Json object for this map.
     * If map is {@code null}, returns {@code null}.
     * @param in the map to be translated
     * @return a Json Builder of the map, or {@code null}.
     */
    public static JsonObjectBuilder mapToObject(Map<String,String> in) {
        if ( in == null ) return null;
        JsonObjectBuilder b = jsonObjectBuilder();
        in.keySet().forEach( k->b.add(k, in.get(k)) );
        return b;
    }
}<|MERGE_RESOLUTION|>--- conflicted
+++ resolved
@@ -1,6 +1,6 @@
 package edu.harvard.iq.dataverse.util.json;
 
-<<<<<<< HEAD
+import edu.harvard.iq.dataverse.*;
 import edu.harvard.iq.dataverse.AuxiliaryFile;
 import edu.harvard.iq.dataverse.ControlledVocabularyValue;
 import edu.harvard.iq.dataverse.DataFile;
@@ -19,9 +19,6 @@
 import edu.harvard.iq.dataverse.DataverseFacet;
 import edu.harvard.iq.dataverse.DataverseTheme;
 import edu.harvard.iq.dataverse.License;
-=======
-import edu.harvard.iq.dataverse.*;
->>>>>>> b117a310
 import edu.harvard.iq.dataverse.authorization.DataverseRole;
 import edu.harvard.iq.dataverse.authorization.groups.impl.maildomain.MailDomainGroup;
 import edu.harvard.iq.dataverse.authorization.providers.builtin.BuiltinUser;
@@ -608,7 +605,7 @@
         }
 
         JsonObjectBuilder embargo = df.getEmbargo() != null ? JsonPrinter.json(df.getEmbargo()) : null;
-        
+
         return jsonObjectBuilder()
                 .add("id", df.getId())
                 .add("persistentId", df.getGlobalIdString())
@@ -808,7 +805,11 @@
                     .add("name", aFacet.getDatasetFieldType().getDisplayName());
     }
 
-<<<<<<< HEAD
+    public static JsonObjectBuilder json(Embargo embargo) {
+        return jsonObjectBuilder().add("dateAvailable", embargo.getDateAvailable().toString()).add("reason",
+                embargo.getReason());
+    }
+
     public static JsonObjectBuilder json(License license) {
         return jsonObjectBuilder()
             .add("id", license.getId())
@@ -817,13 +818,8 @@
             .add("uri", license.getUri().toString())
             .add("iconUrl", license.getIconUrl().toString())
             .add("active", license.isActive());
-=======
-    public static JsonObjectBuilder json(Embargo embargo) {
-        return jsonObjectBuilder().add("dateAvailable", embargo.getDateAvailable().toString()).add("reason",
-                embargo.getReason());
->>>>>>> b117a310
-    }
-        
+    }
+
     public static Collector<String, JsonArrayBuilder, JsonArrayBuilder> stringsToJsonArray() {
         return new Collector<String, JsonArrayBuilder, JsonArrayBuilder>() {
 
