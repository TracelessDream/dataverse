package edu.harvard.iq.dataverse.util.json;

import edu.harvard.iq.dataverse.*;
import edu.harvard.iq.dataverse.AuxiliaryFile;
import edu.harvard.iq.dataverse.ControlledVocabularyValue;
import edu.harvard.iq.dataverse.DataFile;
import edu.harvard.iq.dataverse.DataFileTag;
import edu.harvard.iq.dataverse.Dataset;
import edu.harvard.iq.dataverse.DatasetDistributor;
import edu.harvard.iq.dataverse.DatasetFieldType;
import edu.harvard.iq.dataverse.DatasetField;
import edu.harvard.iq.dataverse.DatasetFieldCompoundValue;
import edu.harvard.iq.dataverse.DatasetFieldValue;
import edu.harvard.iq.dataverse.DatasetLock;
import edu.harvard.iq.dataverse.DatasetVersion;
import edu.harvard.iq.dataverse.Dataverse;
import edu.harvard.iq.dataverse.DataverseContact;
import edu.harvard.iq.dataverse.DataverseFacet;
import edu.harvard.iq.dataverse.DataverseTheme;
import edu.harvard.iq.dataverse.api.Datasets;
import edu.harvard.iq.dataverse.authorization.DataverseRole;
import edu.harvard.iq.dataverse.authorization.groups.impl.maildomain.MailDomainGroup;
import edu.harvard.iq.dataverse.authorization.providers.builtin.BuiltinUser;
import edu.harvard.iq.dataverse.api.Util;
import edu.harvard.iq.dataverse.authorization.Permission;
import edu.harvard.iq.dataverse.authorization.RoleAssigneeDisplayInfo;
import edu.harvard.iq.dataverse.authorization.groups.impl.explicit.ExplicitGroup;
import edu.harvard.iq.dataverse.authorization.groups.impl.ipaddress.IpGroup;
import edu.harvard.iq.dataverse.authorization.groups.impl.ipaddress.ip.IpAddress;
import edu.harvard.iq.dataverse.authorization.groups.impl.ipaddress.ip.IpAddressRange;
import edu.harvard.iq.dataverse.authorization.groups.impl.shib.ShibGroup;
import edu.harvard.iq.dataverse.authorization.providers.AuthenticationProviderRow;
import edu.harvard.iq.dataverse.authorization.users.AuthenticatedUser;
import edu.harvard.iq.dataverse.authorization.users.User;
import edu.harvard.iq.dataverse.branding.BrandingUtil;
import edu.harvard.iq.dataverse.dataaccess.DataAccess;
<<<<<<< HEAD
import edu.harvard.iq.dataverse.globus.fileDetailsHolder;
=======
import edu.harvard.iq.dataverse.dataset.DatasetUtil;
import edu.harvard.iq.dataverse.license.License;
>>>>>>> 3f109e65
import edu.harvard.iq.dataverse.privateurl.PrivateUrl;
import edu.harvard.iq.dataverse.settings.SettingsServiceBean;
import edu.harvard.iq.dataverse.util.DatasetFieldWalker;
import edu.harvard.iq.dataverse.util.StringUtil;
import static edu.harvard.iq.dataverse.util.json.NullSafeJsonBuilder.jsonObjectBuilder;

import edu.harvard.iq.dataverse.util.SystemConfig;
import edu.harvard.iq.dataverse.workflow.Workflow;
import edu.harvard.iq.dataverse.workflow.step.WorkflowStepData;

import java.net.URISyntaxException;
import java.util.*;
import javax.json.Json;
import javax.json.JsonArrayBuilder;
import javax.json.JsonObjectBuilder;
import java.util.function.BiConsumer;
import java.util.function.BinaryOperator;
import java.util.function.Function;
import java.util.function.Supplier;
import java.util.logging.Logger;
import java.util.stream.Collector;
import java.util.stream.Collectors;
import static java.util.stream.Collectors.toList;

import javax.ejb.EJB;
import javax.ejb.Singleton;
import javax.json.JsonArray;
import javax.json.JsonObject;

/**
 * Convert objects to Json.
 *
 * @author michael
 */
@Singleton
public class JsonPrinter {

    private static final Logger logger = Logger.getLogger(JsonPrinter.class.getCanonicalName());

    @EJB
    static SettingsServiceBean settingsService;

    @EJB
    static DatasetFieldServiceBean datasetFieldService;

    public static void injectSettingsService(SettingsServiceBean ssb, DatasetFieldServiceBean dfsb) {
            settingsService = ssb;
            datasetFieldService = dfsb;
    }

    public JsonPrinter() {
   
    }

    public static final BriefJsonPrinter brief = new BriefJsonPrinter();

    public static JsonArrayBuilder asJsonArray(Collection<String> strings) {
        JsonArrayBuilder arr = Json.createArrayBuilder();
        for (String s : strings) {
            arr.add(s);
        }
        return arr;
    }

    public static JsonObjectBuilder json(User u) {
        RoleAssigneeDisplayInfo displayInfo = u.getDisplayInfo();
        return jsonObjectBuilder()
                .add("identifier", u.getIdentifier())
                .add("displayInfo", jsonObjectBuilder()
                        .add("Title", displayInfo.getTitle())
                        .add("email", displayInfo.getEmailAddress()));
    }

    public static JsonObjectBuilder json(AuthenticatedUser authenticatedUser) {
        NullSafeJsonBuilder builder = jsonObjectBuilder()
            .add("id", authenticatedUser.getId())
            .add("identifier", authenticatedUser.getIdentifier())
            .add("displayName", authenticatedUser.getDisplayInfo().getTitle())
            .add("firstName", authenticatedUser.getFirstName())
            .add("lastName", authenticatedUser.getLastName())
            .add("email", authenticatedUser.getEmail())
            .add("superuser", authenticatedUser.isSuperuser())
            .add("deactivated", authenticatedUser.isDeactivated())
            .add("deactivatedTime", authenticatedUser.getDeactivatedTime())
            .add("affiliation", authenticatedUser.getAffiliation())
            .add("position", authenticatedUser.getPosition())
            .add("persistentUserId", authenticatedUser.getAuthenticatedUserLookup().getPersistentUserId())
            .add("emailLastConfirmed", authenticatedUser.getEmailConfirmed())
            .add("createdTime", authenticatedUser.getCreatedTime())
            .add("lastLoginTime", authenticatedUser.getLastLoginTime())
            .add("lastApiUseTime", authenticatedUser.getLastApiUseTime())
            .add("authenticationProviderId", authenticatedUser.getAuthenticatedUserLookup().getAuthenticationProviderId());
        return builder;
    }
    
    public static JsonObjectBuilder json(RoleAssignment ra) {
        return jsonObjectBuilder()
                .add("id", ra.getId())
                .add("assignee", ra.getAssigneeIdentifier())
                .add("roleId", ra.getRole().getId())
                .add("_roleAlias", ra.getRole().getAlias())
                .add("privateUrlToken", ra.getPrivateUrlToken())
                .add("definitionPointId", ra.getDefinitionPoint().getId());
    }

    public static JsonArrayBuilder json(Set<Permission> permissions) {
        JsonArrayBuilder bld = Json.createArrayBuilder();
        permissions.forEach(p -> bld.add(p.name()));
        return bld;
    }

    public static JsonObjectBuilder json(DatasetLock lock) {
        return jsonObjectBuilder()
                .add("lockType", lock.getReason().toString())
                .add("date", lock.getStartTime().toString())
                .add("user", lock.getUser().getUserIdentifier())
                .add("message", lock.getInfo());

    }
    
    public static JsonObjectBuilder json( RoleAssigneeDisplayInfo d ) {
        return jsonObjectBuilder()
                .add("title", d.getTitle())
                .add("email", d.getEmailAddress())
                .add("affiliation", d.getAffiliation());
    }

    public static JsonObjectBuilder json(IpGroup grp) {
         // collect single addresses
        List<String> singles = grp.getRanges().stream().filter( IpAddressRange::isSingleAddress )
                                .map( IpAddressRange::getBottom )
                                .map( IpAddress::toString ).collect(toList());
        // collect "real" ranges
        List<List<String>> ranges = grp.getRanges().stream().filter( rng -> !rng.isSingleAddress() )
                                .map( rng -> Arrays.asList(rng.getBottom().toString(), rng.getTop().toString()) )
                                .collect(toList());

        JsonObjectBuilder bld = jsonObjectBuilder()
                .add("alias", grp.getPersistedGroupAlias() )
                .add("identifier", grp.getIdentifier())
                .add("id", grp.getId() )
                .add("name", grp.getDisplayName() )
                .add("description", grp.getDescription() );
       
        if ( ! singles.isEmpty() ) {
            bld.add("addresses", asJsonArray(singles) );
        }
        
        if ( ! ranges.isEmpty() ) {
            JsonArrayBuilder rangesBld = Json.createArrayBuilder();
            ranges.forEach( r -> rangesBld.add( Json.createArrayBuilder().add(r.get(0)).add(r.get(1))) );
            bld.add("ranges", rangesBld );
        }
        
        return bld;
    }

    public static JsonObjectBuilder json(ShibGroup grp) {
        return jsonObjectBuilder()
                .add("name", grp.getName())
                .add("attribute", grp.getAttribute())
                .add("pattern", grp.getPattern())
                .add("id", grp.getId());
    }
    
    public static JsonObjectBuilder json(MailDomainGroup grp) {
        JsonObjectBuilder bld = jsonObjectBuilder()
            .add("alias", grp.getPersistedGroupAlias() )
            .add("id", grp.getId() )
            .add("name", grp.getDisplayName() )
            .add("description", grp.getDescription() )
            .add("domains", asJsonArray(grp.getEmailDomainsAsList()) )
            .add("regex", grp.isRegEx());
        return bld;
    }

    public static JsonArrayBuilder rolesToJson(List<DataverseRole> role) {
        JsonArrayBuilder bld = Json.createArrayBuilder();
        for (DataverseRole r : role) {
            bld.add(JsonPrinter.json(r));
        }
        return bld;
    }

    public static JsonObjectBuilder json(DataverseRole role) {
        JsonObjectBuilder bld = jsonObjectBuilder()
                .add("alias", role.getAlias())
                .add("name", role.getName())
                .add("permissions", JsonPrinter.json(role.permissions()))
                .add("description", role.getDescription());
        if (role.getId() != null) {
            bld.add("id", role.getId());
        }
        if (role.getOwner() != null && role.getOwner().getId() != null) {
            bld.add("ownerId", role.getOwner().getId());
        }

        return bld;
    }
    
    public static JsonObjectBuilder json(Workflow wf){
        JsonObjectBuilder bld = jsonObjectBuilder();
        bld.add("name", wf.getName());
        if ( wf.getId() != null ) {
            bld.add("id", wf.getId());
        }
        
        if ( wf.getSteps()!=null && !wf.getSteps().isEmpty()) {
            JsonArrayBuilder arr = Json.createArrayBuilder();
            for ( WorkflowStepData stp : wf.getSteps() ) {
                arr.add( jsonObjectBuilder().add("stepType", stp.getStepType())
                                   .add("provider", stp.getProviderId())
                                   .add("parameters", mapToObject(stp.getStepParameters()))
                                   .add("requiredSettings", mapToObject(stp.getStepSettings())) );
            }
            bld.add("steps", arr );
        }
        
        return bld;
    }
    
    public static JsonObjectBuilder json(Dataverse dv) {
        return json(dv, false);
    }

    //TODO: Once we upgrade to Java EE 8 we can remove objects from the builder, and this email removal can be done in a better place.
    public static JsonObjectBuilder json(Dataverse dv, Boolean hideEmail) {
        JsonObjectBuilder bld = jsonObjectBuilder()
                .add("id", dv.getId())
                .add("alias", dv.getAlias())
                .add("name", dv.getName())
                .add("affiliation", dv.getAffiliation());
        if(!hideEmail) { 
            bld.add("dataverseContacts", JsonPrinter.json(dv.getDataverseContacts()));
        }
        
        bld.add("permissionRoot", dv.isPermissionRoot())
                .add("description", dv.getDescription())
                .add("dataverseType", dv.getDataverseType().name());
        if (dv.getOwner() != null) {
            bld.add("ownerId", dv.getOwner().getId());
        }
        if (dv.getCreateDate() != null) {
            bld.add("creationDate", Util.getDateTimeFormat().format(dv.getCreateDate()));
        }
        if (dv.getDataverseTheme() != null) {
            bld.add("theme", JsonPrinter.json(dv.getDataverseTheme()));
        }
        if(dv.getStorageDriverId() != null) {
        	bld.add("storageDriverLabel", DataAccess.getStorageDriverLabelFor(dv.getStorageDriverId()));
        }

        return bld;
    }

    public static JsonArrayBuilder json(List<DataverseContact> dataverseContacts) {
        JsonArrayBuilder jsonArrayOfContacts = Json.createArrayBuilder();
        for (DataverseContact dataverseContact : dataverseContacts) {
            NullSafeJsonBuilder contactJsonObject = NullSafeJsonBuilder.jsonObjectBuilder();
            contactJsonObject.add("displayOrder", dataverseContact.getDisplayOrder());
            contactJsonObject.add("contactEmail", dataverseContact.getContactEmail());
            jsonArrayOfContacts.add(contactJsonObject);
        }
        return jsonArrayOfContacts;
    }

    public static JsonObjectBuilder json( DataverseTheme theme ) {
        final NullSafeJsonBuilder baseObject = jsonObjectBuilder()
                .add("id", theme.getId() )
                .add("logo", theme.getLogo())
                .add("tagline", theme.getTagline())
                .add("linkUrl", theme.getLinkUrl())
                .add("linkColor", theme.getLinkColor())
                .add("textColor", theme.getTextColor())
                .add("backgroundColor", theme.getBackgroundColor());
        if ( theme.getLogoAlignment() != null ) {
            baseObject.add("logoBackgroundColor", theme.getLogoBackgroundColor());
        }
        return baseObject;
    }

    public static JsonObjectBuilder json(BuiltinUser user) {
        return (user == null)
                ? null
                : jsonObjectBuilder()
                .add("id", user.getId())
                .add("userName", user.getUserName());
    }

    public static JsonObjectBuilder json(Dataset ds) {
        return jsonObjectBuilder()
                .add("id", ds.getId())
                .add("identifier", ds.getIdentifier())
                .add("persistentUrl", ds.getPersistentURL())
                .add("protocol", ds.getProtocol())
                .add("authority", ds.getAuthority())
                .add("publisher", BrandingUtil.getInstallationBrandName())
                .add("publicationDate", ds.getPublicationDateFormattedYYYYMMDD())
                .add("storageIdentifier", ds.getStorageIdentifier())
                .add("metadataLanguage", ds.getMetadataLanguage());
    }

    public static JsonObjectBuilder json(fileDetailsHolder ds) {
        return Json.createObjectBuilder().add(ds.getStorageID() ,
                Json.createObjectBuilder()
                .add("id", ds.getStorageID() )
                .add("hash", ds.getHash())
                .add("mime",ds.getMime()));
    }

    public static JsonObjectBuilder json(DatasetVersion dsv) {
        JsonObjectBuilder bld = jsonObjectBuilder()
                .add("id", dsv.getId()).add("datasetId", dsv.getDataset().getId())
                .add("datasetPersistentId", dsv.getDataset().getGlobalId().asString())
                .add("storageIdentifier", dsv.getDataset().getStorageIdentifier())
                .add("versionNumber", dsv.getVersionNumber()).add("versionMinorNumber", dsv.getMinorVersionNumber())
                .add("versionState", dsv.getVersionState().name()).add("versionNote", dsv.getVersionNote())
                .add("archiveNote", dsv.getArchiveNote()).add("deaccessionLink", dsv.getDeaccessionLink())
                .add("distributionDate", dsv.getDistributionDate()).add("productionDate", dsv.getProductionDate())
                .add("UNF", dsv.getUNF()).add("archiveTime", format(dsv.getArchiveTime()))
                .add("lastUpdateTime", format(dsv.getLastUpdateTime())).add("releaseTime", format(dsv.getReleaseTime()))
                .add("createTime", format(dsv.getCreateTime()));
        License license = dsv.getTermsOfUseAndAccess().getLicense();
        if (license != null) {
            // Standard license
            bld.add("license", jsonObjectBuilder()
                    .add("name", DatasetUtil.getLicenseName(dsv))
                    .add("uri", DatasetUtil.getLicenseURI(dsv)));
        } else {
            // Custom terms
            bld.add("termsOfUse", dsv.getTermsOfUseAndAccess().getTermsOfUse())
                    .add("confidentialityDeclaration", dsv.getTermsOfUseAndAccess().getConfidentialityDeclaration())
                    .add("specialPermissions", dsv.getTermsOfUseAndAccess().getSpecialPermissions())
                    .add("restrictions", dsv.getTermsOfUseAndAccess().getRestrictions())
                    .add("citationRequirements", dsv.getTermsOfUseAndAccess().getCitationRequirements())
                    .add("depositorRequirements", dsv.getTermsOfUseAndAccess().getDepositorRequirements())
                    .add("conditions", dsv.getTermsOfUseAndAccess().getConditions())
                    .add("disclaimer", dsv.getTermsOfUseAndAccess().getDisclaimer());
        }
        bld.add("termsOfAccess", dsv.getTermsOfUseAndAccess().getTermsOfAccess())
                .add("dataAccessPlace", dsv.getTermsOfUseAndAccess().getDataAccessPlace())
                .add("originalArchive", dsv.getTermsOfUseAndAccess().getOriginalArchive())
                .add("availabilityStatus", dsv.getTermsOfUseAndAccess().getAvailabilityStatus())
                .add("contactForAccess", dsv.getTermsOfUseAndAccess().getContactForAccess())
                .add("sizeOfCollection", dsv.getTermsOfUseAndAccess().getSizeOfCollection())
                .add("studyCompletion", dsv.getTermsOfUseAndAccess().getStudyCompletion())
                .add("fileAccessRequest", dsv.getTermsOfUseAndAccess().isFileAccessRequest());

        bld.add("metadataBlocks", jsonByBlocks(dsv.getDatasetFields()));

        bld.add("files", jsonFileMetadatas(dsv.getFileMetadatas()));

        return bld;
    }
    
    
    public static JsonObjectBuilder jsonDataFileList(List<DataFile> dataFiles){
    
        if (dataFiles==null){
            throw new NullPointerException("dataFiles cannot be null");
        }
        
        JsonObjectBuilder bld = jsonObjectBuilder();
        
        
        List<FileMetadata> dataFileList = dataFiles.stream()
                                    .map(x -> x.getFileMetadata())
                                    .collect(Collectors.toList());

        
        bld.add("files", jsonFileMetadatas(dataFileList));

        return bld;
    }

    /**
     * Export formats such as DDI require the citation to be included. See
     * https://github.com/IQSS/dataverse/issues/2579 for more on DDI export.
     *
     * @todo Instead of having this separate method, should "citation" be added
     * to the regular `json` method for DatasetVersion? Will anything break?
     * Unit tests for that method could not be found.
     */
    public static JsonObjectBuilder jsonWithCitation(DatasetVersion dsv) {
        JsonObjectBuilder dsvWithCitation = JsonPrinter.json(dsv);
        dsvWithCitation.add("citation", dsv.getCitation());
        return dsvWithCitation;
    }

    /**
     * Export formats such as DDI require the persistent identifier components
     * such as "protocol", "authority" and "identifier" to be included so we
     * create a JSON object we can convert to a DatasetDTO which can include a
     * DatasetVersionDTO, which has all the metadata fields we need to export.
     * See https://github.com/IQSS/dataverse/issues/2579 for more on DDI export.
     *
     * @todo Instead of having this separate method, should "datasetVersion" be
     * added to the regular `json` method for Dataset? Will anything break? Unit
     * tests for that method could not be found. If we keep this method as-is
     * should the method be renamed?
     */
    public static JsonObjectBuilder jsonAsDatasetDto(DatasetVersion dsv) {
        JsonObjectBuilder datasetDtoAsJson = JsonPrinter.json(dsv.getDataset());
        datasetDtoAsJson.add("datasetVersion", jsonWithCitation(dsv));
        return datasetDtoAsJson;
    }

    public static JsonArrayBuilder jsonFileMetadatas(Collection<FileMetadata> fmds) {
        JsonArrayBuilder filesArr = Json.createArrayBuilder();
        for (FileMetadata fmd : fmds) {
            filesArr.add(JsonPrinter.json(fmd));
        }

        return filesArr;
    }

    public static JsonObjectBuilder json(DatasetDistributor dist) {
        return jsonObjectBuilder()
                .add("displayOrder", dist.getDisplayOrder())
                .add("version", dist.getVersion())
                .add("abbreviation", JsonPrinter.json(dist.getAbbreviation()))
                .add("affiliation", JsonPrinter.json(dist.getAffiliation()))
                .add("logo", JsonPrinter.json(dist.getLogo()))
                .add("name", JsonPrinter.json(dist.getName()))
                .add("url", JsonPrinter.json(dist.getUrl()));
    }

    public static JsonObjectBuilder jsonByBlocks(List<DatasetField> fields) {
        JsonObjectBuilder blocksBld = jsonObjectBuilder();

        for (Map.Entry<MetadataBlock, List<DatasetField>> blockAndFields : DatasetField.groupByBlock(fields).entrySet()) {
            MetadataBlock block = blockAndFields.getKey();
            blocksBld.add(block.getName(), JsonPrinter.json(block, blockAndFields.getValue()));
        }
        return blocksBld;
    }

    /**
     * Create a JSON object for the block and its fields. The fields are assumed
     * to belong to the block - there's no checking of that in the method.
     *
     * @param block
     * @param fields
     * @return JSON Object builder with the block and fields information.
     */
    public static JsonObjectBuilder json(MetadataBlock block, List<DatasetField> fields) {
        JsonObjectBuilder blockBld = jsonObjectBuilder();

        blockBld.add("displayName", block.getDisplayName());
        blockBld.add("name", block.getName());
        
        final JsonArrayBuilder fieldsArray = Json.createArrayBuilder();
        Map<Long, JsonObject> cvocMap = (datasetFieldService==null) ? new HashMap<Long, JsonObject>() :datasetFieldService.getCVocConf(false);
        DatasetFieldWalker.walk(fields, settingsService, cvocMap, new DatasetFieldsToJson(fieldsArray));

        blockBld.add("fields", fieldsArray);
        return blockBld;
    }

    public static String typeClassString(DatasetFieldType typ) {
        if (typ.isControlledVocabulary()) {
            return "controlledVocabulary";
        }
        if (typ.isCompound()) {
            return "compound";
        }
        return "primitive";
    }

    public static JsonObject json(DatasetField dfv) {
        if (dfv.isEmpty()) {
            return null;
        } else {
            JsonArrayBuilder fieldArray = Json.createArrayBuilder();
            Map<Long, JsonObject> cvocMap = (datasetFieldService==null) ? new HashMap<Long, JsonObject>() :datasetFieldService.getCVocConf(false);
            DatasetFieldWalker.walk(dfv, new DatasetFieldsToJson(fieldArray), cvocMap);
            JsonArray out = fieldArray.build();
            return out.getJsonObject(0);
        }
    }

    public static JsonObjectBuilder json(MetadataBlock blk) {
        JsonObjectBuilder bld = jsonObjectBuilder();
        bld.add("id", blk.getId());
        bld.add("name", blk.getName());
        bld.add("displayName", blk.getDisplayName());

        JsonObjectBuilder fieldsBld = jsonObjectBuilder();
        for (DatasetFieldType df : new TreeSet<>(blk.getDatasetFieldTypes())) {
            fieldsBld.add(df.getName(), JsonPrinter.json(df));
        }

        bld.add("fields", fieldsBld);

        return bld;
    }

    public static JsonObjectBuilder json(DatasetFieldType fld) {
        JsonObjectBuilder fieldsBld = jsonObjectBuilder();
        fieldsBld.add("name", fld.getName());
        fieldsBld.add("displayName", fld.getDisplayName());
        fieldsBld.add("title", fld.getTitle());
        fieldsBld.add("type", fld.getFieldType().toString());
        fieldsBld.add("watermark", fld.getWatermark());
        fieldsBld.add("description", fld.getDescription());
        if (!fld.getChildDatasetFieldTypes().isEmpty()) {
            JsonObjectBuilder subFieldsBld = jsonObjectBuilder();
            for (DatasetFieldType subFld : fld.getChildDatasetFieldTypes()) {
                subFieldsBld.add(subFld.getName(), JsonPrinter.json(subFld));
            }
            fieldsBld.add("childFields", subFieldsBld);
        }

        return fieldsBld;
    }

    public static JsonObjectBuilder json(FileMetadata fmd) {
        return jsonObjectBuilder()
                // deprecated: .add("category", fmd.getCategory())
                // TODO: uh, figure out what to do here... it's deprecated 
                // in a sense that there's no longer the category field in the 
                // fileMetadata object; but there are now multiple, oneToMany file 
                // categories - and we probably need to export them too!) -- L.A. 4.5
                .add("description", fmd.getDescription())
                .add("label", fmd.getLabel()) // "label" is the filename
                .add("restricted", fmd.isRestricted()) 
                .add("directoryLabel", fmd.getDirectoryLabel())
                .add("version", fmd.getVersion())
                .add("datasetVersionId", fmd.getDatasetVersion().getId())
                .add("categories", getFileCategories(fmd))
                .add("dataFile", JsonPrinter.json(fmd.getDataFile(), fmd));
    }

      public static JsonObjectBuilder json(AuxiliaryFile auxFile) {
        return jsonObjectBuilder()
               .add("formatTag", auxFile.getFormatTag())
                .add("formatVersion", auxFile.getFormatVersion()) // "label" is the filename
                .add("origin", auxFile.getOrigin()) 
                .add("isPublic", auxFile.getIsPublic())
                .add("type", auxFile.getType())
                .add("contentType", auxFile.getContentType())
                .add("fileSize", auxFile.getFileSize())
                .add("checksum", auxFile.getChecksum())
                .add("dataFile", JsonPrinter.json(auxFile.getDataFile()));
    }
    public static JsonObjectBuilder json(DataFile df) {
        return JsonPrinter.json(df, null);
    }
    
    public static JsonObjectBuilder json(DataFile df, FileMetadata fileMetadata) {
        // File names are no longer stored in the DataFile entity; 
        // (they are instead in the FileMetadata (as "labels") - this way 
        // the filename can change between versions... 
        // It does appear that for some historical purpose we still need the
        // filename in the file DTO (?)... We rely on it to be there for the 
        // DDI export, for example. So we need to make sure this is is the 
        // *correct* file name - i.e., that it comes from the right version. 
        // (TODO...? L.A. 4.5, Aug 7 2016)
        String fileName = null;
        
        if (fileMetadata != null) {
            fileName = fileMetadata.getLabel();
        } else if (df.getFileMetadata() != null) {
            // Note that this may not necessarily grab the file metadata from the 
            // version *you want*! (L.A.)
            fileName = df.getFileMetadata().getLabel();
        }
        
        String pidURL = "";
        
        if (new GlobalId(df).toURL() != null){
            pidURL = new GlobalId(df).toURL().toString();
        }

        JsonObjectBuilder embargo = df.getEmbargo() != null ? JsonPrinter.json(df.getEmbargo()) : null;

        return jsonObjectBuilder()
                .add("id", df.getId())
                .add("persistentId", df.getGlobalIdString())
                .add("pidURL", pidURL)
                .add("filename", fileName)
                .add("contentType", df.getContentType())
                .add("filesize", df.getFilesize())
                .add("description", df.getDescription())
                .add("embargo", embargo)
                //.add("released", df.isReleased())
                //.add("restricted", df.isRestricted())
                .add("storageIdentifier", df.getStorageIdentifier())
                .add("originalFileFormat", df.getOriginalFileFormat())
                .add("originalFormatLabel", df.getOriginalFormatLabel())
                .add ("originalFileSize", df.getOriginalFileSize())
                .add("originalFileName", df.getOriginalFileName())
                .add("UNF", df.getUnf())
                //---------------------------------------------
                // For file replace: rootDataFileId, previousDataFileId
                //---------------------------------------------
                .add("rootDataFileId", df.getRootDataFileId())
                .add("previousDataFileId", df.getPreviousDataFileId())
                //---------------------------------------------
                // Checksum
                // * @todo Should we deprecate "md5" now that it's under
                // * "checksum" (which may also be a SHA-1 rather than an MD5)? - YES!
                //---------------------------------------------
                .add("md5", getMd5IfItExists(df.getChecksumType(), df.getChecksumValue()))
                .add("checksum", getChecksumTypeAndValue(df.getChecksumType(), df.getChecksumValue()))
                .add("tabularTags", getTabularFileTags(df))
                .add("creationDate",  df.getCreateDateFormattedYYYYMMDD())
                ;
    }
    
    public static String format(Date d) {
        return (d == null) ? null : Util.getDateTimeFormat().format(d);
    }

    private static JsonArrayBuilder getFileCategories(FileMetadata fmd) {
        if (fmd == null) {
            return null;
        }
        List<String> categories = fmd.getCategoriesByName();
        if (categories == null || categories.isEmpty()) {
            return null;
        }
        JsonArrayBuilder fileCategories = Json.createArrayBuilder();
        for (String category : categories) {
            fileCategories.add(category);
        }
        return fileCategories;
    }

    public static JsonArrayBuilder getTabularFileTags(DataFile df) {
        if (df == null) {
            return null;
        }
        List<DataFileTag> tags = df.getTags();
        if (tags == null || tags.isEmpty()) {
            return null;
        }
        JsonArrayBuilder tabularTags = Json.createArrayBuilder();
        for (DataFileTag tag : tags) {
            String label = tag.getTypeLabel();
            if (label != null) {
                tabularTags.add(label);
            }
        }
        return tabularTags;
    }

    private static class DatasetFieldsToJson implements DatasetFieldWalker.Listener {

        Deque<JsonObjectBuilder> objectStack = new LinkedList<>();
        Deque<JsonArrayBuilder> valueArrStack = new LinkedList<>();
        JsonObjectBuilder result = null;

        DatasetFieldsToJson(JsonArrayBuilder result) {
            valueArrStack.push(result);
        }

        @Override
        public void startField(DatasetField f) {
            objectStack.push(jsonObjectBuilder());
            // Invariant: all values are multiple. Diffrentiation between multiple and single is done at endField.
            valueArrStack.push(Json.createArrayBuilder());

            DatasetFieldType typ = f.getDatasetFieldType();
            objectStack.peek().add("typeName", typ.getName());
            objectStack.peek().add("multiple", typ.isAllowMultiples());
            objectStack.peek().add("typeClass", typeClassString(typ));
        }

        @Override
        public void addExpandedValuesArray(DatasetField f) {
            // Invariant: all values are multiple. Diffrentiation between multiple and single is done at endField.
            valueArrStack.push(Json.createArrayBuilder());
        }

        @Override
        public void endField(DatasetField f) {
            JsonObjectBuilder jsonField = objectStack.pop();
            JsonArray expandedValues = valueArrStack.pop().build();
            JsonArray jsonValues = valueArrStack.pop().build();
            if (!jsonValues.isEmpty()) {
                jsonField.add("value",
                        f.getDatasetFieldType().isAllowMultiples() ? jsonValues
                                : jsonValues.get(0));
                if (!expandedValues.isEmpty()) {
                    jsonField.add("expandedvalue",
                            f.getDatasetFieldType().isAllowMultiples() ? expandedValues
                                    : expandedValues.get(0));
                }

                valueArrStack.peek().add(jsonField);
            }
        }

        @Override
        public void externalVocabularyValue(DatasetFieldValue dsfv, JsonObject cvocEntry) {
            if (dsfv.getValue() != null) {
                if (cvocEntry.containsKey("retrieval-filtering")) {
                    JsonObject value = datasetFieldService.getExternalVocabularyValue(dsfv.getValue());
                    if (value!=null) {
                        valueArrStack.peek().add(value);
                    }
                }
            }
        }

        @Override
        public void primitiveValue(DatasetFieldValue dsfv) {
            if (dsfv.getValue() != null) {
                valueArrStack.peek().add(dsfv.getValue());
            }
        }

        @Override
        public void controlledVocabularyValue(ControlledVocabularyValue cvv) {
            valueArrStack.peek().add(cvv.getStrValue());
        }

        @Override
        public void startCompoundValue(DatasetFieldCompoundValue dsfcv) {
            valueArrStack.push(Json.createArrayBuilder());
        }

        @Override
        public void endCompoundValue(DatasetFieldCompoundValue dsfcv) {
            JsonArray jsonValues = valueArrStack.pop().build();
            if (!jsonValues.isEmpty()) {
                JsonObjectBuilder jsonField = jsonObjectBuilder();
                for (JsonObject jobj : jsonValues.getValuesAs(JsonObject.class)) {
                    jsonField.add(jobj.getString("typeName"), jobj);
                }
                valueArrStack.peek().add(jsonField);
            }
        }
    }

    public static JsonObjectBuilder json(AuthenticationProviderRow aRow) {
        return jsonObjectBuilder()
                        .add("id", aRow.getId())
                        .add("factoryAlias", aRow.getFactoryAlias() )
                        .add("title", aRow.getTitle())
                        .add("subtitle",aRow.getSubtitle())
                        .add("factoryData", aRow.getFactoryData())
                        .add("enabled", aRow.isEnabled())
                ;
    }

    public static JsonObjectBuilder json(PrivateUrl privateUrl) {
        return jsonObjectBuilder()
                // We provide the token here as a convenience even though it is also in the role assignment.
                .add("token", privateUrl.getToken())
                .add("link", privateUrl.getLink())
                .add("roleAssignment", json(privateUrl.getRoleAssignment()));
    }

    public static JsonObjectBuilder json( ExplicitGroup eg ) {
        JsonArrayBuilder ras = Json.createArrayBuilder();
            for (String u : eg.getContainedRoleAssgineeIdentifiers()) {
                ras.add(u);
            }
            return jsonObjectBuilder()
                    .add("identifier", eg.getIdentifier())
                    .add("groupAliasInOwner", eg.getGroupAliasInOwner())
                    .add("owner", eg.getOwner().getId())
                    .add("description", eg.getDescription())
                    .add("displayName", eg.getDisplayName())
                    .add("containedRoleAssignees", ras);
    }
    
    public static JsonObjectBuilder json( DataverseFacet aFacet ) {
        return jsonObjectBuilder()
                    .add("id", String.valueOf(aFacet.getId())) // TODO should just be id I think
                    .add("name", aFacet.getDatasetFieldType().getDisplayName());
    }

    public static JsonObjectBuilder json(Embargo embargo) {
        return jsonObjectBuilder().add("dateAvailable", embargo.getDateAvailable().toString()).add("reason",
                embargo.getReason());
    }

<<<<<<< HEAD
=======
    public static JsonObjectBuilder json(License license) {
        return jsonObjectBuilder()
            .add("id", license.getId())
            .add("name", license.getName())
            .add("shortDescription", license.getShortDescription())
            .add("uri", license.getUri().toString())
            .add("iconUrl", license.getIconUrl().toString())
            .add("active", license.isActive())
            .add("isDefault", license.isDefault());
    }

>>>>>>> 3f109e65
    public static Collector<String, JsonArrayBuilder, JsonArrayBuilder> stringsToJsonArray() {
        return new Collector<String, JsonArrayBuilder, JsonArrayBuilder>() {

            @Override
            public Supplier<JsonArrayBuilder> supplier() {
                return () -> Json.createArrayBuilder();
            }

            @Override
            public BiConsumer<JsonArrayBuilder, String> accumulator() {
                return (JsonArrayBuilder b, String s) -> b.add(s);
            }

            @Override
            public BinaryOperator<JsonArrayBuilder> combiner() {
                return (jab1, jab2) -> {
                    JsonArrayBuilder retVal = Json.createArrayBuilder();
                    jab1.build().forEach(retVal::add);
                    jab2.build().forEach(retVal::add);
                    return retVal;
                };
            }

            @Override
            public Function<JsonArrayBuilder, JsonArrayBuilder> finisher() {
                return Function.identity();
            }

            @Override
            public Set<Collector.Characteristics> characteristics() {
                return EnumSet.of(Collector.Characteristics.IDENTITY_FINISH);
            }
        };
    }

    public static Collector<JsonObjectBuilder, ArrayList<JsonObjectBuilder>, JsonArrayBuilder> toJsonArray() {
        return new Collector<JsonObjectBuilder, ArrayList<JsonObjectBuilder>, JsonArrayBuilder>() {

            @Override
            public Supplier<ArrayList<JsonObjectBuilder>> supplier() {
                return () -> new ArrayList<>();
            }

            @Override
            public BiConsumer<ArrayList<JsonObjectBuilder>, JsonObjectBuilder> accumulator() {
                return (t, u) ->t.add(u);
            }

            @Override
            public BinaryOperator<ArrayList<JsonObjectBuilder>> combiner() {
                return (jab1, jab2) -> {
                    jab1.addAll(jab2);
                    return jab1;
                };
            }

            @Override
            public Function<ArrayList<JsonObjectBuilder>, JsonArrayBuilder> finisher() {
                return (l) -> {
                  JsonArrayBuilder bld = Json.createArrayBuilder();
                  l.forEach( bld::add );
                  return bld;
                };
            }

            @Override
            public Set<Collector.Characteristics> characteristics() {
                return Collections.emptySet();
            }
        };
    }

    public static String getMd5IfItExists(DataFile.ChecksumType checksumType, String checksumValue) {
        if (DataFile.ChecksumType.MD5.equals(checksumType)) {
            return checksumValue;
        } else {
            return null;
        }
    }

    public static JsonObjectBuilder getChecksumTypeAndValue(DataFile.ChecksumType checksumType, String checksumValue) {
        if (checksumType != null) {
            return Json.createObjectBuilder()
                    .add("type", checksumType.toString())
                    .add("value", checksumValue);
        } else {
            return null;
        }
    }
    
    /**
     * Takes a map, returns a Json object for this map.
     * If map is {@code null}, returns {@code null}.
     * @param in the map to be translated
     * @return a Json Builder of the map, or {@code null}.
     */
    public static JsonObjectBuilder mapToObject(Map<String,String> in) {
        if ( in == null ) return null;
        JsonObjectBuilder b = jsonObjectBuilder();
        in.keySet().forEach( k->b.add(k, in.get(k)) );
        return b;
    }
}<|MERGE_RESOLUTION|>--- conflicted
+++ resolved
@@ -34,12 +34,9 @@
 import edu.harvard.iq.dataverse.authorization.users.User;
 import edu.harvard.iq.dataverse.branding.BrandingUtil;
 import edu.harvard.iq.dataverse.dataaccess.DataAccess;
-<<<<<<< HEAD
-import edu.harvard.iq.dataverse.globus.fileDetailsHolder;
-=======
 import edu.harvard.iq.dataverse.dataset.DatasetUtil;
 import edu.harvard.iq.dataverse.license.License;
->>>>>>> 3f109e65
+import edu.harvard.iq.dataverse.globus.fileDetailsHolder;
 import edu.harvard.iq.dataverse.privateurl.PrivateUrl;
 import edu.harvard.iq.dataverse.settings.SettingsServiceBean;
 import edu.harvard.iq.dataverse.util.DatasetFieldWalker;
@@ -820,8 +817,6 @@
                 embargo.getReason());
     }
 
-<<<<<<< HEAD
-=======
     public static JsonObjectBuilder json(License license) {
         return jsonObjectBuilder()
             .add("id", license.getId())
@@ -833,7 +828,6 @@
             .add("isDefault", license.isDefault());
     }
 
->>>>>>> 3f109e65
     public static Collector<String, JsonArrayBuilder, JsonArrayBuilder> stringsToJsonArray() {
         return new Collector<String, JsonArrayBuilder, JsonArrayBuilder>() {
 
