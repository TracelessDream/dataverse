--- conflicted
+++ resolved
@@ -358,15 +358,8 @@
                 .add("releaseTime", format(dsv.getReleaseTime()))
                 .add("createTime", format(dsv.getCreateTime()))
                 .add("license", jsonObjectBuilder()
-<<<<<<< HEAD
-                        .add("label", dsv.getTermsOfUseAndAccess().getLicense() != null ? dsv.getTermsOfUseAndAccess().getLicense().getName() : "CUSTOM")
-                        .add("uri", dsv.getTermsOfUseAndAccess().getLicense() != null ? dsv.getTermsOfUseAndAccess().getLicense().getUri().toString() :
-                                (dsv.getVersionState().name().equals("DRAFT") ? dsv.getDataverseSiteUrl() + "/api/datasets/:persistentId/versions/:draft/customlicense?persistentId=" + dsv.getDataset().getGlobalId().asString() :
-                                        dsv.getDataverseSiteUrl() + "/api/datasets/:persistentId/versions/" + dsv.getVersionNumber() + "." + dsv.getMinorVersionNumber() + "/customlicense?persistentId=" + dsv.getDataset().getGlobalId().asString())))
-=======
                         .add("label", DatasetUtil.getLicenseName(dsv))
                         .add("uri", DatasetUtil.getLicenseURI(dsv)))
->>>>>>> 3da511a4
                 .add("confidentialityDeclaration", dsv.getTermsOfUseAndAccess().getConfidentialityDeclaration() != null ? dsv.getTermsOfUseAndAccess().getConfidentialityDeclaration() : null)
                 .add("availabilityStatus", dsv.getTermsOfUseAndAccess().getAvailabilityStatus() != null ? dsv.getTermsOfUseAndAccess().getAvailabilityStatus() : null)
                 .add("specialPermissions", dsv.getTermsOfUseAndAccess().getSpecialPermissions() != null ? dsv.getTermsOfUseAndAccess().getSpecialPermissions() : null)
