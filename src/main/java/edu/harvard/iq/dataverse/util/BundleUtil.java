package edu.harvard.iq.dataverse.util;

import edu.harvard.iq.dataverse.DataverseLocaleBean;

<<<<<<< HEAD
import java.io.File;
import java.net.URL;
import java.net.URLClassLoader;
=======
>>>>>>> 020a47bc
import java.text.MessageFormat;
import java.util.List;
import java.util.Locale;
import java.util.MissingResourceException;
import java.util.ResourceBundle;
import java.util.logging.Logger;

public class BundleUtil {

    private static final Logger logger = Logger.getLogger(BundleUtil.class.getCanonicalName());

    private static final String defaultBundleFile = "Bundle";
<<<<<<< HEAD
    //private static final Locale defaultLocale = Locale.US;

    private static ResourceBundle bundle;
=======
>>>>>>> 020a47bc
    private static Locale bundle_locale;

    public static String getStringFromBundle(String key) {
        return getStringFromBundle(key, null);
    }

    public static String getStringFromBundle(String key, List<String> arguments) {
<<<<<<< HEAD
        //ResourceBundle bundle = ResourceBundle.getBundle(defaultBundleFile, defaultLocale);
        //return getStringFromBundle(key, arguments, bundle);

        DataverseLocaleBean d = new DataverseLocaleBean();
        bundle_locale= d.getLocale();

        logger.info("dataverselocalebean   : **** : " + d.getLocale().getLanguage());
        logger.info("getviewroot : **** : " + bundle_locale);
        //bundle = ResourceBundle.getBundle(defaultBundleFile, bundle_locale);
        String filesRootDirectory = System.getProperty("dataverse.lang.directory");
        if (filesRootDirectory == null || filesRootDirectory.isEmpty()) {
            filesRootDirectory = "/tmp/lang";
        }

        File file = new File(filesRootDirectory);
        URL[] urls = null;
        try {
            urls = new URL[]{file.toURI().toURL()};
        }
        catch (Exception e)
        {
            e.printStackTrace();
        }
        ClassLoader loader = new URLClassLoader(urls);
        bundle = ResourceBundle.getBundle(defaultBundleFile, bundle_locale, loader);
=======
        DataverseLocaleBean d = new DataverseLocaleBean();
        bundle_locale= new Locale(d.getLocaleCode());
        ResourceBundle bundle = ResourceBundle.getBundle(defaultBundleFile, bundle_locale);
>>>>>>> 020a47bc
        return getStringFromBundle(key, arguments, bundle);
    }

    public static String getStringFromBundle(String key, List<String> arguments, ResourceBundle bundle) {
        if (key == null || key.isEmpty()) {
            return null;
        }
        String stringFromBundle = null;
        try {
            stringFromBundle = bundle.getString(key);
            logger.fine("string found: " + stringFromBundle);
        } catch (MissingResourceException ex) {
            logger.warning("Could not find key \"" + key + "\" in bundle file.");
            return null;
        }
        if (arguments != null) {
            Object[] argArray = new String[arguments.size()];
            argArray = arguments.toArray(argArray);
            return MessageFormat.format(stringFromBundle, argArray);
        } else {
            return stringFromBundle;
        }
    }

}<|MERGE_RESOLUTION|>--- conflicted
+++ resolved
@@ -2,12 +2,6 @@
 
 import edu.harvard.iq.dataverse.DataverseLocaleBean;
 
-<<<<<<< HEAD
-import java.io.File;
-import java.net.URL;
-import java.net.URLClassLoader;
-=======
->>>>>>> 020a47bc
 import java.text.MessageFormat;
 import java.util.List;
 import java.util.Locale;
@@ -20,12 +14,6 @@
     private static final Logger logger = Logger.getLogger(BundleUtil.class.getCanonicalName());
 
     private static final String defaultBundleFile = "Bundle";
-<<<<<<< HEAD
-    //private static final Locale defaultLocale = Locale.US;
-
-    private static ResourceBundle bundle;
-=======
->>>>>>> 020a47bc
     private static Locale bundle_locale;
 
     public static String getStringFromBundle(String key) {
@@ -33,37 +21,9 @@
     }
 
     public static String getStringFromBundle(String key, List<String> arguments) {
-<<<<<<< HEAD
-        //ResourceBundle bundle = ResourceBundle.getBundle(defaultBundleFile, defaultLocale);
-        //return getStringFromBundle(key, arguments, bundle);
-
-        DataverseLocaleBean d = new DataverseLocaleBean();
-        bundle_locale= d.getLocale();
-
-        logger.info("dataverselocalebean   : **** : " + d.getLocale().getLanguage());
-        logger.info("getviewroot : **** : " + bundle_locale);
-        //bundle = ResourceBundle.getBundle(defaultBundleFile, bundle_locale);
-        String filesRootDirectory = System.getProperty("dataverse.lang.directory");
-        if (filesRootDirectory == null || filesRootDirectory.isEmpty()) {
-            filesRootDirectory = "/tmp/lang";
-        }
-
-        File file = new File(filesRootDirectory);
-        URL[] urls = null;
-        try {
-            urls = new URL[]{file.toURI().toURL()};
-        }
-        catch (Exception e)
-        {
-            e.printStackTrace();
-        }
-        ClassLoader loader = new URLClassLoader(urls);
-        bundle = ResourceBundle.getBundle(defaultBundleFile, bundle_locale, loader);
-=======
         DataverseLocaleBean d = new DataverseLocaleBean();
         bundle_locale= new Locale(d.getLocaleCode());
         ResourceBundle bundle = ResourceBundle.getBundle(defaultBundleFile, bundle_locale);
->>>>>>> 020a47bc
         return getStringFromBundle(key, arguments, bundle);
     }
 
