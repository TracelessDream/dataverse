--- conflicted
+++ resolved
@@ -1,1132 +1,1102 @@
-package edu.harvard.iq.dataverse.util.bagit;
-
-import java.io.BufferedInputStream;
-import java.io.BufferedReader;
-import java.io.ByteArrayInputStream;
-import java.io.File;
-import java.io.FileOutputStream;
-import java.io.IOException;
-import java.io.InputStream;
-import java.io.InputStreamReader;
-import java.io.OutputStream;
-import java.io.PrintWriter;
-import java.io.UnsupportedEncodingException;
-import java.net.MalformedURLException;
-import java.net.URI;
-import java.net.URISyntaxException;
-import java.nio.file.Paths;
-import java.security.KeyManagementException;
-import java.security.KeyStoreException;
-import java.security.NoSuchAlgorithmException;
-import java.text.SimpleDateFormat;
-import java.util.ArrayList;
-import java.util.Calendar;
-import java.util.HashMap;
-import java.util.HashSet;
-import java.util.Iterator;
-import java.util.LinkedHashMap;
-import java.util.Set;
-import java.util.TreeSet;
-import java.util.Map.Entry;
-import java.util.concurrent.ExecutionException;
-import java.util.concurrent.ExecutorService;
-import java.util.concurrent.Executors;
-import java.util.concurrent.TimeUnit;
-import java.util.logging.Level;
-import java.util.logging.Logger;
-import java.util.zip.ZipEntry;
-
-import edu.harvard.iq.dataverse.util.BundleUtil;
-import org.apache.commons.codec.digest.DigestUtils;
-import org.apache.commons.compress.archivers.zip.ParallelScatterZipCreator;
-import org.apache.commons.compress.archivers.zip.ScatterZipOutputStream;
-import org.apache.commons.compress.archivers.zip.ZipArchiveEntry;
-import org.apache.commons.compress.archivers.zip.ZipArchiveEntryRequest;
-import org.apache.commons.compress.archivers.zip.ZipArchiveOutputStream;
-import org.apache.commons.compress.archivers.zip.ZipFile;
-import org.apache.commons.compress.parallel.InputStreamSupplier;
-import org.apache.commons.compress.utils.IOUtils;
-import org.apache.commons.text.WordUtils;
-import org.apache.http.client.ClientProtocolException;
-import org.apache.http.client.config.CookieSpecs;
-import org.apache.http.client.config.RequestConfig;
-import org.apache.http.client.methods.CloseableHttpResponse;
-import org.apache.http.client.methods.HttpGet;
-import org.apache.http.config.Registry;
-import org.apache.http.config.RegistryBuilder;
-import org.apache.http.conn.socket.ConnectionSocketFactory;
-import org.apache.http.conn.socket.PlainConnectionSocketFactory;
-import org.apache.http.conn.ssl.NoopHostnameVerifier;
-import org.apache.http.conn.ssl.SSLConnectionSocketFactory;
-import org.apache.http.conn.ssl.TrustSelfSignedStrategy;
-import org.apache.http.ssl.SSLContextBuilder;
-import org.apache.http.util.EntityUtils;
-import org.apache.http.impl.client.CloseableHttpClient;
-import org.apache.http.impl.client.HttpClients;
-import org.apache.http.impl.conn.PoolingHttpClientConnectionManager;
-import org.json.JSONArray;
-import com.google.gson.JsonArray;
-import com.google.gson.JsonElement;
-import com.google.gson.JsonObject;
-import com.google.gson.JsonParser;
-import com.google.gson.JsonPrimitive;
-import com.google.gson.JsonSyntaxException;
-
-import edu.harvard.iq.dataverse.DataFile;
-import edu.harvard.iq.dataverse.DataFile.ChecksumType;
-import edu.harvard.iq.dataverse.util.json.JsonLDTerm;
-
-public class BagGenerator {
-
-    private static final Logger logger = Logger.getLogger(BagGenerator.class.getCanonicalName());
-
-    private ParallelScatterZipCreator scatterZipCreator = null;
-    private ScatterZipOutputStream dirs = null;
-
-    private JsonArray aggregates = null;
-    private ArrayList<String> resourceIndex = null;
-    private Boolean[] resourceUsed = null;
-    private HashMap<String, String> pidMap = new LinkedHashMap<String, String>();
-    private HashMap<String, String> checksumMap = new LinkedHashMap<String, String>();
-
-    private int timeout = 60;
-    private RequestConfig config = RequestConfig.custom().setConnectTimeout(timeout * 1000)
-            .setConnectionRequestTimeout(timeout * 1000).setSocketTimeout(timeout * 1000).setCookieSpec(CookieSpecs.STANDARD).build();
-    protected CloseableHttpClient client;
-    private PoolingHttpClientConnectionManager cm = null;
-
-    private ChecksumType hashtype = null;
-    private boolean ignorehashes = false;
-
-    private long dataCount = 0l;
-    private long totalDataSize = 0l;
-    private long maxFileSize = 0l;
-    private Set<String> mimetypes = new TreeSet<String>();
-
-    private String bagID = null;
-    private String bagPath = "/tmp";
-    String bagName = null;
-
-    private String apiKey = null;
-
-    private javax.json.JsonObject oremapObject;
-    private JsonObject aggregation;
-
-    private String dataciteXml;
-
-    private boolean usetemp = false;
-
-    private int numConnections = 8;
-    public static final String BAG_GENERATOR_THREADS = ":BagGeneratorThreads";
-
-    private OREMap oremap;
-
-    static PrintWriter pw = null;
-
-    /**
-     * This BagGenerator creates a BagIt version 1.0
-     * (https://tools.ietf.org/html/draft-kunze-bagit-16) compliant bag that is also
-     * minimally compatible with the Research Data Repository Interoperability WG
-     * Final Recommendations (DOI: 10.15497/RDA00025). It works by parsing the
-     * submitted OAI-ORE Map file, using the metadata therein to create required
-     * BagIt metadata, and using the schema.org/sameAs entries for
-     * AggregatedResources as a way to retrieve these files and store them in the
-     * /data directory within the BagIt structure. The Bag is zipped. File retrieval
-     * and zipping are done in parallel, using a connection pool. The required space
-     * on disk is ~ n+1/n of the final bag size, e.g. 125% of the bag size for a
-     * 4-way parallel zip operation.
-     * @throws Exception 
-     * @throws JsonSyntaxException 
-     */
-
-    public BagGenerator(OREMap oreMap, String dataciteXml) throws JsonSyntaxException, Exception {
-        this.oremap = oreMap;
-        this.oremapObject = oreMap.getOREMap();
-                //(JsonObject) new JsonParser().parse(oreMap.getOREMap().toString());
-        this.dataciteXml = dataciteXml;
-
-        try {
-            // Using Dataverse, all the URLs to be retrieved should be on the current server, so allowing self-signed certs and not verifying hostnames are useful in testing and 
-            // shouldn't be a significant security issue. This should not be allowed for arbitrary OREMap sources.
-            SSLContextBuilder builder = new SSLContextBuilder();
-            try {
-                builder.loadTrustMaterial(null, new TrustSelfSignedStrategy());
-            } catch (KeyStoreException e) {
-                e.printStackTrace();
-            }
-
-            SSLConnectionSocketFactory sslConnectionFactory = new SSLConnectionSocketFactory(builder.build(), NoopHostnameVerifier.INSTANCE);
-
-            Registry<ConnectionSocketFactory> registry = RegistryBuilder.<ConnectionSocketFactory>create()
-            		.register("http", PlainConnectionSocketFactory.getSocketFactory())
-                    .register("https", sslConnectionFactory).build();
-            cm = new PoolingHttpClientConnectionManager(registry);
-
-            cm.setDefaultMaxPerRoute(numConnections);
-            cm.setMaxTotal(numConnections > 20 ? numConnections : 20);
-
-            client = HttpClients.custom().setConnectionManager(cm).setDefaultRequestConfig(config).build();
-
-            scatterZipCreator = new ParallelScatterZipCreator(Executors.newFixedThreadPool(numConnections));
-        } catch (NoSuchAlgorithmException | KeyManagementException e) {
-            logger.warning("Aint gonna work");
-            e.printStackTrace();
-        }
-    }
-
-    public void setIgnoreHashes(boolean val) {
-        ignorehashes = val;
-    }
-    
-    public void setDefaultCheckSumType(ChecksumType type) {
-    	hashtype=type;
-    }
-    
-    public static void println(String s) {
-        System.out.println(s);
-        System.out.flush();
-        if (pw != null) {
-            pw.println(s);
-            pw.flush();
-        }
-        return;
-    }
-
-    /*
-     * Full workflow to generate new BagIt bag from ORE Map Url and to write the bag
-     * to the provided output stream (Ex: File OS, FTP OS etc.).
-     * 
-     * @return success true/false
-     */
-    public boolean generateBag(OutputStream outputStream) throws Exception {
-        
-
-        File tmp = File.createTempFile("qdr-scatter-dirs", "tmp");
-        dirs = ScatterZipOutputStream.fileBased(tmp);
-        // The oremapObject is javax.json.JsonObject and we need com.google.gson.JsonObject for the aggregation object
-        aggregation = (JsonObject) new JsonParser().parse(oremapObject.getJsonObject(JsonLDTerm.ore("describes").getLabel()).toString());
-
-        bagID = aggregation.get("@id").getAsString() + "v."
-                + aggregation.get(JsonLDTerm.schemaOrg("version").getLabel()).getAsString();
-        
-        logger.info("Generating Bag: " + bagID);
-        try {
-            // Create valid filename from identifier and extend path with
-            // two levels of hash-based subdirs to help distribute files
-            bagName = getValidName(bagID);
-        } catch (Exception e) {
-            logger.severe("Couldn't create valid filename: " + e.getLocalizedMessage());
-            return false;
-        }
-        // Create data dir in bag, also creates parent bagName dir
-        String currentPath = "data/";
-        createDir(currentPath);
-
-        aggregates = aggregation.getAsJsonArray(JsonLDTerm.ore("aggregates").getLabel());
-
-        if (aggregates != null) {
-            // Add container and data entries
-            // Setup global index of the aggregation and all aggregated
-            // resources by Identifier
-            resourceIndex = indexResources(aggregation.get("@id").getAsString(), aggregates);
-            // Setup global list of succeed(true), fail(false), notused
-            // (null) flags
-            resourceUsed = new Boolean[aggregates.size() + 1];
-            // Process current container (the aggregation itself) and its
-            // children
-            processContainer(aggregation, currentPath);
-        }
-        // Create manifest files
-        // pid-mapping.txt - a DataOne recommendation to connect ids and
-        // in-bag path/names
-        StringBuffer pidStringBuffer = new StringBuffer();
-        boolean first = true;
-        for (Entry<String, String> pidEntry : pidMap.entrySet()) {
-            if (!first) {
-                pidStringBuffer.append("\r\n");
-            } else {
-                first = false;
-            }
-            String path = pidEntry.getValue();
-            pidStringBuffer.append(pidEntry.getKey() + " " + path);
-        }
-        createDir("metadata/");
-        createFileFromString("metadata/pid-mapping.txt", pidStringBuffer.toString());
-        // Hash manifest - a hash manifest is required
-        // by Bagit spec
-        StringBuffer sha1StringBuffer = new StringBuffer();
-        first = true;
-        for (Entry<String, String> sha1Entry : checksumMap.entrySet()) {
-            if (!first) {
-                sha1StringBuffer.append("\r\n");
-            } else {
-                first = false;
-            }
-            String path = sha1Entry.getKey();
-            sha1StringBuffer.append(sha1Entry.getValue() + " " + path);
-        }
-        if (!(hashtype == null)) {
-            String manifestName = "manifest-";
-            if (hashtype.equals(DataFile.ChecksumType.SHA1)) {
-                manifestName = manifestName + "sha1.txt";
-            } else if (hashtype.equals(DataFile.ChecksumType.SHA256)) {
-                manifestName = manifestName + "sha256.txt";
-            } else if (hashtype.equals(DataFile.ChecksumType.SHA512)) {
-                manifestName = manifestName + "sha512.txt";
-            } else if (hashtype.equals(DataFile.ChecksumType.MD5)) {
-                manifestName = manifestName + "md5.txt";
-            } else {
-                logger.warning("Unsupported Hash type: " + hashtype);
-            }
-            createFileFromString(manifestName, sha1StringBuffer.toString());
-        } else {
-            logger.warning("No Hash values (no files?) sending empty manifest to nominally comply with BagIT specification requirement");
-            createFileFromString("manifest-md5.txt", "");
-        }
-        // bagit.txt - Required by spec
-        createFileFromString("bagit.txt", "BagIt-Version: 1.0\r\nTag-File-Character-Encoding: UTF-8");
-
-        aggregation.addProperty(JsonLDTerm.totalSize.getLabel(), totalDataSize);
-        aggregation.addProperty(JsonLDTerm.fileCount.getLabel(), dataCount);
-        JsonArray mTypes = new JsonArray();
-        for (String mt : mimetypes) {
-            mTypes.add(new JsonPrimitive(mt));
-        }
-        aggregation.add(JsonLDTerm.dcTerms("format").getLabel(), mTypes);
-        aggregation.addProperty(JsonLDTerm.maxFileSize.getLabel(), maxFileSize);
-        // Serialize oremap itself
-        // FixMe - add missing hash values if needed and update context
-        // (read and cache files or read twice?)
-        createFileFromString("metadata/oai-ore.jsonld", oremapObject.toString());
-
-        createFileFromString("metadata/datacite.xml", dataciteXml);
-
-        // Add a bag-info file
-        createFileFromString("bag-info.txt", generateInfoFile());
-
-        logger.fine("Creating bag: " + bagName);
-
-        ZipArchiveOutputStream zipArchiveOutputStream = new ZipArchiveOutputStream(outputStream);
-
-        /*
-         * Add all the waiting contents - dirs created first, then data files are
-         * retrieved via URLs in parallel (defaults to one thread per processor)
-         * directly to the zip file
-         */
-        logger.fine("Starting write");
-        writeTo(zipArchiveOutputStream);
-        logger.fine("Zipfile Written");
-        // Finish
-        zipArchiveOutputStream.close();
-        logger.fine("Closed");
-
-        // Validate oremap - all entries are part of the collection
-        for (int i = 0; i < resourceUsed.length; i++) {
-            Boolean b = resourceUsed[i];
-            if (b == null) {
-                logger.warning("Problem: " + pidMap.get(resourceIndex.get(i)) + " was not used");
-            } else if (!b) {
-                logger.warning("Problem: " + pidMap.get(resourceIndex.get(i)) + " was not included successfully");
-            } else {
-                // Successfully included - now check for hash value and
-                // generate if needed
-                if (i > 0) { // Not root container
-                    if (!checksumMap.containsKey(pidMap.get(resourceIndex.get(i)))) {
-
-                        if (!childIsContainer(aggregates.get(i - 1).getAsJsonObject()))
-                            logger.warning("Missing checksum hash for: " + resourceIndex.get(i));
-                        // FixMe - actually generate it before adding the
-                        // oremap
-                        // to the zip
-                    }
-                }
-            }
-
-        }
-
-        logger.info("Created bag: " + bagName);
-        client.close();
-        return true;
-
-    }
-
-    public boolean generateBag(String bagName, boolean temp) {
-        usetemp = temp;
-        FileOutputStream bagFileOS = null;
-        try {
-            File origBagFile = getBagFile(bagName);
-            File bagFile = origBagFile;
-            if (usetemp) {
-                bagFile = new File(bagFile.getAbsolutePath() + ".tmp");
-                logger.fine("Writing to: " + bagFile.getAbsolutePath());
-            }
-            // Create an output stream backed by the file
-            bagFileOS = new FileOutputStream(bagFile);
-            if (generateBag(bagFileOS)) {
-                //The generateBag call sets this.bagName to the correct value
-                validateBagFile(bagFile);
-                if (usetemp) {
-                    logger.fine("Moving tmp zip");
-                    origBagFile.delete();
-                    bagFile.renameTo(origBagFile);
-                }
-                return true;
-            } else {
-                return false;
-            }
-        } catch (Exception e) {
-            logger.log(Level.SEVERE,"Bag Exception: ", e);
-            e.printStackTrace();
-            logger.warning("Failure: Processing failure during Bagit file creation");
-            return false;
-        } finally {
-            IOUtils.closeQuietly(bagFileOS);
-        }
-    }
-
-    public void validateBag(String bagId) {
-        logger.info("Validating Bag");
-        ZipFile zf = null;
-        InputStream is = null;
-        try {
-            File bagFile = getBagFile(bagId);
-            zf = new ZipFile(bagFile);
-            ZipArchiveEntry entry = zf.getEntry(getValidName(bagId) + "/manifest-sha1.txt");
-            if (entry != null) {
-                logger.info("SHA1 hashes used");
-                hashtype = DataFile.ChecksumType.SHA1;
-            } else {
-                entry = zf.getEntry(getValidName(bagId) + "/manifest-sha512.txt");
-                if (entry != null) {
-                    logger.info("SHA512 hashes used");
-                    hashtype = DataFile.ChecksumType.SHA512;
-                } else {
-                    entry = zf.getEntry(getValidName(bagId) + "/manifest-sha256.txt");
-                    if (entry != null) {
-                        logger.info("SHA256 hashes used");
-                        hashtype = DataFile.ChecksumType.SHA256;
-                    } else {
-                        entry = zf.getEntry(getValidName(bagId) + "/manifest-md5.txt");
-                        if (entry != null) {
-                            logger.info("MD5 hashes used");
-                            hashtype = DataFile.ChecksumType.MD5;
-                        }
-                    }
-                }
-            }
-            if (entry == null)
-                throw new IOException("No manifest file found");
-            is = zf.getInputStream(entry);
-            BufferedReader br = new BufferedReader(new InputStreamReader(is));
-            String line = br.readLine();
-            while (line != null) {
-                logger.fine("Hash entry: " + line);
-                int breakIndex = line.indexOf(' ');
-                String hash = line.substring(0, breakIndex);
-                String path = line.substring(breakIndex + 1);
-                logger.fine("Adding: " + path + " with hash: " + hash);
-                checksumMap.put(path, hash);
-                line = br.readLine();
-            }
-            IOUtils.closeQuietly(is);
-            logger.info("HashMap Map contains: " + checksumMap.size() + " entries");
-            checkFiles(checksumMap, bagFile);
-        } catch (IOException io) {
-            logger.log(Level.SEVERE,"Could not validate Hashes", io);
-        } catch (Exception e) {
-            logger.log(Level.SEVERE,"Could not validate Hashes", e);
-        } finally {
-            IOUtils.closeQuietly(zf);
-        }
-        return;
-    }
-
-    public File getBagFile(String bagID) throws Exception {
-
-        String bagPath = Paths.get(getBagPath()).toString();
-        // Create the bag file on disk
-        File parent = new File(bagPath);
-        if (!parent.exists()) {
-            parent.mkdirs();
-        }
-        // Create known-good filename
-        bagName = getValidName(bagID);
-        File bagFile = new File(bagPath, bagName + ".zip");
-        logger.fine("BagPath: " + bagFile.getAbsolutePath());
-        // Create an output stream backed by the file
-        return bagFile;
-    }
-
-    private void validateBagFile(File bagFile) throws IOException {
-        // Run a confirmation test - should verify all files and hashes
-        
-        // Check files calculates the hashes and file sizes and reports on
-        // whether hashes are correct
-        checkFiles(checksumMap, bagFile);
-
-        logger.info("Data Count: " + dataCount);
-        logger.info("Data Size: " + totalDataSize);
-        //zf.close();
-    }
-
-    public static String getValidName(String bagName) {
-        // Create known-good filename - no spaces, no file-system separators.
-        return bagName.replaceAll("\\W", "-");
-    }
-
-    private void processContainer(JsonObject item, String currentPath) throws IOException {
-        JsonArray children = getChildren(item);
-        HashSet<String> titles = new HashSet<String>();
-        String title = null;
-        if (item.has(JsonLDTerm.dcTerms("Title").getLabel())) {
-            title = item.get("Title").getAsString();
-        } else if (item.has(JsonLDTerm.schemaOrg("name").getLabel())) {
-            title = item.get(JsonLDTerm.schemaOrg("name").getLabel()).getAsString();
-        }
-        logger.fine("Adding " + title + "/ to path " + currentPath);
-        currentPath = currentPath + title + "/";
-        int containerIndex = -1;
-        try {
-            createDir(currentPath);
-            // Add containers to pid map and mark as 'used', but no sha1 hash
-            // value
-            containerIndex = getUnusedIndexOf(item.get("@id").getAsString());
-            resourceUsed[containerIndex] = true;
-            pidMap.put(item.get("@id").getAsString(), currentPath);
-
-        } catch (InterruptedException | IOException | ExecutionException e) {
-            e.printStackTrace();
-            logger.severe(e.getMessage());
-            if (containerIndex != -1) {
-                resourceUsed[containerIndex] = false;
-            }
-            throw new IOException("Unable to create bag");
-
-        }
-        for (int i = 0; i < children.size(); i++) {
-
-            // Find the ith child in the overall array of aggregated
-            // resources
-            String childId = children.get(i).getAsString();
-            logger.fine("Processing: " + childId);
-            int index = getUnusedIndexOf(childId);
-            if (resourceUsed[index] != null) {
-                System.out.println("Warning: reusing resource " + index);
-            }
-
-            // Aggregation is at index 0, so need to shift by 1 for aggregates
-            // entries
-            JsonObject child = aggregates.get(index - 1).getAsJsonObject();
-            if (childIsContainer(child)) {
-                // create dir and process children
-                // processContainer will mark this item as used
-                processContainer(child, currentPath);
-            } else {
-                resourceUsed[index] = true;
-                // add item
-                // ToDo
-                String dataUrl = child.get(JsonLDTerm.schemaOrg("sameAs").getLabel()).getAsString();
-                logger.fine("File url: " + dataUrl);
-                String childTitle = child.get(JsonLDTerm.schemaOrg("name").getLabel()).getAsString();
-                if (titles.contains(childTitle)) {
-                    logger.warning("**** Multiple items with the same title in: " + currentPath);
-                    logger.warning("**** Will cause failure in hash and size validation in: " + bagID);
-                } else {
-                    titles.add(childTitle);
-                }
-                String childPath = currentPath + childTitle;
-                JsonElement directoryLabel = child.get(JsonLDTerm.DVCore("directoryLabel").getLabel());
-                if(directoryLabel!=null) {
-                    childPath=currentPath + directoryLabel.getAsString() + "/" + childTitle;
-                }
-                
-
-                String childHash = null;
-                if (child.has(JsonLDTerm.checksum.getLabel())) {
-                    ChecksumType childHashType = ChecksumType.fromString(
-                            child.getAsJsonObject(JsonLDTerm.checksum.getLabel()).get("@type").getAsString());
-                    if (hashtype == null) {
-                    	//If one wasn't set as a default, pick up what the first child with one uses
-                        hashtype = childHashType;
-                    }
-                    if (hashtype != null && !hashtype.equals(childHashType)) {
-                        logger.warning("Multiple hash values in use - will calculate " + hashtype.toString()
-                            + " hashes for " + childTitle);
-                    } else {
-                        childHash = child.getAsJsonObject(JsonLDTerm.checksum.getLabel()).get("@value").getAsString();
-                        if (checksumMap.containsValue(childHash)) {
-                            // Something else has this hash
-                            logger.warning("Duplicate/Collision: " + child.get("@id").getAsString() + " has SHA1 Hash: "
-                                + childHash + " in: " + bagID);
-                        }
-                        logger.fine("Adding " + childPath + " with hash " + childHash + " to checksumMap");
-                        checksumMap.put(childPath, childHash);
-                    }
-                }
-                if ((hashtype == null) | ignorehashes) {
-                    // Pick sha512 when ignoring hashes or none exist
-                    hashtype = DataFile.ChecksumType.SHA512;
-                }
-                try {
-                    if ((childHash == null) | ignorehashes) {
-                        // Generate missing hashInputStream inputStream = null;
-                        InputStream inputStream = null;
-                        try {
-                            inputStream = getInputStreamSupplier(dataUrl).get();
-
-                            if (hashtype != null) {
-                                if (hashtype.equals(DataFile.ChecksumType.SHA1)) {
-                                    childHash = DigestUtils.sha1Hex(inputStream);
-                                } else if (hashtype.equals(DataFile.ChecksumType.SHA256)) {
-                                    childHash = DigestUtils.sha256Hex(inputStream);
-                                } else if (hashtype.equals(DataFile.ChecksumType.SHA512)) {
-                                    childHash = DigestUtils.sha512Hex(inputStream);
-                                } else if (hashtype.equals(DataFile.ChecksumType.MD5)) {
-                                    childHash = DigestUtils.md5Hex(inputStream);
-                                }
-                            }
-
-                        } catch (IOException e) {
-                            logger.severe("Failed to read " + childPath);
-                            throw e;
-                        } finally {
-                            IOUtils.closeQuietly(inputStream);
-                        }
-                        if (childHash != null) {
-                            JsonObject childHashObject = new JsonObject();
-                            childHashObject.addProperty("@type", hashtype.toString());
-                            childHashObject.addProperty("@value", childHash);
-                            child.add(JsonLDTerm.checksum.getLabel(), (JsonElement) childHashObject);
-
-                            checksumMap.put(childPath, childHash);
-                        } else {
-                            logger.warning("Unable to calculate a " + hashtype + " for " + dataUrl);
-                        }
-                    }
-                    logger.fine("Requesting: " + childPath + " from " + dataUrl);
-                    createFileFromURL(childPath, dataUrl);
-                    dataCount++;
-                    if (dataCount % 1000 == 0) {
-                        logger.info("Retrieval in progress: " + dataCount + " files retrieved");
-                    }
-                    if (child.has(JsonLDTerm.filesize.getLabel())) {
-                        Long size = child.get(JsonLDTerm.filesize.getLabel()).getAsLong();
-                        totalDataSize += size;
-                        if (size > maxFileSize) {
-                            maxFileSize = size;
-                        }
-                    }
-                    if (child.has(JsonLDTerm.schemaOrg("fileFormat").getLabel())) {
-                        mimetypes.add(child.get(JsonLDTerm.schemaOrg("fileFormat").getLabel()).getAsString());
-                    }
-
-                } catch (Exception e) {
-                    resourceUsed[index] = false;
-                    e.printStackTrace();
-                    throw new IOException("Unable to create bag");
-                }
-
-                // Check for nulls!
-                pidMap.put(child.get("@id").getAsString(), childPath);
-
-            }
-        }
-    }
-
-    private int getUnusedIndexOf(String childId) {
-        int index = resourceIndex.indexOf(childId);
-        if (resourceUsed[index] != null) {
-            System.out.println("Warning: reusing resource " + index);
-        }
-
-        while (resourceUsed[index] != null) {
-            int offset = index;
-            index = offset + 1 + resourceIndex.subList(offset + 1, resourceIndex.size()).indexOf(childId);
-        }
-        System.out.println("Using index: " + index);
-        if (index == -1) {
-            logger.severe("Reused ID: " + childId + " not found enough times in resource list");
-        }
-        return index;
-    }
-
-    private ArrayList<String> indexResources(String aggId, JsonArray aggregates) {
-
-        ArrayList<String> l = new ArrayList<String>(aggregates.size() + 1);
-        l.add(aggId);
-        for (int i = 0; i < aggregates.size(); i++) {
-            logger.fine("Indexing : " + i + " " + aggregates.get(i).getAsJsonObject().get("@id").getAsString());
-            l.add(aggregates.get(i).getAsJsonObject().get("@id").getAsString());
-        }
-        logger.fine("Index created for " + aggregates.size() + " entries");
-        return l;
-    }
-
-    private void createDir(final String name) throws IOException, ExecutionException, InterruptedException {
-
-        ZipArchiveEntry archiveEntry = new ZipArchiveEntry(bagName + "/" + name);
-        archiveEntry.setMethod(ZipEntry.DEFLATED);
-        InputStreamSupplier supp = new InputStreamSupplier() {
-            public InputStream get() {
-                return new ByteArrayInputStream(("").getBytes());
-            }
-        };
-
-        addEntry(archiveEntry, supp);
-    }
-
-    private void createFileFromString(final String relPath, final String content)
-            throws IOException, ExecutionException, InterruptedException {
-
-        ZipArchiveEntry archiveEntry = new ZipArchiveEntry(bagName + "/" + relPath);
-        archiveEntry.setMethod(ZipEntry.DEFLATED);
-        InputStreamSupplier supp = new InputStreamSupplier() {
-            public InputStream get() {
-                try {
-                    return new ByteArrayInputStream(content.getBytes("UTF-8"));
-                } catch (UnsupportedEncodingException e) {
-                    e.printStackTrace();
-                }
-                return null;
-            }
-        };
-
-        addEntry(archiveEntry, supp);
-    }
-
-    private void createFileFromURL(final String relPath, final String uri)
-            throws IOException, ExecutionException, InterruptedException {
-
-        ZipArchiveEntry archiveEntry = new ZipArchiveEntry(bagName + "/" + relPath);
-        archiveEntry.setMethod(ZipEntry.DEFLATED);
-        InputStreamSupplier supp = getInputStreamSupplier(uri);
-        addEntry(archiveEntry, supp);
-    }
-
-    private void checkFiles(HashMap<String, String> shaMap, File bagFile) {
-        ExecutorService executor = Executors.newFixedThreadPool(numConnections);
-        ZipFile zf = null;
-        try {
-            zf = new ZipFile(bagFile);
-
-            BagValidationJob.setZipFile(zf);
-            BagValidationJob.setBagGenerator(this);
-            logger.fine("Validating hashes for zipped data files");
-            int i = 0;
-            for (Entry<String, String> entry : shaMap.entrySet()) {
-                BagValidationJob vj = new BagValidationJob(bagName, entry.getValue(), entry.getKey());
-                executor.execute(vj);
-                i++;
-                if (i % 1000 == 0) {
-                    logger.info("Queuing Hash Validations: " + i);
-                }
-            }
-            logger.fine("All Hash Validations Queued: " + i);
-
-            executor.shutdown();
-            try {
-                while (!executor.awaitTermination(10, TimeUnit.MINUTES)) {
-                    logger.fine("Awaiting completion of hash calculations.");
-                }
-            } catch (InterruptedException e) {
-                logger.log(Level.SEVERE, "Hash Calculations interrupted", e);
-            } 
-        } catch (IOException e1) {
-            // TODO Auto-generated catch block
-            e1.printStackTrace();
-        } finally {
-            IOUtils.closeQuietly(zf);
-        }
-        logger.fine("Hash Validations Completed");
-
-    }
-
-    public void addEntry(ZipArchiveEntry zipArchiveEntry, InputStreamSupplier streamSupplier) throws IOException {
-        if (zipArchiveEntry.isDirectory() && !zipArchiveEntry.isUnixSymlink())
-            dirs.addArchiveEntry(ZipArchiveEntryRequest.createZipArchiveEntryRequest(zipArchiveEntry, streamSupplier));
-        else
-            scatterZipCreator.addArchiveEntry(zipArchiveEntry, streamSupplier);
-    }
-
-    public void writeTo(ZipArchiveOutputStream zipArchiveOutputStream)
-            throws IOException, ExecutionException, InterruptedException {
-        logger.fine("Writing dirs");
-        dirs.writeTo(zipArchiveOutputStream);
-        dirs.close();
-        logger.fine("Dirs written");
-        scatterZipCreator.writeTo(zipArchiveOutputStream);
-        logger.fine("Files written");
-    }
-
-    static final String CRLF = "\r\n";
-
-    private String generateInfoFile() {
-        logger.fine("Generating info file");
-        StringBuffer info = new StringBuffer();
-
-        JsonArray contactsArray = new JsonArray();
-        /* Contact, and it's subfields, are terms from citation.tsv whose mapping to a formal vocabulary and label in the oremap may change
-         * so we need to find the labels used.
-         */ 
-        JsonLDTerm contactTerm = oremap.getContactTerm();
-        if ((contactTerm != null) && aggregation.has(contactTerm.getLabel())) {
-
-            JsonElement contacts = aggregation.get(contactTerm.getLabel());
-            JsonLDTerm contactNameTerm = oremap.getContactNameTerm();
-            JsonLDTerm contactEmailTerm = oremap.getContactEmailTerm();
-            
-            if (contacts.isJsonArray()) {
-                for (int i = 0; i < contactsArray.size(); i++) {
-                    info.append("Contact-Name: ");
-                    JsonElement person = contactsArray.get(i);
-                    if (person.isJsonPrimitive()) {
-                        info.append(person.getAsString());
-                        info.append(CRLF);
-
-                    } else {
-                        if(contactNameTerm != null) {
-                          info.append(((JsonObject) person).get(contactNameTerm.getLabel()).getAsString());
-                          info.append(CRLF);
-                        }
-                        if ((contactEmailTerm!=null) &&((JsonObject) person).has(contactEmailTerm.getLabel())) {
-                            info.append("Contact-Email: ");
-                            info.append(((JsonObject) person).get(contactEmailTerm.getLabel()).getAsString());
-                            info.append(CRLF);
-                        }
-                    }
-                }
-            } else {
-                info.append("Contact-Name: ");
-
-                if (contacts.isJsonPrimitive()) {
-                    info.append((String) contacts.getAsString());
-                    info.append(CRLF);
-
-                } else {
-                    JsonObject person = contacts.getAsJsonObject();
-                    if(contactNameTerm != null) {
-                      info.append(person.get(contactNameTerm.getLabel()).getAsString());
-                      info.append(CRLF);
-                    }
-                    if ((contactEmailTerm!=null) && (person.has(contactEmailTerm.getLabel()))) {
-                        info.append("Contact-Email: ");
-                        info.append(person.get(contactEmailTerm.getLabel()).getAsString());
-                        info.append(CRLF);
-                    }
-                }
-
-            }
-        } else {
-            logger.warning("No contact info available for BagIt Info file");
-        }
-
-        info.append("Source-Organization: " + BundleUtil.getStringFromBundle("bagit.sourceOrganization"));
-        // ToDo - make configurable
-        info.append(CRLF);
-
-        info.append("Organization-Address: " + WordUtils.wrap(
-                BundleUtil.getStringFromBundle("bagit.sourceOrganizationAddress"), 78, CRLF + " ", true));
-        info.append(CRLF);
-
-        // Not a BagIt standard name
-        info.append(
-                "Organization-Email: " + BundleUtil.getStringFromBundle("bagit.sourceOrganizationEmail"));
-        info.append(CRLF);
-
-        info.append("External-Description: ");
-        
-        /* Description, and it's subfields, are terms from citation.tsv whose mapping to a formal vocabulary and label in the oremap may change
-         * so we need to find the labels used.
-         */
-        JsonLDTerm descriptionTerm = oremap.getDescriptionTerm();
-        JsonLDTerm descriptionTextTerm = oremap.getDescriptionTextTerm();
-        if (descriptionTerm == null) {
-            logger.warning("No description available for BagIt Info file");
-        } else {
-            info.append(
-                    // FixMe - handle description having subfields better
-                    WordUtils.wrap(getSingleValue(aggregation.get(descriptionTerm.getLabel()),
-                            descriptionTextTerm.getLabel()), 78, CRLF + " ", true));
-
-            info.append(CRLF);
-        }
-        info.append("Bagging-Date: ");
-        info.append((new SimpleDateFormat("yyyy-MM-dd").format(Calendar.getInstance().getTime())));
-        info.append(CRLF);
-
-        info.append("External-Identifier: ");
-        info.append(aggregation.get("@id").getAsString());
-        info.append(CRLF);
-
-        info.append("Bag-Size: ");
-        info.append(byteCountToDisplaySize(totalDataSize));
-        info.append(CRLF);
-
-        info.append("Payload-Oxum: ");
-        info.append(Long.toString(totalDataSize));
-        info.append(".");
-        info.append(Long.toString(dataCount));
-        info.append(CRLF);
-
-        info.append("Internal-Sender-Identifier: ");
-        String catalog = BundleUtil.getStringFromBundle("bagit.sourceOrganization") + " Catalog";
-        if (aggregation.has(JsonLDTerm.schemaOrg("includedInDataCatalog").getLabel())) {
-            catalog = aggregation.get(JsonLDTerm.schemaOrg("includedInDataCatalog").getLabel()).getAsString();
-        }
-        info.append(catalog + ":" + aggregation.get(JsonLDTerm.schemaOrg("name").getLabel()).getAsString());
-        info.append(CRLF);
-
-        return info.toString();
-
-    }
-
-    /**
-     * Kludge - compound values (e.g. for descriptions) are sent as an array of
-     * objects containing key/values whereas a single value is sent as one object.
-     * For cases where multiple values are sent, create a concatenated string so
-     * that information is not lost.
-     * 
-     * @param jsonElement
-     *            - the root json object
-     * @param key
-     *            - the key to find a value(s) for
-     * @return - a single string
-     */
-    String getSingleValue(JsonElement jsonElement, String key) {
-        String val = "";
-        if(jsonElement.isJsonObject()) {
-            JsonObject jsonObject=jsonElement.getAsJsonObject();
-            val = jsonObject.get(key).getAsString();
-        } else if (jsonElement.isJsonArray()) {
-            
-            Iterator<JsonElement> iter = jsonElement.getAsJsonArray().iterator();
-            ArrayList<String> stringArray = new ArrayList<String>();
-            while (iter.hasNext()) {
-                stringArray.add(iter.next().getAsJsonObject().getAsJsonPrimitive(key).getAsString());
-            }
-            if (stringArray.size() > 1) {
-                val = String.join(",", stringArray);
-            } else {
-                val = stringArray.get(0);
-            }
-            logger.fine("Multiple values found for: " + key + ": " + val);
-        }
-        return val;
-    }
-
-    // Used in validation
-
-    public void incrementTotalDataSize(long inc) {
-        totalDataSize += inc;
-    }
-
-    public ChecksumType getHashtype() {
-        return hashtype;
-    }
-
-    // Get's all "Has Part" children, standardized to send an array with 0,1, or
-    // more elements
-    private static JsonArray getChildren(JsonObject parent) {
-        JsonElement o = null;
-        o = parent.get(JsonLDTerm.schemaOrg("hasPart").getLabel());
-        if (o == null) {
-            return new JsonArray();
-        } else {
-            if (o.isJsonArray()) {
-                return (JsonArray) o;
-            } else if (o.isJsonPrimitive()) {
-                JsonArray children = new JsonArray();
-                children.add(o);
-                return (children);
-            }
-            logger.severe("Error finding children: " + o.toString());
-            return new JsonArray();
-        }
-    }
-
-    // Logic to decide if this is a container -
-    // first check for children, then check for source-specific type indicators
-    private static boolean childIsContainer(JsonObject item) {
-        if (getChildren(item).size() != 0) {
-            return true;
-        }
-        // Also check for any indicative type
-        Object o = item.get("@type");
-        if (o != null) {
-            if (o instanceof JSONArray) {
-                // As part of an array
-                for (int i = 0; i < ((JSONArray) o).length(); i++) {
-                    String type = ((JSONArray) o).getString(i).trim();
-                    if ("http://cet.ncsa.uiuc.edu/2016/Folder".equals(type)) {
-                        return true;
-                    }
-                }
-            } else if (o instanceof String) {
-                // Or as the only type
-                String type = ((String) o).trim();
-                if ("http://cet.ncsa.uiuc.edu/2016/Folder".equals(type)) {
-                    return true;
-                }
-            }
-        }
-        return false;
-    }
-
-    public String getBagPath() {
-        return bagPath;
-    }
-
-    public void setBagPath(String bagPath) {
-        this.bagPath = bagPath;
-    }
-
-    private HttpGet createNewGetRequest(URI url, String returnType) {
-
-        HttpGet request = null;
-
-        if (apiKey != null) {
-            try {
-                String urlString = url.toURL().toString();
-                // Add key as param - check whether it is the only param or not
-                urlString = urlString + ((urlString.indexOf('?') != -1) ? "&key=" : "?key=") + apiKey;
-                request = new HttpGet(new URI(urlString));
-            } catch (MalformedURLException e) {
-                // TODO Auto-generated catch block
-                e.printStackTrace();
-            } catch (URISyntaxException e) {
-                // TODO Auto-generated catch block
-                e.printStackTrace();
-            }
-        } else {
-            request = new HttpGet(url);
-        }
-        if (returnType != null) {
-            request.addHeader("accept", returnType);
-        }
-        return request;
-    }
-
-    InputStreamSupplier getInputStreamSupplier(final String uriString) {
-
-        return new InputStreamSupplier() {
-            public InputStream get() {
-                try {
-                    URI uri = new URI(uriString);
-
-                    int tries = 0;
-                    while (tries < 5) {
-
-                        logger.fine("Get # " + tries + " for " + uriString);
-                        HttpGet getMap = createNewGetRequest(uri, null);
-                        logger.finest("Retrieving " + tries + ": " + uriString);
-                        CloseableHttpResponse response = null;
-                        try {
-                            response = client.execute(getMap);
-                            // Note - if we ever need to pass an HttpClientContext, we need a new one per
-                            // thread.
-                            int statusCode = response.getStatusLine().getStatusCode();
-                            if (statusCode == 200) {
-                                logger.finest("Retrieved: " + uri);
-                                return response.getEntity().getContent();
-                            }
-                            logger.warning("Attempt: " + tries + " - Unexpected Status when retrieving " + uriString
-                                    + " : " + statusCode);
-                            if (statusCode < 500) {
-                                logger.fine("Will not retry for 40x errors");
-                                tries += 5;
-                            } else {
-                                tries++;
-                            }
-                            // Error handling
-                            if (response != null) {
-                                try {
-                                    EntityUtils.consumeQuietly(response.getEntity());
-                                    response.close();
-                                } catch (IOException io) {
-                                    logger.warning(
-                                            "Exception closing response after status: " + statusCode + " on " + uri);
-                                }
-                            }
-                        } catch (ClientProtocolException e) {
-                            tries += 5;
-                            // TODO Auto-generated catch block
-                            e.printStackTrace();
-                        } catch (IOException e) {
-                            // Retry if this is a potentially temporary error such
-                            // as a timeout
-                            tries++;
-                            logger.log(Level.WARNING, "Attempt# " + tries + " : Unable to retrieve file: " + uriString,
-                                    e);
-                            if (tries == 5) {
-                                logger.severe("Final attempt failed for " + uriString);
-                            }
-                            e.printStackTrace();
-                        }
-
-                    }
-
-                } catch (URISyntaxException e) {
-                    // TODO Auto-generated catch block
-                    e.printStackTrace();
-                }
-                logger.severe("Could not read: " + uriString);
-                return null;
-            }
-        };
-    }
-
-    /**
-     * Adapted from org/apache/commons/io/FileUtils.java change to SI - add 2 digits
-     * of precision
-     */
-    /**
-     * The number of bytes in a kilobyte.
-     */
-    public static final long ONE_KB = 1000;
-
-    /**
-     * The number of bytes in a megabyte.
-     */
-    public static final long ONE_MB = ONE_KB * ONE_KB;
-
-    /**
-     * The number of bytes in a gigabyte.
-     */
-    public static final long ONE_GB = ONE_KB * ONE_MB;
-
-    /**
-     * Returns a human-readable version of the file size, where the input represents
-     * a specific number of bytes.
-     *
-     * @param size
-     *            the number of bytes
-     * @return a human-readable display value (includes units)
-     */
-    public static String byteCountToDisplaySize(long size) {
-        String displaySize;
-
-        if (size / ONE_GB > 0) {
-            displaySize = String.valueOf(Math.round(size / (ONE_GB / 100.0d)) / 100.0) + " GB";
-        } else if (size / ONE_MB > 0) {
-            displaySize = String.valueOf(Math.round(size / (ONE_MB / 100.0d)) / 100.0) + " MB";
-        } else if (size / ONE_KB > 0) {
-            displaySize = String.valueOf(Math.round(size / (ONE_KB / 100.0d)) / 100.0) + " KB";
-        } else {
-            displaySize = String.valueOf(size) + " bytes";
-        }
-        return displaySize;
-    }
-
-    public void setAuthenticationKey(String tokenString) {
-        apiKey = tokenString;
-    }
-
-    public void setNumConnections(int numConnections) {
-        this.numConnections = numConnections;
-<<<<<<< HEAD
-=======
-        logger.fine("BagGenerator will use " + numConnections + " threads");
->>>>>>> e713194c
-    }
-
+package edu.harvard.iq.dataverse.util.bagit;
+
+import java.io.BufferedReader;
+import java.io.ByteArrayInputStream;
+import java.io.File;
+import java.io.FileOutputStream;
+import java.io.IOException;
+import java.io.InputStream;
+import java.io.InputStreamReader;
+import java.io.OutputStream;
+import java.io.PrintWriter;
+import java.io.UnsupportedEncodingException;
+import java.net.MalformedURLException;
+import java.net.URI;
+import java.net.URISyntaxException;
+import java.nio.file.Paths;
+import java.security.KeyManagementException;
+import java.security.KeyStoreException;
+import java.security.NoSuchAlgorithmException;
+import java.text.SimpleDateFormat;
+import java.util.ArrayList;
+import java.util.Calendar;
+import java.util.HashMap;
+import java.util.HashSet;
+import java.util.Iterator;
+import java.util.LinkedHashMap;
+import java.util.Set;
+import java.util.TreeSet;
+import java.util.Map.Entry;
+import java.util.concurrent.ExecutionException;
+import java.util.concurrent.ExecutorService;
+import java.util.concurrent.Executors;
+import java.util.concurrent.TimeUnit;
+import java.util.logging.Level;
+import java.util.logging.Logger;
+import java.util.zip.ZipEntry;
+
+import edu.harvard.iq.dataverse.util.BundleUtil;
+import org.apache.commons.codec.digest.DigestUtils;
+import org.apache.commons.compress.archivers.zip.ParallelScatterZipCreator;
+import org.apache.commons.compress.archivers.zip.ScatterZipOutputStream;
+import org.apache.commons.compress.archivers.zip.ZipArchiveEntry;
+import org.apache.commons.compress.archivers.zip.ZipArchiveEntryRequest;
+import org.apache.commons.compress.archivers.zip.ZipArchiveOutputStream;
+import org.apache.commons.compress.archivers.zip.ZipFile;
+import org.apache.commons.compress.parallel.InputStreamSupplier;
+import org.apache.commons.compress.utils.IOUtils;
+import org.apache.commons.text.WordUtils;
+import org.apache.http.client.ClientProtocolException;
+import org.apache.http.client.config.RequestConfig;
+import org.apache.http.client.methods.CloseableHttpResponse;
+import org.apache.http.client.methods.HttpGet;
+import org.apache.http.config.Registry;
+import org.apache.http.config.RegistryBuilder;
+import org.apache.http.conn.socket.ConnectionSocketFactory;
+import org.apache.http.conn.socket.PlainConnectionSocketFactory;
+import org.apache.http.conn.ssl.NoopHostnameVerifier;
+import org.apache.http.conn.ssl.SSLConnectionSocketFactory;
+import org.apache.http.conn.ssl.TrustSelfSignedStrategy;
+import org.apache.http.ssl.SSLContextBuilder;
+
+import org.apache.http.impl.client.CloseableHttpClient;
+import org.apache.http.impl.client.HttpClients;
+import org.apache.http.impl.conn.PoolingHttpClientConnectionManager;
+import org.json.JSONArray;
+import com.google.gson.JsonArray;
+import com.google.gson.JsonElement;
+import com.google.gson.JsonObject;
+import com.google.gson.JsonParser;
+import com.google.gson.JsonPrimitive;
+import com.google.gson.JsonSyntaxException;
+
+import edu.harvard.iq.dataverse.DataFile;
+import edu.harvard.iq.dataverse.DataFile.ChecksumType;
+import edu.harvard.iq.dataverse.util.json.JsonLDTerm;
+
+public class BagGenerator {
+
+    private static final Logger logger = Logger.getLogger(BagGenerator.class.getCanonicalName());
+
+    private ParallelScatterZipCreator scatterZipCreator = null;
+    private ScatterZipOutputStream dirs = null;
+
+    private JsonArray aggregates = null;
+    private ArrayList<String> resourceIndex = null;
+    private Boolean[] resourceUsed = null;
+    private HashMap<String, String> pidMap = new LinkedHashMap<String, String>();
+    private HashMap<String, String> checksumMap = new LinkedHashMap<String, String>();
+
+    private int timeout = 60;
+    private RequestConfig config = RequestConfig.custom().setConnectTimeout(timeout * 1000)
+            .setConnectionRequestTimeout(timeout * 1000).setSocketTimeout(timeout * 1000).build();
+    protected CloseableHttpClient client;
+    private PoolingHttpClientConnectionManager cm = null;
+
+    private ChecksumType hashtype = null;
+    private boolean ignorehashes = false;
+
+    private long dataCount = 0l;
+    private long totalDataSize = 0l;
+    private long maxFileSize = 0l;
+    private Set<String> mimetypes = new TreeSet<String>();
+
+    private String bagID = null;
+    private String bagPath = "/tmp";
+    String bagName = null;
+
+    private String apiKey = null;
+
+    private javax.json.JsonObject oremapObject;
+    private JsonObject aggregation;
+
+    private String dataciteXml;
+
+    private boolean usetemp = false;
+
+    private int numConnections = 8;
+    public static final String BAG_GENERATOR_THREADS = ":BagGeneratorThreads";
+
+    private OREMap oremap;
+
+    static PrintWriter pw = null;
+
+    /**
+     * This BagGenerator creates a BagIt version 1.0
+     * (https://tools.ietf.org/html/draft-kunze-bagit-16) compliant bag that is also
+     * minimally compatible with the Research Data Repository Interoperability WG
+     * Final Recommendations (DOI: 10.15497/RDA00025). It works by parsing the
+     * submitted OAI-ORE Map file, using the metadata therein to create required
+     * BagIt metadata, and using the schema.org/sameAs entries for
+     * AggregatedResources as a way to retrieve these files and store them in the
+     * /data directory within the BagIt structure. The Bag is zipped. File retrieval
+     * and zipping are done in parallel, using a connection pool. The required space
+     * on disk is ~ n+1/n of the final bag size, e.g. 125% of the bag size for a
+     * 4-way parallel zip operation.
+     * @throws Exception 
+     * @throws JsonSyntaxException 
+     */
+
+    public BagGenerator(OREMap oreMap, String dataciteXml) throws JsonSyntaxException, Exception {
+        this.oremap = oreMap;
+        this.oremapObject = oreMap.getOREMap();
+                //(JsonObject) new JsonParser().parse(oreMap.getOREMap().toString());
+        this.dataciteXml = dataciteXml;
+
+        try {
+            // Using Dataverse, all the URLs to be retrieved should be on the current server, so allowing self-signed certs and not verifying hostnames are useful in testing and 
+            // shouldn't be a significant security issue. This should not be allowed for arbitrary OREMap sources.
+            SSLContextBuilder builder = new SSLContextBuilder();
+            try {
+                builder.loadTrustMaterial(null, new TrustSelfSignedStrategy());
+            } catch (KeyStoreException e) {
+                e.printStackTrace();
+            }
+
+            SSLConnectionSocketFactory sslConnectionFactory = new SSLConnectionSocketFactory(builder.build(), NoopHostnameVerifier.INSTANCE);
+
+            Registry<ConnectionSocketFactory> registry = RegistryBuilder.<ConnectionSocketFactory>create()
+            		.register("http", PlainConnectionSocketFactory.getSocketFactory())
+                    .register("https", sslConnectionFactory).build();
+            cm = new PoolingHttpClientConnectionManager(registry);
+
+            cm.setDefaultMaxPerRoute(numConnections);
+            cm.setMaxTotal(numConnections > 20 ? numConnections : 20);
+
+            client = HttpClients.custom().setConnectionManager(cm).setDefaultRequestConfig(config).build();
+
+            scatterZipCreator = new ParallelScatterZipCreator(Executors.newFixedThreadPool(numConnections));
+        } catch (NoSuchAlgorithmException | KeyManagementException e) {
+            logger.warning("Aint gonna work");
+            e.printStackTrace();
+        }
+    }
+
+    public void setIgnoreHashes(boolean val) {
+        ignorehashes = val;
+    }
+    
+    public void setDefaultCheckSumType(ChecksumType type) {
+    	hashtype=type;
+    }
+    
+    public static void println(String s) {
+        System.out.println(s);
+        System.out.flush();
+        if (pw != null) {
+            pw.println(s);
+            pw.flush();
+        }
+        return;
+    }
+
+    /*
+     * Full workflow to generate new BagIt bag from ORE Map Url and to write the bag
+     * to the provided output stream (Ex: File OS, FTP OS etc.).
+     * 
+     * @return success true/false
+     */
+    public boolean generateBag(OutputStream outputStream) throws Exception {
+        
+
+        File tmp = File.createTempFile("qdr-scatter-dirs", "tmp");
+        dirs = ScatterZipOutputStream.fileBased(tmp);
+        // The oremapObject is javax.json.JsonObject and we need com.google.gson.JsonObject for the aggregation object
+        aggregation = (JsonObject) new JsonParser().parse(oremapObject.getJsonObject(JsonLDTerm.ore("describes").getLabel()).toString());
+
+        bagID = aggregation.get("@id").getAsString() + "v."
+                + aggregation.get(JsonLDTerm.schemaOrg("version").getLabel()).getAsString();
+        
+        logger.info("Generating Bag: " + bagID);
+        try {
+            // Create valid filename from identifier and extend path with
+            // two levels of hash-based subdirs to help distribute files
+            bagName = getValidName(bagID);
+        } catch (Exception e) {
+            logger.severe("Couldn't create valid filename: " + e.getLocalizedMessage());
+            return false;
+        }
+        // Create data dir in bag, also creates parent bagName dir
+        String currentPath = "data/";
+        createDir(currentPath);
+
+        aggregates = aggregation.getAsJsonArray(JsonLDTerm.ore("aggregates").getLabel());
+
+        if (aggregates != null) {
+            // Add container and data entries
+            // Setup global index of the aggregation and all aggregated
+            // resources by Identifier
+            resourceIndex = indexResources(aggregation.get("@id").getAsString(), aggregates);
+            // Setup global list of succeed(true), fail(false), notused
+            // (null) flags
+            resourceUsed = new Boolean[aggregates.size() + 1];
+            // Process current container (the aggregation itself) and its
+            // children
+            processContainer(aggregation, currentPath);
+        }
+        // Create manifest files
+        // pid-mapping.txt - a DataOne recommendation to connect ids and
+        // in-bag path/names
+        StringBuffer pidStringBuffer = new StringBuffer();
+        boolean first = true;
+        for (Entry<String, String> pidEntry : pidMap.entrySet()) {
+            if (!first) {
+                pidStringBuffer.append("\r\n");
+            } else {
+                first = false;
+            }
+            String path = pidEntry.getValue();
+            pidStringBuffer.append(pidEntry.getKey() + " " + path);
+        }
+        createDir("metadata/");
+        createFileFromString("metadata/pid-mapping.txt", pidStringBuffer.toString());
+        // Hash manifest - a hash manifest is required
+        // by Bagit spec
+        StringBuffer sha1StringBuffer = new StringBuffer();
+        first = true;
+        for (Entry<String, String> sha1Entry : checksumMap.entrySet()) {
+            if (!first) {
+                sha1StringBuffer.append("\r\n");
+            } else {
+                first = false;
+            }
+            String path = sha1Entry.getKey();
+            sha1StringBuffer.append(sha1Entry.getValue() + " " + path);
+        }
+        if (!(hashtype == null)) {
+            String manifestName = "manifest-";
+            if (hashtype.equals(DataFile.ChecksumType.SHA1)) {
+                manifestName = manifestName + "sha1.txt";
+            } else if (hashtype.equals(DataFile.ChecksumType.SHA256)) {
+                manifestName = manifestName + "sha256.txt";
+            } else if (hashtype.equals(DataFile.ChecksumType.SHA512)) {
+                manifestName = manifestName + "sha512.txt";
+            } else if (hashtype.equals(DataFile.ChecksumType.MD5)) {
+                manifestName = manifestName + "md5.txt";
+            } else {
+                logger.warning("Unsupported Hash type: " + hashtype);
+            }
+            createFileFromString(manifestName, sha1StringBuffer.toString());
+        } else {
+            logger.warning("No Hash values sent - Bag File does not meet BagIT specification requirement");
+        }
+        // bagit.txt - Required by spec
+        createFileFromString("bagit.txt", "BagIt-Version: 1.0\r\nTag-File-Character-Encoding: UTF-8");
+
+        aggregation.addProperty(JsonLDTerm.totalSize.getLabel(), totalDataSize);
+        aggregation.addProperty(JsonLDTerm.fileCount.getLabel(), dataCount);
+        JsonArray mTypes = new JsonArray();
+        for (String mt : mimetypes) {
+            mTypes.add(new JsonPrimitive(mt));
+        }
+        aggregation.add(JsonLDTerm.dcTerms("format").getLabel(), mTypes);
+        aggregation.addProperty(JsonLDTerm.maxFileSize.getLabel(), maxFileSize);
+        // Serialize oremap itself
+        // FixMe - add missing hash values if needed and update context
+        // (read and cache files or read twice?)
+        createFileFromString("metadata/oai-ore.jsonld", oremapObject.toString());
+
+        createFileFromString("metadata/datacite.xml", dataciteXml);
+
+        // Add a bag-info file
+        createFileFromString("bag-info.txt", generateInfoFile());
+
+        logger.fine("Creating bag: " + bagName);
+
+        ZipArchiveOutputStream zipArchiveOutputStream = new ZipArchiveOutputStream(outputStream);
+
+        /*
+         * Add all the waiting contents - dirs created first, then data files are
+         * retrieved via URLs in parallel (defaults to one thread per processor)
+         * directly to the zip file
+         */
+        logger.fine("Starting write");
+        writeTo(zipArchiveOutputStream);
+        logger.fine("Zipfile Written");
+        // Finish
+        zipArchiveOutputStream.close();
+        logger.fine("Closed");
+
+        // Validate oremap - all entries are part of the collection
+        for (int i = 0; i < resourceUsed.length; i++) {
+            Boolean b = resourceUsed[i];
+            if (b == null) {
+                logger.warning("Problem: " + pidMap.get(resourceIndex.get(i)) + " was not used");
+            } else if (!b) {
+                logger.warning("Problem: " + pidMap.get(resourceIndex.get(i)) + " was not included successfully");
+            } else {
+                // Successfully included - now check for hash value and
+                // generate if needed
+                if (i > 0) { // Not root container
+                    if (!checksumMap.containsKey(pidMap.get(resourceIndex.get(i)))) {
+
+                        if (!childIsContainer(aggregates.get(i - 1).getAsJsonObject()))
+                            logger.warning("Missing checksum hash for: " + resourceIndex.get(i));
+                        // FixMe - actually generate it before adding the
+                        // oremap
+                        // to the zip
+                    }
+                }
+            }
+
+        }
+
+        logger.info("Created bag: " + bagName);
+        client.close();
+        return true;
+
+    }
+
+    public boolean generateBag(String bagName, boolean temp) {
+        usetemp = temp;
+        FileOutputStream bagFileOS = null;
+        try {
+            File origBagFile = getBagFile(bagName);
+            File bagFile = origBagFile;
+            if (usetemp) {
+                bagFile = new File(bagFile.getAbsolutePath() + ".tmp");
+                logger.fine("Writing to: " + bagFile.getAbsolutePath());
+            }
+            // Create an output stream backed by the file
+            bagFileOS = new FileOutputStream(bagFile);
+            if (generateBag(bagFileOS)) {
+                //The generateBag call sets this.bagName to the correct value
+                validateBagFile(bagFile);
+                if (usetemp) {
+                    logger.fine("Moving tmp zip");
+                    origBagFile.delete();
+                    bagFile.renameTo(origBagFile);
+                }
+                return true;
+            } else {
+                return false;
+            }
+        } catch (Exception e) {
+            logger.log(Level.SEVERE,"Bag Exception: ", e);
+            e.printStackTrace();
+            logger.warning("Failure: Processing failure during Bagit file creation");
+            return false;
+        } finally {
+            IOUtils.closeQuietly(bagFileOS);
+        }
+    }
+
+    public void validateBag(String bagId) {
+        logger.info("Validating Bag");
+        ZipFile zf = null;
+        InputStream is = null;
+        try {
+            File bagFile = getBagFile(bagId);
+            zf = new ZipFile(bagFile);
+            ZipArchiveEntry entry = zf.getEntry(getValidName(bagId) + "/manifest-sha1.txt");
+            if (entry != null) {
+                logger.info("SHA1 hashes used");
+                hashtype = DataFile.ChecksumType.SHA1;
+            } else {
+                entry = zf.getEntry(getValidName(bagId) + "/manifest-sha512.txt");
+                if (entry != null) {
+                    logger.info("SHA512 hashes used");
+                    hashtype = DataFile.ChecksumType.SHA512;
+                } else {
+                    entry = zf.getEntry(getValidName(bagId) + "/manifest-sha256.txt");
+                    if (entry != null) {
+                        logger.info("SHA256 hashes used");
+                        hashtype = DataFile.ChecksumType.SHA256;
+                    } else {
+                        entry = zf.getEntry(getValidName(bagId) + "/manifest-md5.txt");
+                        if (entry != null) {
+                            logger.info("MD5 hashes used");
+                            hashtype = DataFile.ChecksumType.MD5;
+                        }
+                    }
+                }
+            }
+            if (entry == null)
+                throw new IOException("No manifest file found");
+            is = zf.getInputStream(entry);
+            BufferedReader br = new BufferedReader(new InputStreamReader(is));
+            String line = br.readLine();
+            while (line != null) {
+                logger.fine("Hash entry: " + line);
+                int breakIndex = line.indexOf(' ');
+                String hash = line.substring(0, breakIndex);
+                String path = line.substring(breakIndex + 1);
+                logger.fine("Adding: " + path + " with hash: " + hash);
+                checksumMap.put(path, hash);
+                line = br.readLine();
+            }
+            IOUtils.closeQuietly(is);
+            logger.info("HashMap Map contains: " + checksumMap.size() + " entries");
+            checkFiles(checksumMap, bagFile);
+        } catch (IOException io) {
+            logger.log(Level.SEVERE,"Could not validate Hashes", io);
+        } catch (Exception e) {
+            logger.log(Level.SEVERE,"Could not validate Hashes", e);
+        } finally {
+            IOUtils.closeQuietly(zf);
+        }
+        return;
+    }
+
+    public File getBagFile(String bagID) throws Exception {
+
+        String bagPath = Paths.get(getBagPath()).toString();
+        // Create the bag file on disk
+        File parent = new File(bagPath);
+        if (!parent.exists()) {
+            parent.mkdirs();
+        }
+        // Create known-good filename
+        bagName = getValidName(bagID);
+        File bagFile = new File(bagPath, bagName + ".zip");
+        logger.fine("BagPath: " + bagFile.getAbsolutePath());
+        // Create an output stream backed by the file
+        return bagFile;
+    }
+
+    private void validateBagFile(File bagFile) throws IOException {
+        // Run a confirmation test - should verify all files and hashes
+        
+        // Check files calculates the hashes and file sizes and reports on
+        // whether hashes are correct
+        checkFiles(checksumMap, bagFile);
+
+        logger.info("Data Count: " + dataCount);
+        logger.info("Data Size: " + totalDataSize);
+        //zf.close();
+    }
+
+    public static String getValidName(String bagName) {
+        // Create known-good filename - no spaces, no file-system separators.
+        return bagName.replaceAll("\\W", "-");
+    }
+
+    private void processContainer(JsonObject item, String currentPath) throws IOException {
+        JsonArray children = getChildren(item);
+        HashSet<String> titles = new HashSet<String>();
+        String title = null;
+        if (item.has(JsonLDTerm.dcTerms("Title").getLabel())) {
+            title = item.get("Title").getAsString();
+        } else if (item.has(JsonLDTerm.schemaOrg("name").getLabel())) {
+            title = item.get(JsonLDTerm.schemaOrg("name").getLabel()).getAsString();
+        }
+        logger.fine("Adding " + title + "/ to path " + currentPath);
+        currentPath = currentPath + title + "/";
+        int containerIndex = -1;
+        try {
+            createDir(currentPath);
+            // Add containers to pid map and mark as 'used', but no sha1 hash
+            // value
+            containerIndex = getUnusedIndexOf(item.get("@id").getAsString());
+            resourceUsed[containerIndex] = true;
+            pidMap.put(item.get("@id").getAsString(), currentPath);
+
+        } catch (InterruptedException | IOException | ExecutionException e) {
+            e.printStackTrace();
+            logger.severe(e.getMessage());
+            if (containerIndex != -1) {
+                resourceUsed[containerIndex] = false;
+            }
+            throw new IOException("Unable to create bag");
+
+        }
+        for (int i = 0; i < children.size(); i++) {
+
+            // Find the ith child in the overall array of aggregated
+            // resources
+            String childId = children.get(i).getAsString();
+            logger.fine("Processing: " + childId);
+            int index = getUnusedIndexOf(childId);
+            if (resourceUsed[index] != null) {
+                System.out.println("Warning: reusing resource " + index);
+            }
+
+            // Aggregation is at index 0, so need to shift by 1 for aggregates
+            // entries
+            JsonObject child = aggregates.get(index - 1).getAsJsonObject();
+            if (childIsContainer(child)) {
+                // create dir and process children
+                // processContainer will mark this item as used
+                processContainer(child, currentPath);
+            } else {
+                resourceUsed[index] = true;
+                // add item
+                // ToDo
+                String dataUrl = child.get(JsonLDTerm.schemaOrg("sameAs").getLabel()).getAsString();
+                logger.fine("File url: " + dataUrl);
+                String childTitle = child.get(JsonLDTerm.schemaOrg("name").getLabel()).getAsString();
+                if (titles.contains(childTitle)) {
+                    logger.warning("**** Multiple items with the same title in: " + currentPath);
+                    logger.warning("**** Will cause failure in hash and size validation in: " + bagID);
+                } else {
+                    titles.add(childTitle);
+                }
+                String childPath = currentPath + childTitle;
+                JsonElement directoryLabel = child.get(JsonLDTerm.DVCore("directoryLabel").getLabel());
+                if(directoryLabel!=null) {
+                    childPath=currentPath + directoryLabel.getAsString() + "/" + childTitle;
+                }
+                
+
+                String childHash = null;
+                if (child.has(JsonLDTerm.checksum.getLabel())) {
+                    ChecksumType childHashType = ChecksumType.fromString(
+                            child.getAsJsonObject(JsonLDTerm.checksum.getLabel()).get("@type").getAsString());
+                    if (hashtype == null) {
+                    	//If one wasn't set as a default, pick up what the first child with one uses
+                        hashtype = childHashType;
+                    }
+                    if (hashtype != null && !hashtype.equals(childHashType)) {
+                        logger.warning("Multiple hash values in use - will calculate " + hashtype.toString()
+                            + " hashes for " + childTitle);
+                    } else {
+                        childHash = child.getAsJsonObject(JsonLDTerm.checksum.getLabel()).get("@value").getAsString();
+                        if (checksumMap.containsValue(childHash)) {
+                            // Something else has this hash
+                            logger.warning("Duplicate/Collision: " + child.get("@id").getAsString() + " has SHA1 Hash: "
+                                + childHash + " in: " + bagID);
+                        }
+                        logger.fine("Adding " + childPath + " with hash " + childHash + " to checksumMap");
+                        checksumMap.put(childPath, childHash);
+                    }
+                }
+                if ((hashtype == null) | ignorehashes) {
+                    // Pick sha512 when ignoring hashes or none exist
+                    hashtype = DataFile.ChecksumType.SHA512;
+                }
+                try {
+                    if ((childHash == null) | ignorehashes) {
+                        // Generate missing hashInputStream inputStream = null;
+                        InputStream inputStream = null;
+                        try {
+                            inputStream = getInputStreamSupplier(dataUrl).get();
+
+                            if (hashtype != null) {
+                                if (hashtype.equals(DataFile.ChecksumType.SHA1)) {
+                                    childHash = DigestUtils.sha1Hex(inputStream);
+                                } else if (hashtype.equals(DataFile.ChecksumType.SHA256)) {
+                                    childHash = DigestUtils.sha256Hex(inputStream);
+                                } else if (hashtype.equals(DataFile.ChecksumType.SHA512)) {
+                                    childHash = DigestUtils.sha512Hex(inputStream);
+                                } else if (hashtype.equals(DataFile.ChecksumType.MD5)) {
+                                    childHash = DigestUtils.md5Hex(inputStream);
+                                }
+                            }
+
+                        } catch (IOException e) {
+                            logger.severe("Failed to read " + childPath);
+                            throw e;
+                        } finally {
+                            IOUtils.closeQuietly(inputStream);
+                        }
+                        if (childHash != null) {
+                            JsonObject childHashObject = new JsonObject();
+                            childHashObject.addProperty("@type", hashtype.toString());
+                            childHashObject.addProperty("@value", childHash);
+                            child.add(JsonLDTerm.checksum.getLabel(), (JsonElement) childHashObject);
+
+                            checksumMap.put(childPath, childHash);
+                        } else {
+                            logger.warning("Unable to calculate a " + hashtype + " for " + dataUrl);
+                        }
+                    }
+                    logger.fine("Requesting: " + childPath + " from " + dataUrl);
+                    createFileFromURL(childPath, dataUrl);
+                    dataCount++;
+                    if (dataCount % 1000 == 0) {
+                        logger.info("Retrieval in progress: " + dataCount + " files retrieved");
+                    }
+                    if (child.has(JsonLDTerm.filesize.getLabel())) {
+                        Long size = child.get(JsonLDTerm.filesize.getLabel()).getAsLong();
+                        totalDataSize += size;
+                        if (size > maxFileSize) {
+                            maxFileSize = size;
+                        }
+                    }
+                    if (child.has(JsonLDTerm.schemaOrg("fileFormat").getLabel())) {
+                        mimetypes.add(child.get(JsonLDTerm.schemaOrg("fileFormat").getLabel()).getAsString());
+                    }
+
+                } catch (Exception e) {
+                    resourceUsed[index] = false;
+                    e.printStackTrace();
+                    throw new IOException("Unable to create bag");
+                }
+
+                // Check for nulls!
+                pidMap.put(child.get("@id").getAsString(), childPath);
+
+            }
+        }
+    }
+
+    private int getUnusedIndexOf(String childId) {
+        int index = resourceIndex.indexOf(childId);
+        if (resourceUsed[index] != null) {
+            System.out.println("Warning: reusing resource " + index);
+        }
+
+        while (resourceUsed[index] != null) {
+            int offset = index;
+            index = offset + 1 + resourceIndex.subList(offset + 1, resourceIndex.size()).indexOf(childId);
+        }
+        System.out.println("Using index: " + index);
+        if (index == -1) {
+            logger.severe("Reused ID: " + childId + " not found enough times in resource list");
+        }
+        return index;
+    }
+
+    private ArrayList<String> indexResources(String aggId, JsonArray aggregates) {
+
+        ArrayList<String> l = new ArrayList<String>(aggregates.size() + 1);
+        l.add(aggId);
+        for (int i = 0; i < aggregates.size(); i++) {
+            logger.fine("Indexing : " + i + " " + aggregates.get(i).getAsJsonObject().get("@id").getAsString());
+            l.add(aggregates.get(i).getAsJsonObject().get("@id").getAsString());
+        }
+        logger.fine("Index created for " + aggregates.size() + " entries");
+        return l;
+    }
+
+    private void createDir(final String name) throws IOException, ExecutionException, InterruptedException {
+
+        ZipArchiveEntry archiveEntry = new ZipArchiveEntry(bagName + "/" + name);
+        archiveEntry.setMethod(ZipEntry.DEFLATED);
+        InputStreamSupplier supp = new InputStreamSupplier() {
+            public InputStream get() {
+                return new ByteArrayInputStream(("").getBytes());
+            }
+        };
+
+        addEntry(archiveEntry, supp);
+    }
+
+    private void createFileFromString(final String relPath, final String content)
+            throws IOException, ExecutionException, InterruptedException {
+
+        ZipArchiveEntry archiveEntry = new ZipArchiveEntry(bagName + "/" + relPath);
+        archiveEntry.setMethod(ZipEntry.DEFLATED);
+        InputStreamSupplier supp = new InputStreamSupplier() {
+            public InputStream get() {
+                try {
+                    return new ByteArrayInputStream(content.getBytes("UTF-8"));
+                } catch (UnsupportedEncodingException e) {
+                    e.printStackTrace();
+                }
+                return null;
+            }
+        };
+
+        addEntry(archiveEntry, supp);
+    }
+
+    private void createFileFromURL(final String relPath, final String uri)
+            throws IOException, ExecutionException, InterruptedException {
+
+        ZipArchiveEntry archiveEntry = new ZipArchiveEntry(bagName + "/" + relPath);
+        archiveEntry.setMethod(ZipEntry.DEFLATED);
+        InputStreamSupplier supp = getInputStreamSupplier(uri);
+        addEntry(archiveEntry, supp);
+    }
+
+    private void checkFiles(HashMap<String, String> shaMap, File bagFile) {
+        ExecutorService executor = Executors.newFixedThreadPool(numConnections);
+        ZipFile zf = null;
+        try {
+            zf = new ZipFile(bagFile);
+
+            BagValidationJob.setZipFile(zf);
+            BagValidationJob.setBagGenerator(this);
+            logger.fine("Validating hashes for zipped data files");
+            int i = 0;
+            for (Entry<String, String> entry : shaMap.entrySet()) {
+                BagValidationJob vj = new BagValidationJob(bagName, entry.getValue(), entry.getKey());
+                executor.execute(vj);
+                i++;
+                if (i % 1000 == 0) {
+                    logger.info("Queuing Hash Validations: " + i);
+                }
+            }
+            logger.fine("All Hash Validations Queued: " + i);
+
+            executor.shutdown();
+            try {
+                while (!executor.awaitTermination(10, TimeUnit.MINUTES)) {
+                    logger.fine("Awaiting completion of hash calculations.");
+                }
+            } catch (InterruptedException e) {
+                logger.log(Level.SEVERE, "Hash Calculations interrupted", e);
+            } 
+        } catch (IOException e1) {
+            // TODO Auto-generated catch block
+            e1.printStackTrace();
+        } finally {
+            IOUtils.closeQuietly(zf);
+        }
+        logger.fine("Hash Validations Completed");
+
+    }
+
+    public void addEntry(ZipArchiveEntry zipArchiveEntry, InputStreamSupplier streamSupplier) throws IOException {
+        if (zipArchiveEntry.isDirectory() && !zipArchiveEntry.isUnixSymlink())
+            dirs.addArchiveEntry(ZipArchiveEntryRequest.createZipArchiveEntryRequest(zipArchiveEntry, streamSupplier));
+        else
+            scatterZipCreator.addArchiveEntry(zipArchiveEntry, streamSupplier);
+    }
+
+    public void writeTo(ZipArchiveOutputStream zipArchiveOutputStream)
+            throws IOException, ExecutionException, InterruptedException {
+        logger.fine("Writing dirs");
+        dirs.writeTo(zipArchiveOutputStream);
+        dirs.close();
+        logger.fine("Dirs written");
+        scatterZipCreator.writeTo(zipArchiveOutputStream);
+        logger.fine("Files written");
+    }
+
+    static final String CRLF = "\r\n";
+
+    private String generateInfoFile() {
+        logger.fine("Generating info file");
+        StringBuffer info = new StringBuffer();
+
+        JsonArray contactsArray = new JsonArray();
+        /* Contact, and it's subfields, are terms from citation.tsv whose mapping to a formal vocabulary and label in the oremap may change
+         * so we need to find the labels used.
+         */ 
+        JsonLDTerm contactTerm = oremap.getContactTerm();
+        if ((contactTerm != null) && aggregation.has(contactTerm.getLabel())) {
+
+            JsonElement contacts = aggregation.get(contactTerm.getLabel());
+            JsonLDTerm contactNameTerm = oremap.getContactNameTerm();
+            JsonLDTerm contactEmailTerm = oremap.getContactEmailTerm();
+            
+            if (contacts.isJsonArray()) {
+                for (int i = 0; i < contactsArray.size(); i++) {
+                    info.append("Contact-Name: ");
+                    JsonElement person = contactsArray.get(i);
+                    if (person.isJsonPrimitive()) {
+                        info.append(person.getAsString());
+                        info.append(CRLF);
+
+                    } else {
+                        if(contactNameTerm != null) {
+                          info.append(((JsonObject) person).get(contactNameTerm.getLabel()).getAsString());
+                          info.append(CRLF);
+                        }
+                        if ((contactEmailTerm!=null) &&((JsonObject) person).has(contactEmailTerm.getLabel())) {
+                            info.append("Contact-Email: ");
+                            info.append(((JsonObject) person).get(contactEmailTerm.getLabel()).getAsString());
+                            info.append(CRLF);
+                        }
+                    }
+                }
+            } else {
+                info.append("Contact-Name: ");
+
+                if (contacts.isJsonPrimitive()) {
+                    info.append((String) contacts.getAsString());
+                    info.append(CRLF);
+
+                } else {
+                    JsonObject person = contacts.getAsJsonObject();
+                    if(contactNameTerm != null) {
+                      info.append(person.get(contactNameTerm.getLabel()).getAsString());
+                      info.append(CRLF);
+                    }
+                    if ((contactEmailTerm!=null) && (person.has(contactEmailTerm.getLabel()))) {
+                        info.append("Contact-Email: ");
+                        info.append(person.get(contactEmailTerm.getLabel()).getAsString());
+                        info.append(CRLF);
+                    }
+                }
+
+            }
+        } else {
+            logger.warning("No contact info available for BagIt Info file");
+        }
+
+        info.append("Source-Organization: " + BundleUtil.getStringFromBundle("bagit.sourceOrganization"));
+        // ToDo - make configurable
+        info.append(CRLF);
+
+        info.append("Organization-Address: " + WordUtils.wrap(
+                BundleUtil.getStringFromBundle("bagit.sourceOrganizationAddress"), 78, CRLF + " ", true));
+        info.append(CRLF);
+
+        // Not a BagIt standard name
+        info.append(
+                "Organization-Email: " + BundleUtil.getStringFromBundle("bagit.sourceOrganizationEmail"));
+        info.append(CRLF);
+
+        info.append("External-Description: ");
+        
+        /* Description, and it's subfields, are terms from citation.tsv whose mapping to a formal vocabulary and label in the oremap may change
+         * so we need to find the labels used.
+         */
+        JsonLDTerm descriptionTerm = oremap.getDescriptionTerm();
+        JsonLDTerm descriptionTextTerm = oremap.getDescriptionTextTerm();
+        if (descriptionTerm == null) {
+            logger.warning("No description available for BagIt Info file");
+        } else {
+            info.append(
+                    // FixMe - handle description having subfields better
+                    WordUtils.wrap(getSingleValue(aggregation.get(descriptionTerm.getLabel()),
+                            descriptionTextTerm.getLabel()), 78, CRLF + " ", true));
+
+            info.append(CRLF);
+        }
+        info.append("Bagging-Date: ");
+        info.append((new SimpleDateFormat("yyyy-MM-dd").format(Calendar.getInstance().getTime())));
+        info.append(CRLF);
+
+        info.append("External-Identifier: ");
+        info.append(aggregation.get("@id").getAsString());
+        info.append(CRLF);
+
+        info.append("Bag-Size: ");
+        info.append(byteCountToDisplaySize(totalDataSize));
+        info.append(CRLF);
+
+        info.append("Payload-Oxum: ");
+        info.append(Long.toString(totalDataSize));
+        info.append(".");
+        info.append(Long.toString(dataCount));
+        info.append(CRLF);
+
+        info.append("Internal-Sender-Identifier: ");
+        String catalog = BundleUtil.getStringFromBundle("bagit.sourceOrganization") + " Catalog";
+        if (aggregation.has(JsonLDTerm.schemaOrg("includedInDataCatalog").getLabel())) {
+            catalog = aggregation.get(JsonLDTerm.schemaOrg("includedInDataCatalog").getLabel()).getAsString();
+        }
+        info.append(catalog + ":" + aggregation.get(JsonLDTerm.schemaOrg("name").getLabel()).getAsString());
+        info.append(CRLF);
+
+        return info.toString();
+
+    }
+
+    /**
+     * Kludge - compound values (e.g. for descriptions) are sent as an array of
+     * objects containing key/values whereas a single value is sent as one object.
+     * For cases where multiple values are sent, create a concatenated string so
+     * that information is not lost.
+     * 
+     * @param jsonElement
+     *            - the root json object
+     * @param key
+     *            - the key to find a value(s) for
+     * @return - a single string
+     */
+    String getSingleValue(JsonElement jsonElement, String key) {
+        String val = "";
+        if(jsonElement.isJsonObject()) {
+            JsonObject jsonObject=jsonElement.getAsJsonObject();
+            val = jsonObject.get(key).getAsString();
+        } else if (jsonElement.isJsonArray()) {
+            
+            Iterator<JsonElement> iter = jsonElement.getAsJsonArray().iterator();
+            ArrayList<String> stringArray = new ArrayList<String>();
+            while (iter.hasNext()) {
+                stringArray.add(iter.next().getAsJsonObject().getAsJsonPrimitive(key).getAsString());
+            }
+            if (stringArray.size() > 1) {
+                val = String.join(",", stringArray);
+            } else {
+                val = stringArray.get(0);
+            }
+            logger.fine("Multiple values found for: " + key + ": " + val);
+        }
+        return val;
+    }
+
+    // Used in validation
+
+    public void incrementTotalDataSize(long inc) {
+        totalDataSize += inc;
+    }
+
+    public ChecksumType getHashtype() {
+        return hashtype;
+    }
+
+    // Get's all "Has Part" children, standardized to send an array with 0,1, or
+    // more elements
+    private static JsonArray getChildren(JsonObject parent) {
+        JsonElement o = null;
+        o = parent.get(JsonLDTerm.schemaOrg("hasPart").getLabel());
+        if (o == null) {
+            return new JsonArray();
+        } else {
+            if (o.isJsonArray()) {
+                return (JsonArray) o;
+            } else if (o.isJsonPrimitive()) {
+                JsonArray children = new JsonArray();
+                children.add(o);
+                return (children);
+            }
+            logger.severe("Error finding children: " + o.toString());
+            return new JsonArray();
+        }
+    }
+
+    // Logic to decide if this is a container -
+    // first check for children, then check for source-specific type indicators
+    private static boolean childIsContainer(JsonObject item) {
+        if (getChildren(item).size() != 0) {
+            return true;
+        }
+        // Also check for any indicative type
+        Object o = item.get("@type");
+        if (o != null) {
+            if (o instanceof JSONArray) {
+                // As part of an array
+                for (int i = 0; i < ((JSONArray) o).length(); i++) {
+                    String type = ((JSONArray) o).getString(i).trim();
+                    if ("http://cet.ncsa.uiuc.edu/2016/Folder".equals(type)) {
+                        return true;
+                    }
+                }
+            } else if (o instanceof String) {
+                // Or as the only type
+                String type = ((String) o).trim();
+                if ("http://cet.ncsa.uiuc.edu/2016/Folder".equals(type)) {
+                    return true;
+                }
+            }
+        }
+        return false;
+    }
+
+    public String getBagPath() {
+        return bagPath;
+    }
+
+    public void setBagPath(String bagPath) {
+        this.bagPath = bagPath;
+    }
+
+    private HttpGet createNewGetRequest(URI url, String returnType) {
+
+        HttpGet request = null;
+
+        if (apiKey != null) {
+            try {
+                String urlString = url.toURL().toString();
+                // Add key as param - check whether it is the only param or not
+                urlString = urlString + ((urlString.indexOf('?') != -1) ? "&key=" : "?key=") + apiKey;
+                request = new HttpGet(new URI(urlString));
+            } catch (MalformedURLException e) {
+                // TODO Auto-generated catch block
+                e.printStackTrace();
+            } catch (URISyntaxException e) {
+                // TODO Auto-generated catch block
+                e.printStackTrace();
+            }
+        } else {
+            request = new HttpGet(url);
+        }
+        if (returnType != null) {
+            request.addHeader("accept", returnType);
+        }
+        return request;
+    }
+
+    InputStreamSupplier getInputStreamSupplier(final String uri) {
+
+        return new InputStreamSupplier() {
+            public InputStream get() {
+                int tries = 0;
+                while (tries < 5) {
+                    try {
+                        logger.fine("Get # " + tries + " for " + uri);
+                        HttpGet getMap = createNewGetRequest(new URI(uri), null);
+                        logger.finest("Retrieving " + tries + ": " + uri);
+                        CloseableHttpResponse response;
+                        //Note - if we ever need to pass an HttpClientContext, we need a new one per thread.
+                        response = client.execute(getMap);
+                        if (response.getStatusLine().getStatusCode() == 200) {
+                            logger.finest("Retrieved: " + uri);
+                            return response.getEntity().getContent();
+                        }
+                        logger.fine("Status: " + response.getStatusLine().getStatusCode());
+                        tries++;
+
+                    } catch (ClientProtocolException e) {
+                        tries += 5;
+                        // TODO Auto-generated catch block
+                        e.printStackTrace();
+                    } catch (IOException e) {
+                        // Retry if this is a potentially temporary error such
+                        // as a timeout
+                        tries++;
+                        logger.log(Level.WARNING,"Attempt# " + tries + " : Unable to retrieve file: " + uri, e);
+                        if (tries == 5) {
+                            logger.severe("Final attempt failed for " + uri);
+                        }
+                        e.printStackTrace();
+                    } catch (URISyntaxException e) {
+                        tries += 5;
+                        // TODO Auto-generated catch block
+                        e.printStackTrace();
+                    }
+                }
+                logger.severe("Could not read: " + uri);
+                return null;
+            }
+        };
+    }
+
+    /**
+     * Adapted from org/apache/commons/io/FileUtils.java change to SI - add 2 digits
+     * of precision
+     */
+    /**
+     * The number of bytes in a kilobyte.
+     */
+    public static final long ONE_KB = 1000;
+
+    /**
+     * The number of bytes in a megabyte.
+     */
+    public static final long ONE_MB = ONE_KB * ONE_KB;
+
+    /**
+     * The number of bytes in a gigabyte.
+     */
+    public static final long ONE_GB = ONE_KB * ONE_MB;
+
+    /**
+     * Returns a human-readable version of the file size, where the input represents
+     * a specific number of bytes.
+     *
+     * @param size
+     *            the number of bytes
+     * @return a human-readable display value (includes units)
+     */
+    public static String byteCountToDisplaySize(long size) {
+        String displaySize;
+
+        if (size / ONE_GB > 0) {
+            displaySize = String.valueOf(Math.round(size / (ONE_GB / 100.0d)) / 100.0) + " GB";
+        } else if (size / ONE_MB > 0) {
+            displaySize = String.valueOf(Math.round(size / (ONE_MB / 100.0d)) / 100.0) + " MB";
+        } else if (size / ONE_KB > 0) {
+            displaySize = String.valueOf(Math.round(size / (ONE_KB / 100.0d)) / 100.0) + " KB";
+        } else {
+            displaySize = String.valueOf(size) + " bytes";
+        }
+        return displaySize;
+    }
+
+    public void setAuthenticationKey(String tokenString) {
+        apiKey = tokenString;
+    }
+
+    public void setNumConnections(int numConnections) {
+        this.numConnections = numConnections;
+        logger.fine("BagGenerator will use " + numConnections + " threads");
+    }
+
 }