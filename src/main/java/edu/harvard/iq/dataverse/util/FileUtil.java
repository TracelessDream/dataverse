--- conflicted
+++ resolved
@@ -794,491 +794,6 @@
         }
         return "";
     }
-<<<<<<< HEAD
-=======
-    
-    public static CreateDataFileResult createDataFiles(DatasetVersion version, InputStream inputStream,
-            String fileName, String suppliedContentType, String newStorageIdentifier, String newCheckSum,
-            SystemConfig systemConfig)  throws IOException {
-        ChecksumType checkSumType = DataFile.ChecksumType.MD5;
-        if (newStorageIdentifier == null) {
-            checkSumType = systemConfig.getFileFixityChecksumAlgorithm();
-        }
-        return createDataFiles(version, inputStream, fileName, suppliedContentType, newStorageIdentifier, newCheckSum, checkSumType, systemConfig);
-    }
-    
-    public static CreateDataFileResult createDataFiles(DatasetVersion version, InputStream inputStream, String fileName, String suppliedContentType, String newStorageIdentifier, String newCheckSum, ChecksumType newCheckSumType, SystemConfig systemConfig) throws IOException {
-        List<DataFile> datafiles = new ArrayList<>();
-
-        //When there is no checksum/checksumtype being sent (normal upload, needs to be calculated), set the type to the current default
-        if(newCheckSumType == null) {
-            newCheckSumType = systemConfig.getFileFixityChecksumAlgorithm();
-        }
-
-        String warningMessage = null;
-
-        // save the file, in the temporary location for now: 
-        Path tempFile = null;
-
-        Long fileSizeLimit = systemConfig.getMaxFileUploadSizeForStore(version.getDataset().getEffectiveStorageDriverId());
-        String finalType = null;
-        if (newStorageIdentifier == null) {
-            if (getFilesTempDirectory() != null) {
-                tempFile = Files.createTempFile(Paths.get(getFilesTempDirectory()), "tmp", "upload");
-                // "temporary" location is the key here; this is why we are not using
-                // the DataStore framework for this - the assumption is that
-                // temp files will always be stored on the local filesystem.
-                // -- L.A. Jul. 2014
-                logger.fine("Will attempt to save the file as: " + tempFile.toString());
-                Files.copy(inputStream, tempFile, StandardCopyOption.REPLACE_EXISTING);
-
-                // A file size check, before we do anything else:
-                // (note that "no size limit set" = "unlimited")
-                // (also note, that if this is a zip file, we'll be checking
-                // the size limit for each of the individual unpacked files)
-                Long fileSize = tempFile.toFile().length();
-                if (fileSizeLimit != null && fileSize > fileSizeLimit) {
-                    try {
-                        tempFile.toFile().delete();
-                    } catch (Exception ex) {
-                    }
-                    throw new IOException(MessageFormat.format(BundleUtil.getStringFromBundle("file.addreplace.error.file_exceeds_limit"), bytesToHumanReadable(fileSize), bytesToHumanReadable(fileSizeLimit)));
-                }
-
-            } else {
-                throw new IOException("Temp directory is not configured.");
-            }
-            logger.fine("mime type supplied: " + suppliedContentType);
-            // Let's try our own utilities (Jhove, etc.) to determine the file type
-            // of the uploaded file. (We may already have a mime type supplied for this
-            // file - maybe the type that the browser recognized on upload; or, if
-            // it's a harvest, maybe the remote server has already given us the type
-            // for this file... with our own type utility we may or may not do better
-            // than the type supplied:
-            // -- L.A.
-            String recognizedType = null;
-
-            try {
-                recognizedType = determineFileType(tempFile.toFile(), fileName);
-                logger.fine("File utility recognized the file as " + recognizedType);
-                if (recognizedType != null && !recognizedType.equals("")) {
-                    if (useRecognizedType(suppliedContentType, recognizedType)) {
-                        finalType = recognizedType;
-                    }
-                }
-
-            } catch (Exception ex) {
-                logger.warning("Failed to run the file utility mime type check on file " + fileName);
-            }
-
-            if (finalType == null) {
-                finalType = (suppliedContentType == null || suppliedContentType.equals(""))
-                        ? MIME_TYPE_UNDETERMINED_DEFAULT
-                        : suppliedContentType;
-            }
-
-            // A few special cases:
-            // if this is a gzipped FITS file, we'll uncompress it, and ingest it as
-            // a regular FITS file:
-            if (finalType.equals("application/fits-gzipped")) {
-
-                String finalFileName = fileName;
-                // if the file name had the ".gz" extension, remove it,
-                // since we are going to uncompress it:
-                if (fileName != null && fileName.matches(".*\\.gz$")) {
-                    finalFileName = fileName.replaceAll("\\.gz$", "");
-                }
-
-                DataFile datafile = null;
-                try (InputStream uncompressedIn = new GZIPInputStream(new FileInputStream(tempFile.toFile()))){
-                    File unZippedTempFile = saveInputStreamInTempFile(uncompressedIn, fileSizeLimit);
-                    datafile = createSingleDataFile(version, unZippedTempFile, finalFileName, MIME_TYPE_UNDETERMINED_DEFAULT, systemConfig.getFileFixityChecksumAlgorithm());
-                } catch (IOException | FileExceedsMaxSizeException ioex) {
-                    datafile = null;
-                } 
-
-                // If we were able to produce an uncompressed file, we'll use it
-                // to create and return a final DataFile; if not, we're not going
-                // to do anything - and then a new DataFile will be created further
-                // down, from the original, uncompressed file.
-                if (datafile != null) {
-                    // remove the compressed temp file:
-                    try {
-                        tempFile.toFile().delete();
-                    } catch (SecurityException ex) {
-                        // (this is very non-fatal)
-                        logger.warning("Failed to delete temporary file " + tempFile.toString());
-                    }
-
-                    datafiles.add(datafile);
-                    return CreateDataFileResult.success(fileName, finalType, datafiles);
-                }
-
-                // If it's a ZIP file, we are going to unpack it and create multiple
-                // DataFile objects from its contents:
-            } else if (finalType.equals("application/zip")) {
-
-                ZipFile zipFile = null;
-                ZipInputStream unZippedIn = null;
-                ZipEntry zipEntry = null;
-
-                int fileNumberLimit = systemConfig.getZipUploadFilesLimit();
-
-                try {
-                    Charset charset = null;
-                    /*
-                	TODO: (?)
-                	We may want to investigate somehow letting the user specify 
-                	the charset for the filenames in the zip file...
-                    - otherwise, ZipInputStream bails out if it encounteres a file 
-                	name that's not valid in the current charest (i.e., UTF-8, in 
-                    our case). It would be a bit trickier than what we're doing for 
-                    SPSS tabular ingests - with the lang. encoding pulldown menu - 
-                	because this encoding needs to be specified *before* we upload and
-                    attempt to unzip the file. 
-                	        -- L.A. 4.0 beta12
-                	logger.info("default charset is "+Charset.defaultCharset().name());
-                	if (Charset.isSupported("US-ASCII")) {
-                    	logger.info("charset US-ASCII is supported.");
-                    	charset = Charset.forName("US-ASCII");
-                    	if (charset != null) {
-                       	    logger.info("was able to obtain charset for US-ASCII");
-                    	}
-                    
-                	 }
-                     */
-
-                    /** 
-                     * Perform a quick check for how many individual files are 
-                     * inside this zip archive. If it's above the limit, we can 
-                     * give up right away, without doing any unpacking. 
-                     * This should be a fairly inexpensive operation, we just need
-                     * to read the directory at the end of the file. 
-                     */
-                    
-                    if (charset != null) {
-                        zipFile = new ZipFile(tempFile.toFile(), charset);
-                    } else {
-                        zipFile = new ZipFile(tempFile.toFile());
-                    }
-                    /**
-                     * The ZipFile constructors above will throw ZipException - 
-                     * a type of IOException - if there's something wrong 
-                     * with this file as a zip. There's no need to intercept it
-                     * here, it will be caught further below, with other IOExceptions,
-                     * at which point we'll give up on trying to unpack it and
-                     * then attempt to save it as is.
-                     */
-
-                    int numberOfUnpackableFiles = 0; 
-                    /**
-                     * Note that we can't just use zipFile.size(),
-                     * unfortunately, since that's the total number of entries,
-                     * some of which can be directories. So we need to go
-                     * through all the individual zipEntries and count the ones
-                     * that are files.
-                     */
-
-                    for (Enumeration<? extends ZipEntry> entries = zipFile.entries(); entries.hasMoreElements();) {
-                        ZipEntry entry = entries.nextElement();
-                        logger.fine("inside first zip pass; this entry: "+entry.getName());
-                        if (!entry.isDirectory()) {
-                            String shortName = entry.getName().replaceFirst("^.*[\\/]", "");
-                            // ... and, finally, check if it's a "fake" file - a zip archive entry
-                            // created for a MacOS X filesystem element: (these
-                            // start with "._") 
-                            if (!shortName.startsWith("._") && !shortName.startsWith(".DS_Store") && !"".equals(shortName)) {
-                                numberOfUnpackableFiles++;
-                                if (numberOfUnpackableFiles > fileNumberLimit) {
-                                    logger.warning("Zip upload - too many files in the zip to process individually.");
-                                    warningMessage = "The number of files in the zip archive is over the limit (" + fileNumberLimit
-                                            + "); please upload a zip archive with fewer files, if you want them to be ingested "
-                                            + "as individual DataFiles.";
-                                    throw new IOException();
-                                }
-                                // In addition to counting the files, we can
-                                // also check the file size while we're here, 
-                                // provided the size limit is defined; if a single 
-                                // file is above the individual size limit, unzipped,
-                                // we give up on unpacking this zip archive as well: 
-                                if (fileSizeLimit != null && entry.getSize() > fileSizeLimit) {
-                                    throw new FileExceedsMaxSizeException(MessageFormat.format(BundleUtil.getStringFromBundle("file.addreplace.error.file_exceeds_limit"), bytesToHumanReadable(entry.getSize()), bytesToHumanReadable(fileSizeLimit)));
-                                }
-                            }
-                        }
-                    }
-                    
-                    // OK we're still here - that means we can proceed unzipping. 
-                    
-                    // Close the ZipFile, re-open as ZipInputStream: 
-                    zipFile.close(); 
-                    
-                    if (charset != null) {
-                        unZippedIn = new ZipInputStream(new FileInputStream(tempFile.toFile()), charset);
-                    } else {
-                        unZippedIn = new ZipInputStream(new FileInputStream(tempFile.toFile()));
-                    }
-
-                    while (true) {
-                        try {
-                            zipEntry = unZippedIn.getNextEntry();
-                        } catch (IllegalArgumentException iaex) {
-                            // Note:
-                            // ZipInputStream documentation doesn't even mention that
-                            // getNextEntry() throws an IllegalArgumentException!
-                            // but that's what happens if the file name of the next
-                            // entry is not valid in the current CharSet.
-                            // -- L.A.
-                            warningMessage = "Failed to unpack Zip file. (Unknown Character Set used in a file name?) Saving the file as is.";
-                            logger.warning(warningMessage);
-                            throw new IOException();
-                        }
-                        
-                        if (zipEntry == null) {
-                            break;
-                        }
-                        // Note that some zip entries may be directories - we
-                        // simply skip them:
-
-                        if (!zipEntry.isDirectory()) {
-                            if (datafiles.size() > fileNumberLimit) {
-                                logger.warning("Zip upload - too many files.");
-                                warningMessage = "The number of files in the zip archive is over the limit (" + fileNumberLimit
-                                        + "); please upload a zip archive with fewer files, if you want them to be ingested "
-                                        + "as individual DataFiles.";
-                                throw new IOException();
-                            }
-
-                            String fileEntryName = zipEntry.getName();
-                            logger.fine("ZipEntry, file: " + fileEntryName);
-
-                            if (fileEntryName != null && !fileEntryName.equals("")) {
-
-                                String shortName = fileEntryName.replaceFirst("^.*[\\/]", "");
-
-                                // Check if it's a "fake" file - a zip archive entry
-                                // created for a MacOS X filesystem element: (these
-                                // start with "._")
-                                if (!shortName.startsWith("._") && !shortName.startsWith(".DS_Store") && !"".equals(shortName)) {
-                                    // OK, this seems like an OK file entry - we'll try
-                                    // to read it and create a DataFile with it:
-
-                                    String storageIdentifier = generateStorageIdentifier();
-                                    File unzippedFile = new File(getFilesTempDirectory() + "/" + storageIdentifier);
-                                    Files.copy(unZippedIn, unzippedFile.toPath(), StandardCopyOption.REPLACE_EXISTING);
-                                    // No need to check the size of this unpacked file against the size limit, 
-                                    // since we've already checked for that in the first pass.
-                                    
-                                    DataFile datafile = createSingleDataFile(version, null, storageIdentifier, shortName,
-                                            MIME_TYPE_UNDETERMINED_DEFAULT,
-                                            systemConfig.getFileFixityChecksumAlgorithm(), null, false);
-
-                                    if (!fileEntryName.equals(shortName)) {
-                                        // If the filename looks like a hierarchical folder name (i.e., contains slashes and backslashes),
-                                        // we'll extract the directory name; then subject it to some "aggressive sanitizing" - strip all 
-                                        // the leading, trailing and duplicate slashes; then replace all the characters that 
-                                        // don't pass our validation rules.
-                                        String directoryName = fileEntryName.replaceFirst("[\\\\/][\\\\/]*[^\\\\/]*$", "");
-                                        directoryName = StringUtil.sanitizeFileDirectory(directoryName, true);
-                                        // if (!"".equals(directoryName)) {
-                                        if (!StringUtil.isEmpty(directoryName)) {
-                                            logger.fine("setting the directory label to " + directoryName);
-                                            datafile.getFileMetadata().setDirectoryLabel(directoryName);
-                                        }
-                                    }
-
-                                    if (datafile != null) {
-                                        // We have created this datafile with the mime type "unknown";
-                                        // Now that we have it saved in a temporary location,
-                                        // let's try and determine its real type:
-
-                                        try {
-                                            recognizedType = determineFileType(unzippedFile, shortName);
-                                            // null the File explicitly, to release any open FDs:
-                                            unzippedFile = null; 
-                                            logger.fine("File utility recognized unzipped file as " + recognizedType);
-                                            if (recognizedType != null && !recognizedType.equals("")) {
-                                                datafile.setContentType(recognizedType);
-                                            }
-                                        } catch (Exception ex) {
-                                            logger.warning("Failed to run the file utility mime type check on file " + fileName);
-                                        }
-
-                                        datafiles.add(datafile);
-                                    }
-                                }
-                            }
-                        }
-                        unZippedIn.closeEntry();
-
-                    }
-
-                } catch (IOException ioex) {
-                    // just clear the datafiles list and let
-                    // ingest default to creating a single DataFile out
-                    // of the unzipped file.
-                    logger.warning("Unzipping failed; rolling back to saving the file as is.");
-                    if (warningMessage == null) {
-                        warningMessage = BundleUtil.getStringFromBundle("file.addreplace.warning.unzip.failed");
-                    }
-
-                    datafiles.clear();
-                } catch (FileExceedsMaxSizeException femsx) {
-                    logger.warning("One of the unzipped files exceeds the size limit; resorting to saving the file as is. " + femsx.getMessage());
-                    warningMessage =  BundleUtil.getStringFromBundle("file.addreplace.warning.unzip.failed.size", Arrays.asList(FileSizeChecker.bytesToHumanReadable(fileSizeLimit)));
-                    datafiles.clear();
-                } finally {
-                    if (zipFile != null) {
-                        try {
-                            zipFile.close();
-                        } catch (Exception zEx) {}
-                    }
-                    if (unZippedIn != null) {
-                        try {
-                            unZippedIn.close();
-                        } catch (Exception zEx) {}
-                    }
-                }
-                if (!datafiles.isEmpty()) {
-                    // remove the uploaded zip file:
-                    try {
-                        Files.delete(tempFile);
-                    } catch (IOException ioex) {
-                        // do nothing - it's just a temp file.
-                        logger.warning("Could not remove temp file " + tempFile.getFileName().toString());
-                    }
-                    // and return:
-                    return CreateDataFileResult.success(fileName, finalType, datafiles);
-                }
-
-            } else if (finalType.equalsIgnoreCase(ShapefileHandler.SHAPEFILE_FILE_TYPE)) {
-                // Shape files may have to be split into multiple files,
-                // one zip archive per each complete set of shape files:
-
-                // File rezipFolder = new File(this.getFilesTempDirectory());
-                File rezipFolder = getShapefileUnzipTempDirectory();
-
-                IngestServiceShapefileHelper shpIngestHelper;
-                shpIngestHelper = new IngestServiceShapefileHelper(tempFile.toFile(), rezipFolder);
-
-                boolean didProcessWork = shpIngestHelper.processFile();
-                if (!(didProcessWork)) {
-                    logger.severe("Processing of zipped shapefile failed.");
-                    return CreateDataFileResult.error(fileName, finalType);
-                }
-
-                try {
-                    for (File finalFile : shpIngestHelper.getFinalRezippedFiles()) {
-                        FileInputStream finalFileInputStream = new FileInputStream(finalFile);
-                        finalType = determineContentType(finalFile);
-                        if (finalType == null) {
-                            logger.warning("Content type is null; but should default to 'MIME_TYPE_UNDETERMINED_DEFAULT'");
-                            continue;
-                        }
-
-                        File unZippedShapeTempFile = saveInputStreamInTempFile(finalFileInputStream, fileSizeLimit);
-                        DataFile new_datafile = createSingleDataFile(version, unZippedShapeTempFile, finalFile.getName(), finalType, systemConfig.getFileFixityChecksumAlgorithm());
-                        String directoryName = null;
-                        String absolutePathName = finalFile.getParent();
-                        if (absolutePathName != null) {
-                            if (absolutePathName.length() > rezipFolder.toString().length()) {
-                                // This file lives in a subfolder - we want to 
-                                // preserve it in the FileMetadata:
-                                directoryName = absolutePathName.substring(rezipFolder.toString().length() + 1);
-
-                                if (!StringUtil.isEmpty(directoryName)) {
-                                    new_datafile.getFileMetadata().setDirectoryLabel(directoryName);
-                                }
-                            }
-                        }
-                        if (new_datafile != null) {
-                            datafiles.add(new_datafile);
-                        } else {
-                            logger.severe("Could not add part of rezipped shapefile. new_datafile was null: " + finalFile.getName());
-                        }
-                        finalFileInputStream.close();
-
-                    }
-                } catch (FileExceedsMaxSizeException femsx) {
-                    logger.severe("One of the unzipped shape files exceeded the size limit; giving up. " + femsx.getMessage());
-                    datafiles.clear();
-                }
-
-                // Delete the temp directory used for unzipping
-                // The try-catch is due to error encountered in using NFS for stocking file,
-                // cf. https://github.com/IQSS/dataverse/issues/5909
-                try {
-                    FileUtils.deleteDirectory(rezipFolder);
-                } catch (IOException ioex) {
-                    // do nothing - it's a tempo folder.
-                    logger.warning("Could not remove temp folder, error message : " + ioex.getMessage());
-                }
-
-                if (datafiles.size() > 0) {
-                    // remove the uploaded zip file:
-                    try {
-                        Files.delete(tempFile);
-                    } catch (IOException ioex) {
-                        // do nothing - it's just a temp file.
-                        logger.warning("Could not remove temp file " + tempFile.getFileName().toString());
-                    } catch (SecurityException se) {
-                        logger.warning("Unable to delete: " + tempFile.toString() + "due to Security Exception: "
-                                + se.getMessage());
-                    }
-                    return CreateDataFileResult.success(fileName, finalType, datafiles);
-                } else {
-                    logger.severe("No files added from directory of rezipped shapefiles");
-                }
-                return CreateDataFileResult.error(fileName, finalType);
-
-            } else if (finalType.equalsIgnoreCase(BagItFileHandler.FILE_TYPE)) {
-                Optional<BagItFileHandler> bagItFileHandler = CDI.current().select(BagItFileHandlerFactory.class).get().getBagItFileHandler();
-                if (bagItFileHandler.isPresent()) {
-                    CreateDataFileResult result = bagItFileHandler.get().handleBagItPackage(systemConfig, version, fileName, tempFile.toFile());
-                    return result;
-                }
-            }
-        } else {
-            // Default to suppliedContentType if set or the overall undetermined default if a contenttype isn't supplied
-            finalType = StringUtils.isBlank(suppliedContentType) ? FileUtil.MIME_TYPE_UNDETERMINED_DEFAULT : suppliedContentType;
-            String type = determineFileTypeByNameAndExtension(fileName);
-            if (!StringUtils.isBlank(type)) {
-                //Use rules for deciding when to trust browser supplied type
-                if (useRecognizedType(finalType, type)) {
-                    finalType = type;
-                }
-                logger.fine("Supplied type: " + suppliedContentType + ", finalType: " + finalType);
-            }
-        }
-        // Finally, if none of the special cases above were applicable (or 
-        // if we were unable to unpack an uploaded file, etc.), we'll just 
-        // create and return a single DataFile:
-        File newFile = null;
-        if (tempFile != null) {
-            newFile = tempFile.toFile();
-        }
-        
-
-        DataFile datafile = createSingleDataFile(version, newFile, newStorageIdentifier, fileName, finalType, newCheckSumType, newCheckSum);
-        File f = null;
-        if (tempFile != null) {
-            f = tempFile.toFile();
-        }
-        if (datafile != null && ((f != null) || (newStorageIdentifier != null))) {
-
-            if (warningMessage != null) {
-                createIngestFailureReport(datafile, warningMessage);
-                datafile.SetIngestProblem();
-            }
-            datafiles.add(datafile);
-
-            return CreateDataFileResult.success(fileName, finalType, datafiles);
-        }
-
-        return CreateDataFileResult.error(fileName, finalType);
-    }   // end createDataFiles
-    
->>>>>>> 4903e9f0
 
 	public static boolean useRecognizedType(String suppliedContentType, String recognizedType) {
 		// is it any better than the type that was supplied to us,
