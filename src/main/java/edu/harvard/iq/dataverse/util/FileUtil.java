--- conflicted
+++ resolved
@@ -79,14 +79,9 @@
 import java.util.zip.GZIPInputStream;
 import java.util.zip.ZipEntry;
 import java.util.zip.ZipInputStream;
-import static edu.harvard.iq.dataverse.datasetutility.FileSizeChecker.bytesToHumanReadable;
 import org.apache.commons.io.FilenameUtils;
 
 import com.amazonaws.AmazonServiceException;
-<<<<<<< HEAD
-
-=======
->>>>>>> 27b5308a
 
 /**
  * a 4.0 implementation of the DVN FileUtil;
@@ -737,13 +732,8 @@
 				// the size limit for each of the individual unpacked files)
 				Long fileSize = tempFile.toFile().length();
 				if (fileSizeLimit != null && fileSize > fileSizeLimit) {
-					try {
-						tempFile.toFile().delete();
-					} catch (Exception ex) {
-					}
-					throw new IOException(MessageFormat.format(
-							BundleUtil.getStringFromBundle("file.addreplace.error.file_exceeds_limit"),
-							bytesToHumanReadable(fileSize), bytesToHumanReadable(fileSizeLimit)));
+					try {tempFile.toFile().delete();} catch (Exception ex) {}
+					throw new IOException (MessageFormat.format(BundleUtil.getStringFromBundle("file.addreplace.error.file_exceeds_limit"), bytesToHumanReadable(fileSize), bytesToHumanReadable(fileSizeLimit)));  
 				}
 
 			} else {
@@ -783,16 +773,18 @@
 					// 3. We should ALWAYS trust our utilities when it comes to
 					// ingestable types.
 
-					if (suppliedContentType == null || suppliedContentType.equals("")
-							|| suppliedContentType.equalsIgnoreCase(MIME_TYPE_UNDETERMINED_DEFAULT)
-							|| suppliedContentType.equalsIgnoreCase(MIME_TYPE_UNDETERMINED_BINARY)
-							|| (canIngestAsTabular(suppliedContentType)
-									&& !suppliedContentType.equalsIgnoreCase(MIME_TYPE_CSV)
-									&& !suppliedContentType.equalsIgnoreCase(MIME_TYPE_CSV_ALT)
-									&& !suppliedContentType.equalsIgnoreCase(MIME_TYPE_XLSX))
-							|| canIngestAsTabular(recognizedType) || recognizedType.equals("application/fits-gzipped")
-							|| recognizedType.equalsIgnoreCase(ShapefileHandler.SHAPEFILE_FILE_TYPE)
-							|| recognizedType.equals(MIME_TYPE_ZIP)) {
+					if (suppliedContentType == null
+                        || suppliedContentType.equals("")
+						|| suppliedContentType.equalsIgnoreCase(MIME_TYPE_UNDETERMINED_DEFAULT)
+						|| suppliedContentType.equalsIgnoreCase(MIME_TYPE_UNDETERMINED_BINARY)
+						|| (canIngestAsTabular(suppliedContentType)
+								&& !suppliedContentType.equalsIgnoreCase(MIME_TYPE_CSV)
+								&& !suppliedContentType.equalsIgnoreCase(MIME_TYPE_CSV_ALT)
+								&& !suppliedContentType.equalsIgnoreCase(MIME_TYPE_XLSX))
+                        || canIngestAsTabular(recognizedType)
+                        || recognizedType.equals("application/fits-gzipped")
+						|| recognizedType.equalsIgnoreCase(ShapefileHandler.SHAPEFILE_FILE_TYPE)
+						|| recognizedType.equals(MIME_TYPE_ZIP)) {
 						finalType = recognizedType;
 					}
 				}
@@ -826,16 +818,12 @@
 				try {
 					uncompressedIn = new GZIPInputStream(new FileInputStream(tempFile.toFile()));
 					File unZippedTempFile = saveInputStreamInTempFile(uncompressedIn, fileSizeLimit);
-					datafile = createSingleDataFile(version, unZippedTempFile, finalFileName,
-							MIME_TYPE_UNDETERMINED_DEFAULT, systemConfig.getFileFixityChecksumAlgorithm());
+					datafile = createSingleDataFile(version, unZippedTempFile, finalFileName, MIME_TYPE_UNDETERMINED_DEFAULT, systemConfig.getFileFixityChecksumAlgorithm());
 				} catch (IOException | FileExceedsMaxSizeException ioex) {
 					datafile = null;
 				} finally {
 					if (uncompressedIn != null) {
-						try {
-							uncompressedIn.close();
-						} catch (IOException e) {
-						}
+                        try {uncompressedIn.close();} catch (IOException e) {}
 					}
 				}
 
@@ -868,20 +856,25 @@
 				try {
 					Charset charset = null;
 					/*
-					 * TODO: (?) We may want to investigate somehow letting the user specify the
-					 * charset for the filenames in the zip file... - otherwise, ZipInputStream
-					 * bails out if it encounteres a file name that's not valid in the current
-					 * charest (i.e., UTF-8, in our case). It would be a bit trickier than what
-					 * we're doing for SPSS tabular ingests - with the lang. encoding pulldown menu
-					 * - because this encoding needs to be specified *before* we upload and attempt
-					 * to unzip the file. -- L.A. 4.0 beta12
-					 * logger.info("default charset is "+Charset.defaultCharset().name()); if
-					 * (Charset.isSupported("US-ASCII")) {
-					 * logger.info("charset US-ASCII is supported."); charset =
-					 * Charset.forName("US-ASCII"); if (charset != null) {
-					 * logger.info("was able to obtain charset for US-ASCII"); }
-					 * 
-					 * }
+                	TODO: (?)
+                	We may want to investigate somehow letting the user specify 
+                	the charset for the filenames in the zip file...
+                    - otherwise, ZipInputStream bails out if it encounteres a file 
+                	name that's not valid in the current charest (i.e., UTF-8, in 
+                    our case). It would be a bit trickier than what we're doing for 
+                    SPSS tabular ingests - with the lang. encoding pulldown menu - 
+                	because this encoding needs to be specified *before* we upload and
+                    attempt to unzip the file. 
+                	        -- L.A. 4.0 beta12
+                	logger.info("default charset is "+Charset.defaultCharset().name());
+                	if (Charset.isSupported("US-ASCII")) {
+                    	logger.info("charset US-ASCII is supported.");
+                    	charset = Charset.forName("US-ASCII");
+                    	if (charset != null) {
+                       	    logger.info("was able to obtain charset for US-ASCII");
+                    	}
+                    
+                	 }
 					 */
 
 					if (charset != null) {
@@ -914,10 +907,9 @@
 						if (!zipEntry.isDirectory()) {
 							if (datafiles.size() > fileNumberLimit) {
 								logger.warning("Zip upload - too many files.");
-								warningMessage = "The number of files in the zip archive is over the limit ("
-										+ fileNumberLimit
-										+ "); please upload a zip archive with fewer files, if you want them to be ingested "
-										+ "as individual DataFiles.";
+								warningMessage = "The number of files in the zip archive is over the limit (" + fileNumberLimit + 
+										"); please upload a zip archive with fewer files, if you want them to be ingested " +
+										"as individual DataFiles.";
 								throw new IOException();
 							}
 
@@ -931,8 +923,7 @@
 								// Check if it's a "fake" file - a zip archive entry
 								// created for a MacOS X filesystem element: (these
 								// start with "._")
-								if (!shortName.startsWith("._") && !shortName.startsWith(".DS_Store")
-										&& !"".equals(shortName)) {
+								if (!shortName.startsWith("._") && !shortName.startsWith(".DS_Store") && !"".equals(shortName)) {
 									// OK, this seems like an OK file entry - we'll try
 									// to read it and create a DataFile with it:
 
@@ -942,15 +933,11 @@
 											systemConfig.getFileFixityChecksumAlgorithm(), null, false);
 
 									if (!fileEntryName.equals(shortName)) {
-										// If the filename looks like a hierarchical folder name (i.e., contains slashes
-										// and backslashes),
-										// we'll extract the directory name; then subject it to some "aggressive
-										// sanitizing" - strip all
-										// the leading, trailing and duplicate slashes; then replace all the characters
-										// that
+                                    	// If the filename looks like a hierarchical folder name (i.e., contains slashes and backslashes),
+                                    	// we'll extract the directory name; then subject it to some "aggressive sanitizing" - strip all 
+                                    	// the leading, trailing and duplicate slashes; then replace all the characters that 
 										// don't pass our validation rules.
-										String directoryName = fileEntryName.replaceFirst("[\\\\/][\\\\/]*[^\\\\/]*$",
-												"");
+                                    	String directoryName = fileEntryName.replaceFirst("[\\\\/][\\\\/]*[^\\\\/]*$", "");
 										directoryName = StringUtil.sanitizeFileDirectory(directoryName, true);
 										// if (!"".equals(directoryName)) {
 										if (!StringUtil.isEmpty(directoryName)) {
@@ -964,8 +951,7 @@
 										// Now that we have it saved in a temporary location,
 										// let's try and determine its real type:
 
-										String tempFileName = getFilesTempDirectory() + "/"
-												+ datafile.getStorageIdentifier();
+                                    	String tempFileName = getFilesTempDirectory() + "/" + datafile.getStorageIdentifier();
 
 										try {
 											recognizedType = determineFileType(new File(tempFileName), shortName);
@@ -974,8 +960,7 @@
 												datafile.setContentType(recognizedType);
 											}
 										} catch (Exception ex) {
-											logger.warning("Failed to run the file utility mime type check on file "
-													+ fileName);
+                                        	logger.warning("Failed to run the file utility mime type check on file " + fileName);
 										}
 
 										datafiles.add(datafile);
@@ -998,31 +983,29 @@
 
 					datafiles.clear();
 				} catch (FileExceedsMaxSizeException femsx) {
-					logger.warning(
-							"One of the unzipped files exceeds the size limit; resorting to saving the file as is. "
-									+ femsx.getMessage());
+                	logger.warning("One of the unzipped files exceeds the size limit; resorting to saving the file as is. " + femsx.getMessage());
 					warningMessage = femsx.getMessage() + "; saving the zip file as is, unzipped.";
 					datafiles.clear();
 				} finally {
 					if (unZippedIn != null) {
-						try {
-							unZippedIn.close();
-						} catch (Exception zEx) {
-						}
+                    		try {unZippedIn.close();} catch (Exception zEx) {}
 					}
 				}
 				if (datafiles.size() > 0) {
 					// link the data files to the dataset/version:
 					// (except we no longer want to do this! -- 4.6)
-					/*
-					 * Iterator<DataFile> itf = datafiles.iterator(); while (itf.hasNext()) {
-					 * DataFile datafile = itf.next(); datafile.setOwner(version.getDataset()); if
-					 * (version.getFileMetadatas() == null) { version.setFileMetadatas(new
-					 * ArrayList()); } version.getFileMetadatas().add(datafile.getFileMetadata());
-					 * datafile.getFileMetadata().setDatasetVersion(version);
-					 * 
-					 * version.getDataset().getFiles().add(datafile); }
-					 */
+                	/*Iterator<DataFile> itf = datafiles.iterator();
+                	while (itf.hasNext()) {
+                    	DataFile datafile = itf.next();
+                    	datafile.setOwner(version.getDataset());
+                        if (version.getFileMetadatas() == null) {
+                        	version.setFileMetadatas(new ArrayList());
+                        }
+                    	version.getFileMetadatas().add(datafile.getFileMetadata());
+                    	datafile.getFileMetadata().setDatasetVersion(version);
+                    
+                    	version.getDataset().getFiles().add(datafile);
+                	} */
 					// remove the uploaded zip file:
 					try {
 						Files.delete(tempFile);
@@ -1055,26 +1038,22 @@
 						FileInputStream finalFileInputStream = new FileInputStream(finalFile);
 						finalType = determineContentType(finalFile);
 						if (finalType == null) {
-							logger.warning(
-									"Content type is null; but should default to 'MIME_TYPE_UNDETERMINED_DEFAULT'");
+                        	logger.warning("Content type is null; but should default to 'MIME_TYPE_UNDETERMINED_DEFAULT'");
 							continue;
 						}
 
 						File unZippedShapeTempFile = saveInputStreamInTempFile(finalFileInputStream, fileSizeLimit);
-						DataFile new_datafile = createSingleDataFile(version, unZippedShapeTempFile,
-								finalFile.getName(), finalType, systemConfig.getFileFixityChecksumAlgorithm());
+                    	DataFile new_datafile = createSingleDataFile(version, unZippedShapeTempFile, finalFile.getName(), finalType, systemConfig.getFileFixityChecksumAlgorithm());
 						if (new_datafile != null) {
 							datafiles.add(new_datafile);
 						} else {
-							logger.severe("Could not add part of rezipped shapefile. new_datafile was null: "
-									+ finalFile.getName());
+                        	logger.severe("Could not add part of rezipped shapefile. new_datafile was null: " + finalFile.getName());
 						}
 						finalFileInputStream.close();
 
 					}
 				} catch (FileExceedsMaxSizeException femsx) {
-					logger.severe("One of the unzipped shape files exceeded the size limit; giving up. "
-							+ femsx.getMessage());
+                	logger.severe("One of the unzipped shape files exceeded the size limit; giving up. " + femsx.getMessage());
 					datafiles.clear();
 				}
 
@@ -1709,9 +1688,4 @@
     	return location.substring(0,bucketEnd) + ":" + location.substring(location.lastIndexOf("/") + 1);
     }
 
-    public static String getStorageIdentifierFromLocation(String location) {
-    	int driverEnd = location.indexOf("://") + 3;
-    	int bucketEnd = driverEnd + location.substring(driverEnd).indexOf("/");
-    	return location.substring(0,bucketEnd) + ":" + location.substring(location.lastIndexOf("/") + 1);
-    }
 }