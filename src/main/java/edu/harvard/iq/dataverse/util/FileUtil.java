/*
   Copyright (C) 2005-2012, by the President and Fellows of Harvard College.

   Licensed under the Apache License, Version 2.0 (the "License");
   you may not use this file except in compliance with the License.
   You may obtain a copy of the License at

         http://www.apache.org/licenses/LICENSE-2.0

   Unless required by applicable law or agreed to in writing, software
   distributed under the License is distributed on an "AS IS" BASIS,
   WITHOUT WARRANTIES OR CONDITIONS OF ANY KIND, either express or implied.
   See the License for the specific language governing permissions and
   limitations under the License.

   Dataverse Network - A web application to share, preserve and analyze research data.
   Developed at the Institute for Quantitative Social Science, Harvard University.
   Version 3.0.
*/

package edu.harvard.iq.dataverse.util;

import edu.harvard.iq.dataverse.DataFile;
import edu.harvard.iq.dataverse.DataFile.ChecksumType;
import edu.harvard.iq.dataverse.DataFileServiceBean;
import edu.harvard.iq.dataverse.DatasetVersion;
import edu.harvard.iq.dataverse.FileMetadata;
import edu.harvard.iq.dataverse.TermsOfUseAndAccess;
import edu.harvard.iq.dataverse.dataaccess.ImageThumbConverter;
import edu.harvard.iq.dataverse.dataset.DatasetThumbnail;
import edu.harvard.iq.dataverse.datasetutility.FileExceedsMaxSizeException;
import edu.harvard.iq.dataverse.ingest.IngestReport;
import edu.harvard.iq.dataverse.ingest.IngestServiceShapefileHelper;
import edu.harvard.iq.dataverse.ingest.IngestableDataChecker;
import java.awt.image.BufferedImage;
import java.io.BufferedInputStream;
import java.io.File;
import java.io.FileInputStream;
import java.io.FileNotFoundException;
import java.io.FileOutputStream;
import java.io.FileReader;
import java.io.IOException;
import java.io.InputStream;
import java.io.OutputStream;
import java.util.ResourceBundle;
import java.util.MissingResourceException;
import java.nio.channels.FileChannel;
import java.nio.channels.WritableByteChannel;
import java.nio.charset.Charset;
import java.nio.file.Files;
import java.nio.file.Path;
import java.nio.file.Paths;
import java.nio.file.StandardCopyOption;
import java.security.MessageDigest;
import java.security.NoSuchAlgorithmException;
import java.sql.Timestamp;
import java.text.MessageFormat;
import java.text.SimpleDateFormat;
import java.util.ArrayList;
import java.util.Date;
import java.util.HashMap;
import java.util.List;
import java.util.Map;
import java.util.UUID;
import java.util.logging.Level;
import java.util.logging.Logger;
import javax.activation.MimetypesFileTypeMap;
import javax.ejb.EJBException;
import javax.xml.stream.XMLStreamConstants;
import javax.xml.stream.XMLStreamException;
import javax.xml.stream.XMLStreamReader;
import java.util.zip.GZIPInputStream;
import java.util.zip.ZipEntry;
import java.util.zip.ZipInputStream;
import javax.imageio.ImageIO;

/**
 * a 4.0 implementation of the DVN FileUtil; it provides some of the
 * functionality from the 3.6 implementation, but the old code is ported
 * creatively on the method-by-method basis.
 * 
 * @author Leonid Andreev
 */
public class FileUtil implements java.io.Serializable {
    private static final Logger logger = Logger.getLogger(FileUtil.class.getCanonicalName());

    private static final String[] TABULAR_DATA_FORMAT_SET = { "POR", "SAV", "DTA", "RDA" };

    private static Map<String, String> STATISTICAL_FILE_EXTENSION = new HashMap<String, String>();

    /*
     * The following are Stata, SAS and SPSS syntax/control cards: These are
     * recognized as text files (because they are!) so we check all the uploaded
     * "text/plain" files for these extensions, and assign the following types when
     * they are matched; Note that these types are only used in the metadata
     * displayed on the dataset page. We don't support ingest on control cards. --
     * L.A. 4.0 Oct. 2014
     */

    static {
        STATISTICAL_FILE_EXTENSION.put("do", "application/x-stata-syntax");
        STATISTICAL_FILE_EXTENSION.put("sas", "application/x-sas-syntax");
        STATISTICAL_FILE_EXTENSION.put("sps", "application/x-spss-syntax");
        STATISTICAL_FILE_EXTENSION.put("csv", "text/csv");
    }

    private static MimetypesFileTypeMap MIME_TYPE_MAP = new MimetypesFileTypeMap();

    public static final String MIME_TYPE_STATA = "application/x-stata";
    public static final String MIME_TYPE_STATA13 = "application/x-stata-13";
    public static final String MIME_TYPE_RDATA = "application/x-rlang-transport";

    public static final String MIME_TYPE_CSV = "text/csv";
    public static final String MIME_TYPE_CSV_ALT = "text/comma-separated-values";

    public static final String MIME_TYPE_XLSX = "application/vnd.openxmlformats-officedocument.spreadsheetml.sheet";
    public static final String MIME_TYPE_SPSS_SAV = "application/x-spss-sav";
    public static final String MIME_TYPE_SPSS_POR = "application/x-spss-por";

    public static final String MIME_TYPE_TAB = "text/tab-separated-values";

    public static final String MIME_TYPE_FITS = "application/fits";

    public static final String MIME_TYPE_ZIP = "application/zip";

    public static final String MIME_TYPE_FITSIMAGE = "image/fits";
    // SHAPE file type:
    // this is the only supported file type in the GEO DATA class:

    public static final String MIME_TYPE_GEO_SHAPE = "application/zipped-shapefile";

    public static final String MIME_TYPE_UNDETERMINED_DEFAULT = "application/octet-stream";
    public static final String MIME_TYPE_UNDETERMINED_BINARY = "application/binary";

    public static final String SAVED_ORIGINAL_FILENAME_EXTENSION = "orig";

    /**
     * This string can be prepended to a Base64-encoded representation of a PNG file
     * in order to imbed an image directly into an HTML page using the "img" tag.
     * See also https://en.wikipedia.org/wiki/Data_URI_scheme
     */
    public static String DATA_URI_SCHEME = "data:image/png;base64,";

    public FileUtil() {
    }

    public static void copyFile(File inputFile, File outputFile) throws IOException {
        FileChannel in = null;
        WritableByteChannel out = null;

        try {
            in = new FileInputStream(inputFile).getChannel();
            out = new FileOutputStream(outputFile).getChannel();
            long bytesPerIteration = 50000;
            long start = 0;
            while (start < in.size()) {
                in.transferTo(start, bytesPerIteration, out);
                start += bytesPerIteration;
            }

        } finally {
            if (in != null) {
                in.close();
            }
            if (out != null) {
                out.close();
            }
        }
    }

    public static String getFileExtension(String fileName) {
        String ext = null;
        if (fileName.lastIndexOf(".") != -1) {
            ext = (fileName.substring(fileName.lastIndexOf(".") + 1)).toLowerCase();
        }
        return ext;
    }

    public static String replaceExtension(String originalName) {
        return replaceExtension(originalName, "tab");
    }

    public static String replaceExtension(String originalName, String newExtension) {
        int extensionIndex = originalName.lastIndexOf(".");
        if (extensionIndex != -1) {
            return originalName.substring(0, extensionIndex) + "." + newExtension;
        } else {
            return originalName + "." + newExtension;
        }
    }

    public static String getUserFriendlyFileType(DataFile dataFile) {
        String fileType = dataFile.getContentType();

        if (fileType != null) {
            if (fileType.equalsIgnoreCase(ShapefileHandler.SHAPEFILE_FILE_TYPE)) {
                return ShapefileHandler.SHAPEFILE_FILE_TYPE_FRIENDLY_NAME;
            }
            if (fileType.contains(";")) {
                fileType = fileType.substring(0, fileType.indexOf(";"));
            }
            try {
                return ResourceBundle.getBundle("MimeTypeDisplay").getString(fileType);
            } catch (MissingResourceException e) {
                return fileType;
            }
        }

        return fileType;
    }

    public static String getFacetFileType(DataFile dataFile) {
        String fileType = dataFile.getContentType();

        if (fileType != null) {
            if (fileType.contains(";")) {
                fileType = fileType.substring(0, fileType.indexOf(";"));
            }

            try {
                return ResourceBundle.getBundle("MimeTypeFacets").getString(fileType);
            } catch (MissingResourceException e) {
                // if there's no defined "facet-friendly" form of this mime type
                // we'll truncate the available type by "/", e.g., all the
                // unknown image/* types will become "image"; many other, quite
                // different types will all become "application" this way -
                // but it is probably still better than to tag them all as
                // "uknown".
                // -- L.A. 4.0 alpha 1
                return fileType.split("/")[0];
            }
        }

        return "unknown";
    }

    public static String getUserFriendlyOriginalType(DataFile dataFile) {
        String fileType = dataFile.getOriginalFileFormat();

        if (fileType != null && !fileType.equals("")) {
            if (fileType.contains(";")) {
                fileType = fileType.substring(0, fileType.indexOf(";"));
            }
            try {
                return ResourceBundle.getBundle("MimeTypeDisplay").getString(fileType);
            } catch (MissingResourceException e) {
                return fileType;
            }
        }

        return "UNKNOWN";
    }

    /**
     * Returns a content type string for a FileObject
     * 
     */
    private static String determineContentType(File fileObject) {
        if (fileObject == null) {
            return null;
        }
        String contentType;
        try {
            contentType = determineFileType(fileObject, fileObject.getName());
        } catch (Exception ex) {
            logger.warning("FileUtil.determineFileType failed for file with name: " + fileObject.getName());
            contentType = null;
        }

        if ((contentType == null) || (contentType.equals(""))) {
            contentType = MIME_TYPE_UNDETERMINED_DEFAULT;
        }
        return contentType;

    }

    public static String determineFileType(File f, String fileName) throws IOException {
        String fileType = null;
        String fileExtension = getFileExtension(fileName);

        // step 1:
        // Apply our custom methods to try and recognize data files that can be
        // converted to tabular data, or can be parsed for extra metadata
        // (such as FITS).
        logger.fine("Attempting to identify potential tabular data files;");
        IngestableDataChecker tabChk = new IngestableDataChecker(TABULAR_DATA_FORMAT_SET);

        fileType = tabChk.detectTabularDataFormat(f);

        logger.fine("determineFileType: tabular data checker found " + fileType);

        // step 2: If not found, check if graphml or FITS
        if (fileType == null) {
            if (isGraphMLFile(f)) {
                fileType = "text/xml-graphml";
            } else // Check for FITS:
            // our check is fairly weak (it appears to be hard to really
            // really recognize a FITS file without reading the entire
            // stream...), so in version 3.* we used to nsist on *both*
            // the ".fits" extension and the header check;
            // in 4.0, we'll accept either the extension, or the valid
            // magic header:
            if (isFITSFile(f) || (fileExtension != null && fileExtension.equalsIgnoreCase("fits"))) {
                fileType = "application/fits";
            }
        }

        // step 3: check the mime type of this file with Jhove
        if (fileType == null) {
            JhoveFileType jw = new JhoveFileType();
            String mimeType = jw.getFileMimeType(f);
            if (mimeType != null) {
                fileType = mimeType;
            }
        }

        // step 4:
        // Additional processing; if we haven't gotten much useful information
        // back from Jhove, we'll try and make an educated guess based on
        // the file extension:

        if (fileExtension != null) {
            logger.fine("fileExtension=" + fileExtension);

            if (fileType == null || fileType.startsWith("text/plain") || "application/octet-stream".equals(fileType)) {
                if (fileType != null && fileType.startsWith("text/plain")
                        && STATISTICAL_FILE_EXTENSION.containsKey(fileExtension)) {
                    fileType = STATISTICAL_FILE_EXTENSION.get(fileExtension);
                } else {
                    fileType = determineFileTypeByExtension(fileName);
                }

                logger.fine("mime type recognized by extension: " + fileType);
            }
        } else {
            logger.fine("fileExtension is null");
        }

        // step 5:
        // if this is a compressed file - zip or gzip - we'll check the
        // file(s) inside the compressed stream and see if it's one of our
        // recognized formats that we want to support compressed:

        if ("application/x-gzip".equals(fileType)) {
            logger.fine("we'll run additional checks on this gzipped file.");
            // We want to be able to support gzipped FITS files, same way as
            // if they were just regular FITS files:
            FileInputStream gzippedIn = new FileInputStream(f);
            // (new FileInputStream() can throw a "filen not found" exception;
            // however, if we've made it this far, it really means that the
            // file does exist and can be opened)
            InputStream uncompressedIn = null;
            try {
                uncompressedIn = new GZIPInputStream(gzippedIn);
                if (isFITSFile(uncompressedIn)) {
                    fileType = "application/fits-gzipped";
                }
            } catch (IOException ioex) {
                if (uncompressedIn != null) {
                    try {
                        uncompressedIn.close();
                    } catch (IOException e) {
                    }
                }
            }
        }
        if ("application/zip".equals(fileType)) {

            // Is this a zipped Shapefile?
            // Check for shapefile extensions as described here:
            // http://en.wikipedia.org/wiki/Shapefile
            // logger.info("Checking for shapefile");

            ShapefileHandler shp_handler = new ShapefileHandler(new FileInputStream(f));
            if (shp_handler.containsShapefile()) {
                // logger.info("------- shapefile FOUND ----------");
                fileType = ShapefileHandler.SHAPEFILE_FILE_TYPE; // "application/zipped-shapefile";
            }
        }

        logger.fine("returning fileType " + fileType);
        return fileType;
    }

    public static String determineFileTypeByExtension(String fileName) {
        logger.fine("Type by extension, for " + fileName + ": " + MIME_TYPE_MAP.getContentType(fileName));
        return MIME_TYPE_MAP.getContentType(fileName);
    }

    /*
     * Custom method for identifying FITS files: TODO: the existing check for the
     * "magic header" is very weak (see below); it should probably be replaced by
     * attempting to parse and read at least the primary HDU, using the NOM fits
     * parser. -- L.A. 4.0 alpha
     */
    private static boolean isFITSFile(File file) {
        BufferedInputStream ins = null;

        try {
            ins = new BufferedInputStream(new FileInputStream(file));
            return isFITSFile(ins);
        } catch (IOException ex) {
        }

        return false;
    }

    private static boolean isFITSFile(InputStream ins) {
        boolean isFITS = false;

        // number of header bytes read for identification:
        int magicWordLength = 6;
        String magicWord = "SIMPLE";

        try {
            byte[] b = new byte[magicWordLength];
            logger.fine("attempting to read " + magicWordLength + " bytes from the FITS format candidate stream.");
            if (ins.read(b, 0, magicWordLength) != magicWordLength) {
                throw new IOException();
            }

            if (magicWord.equals(new String(b))) {
                logger.fine("yes, this is FITS file!");
                isFITS = true;
            }
        } catch (IOException ex) {
            isFITS = false;
        } finally {
            if (ins != null) {
                try {
                    ins.close();
                } catch (Exception e) {
                }
            }
        }

        return isFITS;
    }

    private static boolean isGraphMLFile(File file) {
        boolean isGraphML = false;
        logger.fine("begin isGraphMLFile()");
        try {
            FileReader fileReader = new FileReader(file);
            javax.xml.stream.XMLInputFactory xmlif = javax.xml.stream.XMLInputFactory.newInstance();
            xmlif.setProperty("javax.xml.stream.isCoalescing", java.lang.Boolean.TRUE);

            XMLStreamReader xmlr = xmlif.createXMLStreamReader(fileReader);
            for (int event = xmlr.next(); event != XMLStreamConstants.END_DOCUMENT; event = xmlr.next()) {
                if (event == XMLStreamConstants.START_ELEMENT) {
                    if (xmlr.getLocalName().equals("graphml")) {
                        String schema = xmlr.getAttributeValue("http://www.w3.org/2001/XMLSchema-instance",
                                "schemaLocation");
                        logger.fine("schema = " + schema);
                        if (schema != null
                                && schema.contains("http://graphml.graphdrawing.org/xmlns/1.0/graphml.xsd")) {
                            logger.fine("graphML is true");
                            isGraphML = true;
                        }
                    }
                    break;
                }
            }
        } catch (XMLStreamException e) {
            logger.fine("XML error - this is not a valid graphML file.");
            isGraphML = false;
        } catch (IOException e) {
            throw new EJBException(e);
        }
        logger.fine("end isGraphML()");
        return isGraphML;
    }

    /**
     * The number of bytes in a kilobyte, megabyte and gigabyte:
     */
    public static final long ONE_KB = 1024;
    public static final long ONE_MB = ONE_KB * ONE_KB;
    public static final long ONE_GB = ONE_KB * ONE_MB;

    public static String getFriendlySize(Long filesize) {
        if (filesize == null || filesize < 0) {
            return "unknown";
        }

        long bytesize = filesize;
        String displaySize;

        if (bytesize / ONE_GB > 0) {
            displaySize = String.valueOf(bytesize / ONE_GB) + "." + String.valueOf((bytesize % ONE_GB) / (100 * ONE_MB))
                    + " GB";
        } else if (bytesize / ONE_MB > 0) {
            displaySize = String.valueOf(bytesize / ONE_MB) + "." + String.valueOf((bytesize % ONE_MB) / (100 * ONE_KB))
                    + " MB";
        } else if (bytesize / ONE_KB > 0) {
            displaySize = String.valueOf(bytesize / ONE_KB) + "." + String.valueOf((bytesize % ONE_KB) / 100) + " KB";
        } else {
            displaySize = String.valueOf(bytesize) + " bytes";
        }
        return displaySize;

    }

    // from MD5Checksum.java
    public static String CalculateCheckSum(String datafile, ChecksumType checksumType) {

        FileInputStream fis = null;
        try {
            fis = new FileInputStream(datafile);
        } catch (FileNotFoundException ex) {
            throw new RuntimeException(ex);
        }

        return CalculateChecksum(fis, checksumType);
    }

    // from MD5Checksum.java
    public static String CalculateChecksum(InputStream in, ChecksumType checksumType) {
        MessageDigest md = null;
        try {
            // Use "SHA-1" (toString) rather than "SHA1", for example.
            md = MessageDigest.getInstance(checksumType.toString());
        } catch (NoSuchAlgorithmException e) {
            throw new RuntimeException(e);
        }

        byte[] dataBytes = new byte[1024];

        int nread;
        try {
            while ((nread = in.read(dataBytes)) != -1) {
                md.update(dataBytes, 0, nread);
            }
        } catch (IOException ex) {
            throw new RuntimeException(ex);
        } finally {
            try {
                in.close();
            } catch (Exception e) {
            }
        }

        byte[] mdbytes = md.digest();
        StringBuilder sb = new StringBuilder("");
        for (int i = 0; i < mdbytes.length; i++) {
            sb.append(Integer.toString((mdbytes[i] & 0xff) + 0x100, 16).substring(1));
        }
        return sb.toString();
    }

    public static String generateOriginalExtension(String fileType) {

        if (fileType.equalsIgnoreCase("application/x-spss-sav")) {
            return ".sav";
        } else if (fileType.equalsIgnoreCase("application/x-spss-por")) {
            return ".por";
        } else if (fileType.equalsIgnoreCase("application/x-stata")) {
            return ".dta";
        } else if (fileType.equalsIgnoreCase("application/x-rlang-transport")) {
            return ".RData";
        } else if (fileType.equalsIgnoreCase("text/csv")) {
            return ".csv";
        } else if (fileType.equalsIgnoreCase("application/vnd.openxmlformats-officedocument.spreadsheetml.sheet")) {
            return ".xlsx";
        }

        return "";
    }

    public static List<DataFile> createDataFiles(DatasetVersion version, InputStream inputStream, String fileName,
            String suppliedContentType, SystemConfig systemConfig) throws IOException {
        List<DataFile> datafiles = new ArrayList<>();

        String warningMessage = null;

        // save the file, in the temporary location for now:
        Path tempFile = null;

        Long fileSizeLimit = systemConfig.getMaxFileUploadSize();

        if (getFilesTempDirectory() != null) {
            tempFile = Files.createTempFile(Paths.get(getFilesTempDirectory()), "tmp", "upload");
            // "temporary" location is the key here; this is why we are not using
            // the DataStore framework for this - the assumption is that
            // temp files will always be stored on the local filesystem.
            // -- L.A. Jul. 2014
            logger.fine("Will attempt to save the file as: " + tempFile.toString());
            Files.copy(inputStream, tempFile, StandardCopyOption.REPLACE_EXISTING);

            // A file size check, before we do anything else:
            // (note that "no size limit set" = "unlimited")
            // (also note, that if this is a zip file, we'll be checking
            // the size limit for each of the individual unpacked files)
            Long fileSize = tempFile.toFile().length();
            if (fileSizeLimit != null && fileSize > fileSizeLimit) {
                try {
                    tempFile.toFile().delete();
                } catch (Exception ex) {
                }
                throw new IOException(
                        MessageFormat.format(BundleUtil.getStringFromBundle("file.addreplace.error.file_exceeds_limit"),
                                fileSize.toString(), fileSizeLimit.toString()));
            }

        } else {
            throw new IOException("Temp directory is not configured.");
        }
        logger.fine("mime type supplied: " + suppliedContentType);
        // Let's try our own utilities (Jhove, etc.) to determine the file type
        // of the uploaded file. (We may already have a mime type supplied for this
        // file - maybe the type that the browser recognized on upload; or, if
        // it's a harvest, maybe the remote server has already given us the type
        // for this file... with our own type utility we may or may not do better
        // than the type supplied:
        // -- L.A.
        String recognizedType = null;
        String finalType = null;
        try {
            recognizedType = determineFileType(tempFile.toFile(), fileName);
            logger.fine("File utility recognized the file as " + recognizedType);
            if (recognizedType != null && !recognizedType.equals("")) {
                // is it any better than the type that was supplied to us,
                // if any?
                // This is not as trivial a task as one might expect...
                // We may need a list of "good" mime types, that should always
                // be chosen over other choices available. Maybe it should
                // even be a weighed list... as in, "application/foo" should
                // be chosen over "application/foo-with-bells-and-whistles".

                // For now the logic will be as follows:
                //
                // 1. If the contentType supplied (by the browser, most likely)
                // is some form of "unknown", we always discard it in favor of
                // whatever our own utilities have determined;
                // 2. We should NEVER trust the browser when it comes to the
                // following "ingestable" types: Stata, SPSS, R;
                // 2a. We are willing to TRUST the browser when it comes to
                // the CSV and XSLX ingestable types.
                // 3. We should ALWAYS trust our utilities when it comes to
                // ingestable types.

                if (suppliedContentType == null || suppliedContentType.equals("")
                        || suppliedContentType.equalsIgnoreCase(MIME_TYPE_UNDETERMINED_DEFAULT)
                        || suppliedContentType.equalsIgnoreCase(MIME_TYPE_UNDETERMINED_BINARY)
                        || (ingestableAsTabular(suppliedContentType)
                                && !suppliedContentType.equalsIgnoreCase(MIME_TYPE_CSV)
                                && !suppliedContentType.equalsIgnoreCase(MIME_TYPE_CSV_ALT)
                                && !suppliedContentType.equalsIgnoreCase(MIME_TYPE_XLSX))
                        || ingestableAsTabular(recognizedType) || recognizedType.equals("application/fits-gzipped")
                        || recognizedType.equalsIgnoreCase(ShapefileHandler.SHAPEFILE_FILE_TYPE)
                        || recognizedType.equals(MIME_TYPE_ZIP)) {
                    finalType = recognizedType;
                }
            }

        } catch (Exception ex) {
            logger.warning("Failed to run the file utility mime type check on file " + fileName);
        }

        if (finalType == null) {
            finalType = (suppliedContentType == null || suppliedContentType.equals("")) ? MIME_TYPE_UNDETERMINED_DEFAULT
                    : suppliedContentType;
        }

        // A few special cases:

        // if this is a gzipped FITS file, we'll uncompress it, and ingest it as
        // a regular FITS file:

        if (finalType.equals("application/fits-gzipped")) {

            InputStream uncompressedIn = null;
            String finalFileName = fileName;
            // if the file name had the ".gz" extension, remove it,
            // since we are going to uncompress it:
            if (fileName != null && fileName.matches(".*\\.gz$")) {
                finalFileName = fileName.replaceAll("\\.gz$", "");
            }

            DataFile datafile = null;
            try {
                uncompressedIn = new GZIPInputStream(new FileInputStream(tempFile.toFile()));
                File unZippedTempFile = saveInputStreamInTempFile(uncompressedIn, fileSizeLimit);
                datafile = createSingleDataFile(version, unZippedTempFile, finalFileName,
                        MIME_TYPE_UNDETERMINED_DEFAULT, systemConfig.getFileFixityChecksumAlgorithm());
            } catch (IOException | FileExceedsMaxSizeException ioex) {
                datafile = null;
            } finally {
                if (uncompressedIn != null) {
                    try {
                        uncompressedIn.close();
                    } catch (IOException e) {
                    }
                }
            }

            // If we were able to produce an uncompressed file, we'll use it
            // to create and return a final DataFile; if not, we're not going
            // to do anything - and then a new DataFile will be created further
            // down, from the original, uncompressed file.
            if (datafile != null) {
                // remove the compressed temp file:
                try {
                    tempFile.toFile().delete();
                } catch (SecurityException ex) {
                    // (this is very non-fatal)
                    logger.warning("Failed to delete temporary file " + tempFile.toString());
                }

                datafiles.add(datafile);
                return datafiles;
            }

            // If it's a ZIP file, we are going to unpack it and create multiple
            // DataFile objects from its contents:
        } else if (finalType.equals("application/zip")) {

            ZipInputStream unZippedIn = null;
            ZipEntry zipEntry = null;

            int fileNumberLimit = systemConfig.getZipUploadFilesLimit();

            try {
                Charset charset = null;
                /*
                 * TODO: (?) We may want to investigate somehow letting the user specify the
                 * charset for the filenames in the zip file... - otherwise, ZipInputStream
                 * bails out if it encounteres a file name that's not valid in the current
                 * charest (i.e., UTF-8, in our case). It would be a bit trickier than what
                 * we're doing for SPSS tabular ingests - with the lang. encoding pulldown menu
                 * - because this encoding needs to be specified *before* we upload and attempt
                 * to unzip the file. -- L.A. 4.0 beta12
                 * logger.info("default charset is "+Charset.defaultCharset().name()); if
                 * (Charset.isSupported("US-ASCII")) {
                 * logger.info("charset US-ASCII is supported."); charset =
                 * Charset.forName("US-ASCII"); if (charset != null) {
                 * logger.info("was able to obtain charset for US-ASCII"); }
                 * 
                 * }
                 */

                if (charset != null) {
                    unZippedIn = new ZipInputStream(new FileInputStream(tempFile.toFile()), charset);
                } else {
                    unZippedIn = new ZipInputStream(new FileInputStream(tempFile.toFile()));
                }

                while (true) {
                    try {
                        zipEntry = unZippedIn.getNextEntry();
                    } catch (IllegalArgumentException iaex) {
                        // Note:
                        // ZipInputStream documentation doesn't even mention that
                        // getNextEntry() throws an IllegalArgumentException!
                        // but that's what happens if the file name of the next
                        // entry is not valid in the current CharSet.
                        // -- L.A.
                        warningMessage = "Failed to unpack Zip file. (Unknown Character Set used in a file name?) Saving the file as is.";
                        logger.warning(warningMessage);
                        throw new IOException();
                    }

                    if (zipEntry == null) {
                        break;
                    }
                    // Note that some zip entries may be directories - we
                    // simply skip them:

                    if (!zipEntry.isDirectory()) {
                        if (datafiles.size() > fileNumberLimit) {
                            logger.warning("Zip upload - too many files.");
                            warningMessage = "The number of files in the zip archive is over the limit ("
                                    + fileNumberLimit
                                    + "); please upload a zip archive with fewer files, if you want them to be ingested "
                                    + "as individual DataFiles.";
                            throw new IOException();
                        }

                        String fileEntryName = zipEntry.getName();
                        logger.fine("ZipEntry, file: " + fileEntryName);

                        if (fileEntryName != null && !fileEntryName.equals("")) {

                            String shortName = fileEntryName.replaceFirst("^.*[\\/]", "");

                            // Check if it's a "fake" file - a zip archive entry
                            // created for a MacOS X filesystem element: (these
                            // start with "._")
                            if (!shortName.startsWith("._") && !shortName.startsWith(".DS_Store")
                                    && !"".equals(shortName)) {
                                // OK, this seems like an OK file entry - we'll try
                                // to read it and create a DataFile with it:

                                File unZippedTempFile = saveInputStreamInTempFile(unZippedIn, fileSizeLimit);
                                DataFile datafile = createSingleDataFile(version, unZippedTempFile, shortName,
                                        MIME_TYPE_UNDETERMINED_DEFAULT, systemConfig.getFileFixityChecksumAlgorithm(),
                                        false);

                                if (!fileEntryName.equals(shortName)) {
                                    // If the filename looks like a hierarchical folder name (i.e., contains slashes
                                    // and backslashes),
                                    // we'll extract the directory name, then a) strip the leading and trailing
                                    // slashes;
                                    // and b) replace all the back slashes with regular ones and b) replace any
                                    // multiple
                                    // slashes with a single slash:
                                    String directoryName = fileEntryName.replaceFirst("[\\/][\\/]*[^\\/]*$", "")
                                            .replaceFirst("^[\\/]*", "").replaceAll("[\\/][\\/]*", "/");
                                    if (!"".equals(directoryName)) {
                                        logger.fine("setting the directory label to " + directoryName);
                                        datafile.getFileMetadata().setDirectoryLabel(directoryName);
                                    }
                                }

                                if (datafile != null) {
                                    // We have created this datafile with the mime type "unknown";
                                    // Now that we have it saved in a temporary location,
                                    // let's try and determine its real type:

                                    String tempFileName = getFilesTempDirectory() + "/"
                                            + datafile.getStorageIdentifier();

                                    try {
                                        recognizedType = determineFileType(new File(tempFileName), shortName);
                                        logger.fine("File utility recognized unzipped file as " + recognizedType);
                                        if (recognizedType != null && !recognizedType.equals("")) {
                                            datafile.setContentType(recognizedType);
                                        }
                                    } catch (Exception ex) {
                                        logger.warning(
                                                "Failed to run the file utility mime type check on file " + fileName);
                                    }

                                    datafiles.add(datafile);
                                }
                            }
                        }
                    }
                    unZippedIn.closeEntry();

                }

            } catch (IOException ioex) {
                // just clear the datafiles list and let
                // ingest default to creating a single DataFile out
                // of the unzipped file.
                logger.warning("Unzipping failed; rolling back to saving the file as is.");
                if (warningMessage == null) {
                    warningMessage = "Failed to unzip the file. Saving the file as is.";
                }

                datafiles.clear();
            } catch (FileExceedsMaxSizeException femsx) {
                logger.warning("One of the unzipped files exceeds the size limit; resorting to saving the file as is. "
                        + femsx.getMessage());
                warningMessage = femsx.getMessage() + "; saving the zip file as is, unzipped.";
                datafiles.clear();
            } finally {
                if (unZippedIn != null) {
                    try {
                        unZippedIn.close();
                    } catch (Exception zEx) {
                    }
                }
            }
            if (datafiles.size() > 0) {
                // link the data files to the dataset/version:
                // (except we no longer want to do this! -- 4.6)
                /*
                 * Iterator<DataFile> itf = datafiles.iterator(); while (itf.hasNext()) {
                 * DataFile datafile = itf.next(); datafile.setOwner(version.getDataset()); if
                 * (version.getFileMetadatas() == null) { version.setFileMetadatas(new
                 * ArrayList()); } version.getFileMetadatas().add(datafile.getFileMetadata());
                 * datafile.getFileMetadata().setDatasetVersion(version);
                 * 
                 * version.getDataset().getFiles().add(datafile); }
                 */
                // remove the uploaded zip file:
                try {
                    Files.delete(tempFile);
                } catch (IOException ioex) {
                    // do nothing - it's just a temp file.
                    logger.warning("Could not remove temp file " + tempFile.getFileName().toString());
                }
                // and return:
                return datafiles;
            }

        } else if (finalType.equalsIgnoreCase(ShapefileHandler.SHAPEFILE_FILE_TYPE)) {
            // Shape files may have to be split into multiple files,
            // one zip archive per each complete set of shape files:

            // File rezipFolder = new File(this.getFilesTempDirectory());
            File rezipFolder = getShapefileUnzipTempDirectory();

            IngestServiceShapefileHelper shpIngestHelper;
            shpIngestHelper = new IngestServiceShapefileHelper(tempFile.toFile(), rezipFolder);

            boolean didProcessWork = shpIngestHelper.processFile();
            if (!(didProcessWork)) {
                logger.severe("Processing of zipped shapefile failed.");
                return null;
            }

            try {
                for (File finalFile : shpIngestHelper.getFinalRezippedFiles()) {
                    FileInputStream finalFileInputStream = new FileInputStream(finalFile);
                    finalType = determineContentType(finalFile);
                    if (finalType == null) {
                        logger.warning("Content type is null; but should default to 'MIME_TYPE_UNDETERMINED_DEFAULT'");
                        continue;
                    }

                    File unZippedShapeTempFile = saveInputStreamInTempFile(finalFileInputStream, fileSizeLimit);
                    DataFile new_datafile = createSingleDataFile(version, unZippedShapeTempFile, finalFile.getName(),
                            finalType, systemConfig.getFileFixityChecksumAlgorithm());
                    if (new_datafile != null) {
                        datafiles.add(new_datafile);
                    } else {
                        logger.severe("Could not add part of rezipped shapefile. new_datafile was null: "
                                + finalFile.getName());
                    }
                    finalFileInputStream.close();
                }

            } catch (FileExceedsMaxSizeException femsx) {
                logger.severe(
                        "One of the unzipped shape files exceeded the size limit; giving up. " + femsx.getMessage());
                datafiles.clear();
            }

            // Delete the temp directory used for unzipping
            deleteDirectory(rezipFolder);

            if (datafiles.size() > 0) {
                // remove the uploaded zip file:
                try {
                    Files.delete(tempFile);
                } catch (IOException ioex) {
                    // do nothing - it's just a temp file.
                    logger.warning("Could not remove temp file " + tempFile.getFileName().toString());
                } catch (SecurityException se) {
                    logger.warning("Unable to delete: " + tempFile.toString() + "due to Security Exception: "
                            + se.getMessage());
                }
                return datafiles;
            } else {
                logger.severe("No files added from directory of rezipped shapefiles");
            }
            return null;

        }
        // Finally, if none of the special cases above were applicable (or
        // if we were unable to unpack an uploaded file, etc.), we'll just
        // create and return a single DataFile:

        DataFile datafile = createSingleDataFile(version, tempFile.toFile(), fileName, finalType,
                systemConfig.getFileFixityChecksumAlgorithm());

        if (datafile != null && tempFile.toFile() != null) {

            if (warningMessage != null) {
                createIngestFailureReport(datafile, warningMessage);
                datafile.SetIngestProblem();
            }
            datafiles.add(datafile);
            return datafiles;
        }

        return null;
    } // end createDataFiles

    public static boolean deleteDirectory(File dir) {
        try {
            if (dir == null) {
                return false;
            }
            if (!(dir.exists())) {
                return true;
            }
            File[] entries = dir.listFiles();
            if (entries == null) {
                return true;
            }
            for (File f : entries) {
                f.delete();
            }
            dir.delete();
        } catch (SecurityException se) {
            logger.warning("Unable to delete: " + dir.getName() + "due to Security Exception: " + se.getMessage());
            return false;
        }
        return true;

    }

    private static File saveInputStreamInTempFile(InputStream inputStream, Long fileSizeLimit)
            throws IOException, FileExceedsMaxSizeException {
        Path tempFile = Files.createTempFile(Paths.get(getFilesTempDirectory()), "tmp", "upload");

        if (inputStream != null && tempFile != null) {
            Files.copy(inputStream, tempFile, StandardCopyOption.REPLACE_EXISTING);

            // size check:
            // (note that "no size limit set" = "unlimited")
            Long fileSize = tempFile.toFile().length();
            if (fileSizeLimit != null && fileSize > fileSizeLimit) {
                try {
                    tempFile.toFile().delete();
                } catch (Exception ex) {
                }
                throw new FileExceedsMaxSizeException(
                        MessageFormat.format(BundleUtil.getStringFromBundle("file.addreplace.error.file_exceeds_limit"),
                                fileSize.toString(), fileSizeLimit.toString()));
            }

            return tempFile.toFile();
        }
        throw new IOException("Failed to save uploaded file.");
    }

    /*
     * This method creates a DataFile; The bytes from the suppplied InputStream have
     * already been saved in the temporary location. This method should only be
     * called by the upper-level methods that handle file upload and creation for
     * individual use cases - a single file upload, an upload of a zip archive that
     * needs to be unpacked and turned into individual files, etc., and once the
     * file name and mime type have already been figured out.
     */

    private static DataFile createSingleDataFile(DatasetVersion version, File tempFile, String fileName,
            String contentType, DataFile.ChecksumType checksumType) {
        return createSingleDataFile(version, tempFile, fileName, contentType, checksumType, false);
    }

    private static DataFile createSingleDataFile(DatasetVersion version, File tempFile, String fileName,
            String contentType, DataFile.ChecksumType checksumType, boolean addToDataset) {

        if (tempFile == null) {
            return null;
        }

        DataFile datafile = new DataFile(contentType);
        datafile.setModificationTime(new Timestamp(new Date().getTime()));
        /**
         * @todo Think more about when permissions on files are modified. Obviously,
         *       here at create time files have some sort of permissions, even if these
         *       permissions are *implied*, by ViewUnpublishedDataset at the dataset
         *       level, for example.
         */
        datafile.setPermissionModificationTime(new Timestamp(new Date().getTime()));
        FileMetadata fmd = new FileMetadata();

        // TODO: add directoryLabel?
        fmd.setLabel(fileName);

        if (addToDataset) {
            datafile.setOwner(version.getDataset());
        }
        fmd.setDataFile(datafile);
        datafile.getFileMetadatas().add(fmd);
        if (addToDataset) {
            if (version.getFileMetadatas() == null) {
                version.setFileMetadatas(new ArrayList<>());
            }
            version.getFileMetadatas().add(fmd);
            fmd.setDatasetVersion(version);
            version.getDataset().getFiles().add(datafile);
        }

        generateStorageIdentifier(datafile);
        if (!tempFile.renameTo(new File(getFilesTempDirectory() + "/" + datafile.getStorageIdentifier()))) {
            return null;
        }

        try {
            // We persist "SHA1" rather than "SHA-1".
            datafile.setChecksumType(checksumType);
            datafile.setChecksumValue(CalculateCheckSum(getFilesTempDirectory() + "/" + datafile.getStorageIdentifier(),
                    datafile.getChecksumType()));
        } catch (Exception cksumEx) {
            logger.warning("Could not calculate " + checksumType + " signature for the new file " + fileName);
        }

        return datafile;
    }

    /**
     * For the restructuring of zipped shapefiles, create a timestamped directory.
     * This directory is deleted after successful restructuring.
     * 
     * Naming convention: getFilesTempDirectory() + "shp_" +
     * "yyyy-MM-dd-hh-mm-ss-SSS"
     */
    private static File getShapefileUnzipTempDirectory() {

        String tempDirectory = getFilesTempDirectory();
        if (tempDirectory == null) {
            logger.severe("Failed to retrieve tempDirectory, null was returned");
            return null;
        }
        String datestampedFileName = "shp_" + new SimpleDateFormat("yyyy-MM-dd-hh-mm-ss-SSS").format(new Date());
        String datestampedFolderName = tempDirectory + "/" + datestampedFileName;

        File datestampedFolder = new File(datestampedFolderName);
        if (!datestampedFolder.isDirectory()) {
            /*
             * Note that "createDirectories()" must be used - not "createDirectory()", to
             * make sure all the parent directories that may not yet exist are created as
             * well.
             */
            try {
                Files.createDirectories(Paths.get(datestampedFolderName));
            } catch (IOException ex) {
                logger.severe("Failed to create temp. directory to unzip shapefile: " + datestampedFolderName);
                return null;
            }
        }
        return datestampedFolder;
    }

    public static boolean ingestableAsTabular(DataFile dataFile) {
        String mimeType = dataFile.getContentType();

        return ingestableAsTabular(mimeType);
    }

    public static boolean ingestableAsTabular(String mimeType) {
        /*
         * In the final 4.0 we'll be doing real-time checks, going through the available
         * plugins and verifying the lists of mime types that they can handle. In 4.0
         * beta, the ingest plugins are still built into the main code base, so we can
         * just go through a hard-coded list of mime types. -- L.A.
         */

        if (mimeType == null) {
            return false;
        }

        if (mimeType.equals(MIME_TYPE_STATA)) {
            return true;
        } else if (mimeType.equals(MIME_TYPE_STATA13)) {
            return true;
        } else if (mimeType.equals(MIME_TYPE_RDATA)) {
            return true;
        } else if (mimeType.equals(MIME_TYPE_CSV) || mimeType.equals(MIME_TYPE_CSV_ALT)) {
            return true;
        } else if (mimeType.equals(MIME_TYPE_XLSX)) {
            return true;
        } else if (mimeType.equals(MIME_TYPE_SPSS_SAV)) {
            return true;
        } else if (mimeType.equals(MIME_TYPE_SPSS_POR)) {
            return true;
        }

        return false;
    }

    public static String getFilesTempDirectory() {
        String filesRootDirectory = System.getProperty("dataverse.files.directory");
        if (filesRootDirectory == null || filesRootDirectory.equals("")) {
            filesRootDirectory = "/tmp/files";
        }

        String filesTempDirectory = filesRootDirectory + "/temp";

        if (!Files.exists(Paths.get(filesTempDirectory))) {
            /*
             * Note that "createDirectories()" must be used - not "createDirectory()", to
             * make sure all the parent directories that may not yet exist are created as
             * well.
             */
            try {
                Files.createDirectories(Paths.get(filesTempDirectory));
            } catch (IOException ex) {
                logger.severe("Failed to create filesTempDirectory: " + filesTempDirectory);
                return null;
            }
        }

        return filesTempDirectory;
    }

    public static void generateStorageIdentifier(DataFile dataFile) {
        dataFile.setStorageIdentifier(generateStorageIdentifier());
    }

    public static String generateStorageIdentifier() {

        UUID uid = UUID.randomUUID();

        logger.log(Level.FINE, "UUID value: {0}", uid.toString());

        // last 6 bytes, of the random UUID, in hex:

        String hexRandom = uid.toString().substring(24);

        logger.log(Level.FINE, "UUID (last 6 bytes, 12 hex digits): {0}", hexRandom);

        String hexTimestamp = Long.toHexString(new Date().getTime());

        logger.log(Level.FINE, "(not UUID) timestamp in hex: {0}", hexTimestamp);

        String storageIdentifier = hexTimestamp + "-" + hexRandom;

        logger.log(Level.FINE, "timestamp/UUID hybrid: {0}", storageIdentifier);
        return storageIdentifier;
    }

    public static void createIngestFailureReport(DataFile dataFile, String message) {
        createIngestReport(dataFile, IngestReport.INGEST_STATUS_FAILURE, message);
    }

    private static void createIngestReport(DataFile dataFile, int status, String message) {
        IngestReport errorReport = new IngestReport();
        if (status == IngestReport.INGEST_STATUS_FAILURE) {
            errorReport.setFailure();
            errorReport.setReport(message);
            errorReport.setDataFile(dataFile);
            dataFile.setIngestReport(errorReport);
        }
    }

    public enum FileCitationExtension {

        ENDNOTE("-endnote.xml"), RIS(".ris"), BIBTEX(".bib");

        private final String text;

        private FileCitationExtension(final String text) {
            this.text = text;
        }
    }

    public static String getCiteDataFileFilename(FileMetadata fileMetadata,
            FileCitationExtension fileCitationExtension) {
        if (fileMetadata == null) {
            logger.info("In getCitationBibtex but FileMetadata is null!");
            return null;
        }
        if (fileCitationExtension == null) {
            logger.info("In getCitationBibtex but fileCitationExtension is null!");
            return null;
        }
        if (fileMetadata.getLabel().endsWith("tab")) {
            return fileMetadata.getLabel().replaceAll("\\.tab$", fileCitationExtension.text);
        } else {
            return fileMetadata.getLabel() + fileCitationExtension.text;
        }
    }

    /**
     * @todo Consider returning not only the boolean but the human readable reason
     *       why the popup is required, which could be used in the GUI to elaborate
     *       on the text "This file cannot be downloaded publicly."
     */
    public static boolean isDownloadPopupRequired(DatasetVersion datasetVersion) {
        // Each of these conditions is sufficient reason to have to
        // present the user with the popup:
        if (datasetVersion == null) {
            logger.fine("Download popup required because datasetVersion is null.");
            return false;
        }
        // 0. if version is draft then Popup "not required"
        if (!datasetVersion.isReleased()) {
            logger.fine("Download popup required because datasetVersion has not been released.");
            return false;
        }
        // 1. License and Terms of Use:
        if (datasetVersion.getTermsOfUseAndAccess() != null) {
            if (!TermsOfUseAndAccess.License.CC0.equals(datasetVersion.getTermsOfUseAndAccess().getLicense())
                    && !(datasetVersion.getTermsOfUseAndAccess().getTermsOfUse() == null
                            || datasetVersion.getTermsOfUseAndAccess().getTermsOfUse().equals(""))) {
                logger.fine("Download popup required because of license or terms of use.");
                return true;
            }

            // 2. Terms of Access:
            if (!(datasetVersion.getTermsOfUseAndAccess().getTermsOfAccess() == null)
                    && !datasetVersion.getTermsOfUseAndAccess().getTermsOfAccess().equals("")) {
                logger.fine("Download popup required because of terms of access.");
                return true;
            }
        }

        // 3. Guest Book:
        if (datasetVersion.getDataset() != null && datasetVersion.getDataset().getGuestbook() != null
                && datasetVersion.getDataset().getGuestbook().isEnabled()
                && datasetVersion.getDataset().getGuestbook().getDataverse() != null) {
            logger.fine("Download popup required because of guestbook.");
            return true;
        }

        logger.fine("Download popup is not required.");
        return false;
    }

    public static boolean isRequestAccessPopupRequired(DatasetVersion datasetVersion) {
        // Each of these conditions is sufficient reason to have to
        // present the user with the popup:
        if (datasetVersion == null) {
            logger.fine("Download popup required because datasetVersion is null.");
            return false;
        }
        // 0. if version is draft then Popup "not required"
        if (!datasetVersion.isReleased()) {
            logger.fine("Download popup required because datasetVersion has not been released.");
            return false;
        }
        // 1. License and Terms of Use:
        if (datasetVersion.getTermsOfUseAndAccess() != null) {
            if (!TermsOfUseAndAccess.License.CC0.equals(datasetVersion.getTermsOfUseAndAccess().getLicense())
                    && !(datasetVersion.getTermsOfUseAndAccess().getTermsOfUse() == null
                            || datasetVersion.getTermsOfUseAndAccess().getTermsOfUse().equals(""))) {
                logger.fine("Download popup required because of license or terms of use.");
                return true;
            }

            // 2. Terms of Access:
            if (!(datasetVersion.getTermsOfUseAndAccess().getTermsOfAccess() == null)
                    && !datasetVersion.getTermsOfUseAndAccess().getTermsOfAccess().equals("")) {
                logger.fine("Download popup required because of terms of access.");
                return true;
            }
        }

        logger.fine("Download popup is not required.");
        return false;
    }

    /**
     * Provide download URL if no Terms of Use, no guestbook, and not restricted.
     */
    public static boolean isPubliclyDownloadable(FileMetadata fileMetadata) {
        if (fileMetadata == null) {
            return false;
        }
        if (fileMetadata.isRestricted()) {
            String msg = "Not publicly downloadable because the file is restricted.";
            logger.fine(msg);
            return false;
        }
        boolean popupReasons = isDownloadPopupRequired(fileMetadata.getDatasetVersion());
        if (popupReasons == true) {
            /**
             * @todo The user clicking publish may have a bad "Dude, where did the file
             *       Download URL go" experience in the following scenario:
             *
             *       - The user creates a dataset and uploads a file.
             *
             *       - The user sets Terms of Use, which means a Download URL should not be
             *       displayed.
             *
             *       - While the dataset is in draft, the Download URL is displayed due to
             *       the rule "Download popup required because datasetVersion has not been
             *       released."
             *
             *       - Once the dataset is published the Download URL disappears due to the
             *       rule "Download popup required because of license or terms of use."
             *
             *       In short, the Download URL disappears on publish in the scenario above,
             *       which is weird. We should probably attempt to see into the future to
             *       when the dataset is published to see if the file will be publicly
             *       downloadable or not.
             */
            return false;
        }
        return true;
    }

    /**
     * This is what the UI displays for "Download URL" on the file landing page
     * (DOIs rather than file IDs.
     */
    public static String getPublicDownloadUrl(String dataverseSiteUrl, String persistentId) {
        String path = "/api/access/datafile/:persistentId?persistentId=" + persistentId;
        return dataverseSiteUrl + path;
    }

    /**
     * The FileDownloadServiceBean operates on file IDs, not DOIs.
     */
    public static String getFileDownloadUrlPath(String downloadType, Long fileId, boolean gbRecordsWritten) {
        String fileDownloadUrl = "/api/access/datafile/" + fileId;
        if (downloadType != null && downloadType.equals("bundle")) {
            fileDownloadUrl = "/api/access/datafile/bundle/" + fileId;
        }
        if (downloadType != null && downloadType.equals("original")) {
            fileDownloadUrl = "/api/access/datafile/" + fileId + "?format=original";
        }
        if (downloadType != null && downloadType.equals("RData")) {
            fileDownloadUrl = "/api/access/datafile/" + fileId + "?format=RData";
        }
        if (downloadType != null && downloadType.equals("var")) {
            fileDownloadUrl = "/api/access/datafile/" + fileId + "/metadata";
        }
        if (downloadType != null && downloadType.equals("tab")) {
            fileDownloadUrl = "/api/access/datafile/" + fileId + "?format=tab";
        }
        if (gbRecordsWritten) {
            if (downloadType != null && (downloadType.equals("original") || downloadType.equals("RData")
                    || downloadType.equals("tab"))) {
                fileDownloadUrl += "&gbrecs=true";
            } else {
                fileDownloadUrl += "?gbrecs=true";
            }
        }
        logger.fine("Returning file download url: " + fileDownloadUrl);
        return fileDownloadUrl;
    }

<<<<<<< HEAD
=======
    public static String getPublicDownloadUrl(String dataverseSiteUrl, Long fileId) {
        if (fileId == null) {
            logger.info("In getPublicDownloadUrl but fileId is null!");
            return null;
        }
        String downloadType = null;
        boolean gbRecordsWritten = false;
        String path = getFileDownloadUrlPath(downloadType, fileId, gbRecordsWritten);
        return dataverseSiteUrl + path;
    }

>>>>>>> 3460e56a
    public static File inputStreamToFile(InputStream inputStream) throws IOException {
        if (inputStream == null) {
            logger.info("In inputStreamToFile but inputStream was null! Returning null rather than a File.");
            return null;
        }
        File file = File.createTempFile(UUID.randomUUID().toString(), UUID.randomUUID().toString());
        try (OutputStream outputStream = new FileOutputStream(file);) {
            int read = 0;
            byte[] bytes = new byte[1024];
            while ((read = inputStream.read(bytes)) != -1) {
                outputStream.write(bytes, 0, read);
            }
            return file;
        }
    }

    /*
     * This method tells you if thumbnail generation is *supported* on this type of
     * file. i.e., if true, it does not guarantee that a thumbnail can/will be
     * generated; but it means that we can try.
     */
    public static boolean isThumbnailSupported(DataFile file) {
        if (file == null) {
            return false;
        }

        if (file.isHarvested() || "".equals(file.getStorageIdentifier())) {
            return false;
        }

        String contentType = file.getContentType();

        // Some browsers (Chrome?) seem to identify FITS files as mime
        // type "image/fits" on upload; this is both incorrect (the official
        // mime type for FITS is "application/fits", and problematic: then
        // the file is identified as an image, and the page will attempt to
        // generate a preview - which of course is going to fail...
        if (MIME_TYPE_FITSIMAGE.equalsIgnoreCase(contentType)) {
            return false;
        }
        // besides most image/* types, we can generate thumbnails for
        // pdf and "world map" files:

        return (contentType != null && (contentType.startsWith("image/")
                || contentType.equalsIgnoreCase("application/pdf") || (file.isTabularData() && file.hasGeospatialTag())
                || contentType.equalsIgnoreCase(MIME_TYPE_GEO_SHAPE)));
    }

    /*
     * The method below appears to be unnecessary; it duplicates the method
     * generateImageThumbnailFromFileAsBase64() from ImageThumbConverter; plus it
     * creates an unnecessary temp file copy of the source file. public static
     * String rescaleImage(File file) throws IOException { if (file == null) {
     * logger.info("file was null!!"); return null; } File tmpFile =
     * File.createTempFile("tempFileToRescale", ".tmp"); BufferedImage fullSizeImage
     * = ImageIO.read(file); if (fullSizeImage == null) {
     * logger.info("fullSizeImage was null!"); return null; } int width =
     * fullSizeImage.getWidth(); int height = fullSizeImage.getHeight(); FileChannel
     * src = new FileInputStream(file).getChannel(); FileChannel dest = new
     * FileOutputStream(tmpFile).getChannel(); dest.transferFrom(src, 0,
     * src.size()); String pathToResizedFile =
     * ImageThumbConverter.rescaleImage(fullSizeImage, width, height,
     * ImageThumbConverter.DEFAULT_CARDIMAGE_SIZE, tmpFile.getAbsolutePath()); File
     * resizedFile = new File(pathToResizedFile); return
     * ImageThumbConverter.getImageAsBase64FromFile(resizedFile); }
     */

    public static DatasetThumbnail getThumbnail(DataFile file) {

        String imageSourceBase64 = ImageThumbConverter.getImageThumbnailAsBase64(file,
                ImageThumbConverter.DEFAULT_THUMBNAIL_SIZE);
        DatasetThumbnail defaultDatasetThumbnail = new DatasetThumbnail(imageSourceBase64, file);
        return defaultDatasetThumbnail;

    }

    public static boolean isPackageFile(DataFile dataFile) {
        return DataFileServiceBean.MIME_TYPE_PACKAGE_FILE.equalsIgnoreCase(dataFile.getContentType());
    }

}<|MERGE_RESOLUTION|>--- conflicted
+++ resolved
@@ -74,126 +74,126 @@
 import java.util.zip.ZipInputStream;
 import javax.imageio.ImageIO;
 
+
 /**
- * a 4.0 implementation of the DVN FileUtil; it provides some of the
- * functionality from the 3.6 implementation, but the old code is ported
- * creatively on the method-by-method basis.
+ * a 4.0 implementation of the DVN FileUtil;
+ * it provides some of the functionality from the 3.6 implementation, 
+ * but the old code is ported creatively on the method-by-method basis.
  * 
  * @author Leonid Andreev
  */
-public class FileUtil implements java.io.Serializable {
+public class FileUtil implements java.io.Serializable  {
     private static final Logger logger = Logger.getLogger(FileUtil.class.getCanonicalName());
-
-    private static final String[] TABULAR_DATA_FORMAT_SET = { "POR", "SAV", "DTA", "RDA" };
-
+    
+    private static final String[] TABULAR_DATA_FORMAT_SET = {"POR", "SAV", "DTA", "RDA"};
+    
     private static Map<String, String> STATISTICAL_FILE_EXTENSION = new HashMap<String, String>();
-
+   
     /*
-     * The following are Stata, SAS and SPSS syntax/control cards: These are
-     * recognized as text files (because they are!) so we check all the uploaded
-     * "text/plain" files for these extensions, and assign the following types when
-     * they are matched; Note that these types are only used in the metadata
-     * displayed on the dataset page. We don't support ingest on control cards. --
-     * L.A. 4.0 Oct. 2014
-     */
-
+     * The following are Stata, SAS and SPSS syntax/control cards: 
+     * These are recognized as text files (because they are!) so 
+     * we check all the uploaded "text/plain" files for these extensions, and 
+     * assign the following types when they are matched;
+     * Note that these types are only used in the metadata displayed on the 
+     * dataset page. We don't support ingest on control cards. 
+     * -- L.A. 4.0 Oct. 2014
+    */
+    
     static {
-        STATISTICAL_FILE_EXTENSION.put("do", "application/x-stata-syntax");
+        STATISTICAL_FILE_EXTENSION.put("do",  "application/x-stata-syntax");
         STATISTICAL_FILE_EXTENSION.put("sas", "application/x-sas-syntax");
         STATISTICAL_FILE_EXTENSION.put("sps", "application/x-spss-syntax");
         STATISTICAL_FILE_EXTENSION.put("csv", "text/csv");
     }
-
+    
     private static MimetypesFileTypeMap MIME_TYPE_MAP = new MimetypesFileTypeMap();
-
+    
     public static final String MIME_TYPE_STATA = "application/x-stata";
     public static final String MIME_TYPE_STATA13 = "application/x-stata-13";
     public static final String MIME_TYPE_RDATA = "application/x-rlang-transport";
-
-    public static final String MIME_TYPE_CSV = "text/csv";
+    
+    public static final String MIME_TYPE_CSV   = "text/csv";
     public static final String MIME_TYPE_CSV_ALT = "text/comma-separated-values";
-
-    public static final String MIME_TYPE_XLSX = "application/vnd.openxmlformats-officedocument.spreadsheetml.sheet";
+    
+    public static final String MIME_TYPE_XLSX  = "application/vnd.openxmlformats-officedocument.spreadsheetml.sheet";
     public static final String MIME_TYPE_SPSS_SAV = "application/x-spss-sav";
     public static final String MIME_TYPE_SPSS_POR = "application/x-spss-por";
-
-    public static final String MIME_TYPE_TAB = "text/tab-separated-values";
-
-    public static final String MIME_TYPE_FITS = "application/fits";
-
-    public static final String MIME_TYPE_ZIP = "application/zip";
-
+    
+    public static final String MIME_TYPE_TAB   = "text/tab-separated-values";
+    
+    public static final String MIME_TYPE_FITS  = "application/fits";
+    
+    public static final String MIME_TYPE_ZIP   = "application/zip";
+    
     public static final String MIME_TYPE_FITSIMAGE = "image/fits";
-    // SHAPE file type:
+    // SHAPE file type: 
     // this is the only supported file type in the GEO DATA class:
-
+    
     public static final String MIME_TYPE_GEO_SHAPE = "application/zipped-shapefile";
-
+    
     public static final String MIME_TYPE_UNDETERMINED_DEFAULT = "application/octet-stream";
     public static final String MIME_TYPE_UNDETERMINED_BINARY = "application/binary";
-
+    
     public static final String SAVED_ORIGINAL_FILENAME_EXTENSION = "orig";
 
+
     /**
-     * This string can be prepended to a Base64-encoded representation of a PNG file
-     * in order to imbed an image directly into an HTML page using the "img" tag.
-     * See also https://en.wikipedia.org/wiki/Data_URI_scheme
+     * This string can be prepended to a Base64-encoded representation of a PNG
+     * file in order to imbed an image directly into an HTML page using the
+     * "img" tag. See also https://en.wikipedia.org/wiki/Data_URI_scheme
      */
     public static String DATA_URI_SCHEME = "data:image/png;base64,";
 
     public FileUtil() {
     }
-
+    
     public static void copyFile(File inputFile, File outputFile) throws IOException {
         FileChannel in = null;
         WritableByteChannel out = null;
-
+        
         try {
             in = new FileInputStream(inputFile).getChannel();
             out = new FileOutputStream(outputFile).getChannel();
             long bytesPerIteration = 50000;
             long start = 0;
-            while (start < in.size()) {
+            while ( start < in.size() ) {
                 in.transferTo(start, bytesPerIteration, out);
                 start += bytesPerIteration;
             }
-
+            
         } finally {
-            if (in != null) {
-                in.close();
-            }
-            if (out != null) {
-                out.close();
-            }
-        }
-    }
-
-    public static String getFileExtension(String fileName) {
+            if (in != null) { in.close(); }
+            if (out != null) { out.close(); }
+        }
+    }
+
+   
+    public static String getFileExtension(String fileName){
         String ext = null;
-        if (fileName.lastIndexOf(".") != -1) {
-            ext = (fileName.substring(fileName.lastIndexOf(".") + 1)).toLowerCase();
+        if ( fileName.lastIndexOf(".") != -1){
+            ext = (fileName.substring( fileName.lastIndexOf(".") + 1 )).toLowerCase();
         }
         return ext;
-    }
+    } 
 
     public static String replaceExtension(String originalName) {
-        return replaceExtension(originalName, "tab");
-    }
-
+       return replaceExtension(originalName, "tab");
+    }   
+    
     public static String replaceExtension(String originalName, String newExtension) {
         int extensionIndex = originalName.lastIndexOf(".");
-        if (extensionIndex != -1) {
-            return originalName.substring(0, extensionIndex) + "." + newExtension;
+        if (extensionIndex != -1 ) {
+            return originalName.substring(0, extensionIndex) + "."+newExtension ;
         } else {
-            return originalName + "." + newExtension;
-        }
-    }
-
+            return originalName +"."+newExtension ;
+        }
+    }
+    
     public static String getUserFriendlyFileType(DataFile dataFile) {
         String fileType = dataFile.getContentType();
-
+         
         if (fileType != null) {
-            if (fileType.equalsIgnoreCase(ShapefileHandler.SHAPEFILE_FILE_TYPE)) {
+            if (fileType.equalsIgnoreCase(ShapefileHandler.SHAPEFILE_FILE_TYPE)){
                 return ShapefileHandler.SHAPEFILE_FILE_TYPE_FRIENDLY_NAME;
             }
             if (fileType.contains(";")) {
@@ -208,10 +208,10 @@
 
         return fileType;
     }
-
+    
     public static String getFacetFileType(DataFile dataFile) {
         String fileType = dataFile.getContentType();
-
+        
         if (fileType != null) {
             if (fileType.contains(";")) {
                 fileType = fileType.substring(0, fileType.indexOf(";"));
@@ -221,22 +221,22 @@
                 return ResourceBundle.getBundle("MimeTypeFacets").getString(fileType);
             } catch (MissingResourceException e) {
                 // if there's no defined "facet-friendly" form of this mime type
-                // we'll truncate the available type by "/", e.g., all the
+                // we'll truncate the available type by "/", e.g., all the 
                 // unknown image/* types will become "image"; many other, quite
-                // different types will all become "application" this way -
-                // but it is probably still better than to tag them all as
-                // "uknown".
+                // different types will all become "application" this way - 
+                // but it is probably still better than to tag them all as 
+                // "uknown". 
                 // -- L.A. 4.0 alpha 1
                 return fileType.split("/")[0];
             }
         }
-
-        return "unknown";
-    }
-
+        
+        return "unknown"; 
+    }
+    
     public static String getUserFriendlyOriginalType(DataFile dataFile) {
         String fileType = dataFile.getOriginalFileFormat();
-
+         
         if (fileType != null && !fileType.equals("")) {
             if (fileType.contains(";")) {
                 fileType = fileType.substring(0, fileType.indexOf(";"));
@@ -246,17 +246,17 @@
             } catch (MissingResourceException e) {
                 return fileType;
             }
-        }
-
+        } 
+        
         return "UNKNOWN";
     }
-
+    
     /**
-     * Returns a content type string for a FileObject
+     *  Returns a content type string for a FileObject
      * 
      */
     private static String determineContentType(File fileObject) {
-        if (fileObject == null) {
+        if (fileObject==null){
             return null;
         }
         String contentType;
@@ -267,77 +267,79 @@
             contentType = null;
         }
 
-        if ((contentType == null) || (contentType.equals(""))) {
+       if ((contentType==null)||(contentType.equals(""))){
             contentType = MIME_TYPE_UNDETERMINED_DEFAULT;
-        }
-        return contentType;
-
-    }
-
-    public static String determineFileType(File f, String fileName) throws IOException {
+       }
+       return contentType;
+        
+    }
+    
+    public static String determineFileType(File f, String fileName) throws IOException{
         String fileType = null;
         String fileExtension = getFileExtension(fileName);
 
-        // step 1:
-        // Apply our custom methods to try and recognize data files that can be
-        // converted to tabular data, or can be parsed for extra metadata
+        
+        
+        // step 1: 
+        // Apply our custom methods to try and recognize data files that can be 
+        // converted to tabular data, or can be parsed for extra metadata 
         // (such as FITS).
         logger.fine("Attempting to identify potential tabular data files;");
         IngestableDataChecker tabChk = new IngestableDataChecker(TABULAR_DATA_FORMAT_SET);
-
+        
         fileType = tabChk.detectTabularDataFormat(f);
-
-        logger.fine("determineFileType: tabular data checker found " + fileType);
-
+        
+        logger.fine("determineFileType: tabular data checker found "+fileType);
+                
         // step 2: If not found, check if graphml or FITS
-        if (fileType == null) {
-            if (isGraphMLFile(f)) {
+        if (fileType==null) {
+            if (isGraphMLFile(f))  {
                 fileType = "text/xml-graphml";
             } else // Check for FITS:
             // our check is fairly weak (it appears to be hard to really
-            // really recognize a FITS file without reading the entire
-            // stream...), so in version 3.* we used to nsist on *both*
+            // really recognize a FITS file without reading the entire 
+            // stream...), so in version 3.* we used to nsist on *both* 
             // the ".fits" extension and the header check;
-            // in 4.0, we'll accept either the extension, or the valid
+            // in 4.0, we'll accept either the extension, or the valid 
             // magic header:
-            if (isFITSFile(f) || (fileExtension != null && fileExtension.equalsIgnoreCase("fits"))) {
+            if (isFITSFile(f) || (fileExtension != null
+                    && fileExtension.equalsIgnoreCase("fits"))) {
                 fileType = "application/fits";
             }
         }
-
+       
         // step 3: check the mime type of this file with Jhove
-        if (fileType == null) {
+        if (fileType == null){
             JhoveFileType jw = new JhoveFileType();
             String mimeType = jw.getFileMimeType(f);
             if (mimeType != null) {
                 fileType = mimeType;
             }
         }
-
-        // step 4:
-        // Additional processing; if we haven't gotten much useful information
-        // back from Jhove, we'll try and make an educated guess based on
+        
+        // step 4: 
+        // Additional processing; if we haven't gotten much useful information 
+        // back from Jhove, we'll try and make an educated guess based on 
         // the file extension:
-
-        if (fileExtension != null) {
-            logger.fine("fileExtension=" + fileExtension);
+        
+        if ( fileExtension != null) {
+            logger.fine("fileExtension="+fileExtension);
 
             if (fileType == null || fileType.startsWith("text/plain") || "application/octet-stream".equals(fileType)) {
-                if (fileType != null && fileType.startsWith("text/plain")
-                        && STATISTICAL_FILE_EXTENSION.containsKey(fileExtension)) {
+                if (fileType != null && fileType.startsWith("text/plain") && STATISTICAL_FILE_EXTENSION.containsKey(fileExtension)) {
                     fileType = STATISTICAL_FILE_EXTENSION.get(fileExtension);
                 } else {
                     fileType = determineFileTypeByExtension(fileName);
                 }
-
-                logger.fine("mime type recognized by extension: " + fileType);
+                
+                logger.fine("mime type recognized by extension: "+fileType);
             }
         } else {
             logger.fine("fileExtension is null");
         }
-
-        // step 5:
-        // if this is a compressed file - zip or gzip - we'll check the
+        
+        // step 5: 
+        // if this is a compressed file - zip or gzip - we'll check the 
         // file(s) inside the compressed stream and see if it's one of our
         // recognized formats that we want to support compressed:
 
@@ -347,9 +349,9 @@
             // if they were just regular FITS files:
             FileInputStream gzippedIn = new FileInputStream(f);
             // (new FileInputStream() can throw a "filen not found" exception;
-            // however, if we've made it this far, it really means that the
+            // however, if we've made it this far, it really means that the 
             // file does exist and can be opened)
-            InputStream uncompressedIn = null;
+            InputStream uncompressedIn = null; 
             try {
                 uncompressedIn = new GZIPInputStream(gzippedIn);
                 if (isFITSFile(uncompressedIn)) {
@@ -357,42 +359,41 @@
                 }
             } catch (IOException ioex) {
                 if (uncompressedIn != null) {
-                    try {
-                        uncompressedIn.close();
-                    } catch (IOException e) {
-                    }
+                    try {uncompressedIn.close();} catch (IOException e) {}
                 }
             }
-        }
+        } 
         if ("application/zip".equals(fileType)) {
-
+            
             // Is this a zipped Shapefile?
-            // Check for shapefile extensions as described here:
-            // http://en.wikipedia.org/wiki/Shapefile
-            // logger.info("Checking for shapefile");
+            // Check for shapefile extensions as described here: http://en.wikipedia.org/wiki/Shapefile
+            //logger.info("Checking for shapefile");
 
             ShapefileHandler shp_handler = new ShapefileHandler(new FileInputStream(f));
-            if (shp_handler.containsShapefile()) {
-                // logger.info("------- shapefile FOUND ----------");
-                fileType = ShapefileHandler.SHAPEFILE_FILE_TYPE; // "application/zipped-shapefile";
-            }
-        }
-
-        logger.fine("returning fileType " + fileType);
+             if (shp_handler.containsShapefile()){
+              //  logger.info("------- shapefile FOUND ----------");
+                 fileType = ShapefileHandler.SHAPEFILE_FILE_TYPE; //"application/zipped-shapefile";
+             }
+        } 
+        
+        logger.fine("returning fileType "+fileType);
         return fileType;
     }
-
+    
     public static String determineFileTypeByExtension(String fileName) {
-        logger.fine("Type by extension, for " + fileName + ": " + MIME_TYPE_MAP.getContentType(fileName));
+        logger.fine("Type by extension, for "+fileName+": "+MIME_TYPE_MAP.getContentType(fileName));
         return MIME_TYPE_MAP.getContentType(fileName);
     }
-
-    /*
-     * Custom method for identifying FITS files: TODO: the existing check for the
-     * "magic header" is very weak (see below); it should probably be replaced by
-     * attempting to parse and read at least the primary HDU, using the NOM fits
-     * parser. -- L.A. 4.0 alpha
-     */
+    
+    
+    /* 
+     * Custom method for identifying FITS files: 
+     * TODO: 
+     * the existing check for the "magic header" is very weak (see below); 
+     * it should probably be replaced by attempting to parse and read at 
+     * least the primary HDU, using the NOM fits parser. 
+     * -- L.A. 4.0 alpha
+    */
     private static boolean isFITSFile(File file) {
         BufferedInputStream ins = null;
 
@@ -400,21 +401,21 @@
             ins = new BufferedInputStream(new FileInputStream(file));
             return isFITSFile(ins);
         } catch (IOException ex) {
-        }
-
+        } 
+        
         return false;
     }
-
+     
     private static boolean isFITSFile(InputStream ins) {
         boolean isFITS = false;
 
-        // number of header bytes read for identification:
+        // number of header bytes read for identification: 
         int magicWordLength = 6;
         String magicWord = "SIMPLE";
 
         try {
             byte[] b = new byte[magicWordLength];
-            logger.fine("attempting to read " + magicWordLength + " bytes from the FITS format candidate stream.");
+            logger.fine("attempting to read "+magicWordLength+" bytes from the FITS format candidate stream.");
             if (ins.read(b, 0, magicWordLength) != magicWordLength) {
                 throw new IOException();
             }
@@ -424,7 +425,7 @@
                 isFITS = true;
             }
         } catch (IOException ex) {
-            isFITS = false;
+            isFITS = false; 
         } finally {
             if (ins != null) {
                 try {
@@ -433,14 +434,14 @@
                 }
             }
         }
-
+    
         return isFITS;
     }
-
+    
     private static boolean isGraphMLFile(File file) {
         boolean isGraphML = false;
         logger.fine("begin isGraphMLFile()");
-        try {
+        try{
             FileReader fileReader = new FileReader(file);
             javax.xml.stream.XMLInputFactory xmlif = javax.xml.stream.XMLInputFactory.newInstance();
             xmlif.setProperty("javax.xml.stream.isCoalescing", java.lang.Boolean.TRUE);
@@ -449,11 +450,9 @@
             for (int event = xmlr.next(); event != XMLStreamConstants.END_DOCUMENT; event = xmlr.next()) {
                 if (event == XMLStreamConstants.START_ELEMENT) {
                     if (xmlr.getLocalName().equals("graphml")) {
-                        String schema = xmlr.getAttributeValue("http://www.w3.org/2001/XMLSchema-instance",
-                                "schemaLocation");
-                        logger.fine("schema = " + schema);
-                        if (schema != null
-                                && schema.contains("http://graphml.graphdrawing.org/xmlns/1.0/graphml.xsd")) {
+                        String schema = xmlr.getAttributeValue("http://www.w3.org/2001/XMLSchema-instance", "schemaLocation");
+                        logger.fine("schema = "+schema);
+                        if (schema!=null && schema.contains("http://graphml.graphdrawing.org/xmlns/1.0/graphml.xsd")){
                             logger.fine("graphML is true");
                             isGraphML = true;
                         }
@@ -461,23 +460,23 @@
                     break;
                 }
             }
-        } catch (XMLStreamException e) {
+        } catch(XMLStreamException e) {
             logger.fine("XML error - this is not a valid graphML file.");
             isGraphML = false;
-        } catch (IOException e) {
+        } catch(IOException e) {
             throw new EJBException(e);
         }
         logger.fine("end isGraphML()");
         return isGraphML;
     }
-
+    
     /**
      * The number of bytes in a kilobyte, megabyte and gigabyte:
      */
     public static final long ONE_KB = 1024;
     public static final long ONE_MB = ONE_KB * ONE_KB;
     public static final long ONE_GB = ONE_KB * ONE_MB;
-
+ 
     public static String getFriendlySize(Long filesize) {
         if (filesize == null || filesize < 0) {
             return "unknown";
@@ -487,11 +486,9 @@
         String displaySize;
 
         if (bytesize / ONE_GB > 0) {
-            displaySize = String.valueOf(bytesize / ONE_GB) + "." + String.valueOf((bytesize % ONE_GB) / (100 * ONE_MB))
-                    + " GB";
+            displaySize = String.valueOf(bytesize / ONE_GB) + "." + String.valueOf((bytesize % ONE_GB) / (100 * ONE_MB)) + " GB";
         } else if (bytesize / ONE_MB > 0) {
-            displaySize = String.valueOf(bytesize / ONE_MB) + "." + String.valueOf((bytesize % ONE_MB) / (100 * ONE_KB))
-                    + " MB";
+            displaySize = String.valueOf(bytesize / ONE_MB) + "." + String.valueOf((bytesize % ONE_MB) / (100 * ONE_KB)) + " MB";
         } else if (bytesize / ONE_KB > 0) {
             displaySize = String.valueOf(bytesize / ONE_KB) + "." + String.valueOf((bytesize % ONE_KB) / 100) + " KB";
         } else {
@@ -556,352 +553,339 @@
             return ".por";
         } else if (fileType.equalsIgnoreCase("application/x-stata")) {
             return ".dta";
-        } else if (fileType.equalsIgnoreCase("application/x-rlang-transport")) {
+        } else if (fileType.equalsIgnoreCase( "application/x-rlang-transport")) {
             return ".RData";
         } else if (fileType.equalsIgnoreCase("text/csv")) {
             return ".csv";
-        } else if (fileType.equalsIgnoreCase("application/vnd.openxmlformats-officedocument.spreadsheetml.sheet")) {
+        } else if (fileType.equalsIgnoreCase( "application/vnd.openxmlformats-officedocument.spreadsheetml.sheet")) {
             return ".xlsx";
         }
 
         return "";
     }
-
-    public static List<DataFile> createDataFiles(DatasetVersion version, InputStream inputStream, String fileName,
-            String suppliedContentType, SystemConfig systemConfig) throws IOException {
-        List<DataFile> datafiles = new ArrayList<>();
-
-        String warningMessage = null;
-
-        // save the file, in the temporary location for now:
-        Path tempFile = null;
-
+    
+    public static List<DataFile> createDataFiles(DatasetVersion version, InputStream inputStream, String fileName, String suppliedContentType, SystemConfig systemConfig) throws IOException {
+        List<DataFile> datafiles = new ArrayList<>(); 
+        
+        String warningMessage = null; 
+        
+        // save the file, in the temporary location for now: 
+        Path tempFile = null; 
+        
         Long fileSizeLimit = systemConfig.getMaxFileUploadSize();
-
+        
         if (getFilesTempDirectory() != null) {
             tempFile = Files.createTempFile(Paths.get(getFilesTempDirectory()), "tmp", "upload");
-            // "temporary" location is the key here; this is why we are not using
-            // the DataStore framework for this - the assumption is that
-            // temp files will always be stored on the local filesystem.
-            // -- L.A. Jul. 2014
+            // "temporary" location is the key here; this is why we are not using 
+            // the DataStore framework for this - the assumption is that 
+            // temp files will always be stored on the local filesystem. 
+            //          -- L.A. Jul. 2014
             logger.fine("Will attempt to save the file as: " + tempFile.toString());
             Files.copy(inputStream, tempFile, StandardCopyOption.REPLACE_EXISTING);
-
+            
             // A file size check, before we do anything else:
             // (note that "no size limit set" = "unlimited")
-            // (also note, that if this is a zip file, we'll be checking
+            // (also note, that if this is a zip file, we'll be checking 
             // the size limit for each of the individual unpacked files)
             Long fileSize = tempFile.toFile().length();
             if (fileSizeLimit != null && fileSize > fileSizeLimit) {
-                try {
-                    tempFile.toFile().delete();
-                } catch (Exception ex) {
-                }
-                throw new IOException(
-                        MessageFormat.format(BundleUtil.getStringFromBundle("file.addreplace.error.file_exceeds_limit"),
-                                fileSize.toString(), fileSizeLimit.toString()));
-            }
-
+                try {tempFile.toFile().delete();} catch (Exception ex) {}
+                throw new IOException (MessageFormat.format(BundleUtil.getStringFromBundle("file.addreplace.error.file_exceeds_limit"), fileSize.toString(), fileSizeLimit.toString()));  
+            }
+            
         } else {
-            throw new IOException("Temp directory is not configured.");
-        }
-        logger.fine("mime type supplied: " + suppliedContentType);
-        // Let's try our own utilities (Jhove, etc.) to determine the file type
+            throw new IOException ("Temp directory is not configured.");
+        }
+        logger.fine("mime type supplied: "+suppliedContentType);
+        // Let's try our own utilities (Jhove, etc.) to determine the file type 
         // of the uploaded file. (We may already have a mime type supplied for this
-        // file - maybe the type that the browser recognized on upload; or, if
+        // file - maybe the type that the browser recognized on upload; or, if 
         // it's a harvest, maybe the remote server has already given us the type
-        // for this file... with our own type utility we may or may not do better
+        // for this file... with our own type utility we may or may not do better 
         // than the type supplied:
-        // -- L.A.
+        //  -- L.A. 
         String recognizedType = null;
-        String finalType = null;
+        String finalType = null; 
         try {
             recognizedType = determineFileType(tempFile.toFile(), fileName);
             logger.fine("File utility recognized the file as " + recognizedType);
             if (recognizedType != null && !recognizedType.equals("")) {
                 // is it any better than the type that was supplied to us,
                 // if any?
-                // This is not as trivial a task as one might expect...
+                // This is not as trivial a task as one might expect... 
                 // We may need a list of "good" mime types, that should always
-                // be chosen over other choices available. Maybe it should
-                // even be a weighed list... as in, "application/foo" should
+                // be chosen over other choices available. Maybe it should 
+                // even be a weighed list... as in, "application/foo" should 
                 // be chosen over "application/foo-with-bells-and-whistles".
-
-                // For now the logic will be as follows:
+                
+                // For now the logic will be as follows: 
                 //
-                // 1. If the contentType supplied (by the browser, most likely)
-                // is some form of "unknown", we always discard it in favor of
-                // whatever our own utilities have determined;
-                // 2. We should NEVER trust the browser when it comes to the
+                // 1. If the contentType supplied (by the browser, most likely) 
+                // is some form of "unknown", we always discard it in favor of 
+                // whatever our own utilities have determined; 
+                // 2. We should NEVER trust the browser when it comes to the 
                 // following "ingestable" types: Stata, SPSS, R;
                 // 2a. We are willing to TRUST the browser when it comes to
-                // the CSV and XSLX ingestable types.
-                // 3. We should ALWAYS trust our utilities when it comes to
-                // ingestable types.
-
-                if (suppliedContentType == null || suppliedContentType.equals("")
+                //  the CSV and XSLX ingestable types.
+                // 3. We should ALWAYS trust our utilities when it comes to 
+                // ingestable types. 
+                
+                if (suppliedContentType == null
+                        || suppliedContentType.equals("")
                         || suppliedContentType.equalsIgnoreCase(MIME_TYPE_UNDETERMINED_DEFAULT)
                         || suppliedContentType.equalsIgnoreCase(MIME_TYPE_UNDETERMINED_BINARY)
                         || (ingestableAsTabular(suppliedContentType)
-                                && !suppliedContentType.equalsIgnoreCase(MIME_TYPE_CSV)
-                                && !suppliedContentType.equalsIgnoreCase(MIME_TYPE_CSV_ALT)
-                                && !suppliedContentType.equalsIgnoreCase(MIME_TYPE_XLSX))
-                        || ingestableAsTabular(recognizedType) || recognizedType.equals("application/fits-gzipped")
+                            && !suppliedContentType.equalsIgnoreCase(MIME_TYPE_CSV)
+                            && !suppliedContentType.equalsIgnoreCase(MIME_TYPE_CSV_ALT)
+                            && !suppliedContentType.equalsIgnoreCase(MIME_TYPE_XLSX))
+                        || ingestableAsTabular(recognizedType)
+                        || recognizedType.equals("application/fits-gzipped")
                         || recognizedType.equalsIgnoreCase(ShapefileHandler.SHAPEFILE_FILE_TYPE)
                         || recognizedType.equals(MIME_TYPE_ZIP)) {
                     finalType = recognizedType;
                 }
             }
-
+            
         } catch (Exception ex) {
             logger.warning("Failed to run the file utility mime type check on file " + fileName);
         }
-
+        
         if (finalType == null) {
-            finalType = (suppliedContentType == null || suppliedContentType.equals("")) ? MIME_TYPE_UNDETERMINED_DEFAULT
-                    : suppliedContentType;
-        }
-
-        // A few special cases:
-
+            finalType = (suppliedContentType == null || suppliedContentType.equals("")) 
+                ? MIME_TYPE_UNDETERMINED_DEFAULT
+                : suppliedContentType;
+        }
+                
+        // A few special cases: 
+        
         // if this is a gzipped FITS file, we'll uncompress it, and ingest it as
         // a regular FITS file:
-
+        
         if (finalType.equals("application/fits-gzipped")) {
 
             InputStream uncompressedIn = null;
             String finalFileName = fileName;
-            // if the file name had the ".gz" extension, remove it,
+            // if the file name had the ".gz" extension, remove it, 
             // since we are going to uncompress it:
             if (fileName != null && fileName.matches(".*\\.gz$")) {
                 finalFileName = fileName.replaceAll("\\.gz$", "");
             }
-
-            DataFile datafile = null;
-            try {
+            
+            DataFile datafile = null; 
+            try {                
                 uncompressedIn = new GZIPInputStream(new FileInputStream(tempFile.toFile()));
                 File unZippedTempFile = saveInputStreamInTempFile(uncompressedIn, fileSizeLimit);
-                datafile = createSingleDataFile(version, unZippedTempFile, finalFileName,
-                        MIME_TYPE_UNDETERMINED_DEFAULT, systemConfig.getFileFixityChecksumAlgorithm());
+                datafile = createSingleDataFile(version, unZippedTempFile, finalFileName, MIME_TYPE_UNDETERMINED_DEFAULT, systemConfig.getFileFixityChecksumAlgorithm());
             } catch (IOException | FileExceedsMaxSizeException ioex) {
                 datafile = null;
             } finally {
                 if (uncompressedIn != null) {
-                    try {
-                        uncompressedIn.close();
-                    } catch (IOException e) {
-                    }
+                    try {uncompressedIn.close();} catch (IOException e) {}
                 }
             }
-
-            // If we were able to produce an uncompressed file, we'll use it
+            
+            // If we were able to produce an uncompressed file, we'll use it 
             // to create and return a final DataFile; if not, we're not going
-            // to do anything - and then a new DataFile will be created further
+            // to do anything - and then a new DataFile will be created further 
             // down, from the original, uncompressed file.
             if (datafile != null) {
-                // remove the compressed temp file:
+                // remove the compressed temp file: 
                 try {
                     tempFile.toFile().delete();
                 } catch (SecurityException ex) {
                     // (this is very non-fatal)
-                    logger.warning("Failed to delete temporary file " + tempFile.toString());
+                    logger.warning("Failed to delete temporary file "+tempFile.toString());
                 }
-
+                
                 datafiles.add(datafile);
                 return datafiles;
             }
-
-            // If it's a ZIP file, we are going to unpack it and create multiple
-            // DataFile objects from its contents:
-        } else if (finalType.equals("application/zip")) {
-
-            ZipInputStream unZippedIn = null;
-            ZipEntry zipEntry = null;
-
+                
+        // If it's a ZIP file, we are going to unpack it and create multiple 
+        // DataFile objects from its contents:
+          } else if (finalType.equals("application/zip")) {   
+            
+            ZipInputStream unZippedIn = null; 
+            ZipEntry zipEntry = null; 
+            
             int fileNumberLimit = systemConfig.getZipUploadFilesLimit();
-
+            
             try {
                 Charset charset = null;
                 /*
-                 * TODO: (?) We may want to investigate somehow letting the user specify the
-                 * charset for the filenames in the zip file... - otherwise, ZipInputStream
-                 * bails out if it encounteres a file name that's not valid in the current
-                 * charest (i.e., UTF-8, in our case). It would be a bit trickier than what
-                 * we're doing for SPSS tabular ingests - with the lang. encoding pulldown menu
-                 * - because this encoding needs to be specified *before* we upload and attempt
-                 * to unzip the file. -- L.A. 4.0 beta12
-                 * logger.info("default charset is "+Charset.defaultCharset().name()); if
-                 * (Charset.isSupported("US-ASCII")) {
-                 * logger.info("charset US-ASCII is supported."); charset =
-                 * Charset.forName("US-ASCII"); if (charset != null) {
-                 * logger.info("was able to obtain charset for US-ASCII"); }
-                 * 
-                 * }
-                 */
-
+                TODO: (?)
+                We may want to investigate somehow letting the user specify 
+                the charset for the filenames in the zip file...
+                - otherwise, ZipInputStream bails out if it encounteres a file 
+                name that's not valid in the current charest (i.e., UTF-8, in 
+                our case). It would be a bit trickier than what we're doing for 
+                SPSS tabular ingests - with the lang. encoding pulldown menu - 
+                because this encoding needs to be specified *before* we upload and
+                attempt to unzip the file. 
+                        -- L.A. 4.0 beta12
+                logger.info("default charset is "+Charset.defaultCharset().name());
+                if (Charset.isSupported("US-ASCII")) {
+                    logger.info("charset US-ASCII is supported.");
+                    charset = Charset.forName("US-ASCII");
+                    if (charset != null) {
+                        logger.info("was able to obtain charset for US-ASCII");
+                    }
+                    
+                }
+                */
+                
                 if (charset != null) {
                     unZippedIn = new ZipInputStream(new FileInputStream(tempFile.toFile()), charset);
                 } else {
                     unZippedIn = new ZipInputStream(new FileInputStream(tempFile.toFile()));
-                }
-
-                while (true) {
+                } 
+
+                while (true) { 
                     try {
                         zipEntry = unZippedIn.getNextEntry();
                     } catch (IllegalArgumentException iaex) {
-                        // Note:
-                        // ZipInputStream documentation doesn't even mention that
+                        // Note: 
+                        // ZipInputStream documentation doesn't even mention that 
                         // getNextEntry() throws an IllegalArgumentException!
                         // but that's what happens if the file name of the next
-                        // entry is not valid in the current CharSet.
-                        // -- L.A.
+                        // entry is not valid in the current CharSet. 
+                        //      -- L.A.
                         warningMessage = "Failed to unpack Zip file. (Unknown Character Set used in a file name?) Saving the file as is.";
                         logger.warning(warningMessage);
                         throw new IOException();
-                    }
-
+                    } 
+                    
                     if (zipEntry == null) {
                         break;
                     }
-                    // Note that some zip entries may be directories - we
+                    // Note that some zip entries may be directories - we 
                     // simply skip them:
-
+                    
                     if (!zipEntry.isDirectory()) {
                         if (datafiles.size() > fileNumberLimit) {
                             logger.warning("Zip upload - too many files.");
-                            warningMessage = "The number of files in the zip archive is over the limit ("
-                                    + fileNumberLimit
-                                    + "); please upload a zip archive with fewer files, if you want them to be ingested "
-                                    + "as individual DataFiles.";
+                            warningMessage = "The number of files in the zip archive is over the limit (" + fileNumberLimit + 
+                                "); please upload a zip archive with fewer files, if you want them to be ingested " +
+                                "as individual DataFiles.";
                             throw new IOException();
                         }
 
                         String fileEntryName = zipEntry.getName();
-                        logger.fine("ZipEntry, file: " + fileEntryName);
+                        logger.fine("ZipEntry, file: "+fileEntryName);
 
                         if (fileEntryName != null && !fileEntryName.equals("")) {
 
                             String shortName = fileEntryName.replaceFirst("^.*[\\/]", "");
 
-                            // Check if it's a "fake" file - a zip archive entry
-                            // created for a MacOS X filesystem element: (these
+                            // Check if it's a "fake" file - a zip archive entry 
+                            // created for a MacOS X filesystem element: (these 
                             // start with "._")
-                            if (!shortName.startsWith("._") && !shortName.startsWith(".DS_Store")
-                                    && !"".equals(shortName)) {
-                                // OK, this seems like an OK file entry - we'll try
+                            if (!shortName.startsWith("._") && !shortName.startsWith(".DS_Store") && !"".equals(shortName)) {
+                                // OK, this seems like an OK file entry - we'll try 
                                 // to read it and create a DataFile with it:
 
                                 File unZippedTempFile = saveInputStreamInTempFile(unZippedIn, fileSizeLimit);
-                                DataFile datafile = createSingleDataFile(version, unZippedTempFile, shortName,
-                                        MIME_TYPE_UNDETERMINED_DEFAULT, systemConfig.getFileFixityChecksumAlgorithm(),
-                                        false);
+                                DataFile datafile = createSingleDataFile(version, unZippedTempFile, shortName, MIME_TYPE_UNDETERMINED_DEFAULT, systemConfig.getFileFixityChecksumAlgorithm(), false);
 
                                 if (!fileEntryName.equals(shortName)) {
-                                    // If the filename looks like a hierarchical folder name (i.e., contains slashes
-                                    // and backslashes),
-                                    // we'll extract the directory name, then a) strip the leading and trailing
-                                    // slashes;
-                                    // and b) replace all the back slashes with regular ones and b) replace any
-                                    // multiple
+                                    // If the filename looks like a hierarchical folder name (i.e., contains slashes and backslashes),
+                                    // we'll extract the directory name, then a) strip the leading and trailing slashes; 
+                                    // and b) replace all the back slashes with regular ones and b) replace any multiple 
                                     // slashes with a single slash:
-                                    String directoryName = fileEntryName.replaceFirst("[\\/][\\/]*[^\\/]*$", "")
-                                            .replaceFirst("^[\\/]*", "").replaceAll("[\\/][\\/]*", "/");
+                                    String directoryName = fileEntryName.replaceFirst("[\\/][\\/]*[^\\/]*$", "").replaceFirst("^[\\/]*", "").replaceAll("[\\/][\\/]*", "/");
                                     if (!"".equals(directoryName)) {
                                         logger.fine("setting the directory label to " + directoryName);
                                         datafile.getFileMetadata().setDirectoryLabel(directoryName);
                                     }
                                 }
-
+                                
                                 if (datafile != null) {
                                     // We have created this datafile with the mime type "unknown";
-                                    // Now that we have it saved in a temporary location,
+                                    // Now that we have it saved in a temporary location, 
                                     // let's try and determine its real type:
-
-                                    String tempFileName = getFilesTempDirectory() + "/"
-                                            + datafile.getStorageIdentifier();
-
+                                    
+                                    String tempFileName = getFilesTempDirectory() + "/" + datafile.getStorageIdentifier();
+                                    
                                     try {
                                         recognizedType = determineFileType(new File(tempFileName), shortName);
                                         logger.fine("File utility recognized unzipped file as " + recognizedType);
                                         if (recognizedType != null && !recognizedType.equals("")) {
-                                            datafile.setContentType(recognizedType);
+                                             datafile.setContentType(recognizedType);
                                         }
                                     } catch (Exception ex) {
-                                        logger.warning(
-                                                "Failed to run the file utility mime type check on file " + fileName);
+                                        logger.warning("Failed to run the file utility mime type check on file " + fileName);
                                     }
-
+                                    
                                     datafiles.add(datafile);
                                 }
                             }
                         }
-                    }
-                    unZippedIn.closeEntry();
-
+                    } 
+                    unZippedIn.closeEntry(); 
+                    
                 }
-
+                
             } catch (IOException ioex) {
-                // just clear the datafiles list and let
+                // just clear the datafiles list and let 
                 // ingest default to creating a single DataFile out
-                // of the unzipped file.
+                // of the unzipped file. 
                 logger.warning("Unzipping failed; rolling back to saving the file as is.");
                 if (warningMessage == null) {
                     warningMessage = "Failed to unzip the file. Saving the file as is.";
                 }
-
+                
                 datafiles.clear();
             } catch (FileExceedsMaxSizeException femsx) {
-                logger.warning("One of the unzipped files exceeds the size limit; resorting to saving the file as is. "
-                        + femsx.getMessage());
+                logger.warning("One of the unzipped files exceeds the size limit; resorting to saving the file as is. " + femsx.getMessage());
                 warningMessage = femsx.getMessage() + "; saving the zip file as is, unzipped.";
                 datafiles.clear();
             } finally {
                 if (unZippedIn != null) {
-                    try {
-                        unZippedIn.close();
-                    } catch (Exception zEx) {
+                    try {unZippedIn.close();} catch (Exception zEx) {}
+                }
+            }
+            if (datafiles.size() > 0) {
+                // link the data files to the dataset/version: 
+                // (except we no longer want to do this! -- 4.6)
+                /*Iterator<DataFile> itf = datafiles.iterator();
+                while (itf.hasNext()) {
+                    DataFile datafile = itf.next();
+                    datafile.setOwner(version.getDataset());
+                    if (version.getFileMetadatas() == null) {
+                        version.setFileMetadatas(new ArrayList());
                     }
-                }
-            }
-            if (datafiles.size() > 0) {
-                // link the data files to the dataset/version:
-                // (except we no longer want to do this! -- 4.6)
-                /*
-                 * Iterator<DataFile> itf = datafiles.iterator(); while (itf.hasNext()) {
-                 * DataFile datafile = itf.next(); datafile.setOwner(version.getDataset()); if
-                 * (version.getFileMetadatas() == null) { version.setFileMetadatas(new
-                 * ArrayList()); } version.getFileMetadatas().add(datafile.getFileMetadata());
-                 * datafile.getFileMetadata().setDatasetVersion(version);
-                 * 
-                 * version.getDataset().getFiles().add(datafile); }
-                 */
-                // remove the uploaded zip file:
+                    version.getFileMetadatas().add(datafile.getFileMetadata());
+                    datafile.getFileMetadata().setDatasetVersion(version);
+                    
+                    version.getDataset().getFiles().add(datafile);
+                } */
+                // remove the uploaded zip file: 
                 try {
                     Files.delete(tempFile);
                 } catch (IOException ioex) {
                     // do nothing - it's just a temp file.
-                    logger.warning("Could not remove temp file " + tempFile.getFileName().toString());
+                    logger.warning("Could not remove temp file "+tempFile.getFileName().toString());
                 }
                 // and return:
                 return datafiles;
             }
-
+            
         } else if (finalType.equalsIgnoreCase(ShapefileHandler.SHAPEFILE_FILE_TYPE)) {
-            // Shape files may have to be split into multiple files,
+            // Shape files may have to be split into multiple files, 
             // one zip archive per each complete set of shape files:
-
-            // File rezipFolder = new File(this.getFilesTempDirectory());
+                       
+            //File rezipFolder = new File(this.getFilesTempDirectory());
             File rezipFolder = getShapefileUnzipTempDirectory();
-
+            
             IngestServiceShapefileHelper shpIngestHelper;
             shpIngestHelper = new IngestServiceShapefileHelper(tempFile.toFile(), rezipFolder);
 
             boolean didProcessWork = shpIngestHelper.processFile();
-            if (!(didProcessWork)) {
+            if (!(didProcessWork)){            
                 logger.severe("Processing of zipped shapefile failed.");
                 return null;
             }
-
+            
             try {
                 for (File finalFile : shpIngestHelper.getFinalRezippedFiles()) {
                     FileInputStream finalFileInputStream = new FileInputStream(finalFile);
@@ -912,26 +896,23 @@
                     }
 
                     File unZippedShapeTempFile = saveInputStreamInTempFile(finalFileInputStream, fileSizeLimit);
-                    DataFile new_datafile = createSingleDataFile(version, unZippedShapeTempFile, finalFile.getName(),
-                            finalType, systemConfig.getFileFixityChecksumAlgorithm());
+                    DataFile new_datafile = createSingleDataFile(version, unZippedShapeTempFile, finalFile.getName(), finalType, systemConfig.getFileFixityChecksumAlgorithm());
                     if (new_datafile != null) {
                         datafiles.add(new_datafile);
                     } else {
-                        logger.severe("Could not add part of rezipped shapefile. new_datafile was null: "
-                                + finalFile.getName());
+                        logger.severe("Could not add part of rezipped shapefile. new_datafile was null: " + finalFile.getName());
                     }
                     finalFileInputStream.close();
+
                 }
-
             } catch (FileExceedsMaxSizeException femsx) {
-                logger.severe(
-                        "One of the unzipped shape files exceeded the size limit; giving up. " + femsx.getMessage());
+                logger.severe("One of the unzipped shape files exceeded the size limit; giving up. " + femsx.getMessage());
                 datafiles.clear();
             }
-
+            
             // Delete the temp directory used for unzipping
             deleteDirectory(rezipFolder);
-
+            
             if (datafiles.size() > 0) {
                 // remove the uploaded zip file:
                 try {
@@ -944,32 +925,32 @@
                             + se.getMessage());
                 }
                 return datafiles;
-            } else {
+            }else{
                 logger.severe("No files added from directory of rezipped shapefiles");
             }
             return null;
-
-        }
-        // Finally, if none of the special cases above were applicable (or
-        // if we were unable to unpack an uploaded file, etc.), we'll just
+           
+        } 
+        // Finally, if none of the special cases above were applicable (or 
+        // if we were unable to unpack an uploaded file, etc.), we'll just 
         // create and return a single DataFile:
-
-        DataFile datafile = createSingleDataFile(version, tempFile.toFile(), fileName, finalType,
-                systemConfig.getFileFixityChecksumAlgorithm());
-
+        
+        DataFile datafile = createSingleDataFile(version, tempFile.toFile(), fileName, finalType, systemConfig.getFileFixityChecksumAlgorithm());
+        
         if (datafile != null && tempFile.toFile() != null) {
-
+       
             if (warningMessage != null) {
                 createIngestFailureReport(datafile, warningMessage);
                 datafile.SetIngestProblem();
             }
             datafiles.add(datafile);
+            
             return datafiles;
         }
-
+        
         return null;
-    } // end createDataFiles
-
+    }   // end createDataFiles
+    
     public static boolean deleteDirectory(File dir) {
         try {
             if (dir == null) {
@@ -997,44 +978,38 @@
     private static File saveInputStreamInTempFile(InputStream inputStream, Long fileSizeLimit)
             throws IOException, FileExceedsMaxSizeException {
         Path tempFile = Files.createTempFile(Paths.get(getFilesTempDirectory()), "tmp", "upload");
-
+        
         if (inputStream != null && tempFile != null) {
             Files.copy(inputStream, tempFile, StandardCopyOption.REPLACE_EXISTING);
-
-            // size check:
+            
+            // size check: 
             // (note that "no size limit set" = "unlimited")
             Long fileSize = tempFile.toFile().length();
             if (fileSizeLimit != null && fileSize > fileSizeLimit) {
-                try {
-                    tempFile.toFile().delete();
-                } catch (Exception ex) {
-                }
-                throw new FileExceedsMaxSizeException(
-                        MessageFormat.format(BundleUtil.getStringFromBundle("file.addreplace.error.file_exceeds_limit"),
-                                fileSize.toString(), fileSizeLimit.toString()));
-            }
-
+                try {tempFile.toFile().delete();} catch (Exception ex) {}
+                throw new FileExceedsMaxSizeException (MessageFormat.format(BundleUtil.getStringFromBundle("file.addreplace.error.file_exceeds_limit"), fileSize.toString(), fileSizeLimit.toString()));  
+            }
+            
             return tempFile.toFile();
         }
         throw new IOException("Failed to save uploaded file.");
     }
-
-    /*
-     * This method creates a DataFile; The bytes from the suppplied InputStream have
-     * already been saved in the temporary location. This method should only be
-     * called by the upper-level methods that handle file upload and creation for
-     * individual use cases - a single file upload, an upload of a zip archive that
-     * needs to be unpacked and turned into individual files, etc., and once the
-     * file name and mime type have already been figured out.
-     */
-
-    private static DataFile createSingleDataFile(DatasetVersion version, File tempFile, String fileName,
-            String contentType, DataFile.ChecksumType checksumType) {
+    
+    /* 
+     * This method creates a DataFile; 
+     * The bytes from the suppplied InputStream have already been saved in the temporary location. 
+     * This method should only be called by the upper-level methods that handle 
+     * file upload and creation for individual use cases - a single file upload, 
+     * an upload of a zip archive that needs to be unpacked and turned into 
+     * individual files, etc., and once the file name and mime type have already 
+     * been figured out. 
+    */
+    
+    private static DataFile createSingleDataFile(DatasetVersion version, File tempFile, String fileName, String contentType, DataFile.ChecksumType checksumType) {
         return createSingleDataFile(version, tempFile, fileName, contentType, checksumType, false);
     }
-
-    private static DataFile createSingleDataFile(DatasetVersion version, File tempFile, String fileName,
-            String contentType, DataFile.ChecksumType checksumType, boolean addToDataset) {
+    
+    private static DataFile createSingleDataFile(DatasetVersion version, File tempFile, String fileName, String contentType, DataFile.ChecksumType checksumType, boolean addToDataset) {
 
         if (tempFile == null) {
             return null;
@@ -1043,10 +1018,10 @@
         DataFile datafile = new DataFile(contentType);
         datafile.setModificationTime(new Timestamp(new Date().getTime()));
         /**
-         * @todo Think more about when permissions on files are modified. Obviously,
-         *       here at create time files have some sort of permissions, even if these
-         *       permissions are *implied*, by ViewUnpublishedDataset at the dataset
-         *       level, for example.
+         * @todo Think more about when permissions on files are modified.
+         * Obviously, here at create time files have some sort of permissions,
+         * even if these permissions are *implied*, by ViewUnpublishedDataset at
+         * the dataset level, for example.
          */
         datafile.setPermissionModificationTime(new Timestamp(new Date().getTime()));
         FileMetadata fmd = new FileMetadata();
@@ -1076,67 +1051,66 @@
         try {
             // We persist "SHA1" rather than "SHA-1".
             datafile.setChecksumType(checksumType);
-            datafile.setChecksumValue(CalculateCheckSum(getFilesTempDirectory() + "/" + datafile.getStorageIdentifier(),
-                    datafile.getChecksumType()));
+            datafile.setChecksumValue(CalculateCheckSum(getFilesTempDirectory() + "/" + datafile.getStorageIdentifier(), datafile.getChecksumType()));
         } catch (Exception cksumEx) {
             logger.warning("Could not calculate " + checksumType + " signature for the new file " + fileName);
         }
 
         return datafile;
     }
-
+    
+    
     /**
-     * For the restructuring of zipped shapefiles, create a timestamped directory.
-     * This directory is deleted after successful restructuring.
-     * 
-     * Naming convention: getFilesTempDirectory() + "shp_" +
-     * "yyyy-MM-dd-hh-mm-ss-SSS"
-     */
-    private static File getShapefileUnzipTempDirectory() {
-
+        For the restructuring of zipped shapefiles, create a timestamped directory.
+        This directory is deleted after successful restructuring.
+    
+        Naming convention: getFilesTempDirectory() + "shp_" + "yyyy-MM-dd-hh-mm-ss-SSS"
+    */
+    private static File getShapefileUnzipTempDirectory(){
+        
         String tempDirectory = getFilesTempDirectory();
-        if (tempDirectory == null) {
-            logger.severe("Failed to retrieve tempDirectory, null was returned");
+        if (tempDirectory == null){
+            logger.severe("Failed to retrieve tempDirectory, null was returned" );
             return null;
         }
-        String datestampedFileName = "shp_" + new SimpleDateFormat("yyyy-MM-dd-hh-mm-ss-SSS").format(new Date());
+        String datestampedFileName =  "shp_" + new SimpleDateFormat("yyyy-MM-dd-hh-mm-ss-SSS").format(new Date());
         String datestampedFolderName = tempDirectory + "/" + datestampedFileName;
-
+        
         File datestampedFolder = new File(datestampedFolderName);
         if (!datestampedFolder.isDirectory()) {
-            /*
-             * Note that "createDirectories()" must be used - not "createDirectory()", to
-             * make sure all the parent directories that may not yet exist are created as
-             * well.
+            /* Note that "createDirectories()" must be used - not 
+             * "createDirectory()", to make sure all the parent 
+             * directories that may not yet exist are created as well. 
              */
             try {
                 Files.createDirectories(Paths.get(datestampedFolderName));
             } catch (IOException ex) {
-                logger.severe("Failed to create temp. directory to unzip shapefile: " + datestampedFolderName);
+                logger.severe("Failed to create temp. directory to unzip shapefile: " + datestampedFolderName );
                 return null;
             }
         }
-        return datestampedFolder;
-    }
-
+        return datestampedFolder;        
+    }
+    
     public static boolean ingestableAsTabular(DataFile dataFile) {
         String mimeType = dataFile.getContentType();
-
+        
         return ingestableAsTabular(mimeType);
-    }
-
+    } 
+    
     public static boolean ingestableAsTabular(String mimeType) {
-        /*
-         * In the final 4.0 we'll be doing real-time checks, going through the available
-         * plugins and verifying the lists of mime types that they can handle. In 4.0
-         * beta, the ingest plugins are still built into the main code base, so we can
-         * just go through a hard-coded list of mime types. -- L.A.
+        /* 
+         * In the final 4.0 we'll be doing real-time checks, going through the 
+         * available plugins and verifying the lists of mime types that they 
+         * can handle. In 4.0 beta, the ingest plugins are still built into the 
+         * main code base, so we can just go through a hard-coded list of mime 
+         * types. -- L.A. 
          */
-
+        
         if (mimeType == null) {
             return false;
         }
-
+        
         if (mimeType.equals(MIME_TYPE_STATA)) {
             return true;
         } else if (mimeType.equals(MIME_TYPE_STATA13)) {
@@ -1155,7 +1129,7 @@
 
         return false;
     }
-
+    
     public static String getFilesTempDirectory() {
         String filesRootDirectory = System.getProperty("dataverse.files.directory");
         if (filesRootDirectory == null || filesRootDirectory.equals("")) {
@@ -1165,65 +1139,66 @@
         String filesTempDirectory = filesRootDirectory + "/temp";
 
         if (!Files.exists(Paths.get(filesTempDirectory))) {
-            /*
-             * Note that "createDirectories()" must be used - not "createDirectory()", to
-             * make sure all the parent directories that may not yet exist are created as
-             * well.
+            /* Note that "createDirectories()" must be used - not 
+             * "createDirectory()", to make sure all the parent 
+             * directories that may not yet exist are created as well. 
              */
             try {
                 Files.createDirectories(Paths.get(filesTempDirectory));
             } catch (IOException ex) {
-                logger.severe("Failed to create filesTempDirectory: " + filesTempDirectory);
+                logger.severe("Failed to create filesTempDirectory: " + filesTempDirectory );
                 return null;
             }
         }
 
         return filesTempDirectory;
     }
-
+    
     public static void generateStorageIdentifier(DataFile dataFile) {
         dataFile.setStorageIdentifier(generateStorageIdentifier());
     }
-
+    
     public static String generateStorageIdentifier() {
-
+        
         UUID uid = UUID.randomUUID();
-
+                
         logger.log(Level.FINE, "UUID value: {0}", uid.toString());
-
-        // last 6 bytes, of the random UUID, in hex:
-
+        
+        // last 6 bytes, of the random UUID, in hex: 
+        
         String hexRandom = uid.toString().substring(24);
-
+        
         logger.log(Level.FINE, "UUID (last 6 bytes, 12 hex digits): {0}", hexRandom);
-
+        
         String hexTimestamp = Long.toHexString(new Date().getTime());
-
+        
         logger.log(Level.FINE, "(not UUID) timestamp in hex: {0}", hexTimestamp);
-
+            
         String storageIdentifier = hexTimestamp + "-" + hexRandom;
-
+        
         logger.log(Level.FINE, "timestamp/UUID hybrid: {0}", storageIdentifier);
-        return storageIdentifier;
-    }
-
+        return storageIdentifier; 
+    }
+    
     public static void createIngestFailureReport(DataFile dataFile, String message) {
         createIngestReport(dataFile, IngestReport.INGEST_STATUS_FAILURE, message);
     }
-
-    private static void createIngestReport(DataFile dataFile, int status, String message) {
+    
+    private static void createIngestReport (DataFile dataFile, int status, String message) {
         IngestReport errorReport = new IngestReport();
         if (status == IngestReport.INGEST_STATUS_FAILURE) {
-            errorReport.setFailure();
-            errorReport.setReport(message);
-            errorReport.setDataFile(dataFile);
-            dataFile.setIngestReport(errorReport);
+                errorReport.setFailure();
+                errorReport.setReport(message);
+                errorReport.setDataFile(dataFile);
+                dataFile.setIngestReport(errorReport);
         }
     }
 
     public enum FileCitationExtension {
 
-        ENDNOTE("-endnote.xml"), RIS(".ris"), BIBTEX(".bib");
+        ENDNOTE("-endnote.xml"),
+        RIS(".ris"),
+        BIBTEX(".bib");
 
         private final String text;
 
@@ -1232,8 +1207,7 @@
         }
     }
 
-    public static String getCiteDataFileFilename(FileMetadata fileMetadata,
-            FileCitationExtension fileCitationExtension) {
+    public static String getCiteDataFileFilename(FileMetadata fileMetadata, FileCitationExtension fileCitationExtension) {
         if (fileMetadata == null) {
             logger.info("In getCitationBibtex but FileMetadata is null!");
             return null;
@@ -1250,18 +1224,18 @@
     }
 
     /**
-     * @todo Consider returning not only the boolean but the human readable reason
-     *       why the popup is required, which could be used in the GUI to elaborate
-     *       on the text "This file cannot be downloaded publicly."
+     * @todo Consider returning not only the boolean but the human readable
+     * reason why the popup is required, which could be used in the GUI to
+     * elaborate on the text "This file cannot be downloaded publicly."
      */
     public static boolean isDownloadPopupRequired(DatasetVersion datasetVersion) {
-        // Each of these conditions is sufficient reason to have to
-        // present the user with the popup:
+        // Each of these conditions is sufficient reason to have to 
+        // present the user with the popup: 
         if (datasetVersion == null) {
             logger.fine("Download popup required because datasetVersion is null.");
             return false;
         }
-        // 0. if version is draft then Popup "not required"
+        //0. if version is draft then Popup "not required"
         if (!datasetVersion.isReleased()) {
             logger.fine("Download popup required because datasetVersion has not been released.");
             return false;
@@ -1270,23 +1244,20 @@
         if (datasetVersion.getTermsOfUseAndAccess() != null) {
             if (!TermsOfUseAndAccess.License.CC0.equals(datasetVersion.getTermsOfUseAndAccess().getLicense())
                     && !(datasetVersion.getTermsOfUseAndAccess().getTermsOfUse() == null
-                            || datasetVersion.getTermsOfUseAndAccess().getTermsOfUse().equals(""))) {
+                    || datasetVersion.getTermsOfUseAndAccess().getTermsOfUse().equals(""))) {
                 logger.fine("Download popup required because of license or terms of use.");
                 return true;
             }
 
             // 2. Terms of Access:
-            if (!(datasetVersion.getTermsOfUseAndAccess().getTermsOfAccess() == null)
-                    && !datasetVersion.getTermsOfUseAndAccess().getTermsOfAccess().equals("")) {
+            if (!(datasetVersion.getTermsOfUseAndAccess().getTermsOfAccess() == null) && !datasetVersion.getTermsOfUseAndAccess().getTermsOfAccess().equals("")) {
                 logger.fine("Download popup required because of terms of access.");
                 return true;
             }
         }
 
         // 3. Guest Book:
-        if (datasetVersion.getDataset() != null && datasetVersion.getDataset().getGuestbook() != null
-                && datasetVersion.getDataset().getGuestbook().isEnabled()
-                && datasetVersion.getDataset().getGuestbook().getDataverse() != null) {
+        if (datasetVersion.getDataset() != null && datasetVersion.getDataset().getGuestbook() != null && datasetVersion.getDataset().getGuestbook().isEnabled() && datasetVersion.getDataset().getGuestbook().getDataverse() != null) {
             logger.fine("Download popup required because of guestbook.");
             return true;
         }
@@ -1294,15 +1265,15 @@
         logger.fine("Download popup is not required.");
         return false;
     }
-
-    public static boolean isRequestAccessPopupRequired(DatasetVersion datasetVersion) {
-        // Each of these conditions is sufficient reason to have to
-        // present the user with the popup:
+    
+    public static boolean isRequestAccessPopupRequired(DatasetVersion datasetVersion){
+        // Each of these conditions is sufficient reason to have to 
+        // present the user with the popup: 
         if (datasetVersion == null) {
             logger.fine("Download popup required because datasetVersion is null.");
             return false;
         }
-        // 0. if version is draft then Popup "not required"
+        //0. if version is draft then Popup "not required"
         if (!datasetVersion.isReleased()) {
             logger.fine("Download popup required because datasetVersion has not been released.");
             return false;
@@ -1311,14 +1282,13 @@
         if (datasetVersion.getTermsOfUseAndAccess() != null) {
             if (!TermsOfUseAndAccess.License.CC0.equals(datasetVersion.getTermsOfUseAndAccess().getLicense())
                     && !(datasetVersion.getTermsOfUseAndAccess().getTermsOfUse() == null
-                            || datasetVersion.getTermsOfUseAndAccess().getTermsOfUse().equals(""))) {
+                    || datasetVersion.getTermsOfUseAndAccess().getTermsOfUse().equals(""))) {
                 logger.fine("Download popup required because of license or terms of use.");
                 return true;
             }
 
             // 2. Terms of Access:
-            if (!(datasetVersion.getTermsOfUseAndAccess().getTermsOfAccess() == null)
-                    && !datasetVersion.getTermsOfUseAndAccess().getTermsOfAccess().equals("")) {
+            if (!(datasetVersion.getTermsOfUseAndAccess().getTermsOfAccess() == null) && !datasetVersion.getTermsOfUseAndAccess().getTermsOfAccess().equals("")) {
                 logger.fine("Download popup required because of terms of access.");
                 return true;
             }
@@ -1329,7 +1299,8 @@
     }
 
     /**
-     * Provide download URL if no Terms of Use, no guestbook, and not restricted.
+     * Provide download URL if no Terms of Use, no guestbook, and not
+     * restricted.
      */
     public static boolean isPubliclyDownloadable(FileMetadata fileMetadata) {
         if (fileMetadata == null) {
@@ -1343,25 +1314,26 @@
         boolean popupReasons = isDownloadPopupRequired(fileMetadata.getDatasetVersion());
         if (popupReasons == true) {
             /**
-             * @todo The user clicking publish may have a bad "Dude, where did the file
-             *       Download URL go" experience in the following scenario:
+             * @todo The user clicking publish may have a bad "Dude, where did
+             * the file Download URL go" experience in the following scenario:
              *
-             *       - The user creates a dataset and uploads a file.
+             * - The user creates a dataset and uploads a file.
              *
-             *       - The user sets Terms of Use, which means a Download URL should not be
-             *       displayed.
+             * - The user sets Terms of Use, which means a Download URL should
+             * not be displayed.
              *
-             *       - While the dataset is in draft, the Download URL is displayed due to
-             *       the rule "Download popup required because datasetVersion has not been
-             *       released."
+             * - While the dataset is in draft, the Download URL is displayed
+             * due to the rule "Download popup required because datasetVersion
+             * has not been released."
              *
-             *       - Once the dataset is published the Download URL disappears due to the
-             *       rule "Download popup required because of license or terms of use."
+             * - Once the dataset is published the Download URL disappears due
+             * to the rule "Download popup required because of license or terms
+             * of use."
              *
-             *       In short, the Download URL disappears on publish in the scenario above,
-             *       which is weird. We should probably attempt to see into the future to
-             *       when the dataset is published to see if the file will be publicly
-             *       downloadable or not.
+             * In short, the Download URL disappears on publish in the scenario
+             * above, which is weird. We should probably attempt to see into the
+             * future to when the dataset is published to see if the file will
+             * be publicly downloadable or not.
              */
             return false;
         }
@@ -1398,8 +1370,7 @@
             fileDownloadUrl = "/api/access/datafile/" + fileId + "?format=tab";
         }
         if (gbRecordsWritten) {
-            if (downloadType != null && (downloadType.equals("original") || downloadType.equals("RData")
-                    || downloadType.equals("tab"))) {
+            if (downloadType != null && (downloadType.equals("original") || downloadType.equals("RData") || downloadType.equals("tab"))) {
                 fileDownloadUrl += "&gbrecs=true";
             } else {
                 fileDownloadUrl += "?gbrecs=true";
@@ -1409,20 +1380,6 @@
         return fileDownloadUrl;
     }
 
-<<<<<<< HEAD
-=======
-    public static String getPublicDownloadUrl(String dataverseSiteUrl, Long fileId) {
-        if (fileId == null) {
-            logger.info("In getPublicDownloadUrl but fileId is null!");
-            return null;
-        }
-        String downloadType = null;
-        boolean gbRecordsWritten = false;
-        String path = getFileDownloadUrlPath(downloadType, fileId, gbRecordsWritten);
-        return dataverseSiteUrl + path;
-    }
-
->>>>>>> 3460e56a
     public static File inputStreamToFile(InputStream inputStream) throws IOException {
         if (inputStream == null) {
             logger.info("In inputStreamToFile but inputStream was null! Returning null rather than a File.");
@@ -1439,66 +1396,75 @@
         }
     }
 
-    /*
-     * This method tells you if thumbnail generation is *supported* on this type of
-     * file. i.e., if true, it does not guarantee that a thumbnail can/will be
-     * generated; but it means that we can try.
+    /* 
+     * This method tells you if thumbnail generation is *supported* 
+     * on this type of file. i.e., if true, it does not guarantee that a thumbnail 
+     * can/will be generated; but it means that we can try. 
      */
-    public static boolean isThumbnailSupported(DataFile file) {
+    public static boolean isThumbnailSupported (DataFile file) {
         if (file == null) {
             return false;
         }
-
+        
         if (file.isHarvested() || "".equals(file.getStorageIdentifier())) {
             return false;
         }
-
+        
         String contentType = file.getContentType();
-
+        
         // Some browsers (Chrome?) seem to identify FITS files as mime
         // type "image/fits" on upload; this is both incorrect (the official
         // mime type for FITS is "application/fits", and problematic: then
-        // the file is identified as an image, and the page will attempt to
+        // the file is identified as an image, and the page will attempt to 
         // generate a preview - which of course is going to fail...
         if (MIME_TYPE_FITSIMAGE.equalsIgnoreCase(contentType)) {
             return false;
         }
         // besides most image/* types, we can generate thumbnails for
         // pdf and "world map" files:
-
-        return (contentType != null && (contentType.startsWith("image/")
-                || contentType.equalsIgnoreCase("application/pdf") || (file.isTabularData() && file.hasGeospatialTag())
-                || contentType.equalsIgnoreCase(MIME_TYPE_GEO_SHAPE)));
-    }
-
-    /*
-     * The method below appears to be unnecessary; it duplicates the method
-     * generateImageThumbnailFromFileAsBase64() from ImageThumbConverter; plus it
-     * creates an unnecessary temp file copy of the source file. public static
-     * String rescaleImage(File file) throws IOException { if (file == null) {
-     * logger.info("file was null!!"); return null; } File tmpFile =
-     * File.createTempFile("tempFileToRescale", ".tmp"); BufferedImage fullSizeImage
-     * = ImageIO.read(file); if (fullSizeImage == null) {
-     * logger.info("fullSizeImage was null!"); return null; } int width =
-     * fullSizeImage.getWidth(); int height = fullSizeImage.getHeight(); FileChannel
-     * src = new FileInputStream(file).getChannel(); FileChannel dest = new
-     * FileOutputStream(tmpFile).getChannel(); dest.transferFrom(src, 0,
-     * src.size()); String pathToResizedFile =
-     * ImageThumbConverter.rescaleImage(fullSizeImage, width, height,
-     * ImageThumbConverter.DEFAULT_CARDIMAGE_SIZE, tmpFile.getAbsolutePath()); File
-     * resizedFile = new File(pathToResizedFile); return
-     * ImageThumbConverter.getImageAsBase64FromFile(resizedFile); }
-     */
-
+        
+        return (contentType != null && 
+                (contentType.startsWith("image/") || 
+                contentType.equalsIgnoreCase("application/pdf") ||
+                (file.isTabularData() && file.hasGeospatialTag()) ||
+                contentType.equalsIgnoreCase(MIME_TYPE_GEO_SHAPE)));
+    }
+    
+    
+    /* 
+     * The method below appears to be unnecessary; 
+     * it duplicates the method generateImageThumbnailFromFileAsBase64() from ImageThumbConverter;
+     * plus it creates an unnecessary temp file copy of the source file.    
+    public static String rescaleImage(File file) throws IOException {
+        if (file == null) {
+            logger.info("file was null!!");
+            return null;
+        }
+        File tmpFile = File.createTempFile("tempFileToRescale", ".tmp");
+        BufferedImage fullSizeImage = ImageIO.read(file);
+        if (fullSizeImage == null) {
+            logger.info("fullSizeImage was null!");
+            return null;
+        }
+        int width = fullSizeImage.getWidth();
+        int height = fullSizeImage.getHeight();
+        FileChannel src = new FileInputStream(file).getChannel();
+        FileChannel dest = new FileOutputStream(tmpFile).getChannel();
+        dest.transferFrom(src, 0, src.size());
+        String pathToResizedFile = ImageThumbConverter.rescaleImage(fullSizeImage, width, height, ImageThumbConverter.DEFAULT_CARDIMAGE_SIZE, tmpFile.getAbsolutePath());
+        File resizedFile = new File(pathToResizedFile);
+        return ImageThumbConverter.getImageAsBase64FromFile(resizedFile);
+    }
+    */
+    
     public static DatasetThumbnail getThumbnail(DataFile file) {
 
-        String imageSourceBase64 = ImageThumbConverter.getImageThumbnailAsBase64(file,
-                ImageThumbConverter.DEFAULT_THUMBNAIL_SIZE);
+        String imageSourceBase64 = ImageThumbConverter.getImageThumbnailAsBase64(file, ImageThumbConverter.DEFAULT_THUMBNAIL_SIZE);
         DatasetThumbnail defaultDatasetThumbnail = new DatasetThumbnail(imageSourceBase64, file);
         return defaultDatasetThumbnail;
 
     }
-
+    
     public static boolean isPackageFile(DataFile dataFile) {
         return DataFileServiceBean.MIME_TYPE_PACKAGE_FILE.equalsIgnoreCase(dataFile.getContentType());
     }
