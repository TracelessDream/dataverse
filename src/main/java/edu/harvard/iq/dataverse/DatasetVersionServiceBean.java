package edu.harvard.iq.dataverse;

import edu.harvard.iq.dataverse.DatasetVersion.VersionState;
import edu.harvard.iq.dataverse.ingest.IngestUtil;
import edu.harvard.iq.dataverse.search.IndexServiceBean;
import edu.harvard.iq.dataverse.authorization.AuthenticationServiceBean;
import edu.harvard.iq.dataverse.authorization.users.AuthenticatedUser;
import static edu.harvard.iq.dataverse.batch.jobs.importer.filesystem.FileRecordJobListener.SEP;
import edu.harvard.iq.dataverse.batch.util.LoggingUtil;
import edu.harvard.iq.dataverse.search.SolrSearchResult;
import edu.harvard.iq.dataverse.settings.SettingsServiceBean;
import edu.harvard.iq.dataverse.util.BundleUtil;
import edu.harvard.iq.dataverse.util.MarkupChecker;
import edu.harvard.iq.dataverse.util.SystemConfig;
import java.io.IOException;
import java.text.SimpleDateFormat;
import java.util.ArrayList;
import java.util.Arrays;
import java.util.Collections;
import java.util.Date;
import java.util.HashMap;
import java.util.Iterator;
import java.util.List;
import java.util.concurrent.Future;
import java.util.logging.Level;
import java.util.logging.Logger;
import javax.ejb.EJB;
import javax.ejb.EJBException;
import javax.ejb.Stateless;
import javax.inject.Named;
import javax.json.Json;
import javax.json.JsonObjectBuilder;
import javax.persistence.EntityManager;
import javax.persistence.PersistenceContext;
import javax.persistence.Query;
import javax.persistence.TypedQuery;
import org.apache.commons.lang3.StringUtils;
import org.apache.solr.client.solrj.SolrServerException;
    
/**
 *
 * @author skraffmiller
 */
@Stateless
@Named
public class DatasetVersionServiceBean implements java.io.Serializable {

    private static final Logger logger = Logger.getLogger(DatasetVersionServiceBean.class.getCanonicalName());

    private static final SimpleDateFormat logFormatter = new SimpleDateFormat("yyyy-MM-dd'T'HH-mm-ss");
    
    @EJB
    DatasetServiceBean datasetService;
    
    @EJB
    DataFileServiceBean datafileService;
    
    @EJB
    SettingsServiceBean settingsService;
    
    @EJB
    AuthenticationServiceBean authService;
    
    @EJB
    SystemConfig systemConfig;

    @EJB
    IndexServiceBean indexService;

    @PersistenceContext(unitName = "VDCNet-ejbPU")
    private EntityManager em;

    /**
     *  Response to a successful request from the DatasetPage
     * 
     *  Used to help display messages in the cases when:
     *      (1) A specific dataset version (including a DRAFT) is requested
     *      (2) A different dataset is returned b/c the first one doesn't exist
     * 
     *  Simple example:  "DRAFT" requested but no longer exists b/c it
     *      was published and is now version "1.0"
     */
    public class RetrieveDatasetVersionResponse{
    
        private DatasetVersion datasetVersionForResponse;
        private boolean wasSpecificVersionRequested = false;
        private boolean didSpecificVersionMatch = false;
        private String actualVersion = null;  
        private String requestedVersion = null;  
        
        public RetrieveDatasetVersionResponse(DatasetVersion datasetVersion, String requestedVersion){
            if (datasetVersion == null){
                throw new IllegalArgumentException("datasetVersion cannot be null");
            }
            //logger.fine("RetrieveDatasetVersionResponse: datasetVersion: " + datasetVersion.getSemanticVersion() + " requestedVersion: " + requestedVersion);
            //logger.fine("chosenVersion id: " + datasetVersion.getId() + "  getFriendlyVersionNumber: " + datasetVersion.getFriendlyVersionNumber());
            this.datasetVersionForResponse = datasetVersion;
            
            this.actualVersion = datasetVersion.getSemanticVersion();
            this.requestedVersion = requestedVersion;
            this.checkVersion();
        }
        
        public String getDifferentVersionMessage(){
            
            if (this.wasSpecificVersionRequested && !this.didSpecificVersionMatch){
                String userMsg;
                if (DatasetVersionServiceBean.this.isVersionAskingForDraft(this.requestedVersion)){
                    userMsg = BundleUtil.getStringFromBundle("file.viewDiffDialog.msg.draftNotFound");
                }else{
                    userMsg = BundleUtil.getStringFromBundle("file.viewDiffDialog.msg.versionNotFound", Arrays.asList(MarkupChecker.escapeHtml(this.requestedVersion)));
                }
                
                if (DatasetVersionServiceBean.this.isVersionAskingForDraft(this.actualVersion)){
                    userMsg += BundleUtil.getStringFromBundle("file.viewDiffDialog.msg.draftFound");
                }else{
                    userMsg += BundleUtil.getStringFromBundle("file.viewDiffDialog.msg.versionFound", Arrays.asList(this.actualVersion));
                }
                
                return userMsg;
            }
            return null;
        }
        
        private void checkVersion(){
            if (actualVersion==null){   // this shouldn't happen
                return;
            }
            //logger.fine("check version. requested: " + this.requestedVersion + " returned: " + actualVersion);
            // This may often be the case if version is not specified
            //
            if (requestedVersion == null || requestedVersion.isEmpty()){
                this.wasSpecificVersionRequested = false;         
                return;
            }

            this.wasSpecificVersionRequested = true;                

            this.didSpecificVersionMatch = this.requestedVersion.equalsIgnoreCase(actualVersion);
            
        }
        
        public boolean wasRequestedVersionRetrieved(){
            return !(this.wasSpecificVersionRequested && !this.didSpecificVersionMatch);
        }
        
        
        public DatasetVersion getDatasetVersion(){
            return this.datasetVersionForResponse;
        }                
    } // end RetrieveDatasetVersionResponse
    
    public DatasetVersion find(Object pk) {
        return em.find(DatasetVersion.class, pk);
    }

    public DatasetVersion findByFriendlyVersionNumber(Long datasetId, String friendlyVersionNumber) {
        Long majorVersionNumber = null;
        Long minorVersionNumber = null;

        String[] versions = friendlyVersionNumber.split("\\.");
        try {
            if (versions.length == 1) {
                majorVersionNumber = Long.parseLong(versions[0]);
            } else if (versions.length == 2) {
                majorVersionNumber = Long.parseLong(versions[0]);
                minorVersionNumber = Long.parseLong(versions[1]);
            } else {
                return null;
            }
        } catch (NumberFormatException n) {
            return null;
        }
        if (minorVersionNumber != null) {
            String queryStr = "SELECT v from DatasetVersion v where v.dataset.id = :datasetId  and v.versionNumber= :majorVersionNumber and v.minorVersionNumber= :minorVersionNumber";
            DatasetVersion foundDatasetVersion = null;
            try {
                Query query = em.createQuery(queryStr);
                query.setParameter("datasetId", datasetId);
                query.setParameter("majorVersionNumber", majorVersionNumber);
                query.setParameter("minorVersionNumber", minorVersionNumber);
                foundDatasetVersion = (DatasetVersion) query.getSingleResult();
            } catch (javax.persistence.NoResultException e) {
                logger.warning("no ds version found: " + datasetId + " " + friendlyVersionNumber);
                // DO nothing, just return null.
            }
            return foundDatasetVersion;
        }

        if (majorVersionNumber == null && minorVersionNumber == null) {
            return null;
        }

        if (majorVersionNumber != null && minorVersionNumber == null) {
            try {
                TypedQuery<DatasetVersion> typedQuery = em.createQuery("SELECT v from DatasetVersion v where v.dataset.id = :datasetId  and v.versionNumber= :majorVersionNumber", DatasetVersion.class);
                typedQuery.setParameter("datasetId", datasetId);
                typedQuery.setParameter("majorVersionNumber", majorVersionNumber);
                DatasetVersion retVal = null;
                List<DatasetVersion> versionsList = typedQuery.getResultList();
                for (DatasetVersion dsvTest : versionsList) {
                    if (retVal == null) {
                        retVal = dsvTest;
                    } else {
                        if (retVal.getMinorVersionNumber().intValue() < dsvTest.getMinorVersionNumber().intValue()) {
                            retVal = dsvTest;
                        }
                    }
                }
                return retVal;
            } catch (javax.persistence.NoResultException e) {
                logger.warning("no ds version found: " + datasetId + " " + friendlyVersionNumber);
                // DO nothing, just return null.
            }

        }
        return null;
    }

    
    /** 
     *   Parse a Persistent Id and return as 3 strings.        
     * 
     *   Example: 1.0, 1.1. 3.4, etc.
     * 
     * @param version
     * @return Long[] with [ major_version, minor_version ] 
     *                  - either or both may be null
     */
     public Long[] parseVersionNumber(String version){
        if (version == null){
            return null;            
        }
        
        Long majorVersion;
        Long minorVersion = null;
        
        String[] vparts = version.split("\\.");
        if (vparts.length == 1){
            try{
                majorVersion = Long.parseLong(vparts[0]);
            }catch (NumberFormatException n) {
                return null;
            }
        }else if (vparts.length == 2){
            try{
                majorVersion = Long.parseLong(vparts[0]);
                minorVersion = Long.parseLong(vparts[1]);
            }catch (NumberFormatException n) {
                return null;
            }            
        }else{
            return null;
        }
        
        Long versionNumbers[] = { majorVersion, minorVersion };
        
        return versionNumbers;
    }
         

    
    private void msg(String s){
        //logger.fine(s);
    }
    
    /**
     * Does the version identifier in the URL ask for a "DRAFT"?
     * 
     * @param version
     * @return boolean
     */
    public boolean isVersionAskingForDraft(String version){
        
        if (version == null){
            return false;
        }
    
        return version.toUpperCase().equals(VersionState.DRAFT.toString());
    }
    
    private String getDatasetVersionBasicQuery(String identifierClause, String extraClause){
        
        if (identifierClause == null){
            return null;
        }
        
        if (extraClause == null){
            extraClause = "";
        }
                          
        String queryStr = "SELECT dv.* FROM DatasetVersion dv";
        queryStr += " INNER JOIN Dataset ds";
        queryStr += " ON dv.dataset_id=ds.id";
        queryStr += identifierClause;      // either persistentId or id
        queryStr += extraClause;   // may be an empty string
        queryStr += " ORDER BY versionNumber DESC, minorVersionNumber DESC";
        queryStr += " LIMIT 1;";
         
        return queryStr;
        
    }
    
    public String getContributorsNames(DatasetVersion version) {
        String contNames = "";
        for (String id : version.getVersionContributorIdentifiers()) {
            id = id.startsWith("@") ? id.substring(1) : id;
            AuthenticatedUser au = authService.getAuthenticatedUser(id);
            if (au != null) {
                if (contNames.isEmpty()) {
                    contNames = au.getName();
                } else {
                    contNames = contNames + ", " + au.getName();
                }
            }
        }
        return contNames;
    } 
    
    public List<DatasetVersionUser> getDatasetVersionUsersByAuthenticatedUser(AuthenticatedUser user){
        
        TypedQuery<DatasetVersionUser> typedQuery = em.createQuery("SELECT u from DatasetVersionUser u where u.authenticatedUser.id = :authenticatedUserId", DatasetVersionUser.class);
                typedQuery.setParameter("authenticatedUserId", user.getId());
                return typedQuery.getResultList();        

    }

    /**
     * Query to return the last Released DatasetVersion by Persistent ID
     * 
     * @param identifierClause  - query clause to retrieve via DatasetVersion.Id or DatasetVersion.persistentId 
     * @return String fullQuery
     */
    private String getLatestReleasedDatasetVersionQuery(String identifierClause){
        
        if (identifierClause == null){
            return null;
        }
        String releasedClause = " AND dv.versionstate = '" + VersionState.RELEASED.toString() + "'";

        return getDatasetVersionBasicQuery(identifierClause, releasedClause);
        
    }

     /**
     * Query to return a DatasetVersion by Specific Version
     * 
     * @param identifierClause  - query clause to retrieve via DatasetVersion.Id or DatasetVersion.persistentId 
     * @return String fullQuery
     */
    private String getNumericDatasetVersionQueryByIdentifier(String identifierClause, Long majorVersion, Long minorVersion){
        
        if (identifierClause == null){
            return null;
        }
        String extraQueryClause = "";

        
        // For an exact version: retrieve either RELEASED or DEACCESSIONED
        //
        if (majorVersion != null && minorVersion != null){
            extraQueryClause += " AND dv.versionNumber= " + majorVersion;
            extraQueryClause += " AND dv.minorVersionNumber= " + minorVersion;
            extraQueryClause += " AND (dv.versionstate = '" + VersionState.RELEASED.toString() + "' or dv.versionstate = '" + VersionState.DEACCESSIONED.toString() + "')";
        } else {
            // Last released major version
            //
            extraQueryClause += " AND dv.versionNumber= " + majorVersion;
            extraQueryClause += " AND dv.versionstate = '" + VersionState.RELEASED.toString() + "'";
        }
        
        return getDatasetVersionBasicQuery(identifierClause, extraQueryClause);
        
    }
    
    /**
     * Query to return a Draft DatasetVersion by Persistent ID
     * 
     * @param identifierClause  - query clause to retrieve via DatasetVersion.Id or DatasetVersion.persistentId 
     * @return String fullQuery
     */
    private String getDraftDatasetVersionQuery(String identifierClause){
        
        if (identifierClause == null){
            return null;
        }
        String draftClause = " AND dv.versionstate = '" + VersionState.DRAFT.toString() + "'";

        return getDatasetVersionBasicQuery(identifierClause, draftClause);
        
    }
    
        /**
     * Query to return a DEACCESSIONED DatasetVersion by Persistent ID
     * 
     * @param identifierClause  - query clause to retrieve via DatasetVersion.Id or DatasetVersion.persistentId 
     * @return String fullQuery
     */
    private String getDeaccessionedDatasetVersionQuery(String identifierClause){
        
        if (identifierClause == null){
            return null;
        }
        String draftClause = " AND dv.versionstate = '" + VersionState.DEACCESSIONED.toString() + "'";

        return getDatasetVersionBasicQuery(identifierClause, draftClause);
        
    }
    
    
    
    
    /**
     * Execute a query to return DatasetVersion
     * 
     * @param queryString
     * @return 
     */
    private DatasetVersion getDatasetVersionByQuery(String queryString){
        msg("getDatasetVersionByQuery queryString: " + queryString);
        if (queryString == null){
            return null;
        }
        
        // Inexact check to see if one of the selected tables is DATASETVERSION
        //
        if (!queryString.toUpperCase().contains("FROM DATASETVERSION")){
            throw new IllegalArgumentException("This query does not select from the table DATASETVERSION");
        }
        
        try{
            Query query = em.createNativeQuery(queryString, DatasetVersion.class);           
            DatasetVersion ds = (DatasetVersion) query.getSingleResult();
            
            msg("Found: " + ds);
            return ds;
            
        } catch (javax.persistence.NoResultException e) {
            msg("DatasetVersion not found: " + queryString);
            logger.log(Level.FINE, "DatasetVersion not found: {0}", queryString);
            return null;
         } catch (EJBException e) {
             logger.log(Level.WARNING, "EJBException exception: {0}", e.getMessage());
             return null;
         }
    } // end getDatasetVersionByQuery
    
    
    
    
    public DatasetVersion retrieveDatasetVersionByIdentiferClause(String identifierClause, String version){
        
        if (identifierClause == null){
            return null;
        }
        
        DatasetVersion chosenVersion;
        
        /* --------------------------------------------
            (1) Scenario: User asking for a DRAFT?
                - (1a) Look for draft
                - (1b) Not found: Get Latest Release
                - Permissions: check on DatasetPage
        -------------------------------------------- */
        if (DatasetVersionServiceBean.this.isVersionAskingForDraft(version)){

            // (1a) Try to retrieve a draft
            msg("(1a) Try to retrieve a draft");
            String draftQuery = this.getDraftDatasetVersionQuery(identifierClause);            
            chosenVersion = this.getDatasetVersionByQuery(draftQuery);

            // Draft Exists! Return it!
            msg("Draft Exists! Return it!");
            if (chosenVersion != null){
                return chosenVersion;   // let DatasetPage check permissions
            }
            
            // (1b) No draft found - check for last released
            msg("(1b) No draft found - check for last released");
            String lastReleasedQuery = this.getLatestReleasedDatasetVersionQuery(identifierClause);
            chosenVersion = this.getDatasetVersionByQuery(lastReleasedQuery);
            
            return chosenVersion;  // This may be null -- let DatasetPage check
        }
        // END: User asking for a Draft
        
        /* --------------------------------------------
            (2) Scenario: Version specified
                - (2a) Look for major and minor version - RELEASE OR DEACCESSIONED
                    - OR Look for major version - RELEASE
                - (2c) Not found: look for latest released version
                - (2c) Not found: look for DEACCESSIONED
                - (2d) Not found: look for draft
                - Permissions: check on DatasetPage        
        
            (3) Scenario: No version specified
                - Same as (2c)(2d) above
                - Permissions: check on DatasetPage        
        -------------------------------------------- */
        Long[] versionNumbers = parseVersionNumber(version);
        if (versionNumbers != null && versionNumbers.length == 2){        // At least a major version found
            
            // (2a) Look for major and minor version - RELEASE OR DEACCESSIONED
            msg("(2a) Look for major and minor version -" + Arrays.toString(versionNumbers));
            String specificVersionQuery = this.getNumericDatasetVersionQueryByIdentifier(identifierClause, versionNumbers[0], versionNumbers[1]);            
            
            chosenVersion = this.getDatasetVersionByQuery(specificVersionQuery);
            if (chosenVersion != null){
                return chosenVersion;
            }
        }
        
        // (2b) Look for latest released version
        msg("(2b) Look for latest released version");        
        String latestVersionQuery = this.getLatestReleasedDatasetVersionQuery(identifierClause);
        //msg("latestVersionQuery: " + latestVersionQuery);
        chosenVersion = this.getDatasetVersionByQuery(latestVersionQuery);
        if (chosenVersion != null){
            return chosenVersion;
        }

        // (2c) Look for DEACCESSIONED
        msg("(2c) Look for draft");        
        String dQuery = this.getDeaccessionedDatasetVersionQuery(identifierClause);            
        //msg("draftQuery: " + draftQuery);
        chosenVersion = this.getDatasetVersionByQuery(dQuery);
        if (chosenVersion != null){
            return chosenVersion;
        }
        
        // (2d) Look for draft
        msg("(2d) Look for draft");        
        String draftQuery = this.getDraftDatasetVersionQuery(identifierClause);            
        //msg("draftQuery: " + draftQuery);
        chosenVersion = this.getDatasetVersionByQuery(draftQuery);

        return chosenVersion;   // This may be null -- let DatasetPage check

                  
    } // end: retrieveDatasetVersionByPersistentId
    
    
    /**
     * Find a DatasetVersion using the persisentID and version string
     * 
     * @param persistentId doi:10.5072/FK2/BYM3IW
     * @param version  "DRAFT", 1.0, 2, 3.4, null, etc
     * @return 
     */
    public RetrieveDatasetVersionResponse retrieveDatasetVersionByPersistentId(String persistentId, String version){
        
        msg("retrieveDatasetVersionByPersistentId: " + persistentId + " " + version);
        if (persistentId==null){
            return null;
        }
        
        /*        
            Parse the persistent id
        */
        GlobalId parsedId;
        try{
            parsedId = new GlobalId(persistentId);   // [ protocol, authority, identifier]
        } catch (IllegalArgumentException e){
            logger.log(Level.WARNING, "Failed to parse persistentID: {0}", persistentId);
            return null;
        }
        
        String identifierClause = " AND ds.protocol= '" + parsedId.getProtocol() + "'"; 
        identifierClause += " AND ds.authority = '" + parsedId.getAuthority() + "'"; 
        identifierClause += " AND ds.identifier = '" + parsedId.getIdentifier() + "'"; 
        

        DatasetVersion ds = retrieveDatasetVersionByIdentiferClause(identifierClause, version);
        
        if (ds != null){
            msg("retrieved dataset: " + ds.getId() + " semantic: " + ds.getSemanticVersion());
            return new RetrieveDatasetVersionResponse(ds, version);
        }
        
        return null;
        
    }
    
    public RetrieveDatasetVersionResponse selectRequestedVersion(List<DatasetVersion> versions, String versionTag) {
        
        Long[] versionNumbers = parseVersionNumber(versionTag);
        Long majorVersion = null; 
        Long minorVersion = null; 
        
        if (versionNumbers != null && versionNumbers.length == 2) { 
            majorVersion = versionNumbers[0];
            minorVersion = versionNumbers[1];
        }
        
        for (DatasetVersion version : versions) {

            if (this.isVersionAskingForDraft(versionTag)) {

                if (version.isDraft()) {
                    return new RetrieveDatasetVersionResponse(version, versionTag);
                }

            } else if (majorVersion != null && minorVersion != null) {
                if (majorVersion.equals(version.getVersionNumber()) && minorVersion.equals(version.getMinorVersionNumber()) && (version.isReleased() || version.isDeaccessioned())) {
                    return new RetrieveDatasetVersionResponse(version, versionTag);
                }
            } else if (majorVersion != null) {
                if (majorVersion.equals(version.getVersionNumber()) && version.isReleased()) {
                    return new RetrieveDatasetVersionResponse(version, versionTag);
                }
                //
            }
        }
        
        // second pass - grab the first  released version:
        
        for (DatasetVersion version : versions) {
            if (version.isReleased()) {
                return new RetrieveDatasetVersionResponse(version, versionTag);
            }
        }
        
        // third pass - grab the first (latest!) deaccessioned version
        
        for (DatasetVersion version : versions) {
            if (version.isDeaccessioned()) {
                return new RetrieveDatasetVersionResponse(version, versionTag);
            }
        }
            
        // fourth pass -  draft is the last choice:
        
        for (DatasetVersion version : versions) {
            if (version.isDraft()) {
                return new RetrieveDatasetVersionResponse(version, versionTag);
            }
        }    
        
        return null; 
    }
     
     /**
     * Find a DatasetVersion using the persisentID and version string
     * 
     * @param datasetId
     * @param version  "DRAFT", 1.0, 2, 3.4, null, etc
     * @return 
     */
    public RetrieveDatasetVersionResponse retrieveDatasetVersionById(Long datasetId, String version){
        msg("retrieveDatasetVersionById: " + datasetId + " " + version);
        
        DatasetVersion ds = getDatasetVersionById(datasetId, version);
        
        if (ds != null){
            return new RetrieveDatasetVersionResponse(ds, version);
        }
        
        return null;

          
    } // end: retrieveDatasetVersionById
    
    public DatasetVersion getDatasetVersionById(Long datasetId, String version){
        msg("retrieveDatasetVersionById: " + datasetId + " " + version);
        if (datasetId==null){
            return null;
        }        
        
        String identifierClause = this.getIdClause(datasetId);

        DatasetVersion ds = retrieveDatasetVersionByIdentiferClause(identifierClause, version);
        
        return ds;

          
    } // end: getDatasetVersionById
    
    public DatasetVersion getLatestReleasedVersionFast(Long datasetId) {
        String identifierClause = this.getIdClause(datasetId);
        String latestVersionQuery = this.getLatestReleasedDatasetVersionQuery(identifierClause);
        return this.getDatasetVersionByQuery(latestVersionQuery);
    }
    
    private String getIdClause(Long datasetId) {
        return " AND ds.id = " + datasetId;
    }
    
     /**
     * Find a DatasetVersion using the dataset versionId
     * 
     * @param versionId DatasetVersion id
     * @return 
     */
    public RetrieveDatasetVersionResponse retrieveDatasetVersionByVersionId(Long versionId){
        //msg("retrieveDatasetVersionById: " + datasetId + " " + versionId);
        if (versionId==null ){
            return null;
        }        
        
        // Try versionId - release state doesn't matte
        //
        String retrieveSpecifiedDSVQuery = "SELECT dv.* FROM DatasetVersion dv WHERE dv.id = " + versionId;
        
        DatasetVersion chosenVersion = this.getDatasetVersionByQuery(retrieveSpecifiedDSVQuery);
        if (chosenVersion != null) {
            return new RetrieveDatasetVersionResponse(chosenVersion, "");
        }
        return null;          
    } // end: retrieveDatasetVersionByVersionId
    
    // This is an optimized, native query-based method for picking an image 
    // that can be used as the thumbnail for a given dataset/version. 
    // It is primarily designed to be used when thumbnails are requested
    // from the Dataverse page, which is Solr search object based; meaning we 
    // may not have the Dataset, DatasetVersion, etc. entities initialized.
    // And since we may need to look up/generate these thumbnails for a large 
    // number of search results, actually instantiating full entities for each
    // one may be prohibitively expensive. It is also used by the DatasetPage, 
    // when in read-only, optimized mode, when we similarly try to serve the 
    // page while minimizing full lookup of entities via EJB. 
    // (in both cases above the method is called via ThumbnailServiceWrapper)
    
    public Long getThumbnailByVersionId(Long versionId) {
        if (versionId == null) {
            return null;
        }

        Long thumbnailFileId;

        // First, let's see if there are thumbnails that have already been 
        // generated:
        try {
            thumbnailFileId = (Long) em.createNativeQuery("SELECT df.id "
                    + "FROM datafile df, filemetadata fm, datasetversion dv, dvobject o "
                    + "WHERE dv.id = " + versionId + " "
                    + "AND df.id = o.id "
                    + "AND fm.datasetversion_id = dv.id "
                    + "AND fm.datafile_id = df.id "
                    + "AND df.restricted = false "
                    + "AND df.embargo_id is null "
                    + "AND o.previewImageAvailable = true "
                    + "ORDER BY df.id LIMIT 1;").getSingleResult();
        } catch (Exception ex) {
            thumbnailFileId = null;
        }

        if (thumbnailFileId != null) {
            logger.fine("DatasetVersionService,getThumbnailByVersionid(): found already generated thumbnail for version " + versionId + ": " + thumbnailFileId);
            assignDatasetThumbnailByNativeQuery(versionId, thumbnailFileId);
            return thumbnailFileId;
        }

        if (!systemConfig.isThumbnailGenerationDisabledForImages()) {
            // OK, let's try and generate an image thumbnail!
            long imageThumbnailSizeLimit = systemConfig.getThumbnailSizeLimitImage();

            try {
                thumbnailFileId = (Long) em.createNativeQuery("SELECT df.id "
                        + "FROM datafile df, filemetadata fm, datasetversion dv, dvobject o "
                        + "WHERE dv.id = " + versionId + " "
                        + "AND df.id = o.id "
                        + "AND fm.datasetversion_id = dv.id "
                        + "AND fm.datafile_id = df.id "
                        // + "AND o.previewImageAvailable = false "
                        + "AND df.restricted = false "
                        + "AND df.embargo_id is null "
                        + "AND df.contenttype LIKE 'image/%' "
                        + "AND NOT df.contenttype = 'image/fits' "
                        + "AND df.filesize < " + imageThumbnailSizeLimit + " "
                        + "ORDER BY df.filesize ASC LIMIT 1;").getSingleResult();
            } catch (Exception ex) {
                thumbnailFileId = null;
            }

            if (thumbnailFileId != null) {
                logger.fine("obtained file id: " + thumbnailFileId);
                DataFile thumbnailFile = datafileService.find(thumbnailFileId);
                if (thumbnailFile != null) {
                    if (datafileService.isThumbnailAvailable(thumbnailFile)) {
                        assignDatasetThumbnailByNativeQuery(versionId, thumbnailFileId);
                        return thumbnailFileId;
                    }
                }
            }
        }

        // And if that didn't work, try the same thing for PDFs:
        if (!systemConfig.isThumbnailGenerationDisabledForPDF()) {
            // OK, let's try and generate an image thumbnail!
            long imageThumbnailSizeLimit = systemConfig.getThumbnailSizeLimitPDF();
            try {
                thumbnailFileId = (Long) em.createNativeQuery("SELECT df.id "
                        + "FROM datafile df, filemetadata fm, datasetversion dv, dvobject o "
                        + "WHERE dv.id = " + versionId + " "
                        + "AND df.id = o.id "
                        + "AND fm.datasetversion_id = dv.id "
                        + "AND fm.datafile_id = df.id "
                        // + "AND o.previewImageAvailable = false "
                        + "AND df.restricted = false "
                        + "AND df.embargo_id is null "
                        + "AND df.contenttype = 'application/pdf' "
                        + "AND df.filesize < " + imageThumbnailSizeLimit + " "
                        + "ORDER BY df.filesize ASC LIMIT 1;").getSingleResult();
            } catch (Exception ex) {
                thumbnailFileId = null;
            }

            if (thumbnailFileId != null) {
                DataFile thumbnailFile = datafileService.find(thumbnailFileId);
                if (thumbnailFile != null) {
                    if (datafileService.isThumbnailAvailable(thumbnailFile)) {
                        assignDatasetThumbnailByNativeQuery(versionId, thumbnailFileId);
                        return thumbnailFileId;
                    }
                }
            }
        }

        return null;
    }
    
    private void assignDatasetThumbnailByNativeQuery(Long versionId, Long dataFileId) {
        try {
            em.createNativeQuery("UPDATE dataset SET thumbnailfile_id=" + dataFileId + " WHERE id in (SELECT dataset_id FROM datasetversion WHERE id=" + versionId + ")").executeUpdate();
        } catch (Exception ex) {
            // it's ok to just ignore... 
        }
    }
    
    public void writeEditVersionLog(DatasetVersionDifference dvd, AuthenticatedUser au) {

        String logDir = System.getProperty("com.sun.aas.instanceRoot") + SEP + "logs" + SEP + "edit-drafts" + SEP;
        String identifier = dvd.getOriginalVersion().getDataset().getIdentifier();
        identifier = identifier.substring(identifier.indexOf("/") + 1);
        String datasetId = dvd.getOriginalVersion().getDataset().getId().toString();
        String summary = au.getFirstName() + " " + au.getLastName() + " (" + au.getIdentifier() + ") updated " + dvd.getEditSummaryForLog();
        String logTimestamp = logFormatter.format(new Date());
        String fileName = "/edit-draft-" + datasetId + "-" + identifier + "-" + logTimestamp + ".txt";
        LoggingUtil.saveLogFile(summary, logDir, fileName);
        
    }
    
    public void populateDatasetSearchCard(SolrSearchResult solrSearchResult) {
        Long dataverseId = Long.parseLong(solrSearchResult.getParent().get("id"));
        Long datasetVersionId = solrSearchResult.getDatasetVersionId();
        Long datasetId = solrSearchResult.getEntityId();
        
        if (dataverseId == 0) {
            return;
        }
        
        Object[] searchResult;
        
        try {
            if (datasetId != null) {
                searchResult = (Object[]) em.createNativeQuery("SELECT t0.VERSIONSTATE, t1.ALIAS, t2.THUMBNAILFILE_ID, t2.USEGENERICTHUMBNAIL, t3.STORAGEIDENTIFIER FROM DATASETVERSION t0, DATAVERSE t1, DATASET t2, DVOBJECT t3 WHERE t0.ID = " 
                        + datasetVersionId 
                        + " AND t1.ID = " 
                        + dataverseId
                        + " AND t2.ID = "
                        + datasetId
                        + " AND t2.ID = t3.ID").getSingleResult()
                        
                        ;
            } else {
                // Why is this method ever called with dataset_id = null? -- L.A.
                searchResult = (Object[]) em.createNativeQuery("SELECT t0.VERSIONSTATE, t1.ALIAS FROM DATASETVERSION t0, DATAVERSE t1 WHERE t0.ID = " + datasetVersionId + " AND t1.ID = " + dataverseId).getSingleResult();
            }
        } catch (Exception ex) {
            return;
        }

        if (searchResult == null) {
            return;
        }
        
        if (searchResult[0] != null) {
            String versionState = (String)searchResult[0];
            if ("DEACCESSIONED".equals(versionState)) {
                solrSearchResult.setDeaccessionedState(true);
            }
        }
        
        /**
          * @todo (from pdurbin) can a dataverse alias ever be null?
          */
        
        if (searchResult[1] != null) {
            solrSearchResult.setDataverseAlias((String) searchResult[1]);
        }
        
        if (searchResult.length == 5) {
            Dataset datasetEntity = new Dataset();
            String globalIdentifier = solrSearchResult.getIdentifier();
            GlobalId globalId = new GlobalId(globalIdentifier);

            datasetEntity.setProtocol(globalId.getProtocol());
            datasetEntity.setAuthority(globalId.getAuthority());
            datasetEntity.setIdentifier(globalId.getIdentifier());
            if (searchResult[4] != null) {
                datasetEntity.setStorageIdentifier(searchResult[4].toString());
            }
            solrSearchResult.setEntity(datasetEntity);
            if (searchResult[2] != null) {
                // This is the image file specifically assigned as the "icon" for
                // the dataset:
                Long thumbnailFile_id = (Long) searchResult[2];
                if (thumbnailFile_id != null) {
                    DataFile thumbnailFile;
                    try {
                        thumbnailFile = datafileService.findCheapAndEasy(thumbnailFile_id);
                    } catch (Exception ex) {
                        thumbnailFile = null;
                    }

                    if (thumbnailFile != null) {
                        ((Dataset) solrSearchResult.getEntity()).setThumbnailFile(thumbnailFile);
                    }
                }
            }
            if (searchResult[3] != null) {
                ((Dataset)solrSearchResult.getEntity()).setUseGenericThumbnail((Boolean) searchResult[3]);
            } else {
                ((Dataset)solrSearchResult.getEntity()).setUseGenericThumbnail(false);
            }
        }
    }
    
    /**
     * Return a list of the checksum Strings for files in the specified DatasetVersion
     * 
     * This is used to help check for duplicate files within a DatasetVersion
     * 
     * @param datasetVersion
     * @return a list of checksum Strings for files in the specified DatasetVersion
     */
    public List<String> getChecksumListForDatasetVersion(DatasetVersion datasetVersion) {

        if (datasetVersion == null){
            throw new NullPointerException("datasetVersion cannot be null");
        }

        String query = "SELECT df.md5 FROM datafile df, filemetadata fm WHERE fm.datasetversion_id = " + datasetVersion.getId() + " AND fm.datafile_id = df.id;";

        logger.log(Level.FINE, "query: {0}", query);
        Query nativeQuery = em.createNativeQuery(query);

        return nativeQuery.getResultList();
    }
    
        
    /**
     * Check for the existence of a single checksum value within a DatasetVersion's files
     * 
     * @param datasetVersion
     * @param selectedChecksum
     * @return 
     */
    public boolean doesChecksumExistInDatasetVersion(DatasetVersion datasetVersion, String selectedChecksum) {
        if (datasetVersion == null){
            throw new NullPointerException("datasetVersion cannot be null");
        }
        
        String query = "SELECT df.md5 FROM datafile df, filemetadata fm" 
                + " WHERE fm.datasetversion_id = " + datasetVersion.getId() 
                + " AND fm.datafile_id = df.id"
                + " AND df.md5 = '" + selectedChecksum + "';";
        
        Query nativeQuery = em.createNativeQuery(query);
        List<?> checksumList = nativeQuery.getResultList();

        return !checksumList.isEmpty();
    }
        
    
    public List<HashMap<String, Object>> getBasicDatasetVersionInfo(Dataset dataset){
        
        if (dataset == null){
            throw new NullPointerException("dataset cannot be null");
        }
        
        String query = "SELECT id, dataset_id, releasetime, versionnumber,"
                    + " minorversionnumber, versionstate, versionnote" 
                    + " FROM datasetversion"
                    + " WHERE dataset_id = " + dataset.getId()
                    + " ORDER BY versionnumber DESC,"
                    + " minorversionnumber DESC," 
                    + " versionstate;";
        msg("query: " + query);
        Query nativeQuery = em.createNativeQuery(query);
        List<Object[]> datasetVersionInfoList = nativeQuery.getResultList();

        List<HashMap<String, Object>> hashList = new ArrayList<>();
        
        HashMap<String, Object> mMap = new HashMap<>();
        for (Object[] dvInfo : datasetVersionInfoList) {
            mMap = new HashMap<>();
            mMap.put("datasetVersionId", dvInfo[0]);
            mMap.put("datasetId", dvInfo[1]);
            mMap.put("releaseTime", dvInfo[2]);
            mMap.put("versionnumber", dvInfo[3]);
            mMap.put("minorversionnumber", dvInfo[4]);
            mMap.put("versionstate", dvInfo[5]);
            mMap.put("versionnote", dvInfo[6]);
            hashList.add(mMap);
        }
        return hashList;
    } // end getBasicDatasetVersionInfo
    
    
    
    public HashMap getFileMetadataHistory(DataFile df){
        
        if (df == null){
            throw new NullPointerException("DataFile 'df' cannot be null");
        }
        
        String rootFileIdClause = "";
        if (df.getRootDataFileId() != null){
            rootFileIdClause = " OR rootdatafileid = " + df.getRootDataFileId();
        }
        
        List<String> colsToRetrieve = Arrays.asList("df.id", "df.contenttype" 
                 , "df.filesize", "df.checksumtype", "df.checksumvalue"
                 , "fm.label", "fm.description", "fm.version"        
        );
                
        String colsToRetrieveString = StringUtils.join(colsToRetrieve, ",");
                
        
        String query = "SELECT " + colsToRetrieveString
                    + " FROM datafile df, filemetadata fm"
                    + " WHERE (df.id = " + df.getId()
                    + "    OR rootdatafileid = "  + df.getId()
                    + rootFileIdClause + ")"
                    + " AND fm.datafile_id = df.id"
                    + " ORDER BY df.id;";
        
        Query nativeQuery = em.createNativeQuery(query);
        List<Object[]> infoList = nativeQuery.getResultList();

        List<HashMap> hashList = new ArrayList<>();
        
        /*
        HashMap mMap;
        List<String> hashKeys = colsToRetrieve.stream()
                                  .map(String :: trim)  
          */                              

        /*
                                                        .map(x -> x.getTypeLabel())
w
                 return tagsToCheck.stream()
                        .filter(p -> p != null)         // no nulls
                        .map(String :: trim)            // strip strings
                        .filter(p -> p.length() > 0 )   // no empty strings
                        .distinct()                     // distinct
                        .collect(Collectors.toList());
                */        
        return null;/*
        for (Object[] dvInf: infoList) {
                        
            mMap = new HashMap();
            for(int idx=0; idx < colsToRetrieve.size(); idx++){
                String keyName = colsToRetrieve.get(idx);
                if ()
                mMap.put(colsToRetrieve.get(idx), dvInfo[idx]);
            }
            hashList.add(mMap);
        }
        return hashList;
        */
    }

    public JsonObjectBuilder fixMissingUnf(String datasetVersionId, boolean forceRecalculate) {
        JsonObjectBuilder info = Json.createObjectBuilder();
        if (datasetVersionId == null || datasetVersionId.isEmpty()) {
            info.add("message", "datasetVersionId was null or empty!");
            return info;
        }
        long dsvId = Long.parseLong(datasetVersionId);
        DatasetVersion datasetVersion = find(dsvId);
        if (datasetVersion == null) {
            info.add("message", "Could not find a dataset version based on datasetVersionId " + datasetVersionId + ".");
            return info;
        }
        if (!StringUtils.isBlank(datasetVersion.getUNF())) {
            info.add("message", "Dataset version (id=" + datasetVersionId + ") already has a UNF. Blank the UNF value in the database if you must change it.");
            return info;
        }
            
        List<String> fileUnfsInVersion = getFileUnfsInVersion(datasetVersion);
        if (fileUnfsInVersion.isEmpty()) {
            info.add("message", "Dataset version (id=" + datasetVersionId + ") has no tabular data files with UNF signatures. The version UNF will remain blank.");
            return info;
        }
        
        if (!forceRecalculate) {
            DatasetVersion previousDatasetVersion = getPreviousVersionWithUnf(datasetVersion);
            if (previousDatasetVersion != null) {
                List<String> fileUnfsInPreviousVersion = getFileUnfsInVersion(previousDatasetVersion);
                
                if (isFileUnfsIdentical(fileUnfsInVersion, fileUnfsInPreviousVersion)) {
                    datasetVersion.setUNF(previousDatasetVersion.getUNF());
                    DatasetVersion saved = em.merge(datasetVersion);
                    info.add("message", "Dataset version (id=" + datasetVersionId + ") has the same tabular file UNFs as a previous version. Assigned the UNF of the previous version without recalculation (" + previousDatasetVersion.getUNF() + "). Use the --forceRecalculate option if you insist on recalculating this UNF.");
                }
            }
        }
        
        // is the UNF still unset? 
        if (StringUtils.isBlank(datasetVersion.getUNF())) {
            IngestUtil.recalculateDatasetVersionUNF(datasetVersion);
            DatasetVersion saved = em.merge(datasetVersion);
            info.add("message", "New UNF value saved (" + saved.getUNF() + "). Reindexing dataset.");
        }

        // reindexing the dataset, to make sure the new UNF is in SOLR:
        boolean doNormalSolrDocCleanUp = true;
        try {
            Future<String> indexingResult = indexService.indexDataset(datasetVersion.getDataset(), doNormalSolrDocCleanUp);
        } catch (IOException | SolrServerException e) {    
            String failureLogText = "Post UNF update indexing failed. You can kickoff a re-index of this dataset with: \r\n curl http://localhost:8080/api/admin/index/datasets/" + datasetVersion.getDataset().getId().toString();
            failureLogText += "\r\n" + e.getLocalizedMessage();
            LoggingUtil.writeOnSuccessFailureLog(null, failureLogText,  datasetVersion.getDataset());
        }
        return info;
    }
    
    private boolean isFileUnfsIdentical(List<String> fileUnfs1, List<String> fileUnfs2) {
        if (fileUnfs1.size() != fileUnfs2.size()) {
            return false;
        }
        
        for (int i = 0; i < fileUnfs1.size(); i++) {
            if (!fileUnfs1.get(i).equalsIgnoreCase(fileUnfs2.get(i))) {
                return false;
            }
        }
        
        return true;
    }
    
    private List<String> getFileUnfsInVersion(DatasetVersion datasetVersion) {
        ArrayList<String> fileUnfs = new ArrayList<>();
        
        Iterator<FileMetadata> fileMetadataIterator = datasetVersion.getFileMetadatas().iterator();
        
        while (fileMetadataIterator.hasNext()) {
            FileMetadata fileMetadata = fileMetadataIterator.next();
            
            String fileUnf = fileMetadata.getDataFile().getUnf();
            
            if (fileUnf != null && !StringUtils.isBlank(fileUnf)) {
                fileUnfs.add(fileUnf);
            }
        }
        
        if (fileUnfs.size() > 0) {
            Collections.sort(fileUnfs, String.CASE_INSENSITIVE_ORDER);
        }
        
        return fileUnfs;
    }
    
    private DatasetVersion getPreviousVersionWithUnf(DatasetVersion datasetVersion) {
        if (datasetVersion.getDataset().getVersions().size() < 2) {
            // this is the only version - so there's no previous version.
            return null;
        }
        
        Iterator<DatasetVersion> versionIterator = datasetVersion.getDataset().getVersions().iterator();
        boolean returnNext = false; 
        
        while (versionIterator.hasNext()) {
            DatasetVersion iteratedVersion = versionIterator.next();
            
            if (returnNext) {
                if (!StringUtils.isBlank(iteratedVersion.getUNF())) {
                    return iteratedVersion;
                }
            } else if (DatasetVersion.compareByVersion.compare(datasetVersion, iteratedVersion) == 0) {
                returnNext = true;
            }
        }
        
        return null;
    }
    
    /**
<<<<<<< HEAD
     * Execute a query to return DatasetVersion
     * 
     * @param queryString
     * @return 
     */
    public List<DatasetVersion> getUnarchivedDatasetVersions(){
        
        try {
            @SuppressWarnings("unchecked")
            List<DatasetVersion> dsl = em.createNamedQuery("DatasetVersion.findUnarchivedReleasedVersion").getResultList();
            return dsl;
        } catch (javax.persistence.NoResultException e) {
            logger.log(Level.FINE, "No unarchived DatasetVersions found: {0}");
            return null;
        } catch (EJBException e) {
            logger.log(Level.WARNING, "EJBException exception: {0}", e.getMessage());
            return null;
        }
    } // end getUnarchivedDatasetVersions

    /**
=======
>>>>>>> fed27f99
     * Merges the passed datasetversion to the persistence context.
     * @param ver the DatasetVersion whose new state we want to persist.
     * @return The managed entity representing {@code ver}.
     */
    public DatasetVersion merge( DatasetVersion ver ) {
        return em.merge(ver);
    }
} // end class<|MERGE_RESOLUTION|>--- conflicted
+++ resolved
@@ -1188,7 +1188,15 @@
     }
     
     /**
-<<<<<<< HEAD
+     * Merges the passed datasetversion to the persistence context.
+     * @param ver the DatasetVersion whose new state we want to persist.
+     * @return The managed entity representing {@code ver}.
+     */
+    public DatasetVersion merge( DatasetVersion ver ) {
+        return em.merge(ver);
+    }
+    
+    /**
      * Execute a query to return DatasetVersion
      * 
      * @param queryString
@@ -1208,15 +1216,4 @@
             return null;
         }
     } // end getUnarchivedDatasetVersions
-
-    /**
-=======
->>>>>>> fed27f99
-     * Merges the passed datasetversion to the persistence context.
-     * @param ver the DatasetVersion whose new state we want to persist.
-     * @return The managed entity representing {@code ver}.
-     */
-    public DatasetVersion merge( DatasetVersion ver ) {
-        return em.merge(ver);
-    }
 } // end class