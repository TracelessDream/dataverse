/*
 * To change this license header, choose License Headers in Project Properties.
 * To change this template file, choose Tools | Templates
 * and open the template in the editor.
 */
package edu.harvard.iq.dataverse.harvest.server.web.servlet;

import io.gdcc.xoai.dataprovider.DataProvider;
import io.gdcc.xoai.dataprovider.repository.Repository;
import io.gdcc.xoai.dataprovider.repository.RepositoryConfiguration;
import io.gdcc.xoai.dataprovider.model.Context;
import io.gdcc.xoai.dataprovider.model.MetadataFormat;
import io.gdcc.xoai.dataprovider.request.RequestBuilder;
import io.gdcc.xoai.dataprovider.request.RequestBuilder.RawRequest;
import io.gdcc.xoai.dataprovider.repository.ItemRepository;
import io.gdcc.xoai.dataprovider.repository.SetRepository;
import io.gdcc.xoai.model.oaipmh.DeletedRecord;
import io.gdcc.xoai.model.oaipmh.OAIPMH;

import io.gdcc.xoai.xml.XmlWriter;
import edu.harvard.iq.dataverse.DatasetServiceBean;
import edu.harvard.iq.dataverse.DataverseServiceBean;
import edu.harvard.iq.dataverse.export.ExportException;
import edu.harvard.iq.dataverse.export.ExportService;
import edu.harvard.iq.dataverse.export.spi.Exporter;
import edu.harvard.iq.dataverse.harvest.server.OAIRecordServiceBean;
import edu.harvard.iq.dataverse.harvest.server.OAISetServiceBean;
import edu.harvard.iq.dataverse.harvest.server.xoai.DataverseXoaiItemRepository;
import edu.harvard.iq.dataverse.harvest.server.xoai.DataverseXoaiSetRepository;
import edu.harvard.iq.dataverse.settings.SettingsServiceBean;
import edu.harvard.iq.dataverse.util.MailUtil;
import edu.harvard.iq.dataverse.util.SystemConfig;
import io.gdcc.xoai.exceptions.OAIException;
import io.gdcc.xoai.model.oaipmh.Granularity;
import io.gdcc.xoai.services.impl.SimpleResumptionTokenFormat;
import org.apache.commons.lang3.StringUtils;


import java.io.IOException;
import java.time.Instant;
import java.util.logging.Logger;
import javax.ejb.EJB;
import javax.inject.Inject;
import org.eclipse.microprofile.config.inject.ConfigProperty;
import javax.mail.internet.InternetAddress;
import javax.servlet.ServletConfig;
import javax.servlet.ServletException;
import javax.servlet.http.HttpServlet;
import javax.servlet.http.HttpServletRequest;
import javax.servlet.http.HttpServletResponse;
import javax.xml.stream.XMLStreamException;
import org.eclipse.microprofile.config.Config;
import org.eclipse.microprofile.config.ConfigProvider;

/**
 *
 * @author Leonid Andreev
 * Dedicated servlet for handling OAI-PMH requests.
 * Uses lyncode/Dspace/gdcc XOAI data provider implementation for serving content. 
 * The servlet itself is somewhat influenced by the older OCLC OAIcat implementation.
 */
public class OAIServlet extends HttpServlet {
    @EJB 
    OAISetServiceBean setService;
    @EJB
    OAIRecordServiceBean recordService;
    @EJB
    SettingsServiceBean settingsService;
    @EJB
    DataverseServiceBean dataverseService;
    @EJB
    DatasetServiceBean datasetService;
    
    @EJB
    SystemConfig systemConfig;

    @Inject
    @ConfigProperty(name = "dataverse.oai.server.maxidentifiers", defaultValue="100")
    private Integer maxListIdentifiers;
    
    @Inject
    @ConfigProperty(name = "dataverse.oai.server.maxsets", defaultValue="100")
    private Integer maxListSets;
    
    @Inject
    @ConfigProperty(name = "dataverse.oai.server.maxrecords", defaultValue="10")
    private Integer maxListRecords;
    
    private static final Logger logger = Logger.getLogger("edu.harvard.iq.dataverse.harvest.server.web.servlet.OAIServlet");
    // If we are going to stick with this solution - of providing a minimalist 
    // xml record containing a link to the proprietary json metadata API for 
    // "dataverse json harvesting", we'll probably want to create minimalistic,  
    // but valid schemas for this format as well. 
    // UPDATE: we are keeping this hack on the server side purely for backward 
    // compatibility with older (pre v6) Dataverses who may still be using the 
    // format. Once v6 has been around for a while, we will get rid of it completely. 
    // Starting this version, harvesting clients will not be making GetRecord 
    // calls at all when using harvesting dataverse_json; instead they will only 
    // be calling ListIdentifiers, and then making direct calls to the export 
    // API of the remote Dataverse, to obtain the records in native json. This 
    // is how we should have implemented this in the first place, really. 
    /*
    SEK
     per #3621 we are adding urls to the namespace and schema
     These will not resolve presently. the change is so that the
     xml produced by  https://demo.dataverse.org/oai?verb=ListMetadataFormats will validate
    */
    private static final String DATAVERSE_EXTENDED_METADATA_FORMAT = "dataverse_json";
    private static final String DATAVERSE_EXTENDED_METADATA_NAMESPACE = "https://dataverse.org/schema/core";
    private static final String DATAVERSE_EXTENDED_METADATA_SCHEMA = "https://dataverse.org/schema/core.xsd";     
    
    private Context xoaiContext;
    private SetRepository setRepository;
    private ItemRepository itemRepository;
    private RepositoryConfiguration repositoryConfiguration;
    private Repository xoaiRepository;
    private DataProvider dataProvider;

    public void init(ServletConfig config) throws ServletException {
        super.init(config);
        
        xoaiContext =  createContext();
        
        if (isDataverseOaiExtensionsSupported()) {
            xoaiContext = addDataverseJsonMetadataFormat(xoaiContext);
        }
        
        setRepository = new DataverseXoaiSetRepository(setService);
        itemRepository = new DataverseXoaiItemRepository(recordService, datasetService, SystemConfig.getDataverseSiteUrlStatic());

        repositoryConfiguration = createRepositoryConfiguration(); 
                                
        xoaiRepository = new Repository(repositoryConfiguration)
            .withSetRepository(setRepository)
            .withItemRepository(itemRepository);
        
        dataProvider = new DataProvider(getXoaiContext(), getXoaiRepository());
    }
    
    private Context createContext() {
        
        Context context = new Context();
        addSupportedMetadataFormats(context);
        return context;
    }
    
    private void addSupportedMetadataFormats(Context context) {
        for (String[] provider : ExportService.getInstance().getExportersLabels()) {
            String formatName = provider[1];
            Exporter exporter;
            try {
                exporter = ExportService.getInstance().getExporter(formatName);
            } catch (ExportException ex) {
                exporter = null;
            }

            if (exporter != null && exporter.isXMLFormat() && exporter.isHarvestable()) {
                MetadataFormat metadataFormat;

                try {

                    metadataFormat = MetadataFormat.metadataFormat(formatName);
                    metadataFormat.withNamespace(exporter.getXMLNameSpace());
                    metadataFormat.withSchemaLocation(exporter.getXMLSchemaLocation());
                    
                } catch (ExportException ex) {
                    metadataFormat = null;
                }
                if (metadataFormat != null) {
                    context.withMetadataFormat(metadataFormat);
                }
            }
        }
    }
    
    private Context addDataverseJsonMetadataFormat(Context context) {
        MetadataFormat metadataFormat = MetadataFormat.metadataFormat(DATAVERSE_EXTENDED_METADATA_FORMAT);
        metadataFormat.withNamespace(DATAVERSE_EXTENDED_METADATA_NAMESPACE);
        metadataFormat.withSchemaLocation(DATAVERSE_EXTENDED_METADATA_SCHEMA);
        context.withMetadataFormat(metadataFormat);
        return context;
    }
    
    private boolean isDataverseOaiExtensionsSupported() {
        return true;
    }
    
    private RepositoryConfiguration createRepositoryConfiguration() {
        Config config = ConfigProvider.getConfig();
        String repositoryName = config.getOptionalValue("dataverse.oai.server.repositoryname", String.class).orElse("");
        
        if (repositoryName == null || repositoryName.isEmpty()) {
            String dataverseName = dataverseService.getRootDataverseName();
            repositoryName = StringUtils.isEmpty(dataverseName) || "Root".equals(dataverseName) ? "Test Dataverse OAI Archive" : dataverseName + " Dataverse OAI Archive";
        }
        // The admin email address associated with this installation: 
        // (Note: if the setting does not exist, we are going to assume that they
        // have a reason not to want to advertise their email address. 
        InternetAddress systemEmailAddress = MailUtil.parseSystemAddress(settingsService.getValueForKey(SettingsServiceBean.Key.SystemEmail));
        String systemEmailLabel = systemEmailAddress != null ? systemEmailAddress.getAddress() : "donotreply@localhost";
        
        RepositoryConfiguration configuration = new RepositoryConfiguration.RepositoryConfigurationBuilder()
                .withAdminEmail(systemEmailLabel)
                .withCompression("gzip")
                .withCompression("deflate")
                .withGranularity(Granularity.Second)
                .withResumptionTokenFormat(new SimpleResumptionTokenFormat().withGranularity(Granularity.Second))
                .withRepositoryName(repositoryName)
                .withBaseUrl(systemConfig.getDataverseSiteUrl()+"/oai")
                .withEarliestDate(Instant.EPOCH) // this is NOT something we really want to be doing, but this will be corrected once PR9316 is merged
                .withMaxListIdentifiers(maxListIdentifiers)
                .withMaxListSets(maxListSets)
                .withMaxListRecords(maxListRecords)
<<<<<<< HEAD
                .withMaxListSets(maxListSets)
                .withEarliestDate(recordService.getEarliestDate());
=======
                .withDeleteMethod(DeletedRecord.TRANSIENT)
                .withEnableMetadataAttributes(true)
                .withRequireFromAfterEarliest(false)
                .build();
        
>>>>>>> dea8eb5c
        
        return configuration; 
    }
    
    /**
     * Handles the HTTP <code>POST</code> method.
     *
     * @param request servlet request
     * @param response servlet response
     * @throws ServletException if a servlet-specific error occurs
     * @throws IOException if an I/O error occurs
     */
    @Override
    protected void doPost(HttpServletRequest request, HttpServletResponse response)
            throws ServletException, IOException {
        processRequest(request, response);
    }
    
    
    /**
     * Handles the HTTP <code>GET</code> method.
     *
     * @param request servlet request
     * @param response servlet response
     * @throws ServletException if a servlet-specific error occurs
     * @throws IOException if an I/O error occurs
     */
    @Override
    protected void doGet(HttpServletRequest request, HttpServletResponse response)
            throws ServletException, IOException {
        processRequest(request, response);
    }
          
    
    private void processRequest(HttpServletRequest httpServletRequest, HttpServletResponse response)
            throws ServletException, IOException {
        
        try {
            if (!isHarvestingServerEnabled()) {
                response.sendError(
                        HttpServletResponse.SC_SERVICE_UNAVAILABLE,
                        "Sorry. OAI Service is disabled on this Dataverse node.");
                return;
            }
                        
            RawRequest rawRequest = RequestBuilder.buildRawRequest(httpServletRequest.getParameterMap());
            
            OAIPMH handle = dataProvider.handle(rawRequest);
            response.setContentType("text/xml;charset=UTF-8");

            try (XmlWriter xmlWriter = new XmlWriter(response.getOutputStream(), repositoryConfiguration);) {
                xmlWriter.write(handle);
            }
                       
        } catch (XMLStreamException | OAIException e) {
            throw new ServletException (e);
        }
        
    }
    
    protected Context getXoaiContext () {
        return xoaiContext;
    }
    
    protected Repository getXoaiRepository() {
        return xoaiRepository;
    }
    
    public boolean isHarvestingServerEnabled() {
        return systemConfig.isOAIServerEnabled();
    }
    
    /**
     * Returns a short description of the servlet.
     *
     * @return a String containing servlet description
     */
    @Override
    public String getServletInfo() {
        return "Dataverse OAI Servlet";
    }

}<|MERGE_RESOLUTION|>--- conflicted
+++ resolved
@@ -195,7 +195,9 @@
         }
         // The admin email address associated with this installation: 
         // (Note: if the setting does not exist, we are going to assume that they
-        // have a reason not to want to advertise their email address. 
+        // have a reason not to want to configure their email address, if it is
+        // a developer's instance, for example; or a reason not to want to 
+        // advertise it to the world.) 
         InternetAddress systemEmailAddress = MailUtil.parseSystemAddress(settingsService.getValueForKey(SettingsServiceBean.Key.SystemEmail));
         String systemEmailLabel = systemEmailAddress != null ? systemEmailAddress.getAddress() : "donotreply@localhost";
         
@@ -207,20 +209,14 @@
                 .withResumptionTokenFormat(new SimpleResumptionTokenFormat().withGranularity(Granularity.Second))
                 .withRepositoryName(repositoryName)
                 .withBaseUrl(systemConfig.getDataverseSiteUrl()+"/oai")
-                .withEarliestDate(Instant.EPOCH) // this is NOT something we really want to be doing, but this will be corrected once PR9316 is merged
+                .withEarliestDate(recordService.getEarliestDate())
                 .withMaxListIdentifiers(maxListIdentifiers)
                 .withMaxListSets(maxListSets)
                 .withMaxListRecords(maxListRecords)
-<<<<<<< HEAD
-                .withMaxListSets(maxListSets)
-                .withEarliestDate(recordService.getEarliestDate());
-=======
                 .withDeleteMethod(DeletedRecord.TRANSIENT)
                 .withEnableMetadataAttributes(true)
                 .withRequireFromAfterEarliest(false)
-                .build();
-        
->>>>>>> dea8eb5c
+                .build();        
         
         return configuration; 
     }
