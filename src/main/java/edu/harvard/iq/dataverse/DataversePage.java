--- conflicted
+++ resolved
@@ -1213,13 +1213,6 @@
     }
     
     public Set<Entry<String, String>> getStorageDriverOptions() {
-<<<<<<< HEAD
-    	return DataAccess.getStorageDriverLabels();
-    }
-    
-    public String getCurrentStorageDriverLabel() {
-    	return DataAccess.getStorageDriverLabelFor(dataverse.getStorageDriverId());
-=======
     	HashMap<String, String> drivers =new HashMap<String, String>();
     	drivers.putAll(DataAccess.getStorageDriverLabels());
     	//Add an entry for the default (inherited from an ancestor or the system default)
@@ -1244,6 +1237,5 @@
    			label = label + " " + BundleUtil.getStringFromBundle("dataverse.storage.default");
    		}
    		return label;
->>>>>>> e1a8a710
     }
 }