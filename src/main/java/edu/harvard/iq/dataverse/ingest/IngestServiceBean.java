--- conflicted
+++ resolved
@@ -334,10 +334,7 @@
 				} catch (IOException e) {
 					logger.warning("Error getting ingest limit for file: " + dataFile.getIdentifier() + " : " + e.getMessage());
 				} 
-<<<<<<< HEAD
-=======
-
->>>>>>> 9feb865e
+
 				if (savedSuccess && belowLimit) {
 					// These are all brand new files, so they should all have
 					// one filemetadata total. -- L.A.
@@ -391,15 +388,9 @@
                         dataFile.setContentType(FileUtil.MIME_TYPE_TSV);
                     }
 				}
-<<<<<<< HEAD
-				if (unattached) {
-					dataFile.setOwner(null);
-				}
-=======
                 if (unattached) {
                     dataFile.setOwner(null);
                 }
->>>>>>> 9feb865e
 				// ... and let's delete the main temp file if it exists:
 				if(tempLocationPath!=null) {
     				try {
