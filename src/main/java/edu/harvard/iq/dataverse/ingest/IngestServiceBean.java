--- conflicted
+++ resolved
@@ -1588,22 +1588,15 @@
                 // swift and similar implementations, we'll read the saved aux 
                 // channel and save it as a local temp file. 
                 
-<<<<<<< HEAD
-                StorageIO storageIO;
-=======
-                StorageIO<DataFile> dataFileIO;
->>>>>>> 7e9a09d4
+                StorageIO<DataFile> storageIO;
+
                 File savedOriginalFile = null;
                 boolean tempFileRequired = false;
                 
                 try {
-<<<<<<< HEAD
                     storageIO = dataFile.getStorageIO();
                     storageIO.open();
-=======
-                    dataFileIO = dataFile.getStorageIO();
-                    dataFileIO.open();
->>>>>>> 7e9a09d4
+
 
                     if (storageIO.isLocalFile()) {
                         try {
