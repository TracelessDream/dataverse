/*
   Copyright (C) 2005-2012, by the President and Fellows of Harvard College.

   Licensed under the Apache License, Version 2.0 (the "License");
   you may not use this file except in compliance with the License.
   You may obtain a copy of the License at

         http://www.apache.org/licenses/LICENSE-2.0

   Unless required by applicable law or agreed to in writing, software
   distributed under the License is distributed on an "AS IS" BASIS,
   WITHOUT WARRANTIES OR CONDITIONS OF ANY KIND, either express or implied.
   See the License for the specific language governing permissions and
   limitations under the License.

   Dataverse Network - A web application to share, preserve and analyze research data.
   Developed at the Institute for Quantitative Social Science, Harvard University.
   Version 3.0.
*/

package edu.harvard.iq.dataverse.ingest;

import edu.harvard.iq.dataverse.ControlledVocabularyValue;
import edu.harvard.iq.dataverse.datavariable.VariableCategory;
import edu.harvard.iq.dataverse.datavariable.VariableServiceBean;
import edu.harvard.iq.dataverse.DatasetServiceBean;
import edu.harvard.iq.dataverse.Dataset;
import edu.harvard.iq.dataverse.DataFile;
import edu.harvard.iq.dataverse.DataFileCategory;
import edu.harvard.iq.dataverse.DataFileServiceBean;
import edu.harvard.iq.dataverse.DataTable;
import edu.harvard.iq.dataverse.DatasetField;
import edu.harvard.iq.dataverse.DatasetFieldServiceBean;
import edu.harvard.iq.dataverse.DatasetFieldType;
import edu.harvard.iq.dataverse.DatasetFieldValue;
import edu.harvard.iq.dataverse.DatasetFieldCompoundValue;
import edu.harvard.iq.dataverse.DatasetLock;
import edu.harvard.iq.dataverse.DatasetVersion;
import edu.harvard.iq.dataverse.DvObject;
import edu.harvard.iq.dataverse.FileMetadata;
import edu.harvard.iq.dataverse.MetadataBlock;
import edu.harvard.iq.dataverse.authorization.users.AuthenticatedUser;
import edu.harvard.iq.dataverse.dataaccess.DataAccess;
import edu.harvard.iq.dataverse.dataaccess.DataAccessOption;
import edu.harvard.iq.dataverse.dataaccess.StorageIO;
import edu.harvard.iq.dataverse.dataaccess.ImageThumbConverter;
import edu.harvard.iq.dataverse.dataaccess.S3AccessIO;
import edu.harvard.iq.dataverse.dataaccess.TabularSubsetGenerator;
import edu.harvard.iq.dataverse.datavariable.SummaryStatistic;
import edu.harvard.iq.dataverse.datavariable.DataVariable;
import edu.harvard.iq.dataverse.ingest.metadataextraction.FileMetadataExtractor;
import edu.harvard.iq.dataverse.ingest.metadataextraction.FileMetadataIngest;
import edu.harvard.iq.dataverse.ingest.metadataextraction.impl.plugins.fits.FITSFileMetadataExtractor;
import edu.harvard.iq.dataverse.ingest.tabulardata.TabularDataFileReader;
import edu.harvard.iq.dataverse.ingest.tabulardata.TabularDataIngest;
import edu.harvard.iq.dataverse.ingest.tabulardata.impl.plugins.dta.DTAFileReader;
import edu.harvard.iq.dataverse.ingest.tabulardata.impl.plugins.dta.NewDTAFileReader;
import edu.harvard.iq.dataverse.ingest.tabulardata.impl.plugins.dta.DTAFileReaderSpi;
import edu.harvard.iq.dataverse.ingest.tabulardata.impl.plugins.rdata.RDATAFileReader;
import edu.harvard.iq.dataverse.ingest.tabulardata.impl.plugins.rdata.RDATAFileReaderSpi;
import edu.harvard.iq.dataverse.ingest.tabulardata.impl.plugins.csv.CSVFileReader;
import edu.harvard.iq.dataverse.ingest.tabulardata.impl.plugins.csv.CSVFileReaderSpi;
import edu.harvard.iq.dataverse.ingest.tabulardata.impl.plugins.xlsx.XLSXFileReader;
import edu.harvard.iq.dataverse.ingest.tabulardata.impl.plugins.xlsx.XLSXFileReaderSpi;
import edu.harvard.iq.dataverse.ingest.tabulardata.impl.plugins.sav.SAVFileReader;
import edu.harvard.iq.dataverse.ingest.tabulardata.impl.plugins.sav.SAVFileReaderSpi;
import edu.harvard.iq.dataverse.ingest.tabulardata.impl.plugins.por.PORFileReader;
import edu.harvard.iq.dataverse.ingest.tabulardata.impl.plugins.por.PORFileReaderSpi;
import edu.harvard.iq.dataverse.util.*;

import org.apache.commons.io.IOUtils;
//import edu.harvard.iq.dvn.unf.*;
import org.dataverse.unf.*;
import java.io.BufferedInputStream;
import java.io.File;
import java.io.FileInputStream;
import java.io.IOException;
import java.io.InputStream;
import java.io.FileNotFoundException;
import java.io.FileOutputStream;
import java.nio.channels.FileChannel;
import java.nio.channels.ReadableByteChannel;
import java.nio.channels.WritableByteChannel;
import java.nio.file.DirectoryStream;
import java.nio.file.Files;
import java.nio.file.Path;
import java.nio.file.Paths;
import java.nio.file.StandardCopyOption;
import java.text.ParseException;
import java.text.SimpleDateFormat;
import java.util.ArrayList;
import java.util.Collection;
import java.util.List;
import java.util.Iterator;
import java.util.LinkedHashSet;
import java.util.Map;
import java.util.Set;
import java.util.Arrays;
import java.util.Comparator;
import java.util.ListIterator;
import java.util.logging.Logger;
import java.util.Hashtable;
import javax.ejb.EJB;
import javax.ejb.Stateless;
import javax.inject.Named;
import javax.jms.Queue;
import javax.jms.QueueConnectionFactory;
import javax.annotation.Resource;
import javax.ejb.Asynchronous;
import javax.jms.JMSException;
import javax.jms.QueueConnection;
import javax.jms.QueueSender;
import javax.jms.QueueSession;
import javax.jms.Message;
import javax.faces.application.FacesMessage;

/**
 *
 * @author Leonid Andreev
 * dataverse 4.0
 * New service for handling ingest tasks
 * 
 */
@Stateless
@Named
public class IngestServiceBean {
    private static final Logger logger = Logger.getLogger(IngestServiceBean.class.getCanonicalName());
    @EJB
    VariableServiceBean variableService;
    @EJB 
    DatasetServiceBean datasetService;
    @EJB
    DatasetFieldServiceBean fieldService;
    @EJB
    DataFileServiceBean fileService; 
    @EJB
    SystemConfig systemConfig;

    @Resource(lookup = "java:app/jms/queue/ingest")
    Queue queue;
    @Resource(lookup = "java:app/jms/factory/ingest")
    QueueConnectionFactory factory;
    

    private static String timeFormat_hmsS = "HH:mm:ss.SSS";
    private static String dateTimeFormat_ymdhmsS = "yyyy-MM-dd HH:mm:ss.SSS";
    private static String dateFormat_ymd = "yyyy-MM-dd";
    
    // This method tries to permanently store new files on the filesystem. 
    // Then it adds the files that *have been successfully saved* to the 
    // dataset (by attaching the DataFiles to the Dataset, and the corresponding
    // FileMetadatas to the DatasetVersion). It also tries to ensure that none 
    // of the parts of the DataFiles that failed to be saved (if any) are still
    // attached to the Dataset via some cascade path (for example, via 
    // DataFileCategory objects, if any were already assigned to the files). 
    // It must be called before we attempt to permanently save the files in 
    // the database by calling the Save command on the dataset and/or version.
<<<<<<< HEAD
	public List<DataFile> saveAndAddFilesToDataset(DatasetVersion version, List<DataFile> newFiles, DataFile fileToReplace) {
=======
    public List<DataFile> saveAndAddFilesToDataset(DatasetVersion version,
                                                   List<DataFile> newFiles,
                                                   DataFile fileToReplace,
                                                   boolean tabIngest) {
>>>>>>> 4e991dd9
		List<DataFile> ret = new ArrayList<>();

		if (newFiles != null && newFiles.size() > 0) {
			// ret = new ArrayList<>();
			// final check for duplicate file names;
			// we tried to make the file names unique on upload, but then
			// the user may have edited them on the "add files" page, and
			// renamed FOOBAR-1.txt back to FOOBAR.txt...
            IngestUtil.checkForDuplicateFileNamesFinal(version, newFiles, fileToReplace);
			Dataset dataset = version.getDataset();

			for (DataFile dataFile : newFiles) {
				boolean unattached = false;
				boolean savedSuccess = false;
				if (dataFile.getOwner() == null) {
					unattached = true;
					dataFile.setOwner(dataset);
				}

				String[] storageInfo = DataAccess.getDriverIdAndStorageLocation(dataFile.getStorageIdentifier());
				String driverType = DataAccess.getDriverType(storageInfo[0]);
				String storageLocation = storageInfo[1];
				String tempFileLocation = null;
				Path tempLocationPath = null;
				if (driverType.equals("tmp")) {  //"tmp" is the default if no prefix or the "tmp://" driver
					tempFileLocation = FileUtil.getFilesTempDirectory() + "/" + storageLocation;

					// Try to save the file in its permanent location:
					tempLocationPath = Paths.get(tempFileLocation);
					WritableByteChannel writeChannel = null;
					FileChannel readChannel = null;

					StorageIO<DataFile> dataAccess = null;

					try {
						logger.fine("Attempting to create a new storageIO object for " + storageLocation);
						dataAccess = DataAccess.createNewStorageIO(dataFile, storageLocation);

						logger.fine("Successfully created a new storageIO object.");
						/*
						 * This commented-out code demonstrates how to copy bytes from a local
						 * InputStream (or a readChannel) into the writable byte channel of a Dataverse
						 * DataAccessIO object:
						 */

						/*
						 * storageIO.open(DataAccessOption.WRITE_ACCESS);
						 * 
						 * writeChannel = storageIO.getWriteChannel(); readChannel = new
						 * FileInputStream(tempLocationPath.toFile()).getChannel();
						 * 
						 * long bytesPerIteration = 16 * 1024; // 16K bytes long start = 0; while (
						 * start < readChannel.size() ) { readChannel.transferTo(start,
						 * bytesPerIteration, writeChannel); start += bytesPerIteration; }
						 */

						/*
						 * But it's easier to use this convenience method from the DataAccessIO:
						 * 
						 * (if the underlying storage method for this file is local filesystem, the
						 * DataAccessIO will simply copy the file using Files.copy, like this:
						 * 
						 * Files.copy(tempLocationPath, storageIO.getFileSystemLocation(),
						 * StandardCopyOption.REPLACE_EXISTING);
						 */
						dataAccess.savePath(tempLocationPath);

						// Set filesize in bytes
						//
						dataFile.setFilesize(dataAccess.getSize());
						savedSuccess = true;
						logger.fine("Success: permanently saved file " + dataFile.getFileMetadata().getLabel());

					} catch (IOException ioex) {
                    logger.warning("Failed to save the file, storage id " + dataFile.getStorageIdentifier() + " (" + ioex.getMessage() + ")");
					} finally {
						if (readChannel != null) {
							try {
								readChannel.close();
							} catch (IOException e) {
							}
						}
						if (writeChannel != null) {
							try {
								writeChannel.close();
							} catch (IOException e) {
							}
						}
					}

                    // Since we may have already spent some CPU cycles scaling down image thumbnails, 
					// we may as well save them, by moving these generated images to the permanent
					// dataset directory. We should also remember to delete any such files in the
					// temp directory:
					List<Path> generatedTempFiles = listGeneratedTempFiles(Paths.get(FileUtil.getFilesTempDirectory()),
							storageLocation);
					if (generatedTempFiles != null) {
						for (Path generated : generatedTempFiles) {
							if (savedSuccess) { // no need to try to save this aux file permanently, if we've failed to
												// save the main file!
								logger.fine("(Will also try to permanently save generated thumbnail file "
										+ generated.toString() + ")");
								try {
									// Files.copy(generated, Paths.get(dataset.getFileSystemDirectory().toString(),
									// generated.getFileName().toString()));
									int i = generated.toString().lastIndexOf("thumb");
									if (i > 1) {
										String extensionTag = generated.toString().substring(i);
										dataAccess.savePathAsAux(generated, extensionTag);
										logger.fine(
												"Saved generated thumbnail as aux object. \"preview available\" status: "
														+ dataFile.isPreviewImageAvailable());
									} else {
										logger.warning(
												"Generated thumbnail file name does not match the expected pattern: "
														+ generated.toString());
									}

								} catch (IOException ioex) {
									logger.warning("Failed to save generated file " + generated.toString());
								}
							}

							// ... but we definitely want to delete it:
							try {
								Files.delete(generated);
							} catch (IOException ioex) {
								logger.warning("Failed to delete generated file " + generated.toString());
							}
						}
					}

					if (unattached) {
						dataFile.setOwner(null);
					}
					// Any necessary post-processing:
					// performPostProcessingTasks(dataFile);
				} else {
					try {
						StorageIO<DvObject> dataAccess = DataAccess.getStorageIO(dataFile);
						//Populate metadata
						dataAccess.open(DataAccessOption.READ_ACCESS);
						//set file size
						dataFile.setFilesize(dataAccess.getSize());
						if(dataAccess instanceof S3AccessIO) {
							  ((S3AccessIO<DvObject>)dataAccess).removeTempTag();
						}
					} catch (IOException ioex) {
						logger.warning("Failed to get file size, storage id " + dataFile.getStorageIdentifier() + " ("
								+ ioex.getMessage() + ")");
					}
					savedSuccess = true;
					dataFile.setOwner(null);
				}

				logger.fine("Done! Finished saving new files in permanent storage and adding them to the dataset.");
				boolean belowLimit = false;

				try {
					belowLimit = dataFile.getStorageIO().isBelowIngestSizeLimit();
				} catch (IOException e) {
					logger.warning("Error getting ingest limit for file: " + dataFile.getIdentifier() + " : " + e.getMessage());
				} 

				if (savedSuccess && belowLimit) {
					// These are all brand new files, so they should all have
					// one filemetadata total. -- L.A.
					FileMetadata fileMetadata = dataFile.getFileMetadatas().get(0);
					String fileName = fileMetadata.getLabel();

					boolean metadataExtracted = false;
					if (tabIngest && FileUtil.canIngestAsTabular(dataFile)) {
						/*
						 * Note that we don't try to ingest the file right away - instead we mark it as
						 * "scheduled for ingest", then at the end of the save process it will be queued
						 * for async. ingest in the background. In the meantime, the file will be
						 * ingested as a regular, non-tabular file, and appear as such to the user,
						 * until the ingest job is finished with the Ingest Service.
						 */
						dataFile.SetIngestScheduled();
					} else if (fileMetadataExtractable(dataFile)) {

						try {
							// FITS is the only type supported for metadata
							// extraction, as of now. -- L.A. 4.0
							dataFile.setContentType("application/fits");
							metadataExtracted = extractMetadata(tempFileLocation, dataFile, version);
						} catch (IOException mex) {
							logger.severe("Caught exception trying to extract indexable metadata from file "
									+ fileName + ",  " + mex.getMessage());
						}
						if (metadataExtracted) {
							logger.fine("Successfully extracted indexable metadata from file " + fileName);
						} else {
							logger.fine("Failed to extract indexable metadata from file " + fileName);
						}
					} else if (FileUtil.MIME_TYPE_INGESTED_FILE.equals(dataFile.getContentType())) {
                        // Make sure no *uningested* tab-delimited files are saved with the type "text/tab-separated-values"!
                        // "text/tsv" should be used instead: 
                        dataFile.setContentType(FileUtil.MIME_TYPE_TSV);
                    }
				}
				// ... and let's delete the main temp file if it exists:
				if(tempLocationPath!=null) {
    				try {
	    				logger.fine("Will attempt to delete the temp file " + tempLocationPath.toString());
			    		Files.delete(tempLocationPath);
				    } catch (IOException ex) {
					    // (non-fatal - it's just a temp file.)
    					logger.warning("Failed to delete temp file " + tempLocationPath.toString());
	    			}				
				}
				if (savedSuccess) {
					// temp dbug line
					// System.out.println("ADDING FILE: " + fileName + "; for dataset: " +
					// dataset.getGlobalId());
					// Make sure the file is attached to the dataset and to the version, if this
					// hasn't been done yet:
					if (dataFile.getOwner() == null) {
						dataFile.setOwner(dataset);

						version.getFileMetadatas().add(dataFile.getFileMetadata());
						dataFile.getFileMetadata().setDatasetVersion(version);
						dataset.getFiles().add(dataFile);

						if (dataFile.getFileMetadata().getCategories() != null) {
							ListIterator<DataFileCategory> dfcIt = dataFile.getFileMetadata().getCategories()
									.listIterator();

							while (dfcIt.hasNext()) {
								DataFileCategory dataFileCategory = dfcIt.next();

								if (dataFileCategory.getDataset() == null) {
									DataFileCategory newCategory = dataset
											.getCategoryByName(dataFileCategory.getName());
									if (newCategory != null) {
										newCategory.addFileMetadata(dataFile.getFileMetadata());
										// dataFileCategory = newCategory;
										dfcIt.set(newCategory);
									} else {
										dfcIt.remove();
									}
								}
							}
						}
					}
				}

				ret.add(dataFile);
			}
		}

		return ret;
	}
    
    public List<Path> listGeneratedTempFiles(Path tempDirectory, String baseName) {
        List<Path> generatedFiles = new ArrayList<>();

        // for example, <filename>.thumb64 or <filename>.thumb400.

        if (baseName == null || baseName.equals("")) {
            return null;
        }

        DirectoryStream.Filter<Path> filter = new DirectoryStream.Filter<Path>() {
            @Override
            public boolean accept(Path file) throws IOException {
                return (file.getFileName() != null
                        && file.getFileName().toString().startsWith(baseName + ".thumb"));
            }
        };

        try (DirectoryStream<Path> dirStream = Files.newDirectoryStream(tempDirectory, filter)) {
            for (Path filePath : dirStream) {
                generatedFiles.add(filePath);
            }
        } catch (IOException ex) {
        }

        return generatedFiles;
    }
    
    
   
    
    // TODO: consider creating a version of this method that would take 
    // datasetversion as the argument. 
    // -- L.A. 4.6
    public void startIngestJobsForDataset(Dataset dataset, AuthenticatedUser user) {
        List<DataFile> scheduledFiles = new ArrayList<>();
                
        for (DataFile dataFile : dataset.getFiles()) {
            if (dataFile.isIngestScheduled()) {
                // todo: investigate why when calling save with the file object
                // gotten from the loop, the roles assignment added at create is removed
                // (switching to refinding via id resolves that)                
                dataFile = fileService.find(dataFile.getId());
                scheduledFiles.add(dataFile);
            }
        }

        startIngestJobs(scheduledFiles, user);
    }
    
    public String startIngestJobs(List<DataFile> dataFiles, AuthenticatedUser user) {

        IngestMessage ingestMessage = null;
        StringBuilder sb = new StringBuilder();

        List<DataFile> scheduledFiles = new ArrayList<>();
        for (DataFile dataFile : dataFiles) {
            // refresh the copy of the DataFile:
            dataFile = fileService.find(dataFile.getId());
            
            if (dataFile.isIngestScheduled()) {

                long ingestSizeLimit = 0;
                try {
                    ingestSizeLimit = systemConfig.getTabularIngestSizeLimit(getTabDataReaderByMimeType(dataFile.getContentType()).getFormatName());
                } catch (IOException ioex) {
                    logger.warning("IO Exception trying to retrieve the ingestable format identifier from the plugin for type " + dataFile.getContentType() + " (non-fatal);");
                }

                if (ingestSizeLimit == -1 || dataFile.getFilesize() < ingestSizeLimit) {
                    dataFile.SetIngestInProgress();
                    scheduledFiles.add(dataFile);
                } else {
                    dataFile.setIngestDone();
                    String message = "Skipping tabular ingest of the file " + dataFile.getFileMetadata().getLabel() + ", because of the size limit (set to " + ingestSizeLimit + " bytes); ";
                    logger.info(message);
                    sb.append(message);
                }
                dataFile = fileService.save(dataFile);
            } else {
                String message = "(Re)ingest queueing request submitted on a file not scheduled for ingest! (" + dataFile.getFileMetadata().getLabel() + "); ";
                logger.warning(message);
                sb.append(message);
            }
        }

        int count = scheduledFiles.size();
        
        if (count > 0) {
            String info = "Ingest of " + count + " tabular data file(s) is in progress.";
            logger.info(info);
            datasetService.addDatasetLock(scheduledFiles.get(0).getOwner().getId(),
                    DatasetLock.Reason.Ingest,
                    (user != null) ? user.getId() : null,
                    info);
            
            // Sort ingest jobs by file size: 
            DataFile[] scheduledFilesArray = (DataFile[])scheduledFiles.toArray(new DataFile[count]);
            scheduledFiles = null; 
            
            Arrays.sort(scheduledFilesArray, new Comparator<DataFile>() {
                @Override
                public int compare(DataFile d1, DataFile d2) {
                    long a = d1.getFilesize();
                    long b = d2.getFilesize();
                    return Long.valueOf(a).compareTo(b);
                }
            });

            ingestMessage = new IngestMessage(IngestMessage.INGEST_MESAGE_LEVEL_INFO, user.getId());
            for (int i = 0; i < count; i++) {
                ingestMessage.addFileId(scheduledFilesArray[i].getId());
            }

            QueueConnection conn = null;
            QueueSession session = null;
            QueueSender sender = null;

            try {
                conn = factory.createQueueConnection();
                session = conn.createQueueSession(false, 0);
                sender = session.createSender(queue);

                Message queueMessage = session.createObjectMessage(ingestMessage);

                sender.send(queueMessage);

            } catch (JMSException ex) {
                ex.printStackTrace();
                logger.warning("Caught exception trying to close connections after starting a (re)ingest job in the JMS queue! Stack trace below.");
                sb.append("Failed to queue the (re)ingest job for DataFile (JMS Exception)" + (ex.getMessage() != null ? ex.getMessage() : ""));
            } finally {
                try {

                    if (sender != null) {
                        sender.close();
                    }
                    if (session != null) {
                        session.close();
                    }
                    if (conn != null) {
                        conn.close();
                    }
                } catch (Exception ex) {
                    logger.warning("Caught exception trying to close connections after starting a (re)ingest job in the JMS queue! Stack trace below.");
                    ex.printStackTrace();
                }
            }
        }
        
        return sb.toString();
    }

    
    public void produceSummaryStatistics(DataFile dataFile, File generatedTabularFile) throws IOException {
        /*
        logger.info("Skipping summary statistics and UNF.");
         */
        produceDiscreteNumericSummaryStatistics(dataFile, generatedTabularFile); 
        produceContinuousSummaryStatistics(dataFile, generatedTabularFile);
        produceCharacterSummaryStatistics(dataFile, generatedTabularFile);
        
        recalculateDataFileUNF(dataFile);
        recalculateDatasetVersionUNF(dataFile.getFileMetadata().getDatasetVersion());
    }
    
    public void produceContinuousSummaryStatistics(DataFile dataFile, File generatedTabularFile) throws IOException {

        /* 
        // quick, but memory-inefficient way:
        // - this method just loads the entire file-worth of continuous vectors 
        // into a Double[][] matrix. 
        //Double[][] variableVectors = subsetContinuousVectors(dataFile);
        //calculateContinuousSummaryStatistics(dataFile, variableVectors);
        
        // A more sophisticated way: this subsets one column at a time, using 
        // the new optimized subsetting that does not have to read any extra 
        // bytes from the file to extract the column:
        
        TabularSubsetGenerator subsetGenerator = new TabularSubsetGenerator();
        */
        
        for (int i = 0; i < dataFile.getDataTable().getVarQuantity(); i++) {
            if (dataFile.getDataTable().getDataVariables().get(i).isIntervalContinuous()) {
                logger.fine("subsetting continuous vector");

                if ("float".equals(dataFile.getDataTable().getDataVariables().get(i).getFormat())) {
                    Float[] variableVector = TabularSubsetGenerator.subsetFloatVector(new FileInputStream(generatedTabularFile), i, dataFile.getDataTable().getCaseQuantity().intValue());
                    logger.fine("Calculating summary statistics on a Float vector;");
                    calculateContinuousSummaryStatistics(dataFile, i, variableVector);
                    // calculate the UNF while we are at it:
                    logger.fine("Calculating UNF on a Float vector;");
                    calculateUNF(dataFile, i, variableVector);
                    variableVector = null; 
                } else {
                    Double[] variableVector = TabularSubsetGenerator.subsetDoubleVector(new FileInputStream(generatedTabularFile), i, dataFile.getDataTable().getCaseQuantity().intValue());
                    logger.fine("Calculating summary statistics on a Double vector;");
                    calculateContinuousSummaryStatistics(dataFile, i, variableVector);
                    // calculate the UNF while we are at it:
                    logger.fine("Calculating UNF on a Double vector;");
                    calculateUNF(dataFile, i, variableVector);
                    variableVector = null; 
                }
                logger.fine("Done! (continuous);");
            }
        }
    }
    
    public void produceDiscreteNumericSummaryStatistics(DataFile dataFile, File generatedTabularFile) throws IOException {
        
        //TabularSubsetGenerator subsetGenerator = new TabularSubsetGenerator();
        
        for (int i = 0; i < dataFile.getDataTable().getVarQuantity(); i++) {
            if (dataFile.getDataTable().getDataVariables().get(i).isIntervalDiscrete()
                    && dataFile.getDataTable().getDataVariables().get(i).isTypeNumeric()) {
                logger.fine("subsetting discrete-numeric vector");

                Long[] variableVector = TabularSubsetGenerator.subsetLongVector(new FileInputStream(generatedTabularFile), i, dataFile.getDataTable().getCaseQuantity().intValue());
                // We are discussing calculating the same summary stats for 
                // all numerics (the same kind of sumstats that we've been calculating
                // for numeric continuous type)  -- L.A. Jul. 2014
                calculateContinuousSummaryStatistics(dataFile, i, variableVector);
                // calculate the UNF while we are at it:
                logger.fine("Calculating UNF on a Long vector");
                calculateUNF(dataFile, i, variableVector);
                logger.fine("Done! (discrete numeric)");
                variableVector = null; 
            }
        }
    }
    
    public void produceCharacterSummaryStatistics(DataFile dataFile, File generatedTabularFile) throws IOException {

        /* 
            At this point it's still not clear what kinds of summary stats we
            want for character types. Though we are pretty confident we don't 
            want to keep doing what we used to do in the past, i.e. simply 
            store the total counts for all the unique values; even if it's a 
            very long vector, and *every* value in it is unique. (As a result 
            of this, our Categorical Variable Value table is the single 
            largest in the production database. With no evidence whatsoever, 
            that this information is at all useful. 
                -- L.A. Jul. 2014 
        
        TabularSubsetGenerator subsetGenerator = new TabularSubsetGenerator();
        */
        
        for (int i = 0; i < dataFile.getDataTable().getVarQuantity(); i++) {
            if (dataFile.getDataTable().getDataVariables().get(i).isTypeCharacter()) {

                logger.fine("subsetting character vector");
                String[] variableVector = TabularSubsetGenerator.subsetStringVector(new FileInputStream(generatedTabularFile), i, dataFile.getDataTable().getCaseQuantity().intValue());
                //calculateCharacterSummaryStatistics(dataFile, i, variableVector);
                // calculate the UNF while we are at it:
                logger.fine("Calculating UNF on a String vector");
                calculateUNF(dataFile, i, variableVector);
                logger.fine("Done! (character)");
                variableVector = null; 
            }
        }
    }

    public static void produceFrequencyStatistics(DataFile dataFile, File generatedTabularFile) throws IOException {

        List<DataVariable> vars = dataFile.getDataTable().getDataVariables();

        produceFrequencies(generatedTabularFile, vars);
    }

    public static void produceFrequencies( File generatedTabularFile, List<DataVariable> vars) throws IOException {

        for (int i = 0; i < vars.size(); i++) {

            Collection<VariableCategory> cats = vars.get(i).getCategories();
            int caseQuantity = vars.get(i).getDataTable().getCaseQuantity().intValue();
            boolean isNumeric = vars.get(i).isTypeNumeric();
            Object[] variableVector = null;
            if (cats.size() > 0) {
                if (isNumeric) {
                    variableVector = TabularSubsetGenerator.subsetFloatVector(new FileInputStream(generatedTabularFile), i, caseQuantity);
                }
                else {
                    variableVector = TabularSubsetGenerator.subsetStringVector(new FileInputStream(generatedTabularFile), i, caseQuantity);
                }
                if (variableVector != null) {
                    Hashtable<Object, Double> freq = calculateFrequency(variableVector);
                    for (VariableCategory cat : cats) {
                        Object catValue;
                        if (isNumeric) {
                            catValue = new Float(cat.getValue());
                        } else {
                            catValue = cat.getValue();
                        }
                        Double numberFreq = freq.get(catValue);
                        if (numberFreq != null) {
                            cat.setFrequency(numberFreq);
                        } else {
                            cat.setFrequency(0D);
                        }
                    }
                } else {
                    logger.fine("variableVector is null for variable " + vars.get(i).getName());
                }
            }
        }
    }

    public static Hashtable<Object, Double> calculateFrequency( Object[] variableVector) {
        Hashtable<Object, Double> freq = new Hashtable<Object, Double>();

        for (int j = 0; j < variableVector.length; j++) {
            if (variableVector[j] != null) {
                Double freqNum = freq.get(variableVector[j]);
                if (freqNum != null) {
                    freq.put(variableVector[j], freqNum + 1);
                } else {
                    freq.put(variableVector[j], 1D);
                }
            }
        }

        return freq;

    }
    
    public void recalculateDataFileUNF(DataFile dataFile) {
        String[] unfValues = new String[dataFile.getDataTable().getVarQuantity().intValue()];
        String fileUnfValue = null; 
        
        for (int i = 0; i < dataFile.getDataTable().getVarQuantity(); i++) {
            String varunf = dataFile.getDataTable().getDataVariables().get(i).getUnf();
            unfValues[i] = varunf; 
        }
        
        try {
            fileUnfValue = UNFUtil.calculateUNF(unfValues);
        } catch (IOException ex) {
            logger.warning("Failed to recalculate the UNF for the datafile id="+dataFile.getId());
        } catch (UnfException uex) {
                logger.warning("UNF Exception: Failed to recalculate the UNF for the dataset version id="+dataFile.getId());
        }
        
        if (fileUnfValue != null) {
            dataFile.getDataTable().setUnf(fileUnfValue);
        }
    }

    public void recalculateDatasetVersionUNF(DatasetVersion version) {
        IngestUtil.recalculateDatasetVersionUNF(version);
    }

    public void sendFailNotification(Long dataset_id) {
        FacesMessage facesMessage = new FacesMessage(BundleUtil.getStringFromBundle("ingest.failed"));
        /* commented out push channel message:
            PushContext pushContext = PushContextFactory.getDefault().getPushContext();
            pushContext.push("/ingest" + dataset_id, facesMessage);
        */
    }
    
    
    public boolean ingestAsTabular(Long datafile_id) {
        DataFile dataFile = fileService.find(datafile_id);
        boolean ingestSuccessful = false;
        boolean forceTypeCheck = false;
        
        // Never attempt to ingest a file that's already ingested!
        if (dataFile.isTabularData()) {
            FileUtil.createIngestFailureReport(dataFile, "Repeated ingest attempted on a tabular data file! (status flag was: "+dataFile.getIngestStatus());
            dataFile.setIngestDone();
            dataFile = fileService.save(dataFile);
            logger.warning("Repeated ingest attempted on a tabular data file (datafile id "+datafile_id+"); exiting.");
            return false;
        }
        
        IngestRequest ingestRequest = dataFile.getIngestRequest();
        if (ingestRequest != null) {
            forceTypeCheck = ingestRequest.isForceTypeCheck();
        }

        // Locate ingest plugin for the file format by looking
        // it up with the Ingest Service Provider Registry:
        String fileName = dataFile.getFileMetadata().getLabel();
        TabularDataFileReader ingestPlugin = getTabDataReaderByMimeType(dataFile.getContentType());
        logger.fine("Found ingest plugin " + ingestPlugin.getClass());
        
        if (!forceTypeCheck && ingestPlugin == null) {
            // If this is a reingest request, we'll still have a chance
            // to find an ingest plugin for this file, once we try
            // to identify the file type again.
            // Otherwise, we can give up - there is no point in proceeding to 
            // the next step if no ingest plugin is available. 
            
            dataFile.SetIngestProblem();
            FileUtil.createIngestFailureReport(dataFile, "No ingest plugin found for file type "+dataFile.getContentType());
            dataFile = fileService.save(dataFile);
            logger.warning("Ingest failure.");
            return false; 
        }

        BufferedInputStream inputStream = null; 
        File additionalData = null;
        File localFile = null;
        StorageIO<DataFile> storageIO = null;
                
        try {
            storageIO = dataFile.getStorageIO();
            storageIO.open();
             
            if (storageIO.isLocalFile()) {
                localFile = storageIO.getFileSystemPath().toFile();
                inputStream = new BufferedInputStream(storageIO.getInputStream());
            } else {
                
                localFile = File.createTempFile("tempIngestSourceFile", ".tmp");
				try (ReadableByteChannel dataFileChannel = storageIO.getReadChannel();
						FileChannel tempIngestSourceChannel = new FileOutputStream(localFile).getChannel();) {

					tempIngestSourceChannel.transferFrom(dataFileChannel, 0, storageIO.getSize());
				}
                inputStream = new BufferedInputStream(new FileInputStream(localFile));
                logger.fine("Saved "+storageIO.getSize()+" bytes in a local temp file.");
            }
        } catch (IOException ioEx) {
            dataFile.SetIngestProblem();
            
            FileUtil.createIngestFailureReport(dataFile, "IO Exception occured while trying to open the file for reading.");
            dataFile = fileService.save(dataFile);
            
            logger.warning("Ingest failure (No file produced).");
            return false; 
        }
        
        if (ingestRequest != null) {
            if (ingestRequest.getTextEncoding() != null 
                    && !ingestRequest.getTextEncoding().equals("") ) {
                logger.fine("Setting language encoding to "+ingestRequest.getTextEncoding());
                ingestPlugin.setDataLanguageEncoding(ingestRequest.getTextEncoding());
            }
            if (ingestRequest.getLabelsFile() != null) {
                additionalData = new File(ingestRequest.getLabelsFile());
            }
        }
        
        if (forceTypeCheck) {
            String newType = FileUtil.retestIngestableFileType(localFile, dataFile.getContentType());
            
            ingestPlugin = getTabDataReaderByMimeType(newType);
            logger.fine("Re-tested file type: " + newType + "; Using ingest plugin " + ingestPlugin.getClass());

            // check again:
            if (ingestPlugin == null) {
                // If it's still null - give up!
            
                dataFile.SetIngestProblem();
                FileUtil.createIngestFailureReport(dataFile, "No ingest plugin found for file type "+dataFile.getContentType());
                dataFile = fileService.save(dataFile);
                logger.warning("Ingest failure: failed to detect ingest plugin (file type check forced)");
                return false; 
            }
            
            dataFile.setContentType(newType);
        }
        
        TabularDataIngest tabDataIngest = null; 
        try {
            if (additionalData != null) {
                tabDataIngest = ingestPlugin.read(inputStream, additionalData);
            } else {
                tabDataIngest = ingestPlugin.read(inputStream, null);
            }
        } catch (IOException ingestEx) {
            dataFile.SetIngestProblem();
            FileUtil.createIngestFailureReport(dataFile, ingestEx.getMessage());
            dataFile = fileService.save(dataFile);
            
            logger.warning("Ingest failure (IO Exception): " + ingestEx.getMessage() + ".");
            return false;
        } catch (Exception unknownEx) {
            dataFile.SetIngestProblem();
            FileUtil.createIngestFailureReport(dataFile, unknownEx.getMessage());
            dataFile = fileService.save(dataFile);
            
            logger.warning("Ingest failure (Exception " + unknownEx.getClass() + "): "+unknownEx.getMessage()+".");
            return false;
            
        } finally {
        	IOUtils.closeQuietly(inputStream);
        }

        String originalContentType = dataFile.getContentType();
        String originalFileName = dataFile.getFileMetadata().getLabel();
        long originalFileSize = dataFile.getFilesize();
        boolean postIngestTasksSuccessful = false;
        boolean databaseSaveSuccessful = false;

        if (tabDataIngest != null) {
            File tabFile = tabDataIngest.getTabDelimitedFile();

            if (tabDataIngest.getDataTable() != null
                    && tabFile != null
                    && tabFile.exists()) {
                logger.info("Tabular data successfully ingested; DataTable with "
                        + tabDataIngest.getDataTable().getVarQuantity() + " variables produced.");
                logger.info("Tab-delimited file produced: " + tabFile.getAbsolutePath());

                dataFile.setFilesize(tabFile.length());

                // and change the mime type to "Tabular Data" on the final datafile, 
                // and replace (or add) the extension ".tab" to the filename: 
                dataFile.setContentType(FileUtil.MIME_TYPE_INGESTED_FILE);
                IngestUtil.modifyExistingFilename(dataFile.getOwner().getLatestVersion(), dataFile.getFileMetadata(), FileUtil.replaceExtension(fileName, "tab"));

                if (FileUtil.MIME_TYPE_CSV_ALT.equals(dataFile.getContentType())) {
                    tabDataIngest.getDataTable().setOriginalFileFormat(FileUtil.MIME_TYPE_CSV);
                } else {
                    tabDataIngest.getDataTable().setOriginalFileFormat(originalContentType);
                }
                tabDataIngest.getDataTable().setOriginalFileSize(originalFileSize);

                dataFile.setDataTable(tabDataIngest.getDataTable());
                tabDataIngest.getDataTable().setDataFile(dataFile);
                tabDataIngest.getDataTable().setOriginalFileName(originalFileName);
                
                try {
                    produceSummaryStatistics(dataFile, tabFile);
                    produceFrequencyStatistics(dataFile, tabFile);
                    postIngestTasksSuccessful = true;
                } catch (IOException postIngestEx) {

                    dataFile.SetIngestProblem();
                    FileUtil.createIngestFailureReport(dataFile, "Ingest failed to produce Summary Statistics and/or UNF signatures; " + postIngestEx.getMessage());

                    restoreIngestedDataFile(dataFile, tabDataIngest, originalFileSize, originalFileName, originalContentType);
                    dataFile = fileService.save(dataFile);

                    logger.warning("Ingest failure: post-ingest tasks.");
                }

                if (!postIngestTasksSuccessful) {
                    logger.warning("Ingest failure (!postIngestTasksSuccessful).");
                    return false;
                }

                dataFile.setIngestDone();
                // delete the ingest request, if exists:
                if (dataFile.getIngestRequest() != null) {
                    dataFile.getIngestRequest().setDataFile(null);
                    dataFile.setIngestRequest(null);
                }

                try {
                    /* 
                         In order to test a database save failure, uncomment this:
                        
                        if (true) {
                            throw new EJBException("Deliberate database save failure");
                        }
                     */
                    dataFile = fileService.saveInTransaction(dataFile);
                    databaseSaveSuccessful = true;

                    logger.fine("Ingest (" + dataFile.getFileMetadata().getLabel() + ".");

                    if (additionalData != null) {
                        // remove the extra tempfile, if there was one:
                        additionalData.delete();
                    }
                } catch (Exception unknownEx) {
                    // this means that an error occurred while saving the datafile
                    // in the database. 
                    logger.warning("Ingest failure: Failed to save tabular metadata (datatable, datavariables, etc.) in the database. Clearing the datafile object.");

                    dataFile = fileService.find(datafile_id);

                    if (dataFile != null) {
                        dataFile.SetIngestProblem();
                        FileUtil.createIngestFailureReport(dataFile, "Ingest produced tabular data, but failed to save it in the database; " + unknownEx.getMessage() + " No further information is available.");

                        restoreIngestedDataFile(dataFile, tabDataIngest, originalFileSize, originalFileName, originalContentType);

                        dataFile = fileService.save(dataFile);
                    }
                }

                if (!databaseSaveSuccessful) {
                    logger.warning("Ingest failure (failed to save the tabular data in the database; file left intact as uploaded).");
                    return false;
                }

                // Finally, let's swap the original and the tabular files: 
                try {
                    /* Start of save as backup */

                    StorageIO<DataFile> dataAccess = dataFile.getStorageIO();
                    dataAccess.open();

                    // and we want to save the original of the ingested file: 
                    try {
                        dataAccess.backupAsAux(FileUtil.SAVED_ORIGINAL_FILENAME_EXTENSION);
                        logger.fine("Saved the ingested original as a backup aux file "+FileUtil.SAVED_ORIGINAL_FILENAME_EXTENSION);
                    } catch (IOException iox) {
                        logger.warning("Failed to save the ingested original! " + iox.getMessage());
                    }

                    // Replace contents of the file with the tab-delimited data produced:
                    dataAccess.savePath(Paths.get(tabFile.getAbsolutePath()));
                    // Reset the file size: 
                    dataFile.setFilesize(dataAccess.getSize());
                    
                    dataFile = fileService.save(dataFile);
                    logger.fine("saved data file after updating the size");

                    // delete the temp tab-file:
                    tabFile.delete();
                    /*end of save as backup */

                } catch (Exception e) {
                    // this probably means that an error occurred while saving the file to the file system
                    logger.warning("Failed to save the tabular file produced by the ingest (resetting the ingested DataFile back to its original state)");

                    dataFile = fileService.find(datafile_id);

                    if (dataFile != null) {
                        dataFile.SetIngestProblem();
                        FileUtil.createIngestFailureReport(dataFile, "Failed to save the tabular file produced by the ingest.");

                        restoreIngestedDataFile(dataFile, tabDataIngest, originalFileSize, originalFileName, originalContentType);

                        dataFile = fileService.save(dataFile);
                    }
                }

                ingestSuccessful = true;
            }
        } else {
            logger.warning("Ingest failed to produce data obect.");
        }

        return ingestSuccessful;
    }

    private BufferedInputStream openFile(DataFile dataFile) throws IOException {
        BufferedInputStream inputStream;
        StorageIO<DataFile> storageIO = dataFile.getStorageIO();
        storageIO.open();
        if (storageIO.isLocalFile()) {
            inputStream = new BufferedInputStream(storageIO.getInputStream());
        } else {
        	File tempFile = File.createTempFile("tempIngestSourceFile", ".tmp");
			try (ReadableByteChannel dataFileChannel = storageIO.getReadChannel();
					FileChannel tempIngestSourceChannel = new FileOutputStream(tempFile).getChannel();) {
				tempIngestSourceChannel.transferFrom(dataFileChannel, 0, storageIO.getSize());
			}
            inputStream = new BufferedInputStream(new FileInputStream(tempFile));
            logger.fine("Saved "+storageIO.getSize()+" bytes in a local temp file.");
        }
        return inputStream;
    }

    private void restoreIngestedDataFile(DataFile dataFile, TabularDataIngest tabDataIngest, long originalSize, String originalFileName, String originalContentType) {
        dataFile.setDataTables(null);
        if (tabDataIngest != null && tabDataIngest.getDataTable() != null) {
            tabDataIngest.getDataTable().setDataFile(null);
        }
        dataFile.getFileMetadata().setLabel(originalFileName);
        dataFile.setContentType(originalContentType);
        dataFile.setFilesize(originalSize);
    }
    
    // TODO: Further move the code that doesn't really need to be in an EJB bean
    // (i.e., the code that doesn't need to persist anything in the database) into
    // outside static utilities and/or helpers; so that unit tests could be written
    // easily. -- L.A. 4.6
    
    /* not needed anymore, but keeping it around, as a demo of how Push 
       notifications work
    private void sendStatusNotification(Long datasetId, FacesMessage message) {*/
        /*
        logger.fine("attempting to send push notification to channel /ingest/dataset/"+datasetId+"; "+message.getDetail());
        EventBus eventBus = EventBusFactory.getDefault().eventBus();
        if (eventBus == null) {
            logger.warning("Failed to obtain eventBus!");
            return;
        }
        // TODO: 
        // add more diagnostics here! 4.2.3 -- L.A. 
        eventBus.publish("/ingest/dataset/" + datasetId, message);
        */
   /* }*/
    
    public static TabularDataFileReader getTabDataReaderByMimeType(String mimeType) { //DataFile dataFile) {
        /* 
         * Same as the comment above; since we don't have any ingest plugins loadable 
         * in real times yet, we can select them by a fixed list of mime types. 
         * -- L.A. 4.0 beta.
         */

        //String mimeType = dataFile.getContentType();
        
        if (mimeType == null) {
            return null;
        }

        TabularDataFileReader ingestPlugin = null;

        if (mimeType.equals(FileUtil.MIME_TYPE_STATA)) {
            ingestPlugin = new DTAFileReader(new DTAFileReaderSpi());
        } else if (mimeType.equals(FileUtil.MIME_TYPE_STATA13)) {
            ingestPlugin = new NewDTAFileReader(new DTAFileReaderSpi(), 117);
        } else if (mimeType.equals(FileUtil.MIME_TYPE_STATA14)) {
            ingestPlugin = new NewDTAFileReader(new DTAFileReaderSpi(), 118);
        } else if (mimeType.equals(FileUtil.MIME_TYPE_STATA15)) {
            ingestPlugin = new NewDTAFileReader(new DTAFileReaderSpi(), 119);
        } else if (mimeType.equals(FileUtil.MIME_TYPE_RDATA)) {
            ingestPlugin = new RDATAFileReader(new RDATAFileReaderSpi());
        } else if (mimeType.equals(FileUtil.MIME_TYPE_CSV) || mimeType.equals(FileUtil.MIME_TYPE_CSV_ALT)) {
            ingestPlugin = new CSVFileReader(new CSVFileReaderSpi(), ',');
        } else if (mimeType.equals(FileUtil.MIME_TYPE_TSV) /*|| mimeType.equals(FileUtil.MIME_TYPE_TSV_ALT)*/) {
            ingestPlugin = new CSVFileReader(new CSVFileReaderSpi(), '\t');
        }  else if (mimeType.equals(FileUtil.MIME_TYPE_XLSX)) {
            ingestPlugin = new XLSXFileReader(new XLSXFileReaderSpi());
        } else if (mimeType.equals(FileUtil.MIME_TYPE_SPSS_SAV)) {
            ingestPlugin = new SAVFileReader(new SAVFileReaderSpi());
        } else if (mimeType.equals(FileUtil.MIME_TYPE_SPSS_POR)) {
            ingestPlugin = new PORFileReader(new PORFileReaderSpi());
        }

        return ingestPlugin;
    }
    
    public boolean fileMetadataExtractable(DataFile dataFile) {
        /* 
         * Eventually we'll be consulting the Ingest Service Provider Registry
         * to see if there is a plugin for this type of file;
         * for now - just a hardcoded list of mime types:
         *  -- L.A. 4.0 beta
         */
        if (dataFile.getContentType() != null && dataFile.getContentType().equals(FileUtil.MIME_TYPE_FITS)) {
            return true;
        }
        return false;
    }
    
    /* 
     * extractMetadata: 
     * framework for extracting metadata from uploaded files. The results will 
     * be used to populate the metadata of the Dataset to which the file belongs. 
    */
    public boolean extractMetadata(String tempFileLocation, DataFile dataFile, DatasetVersion editVersion) throws IOException {
        boolean ingestSuccessful = false;

        InputStream tempFileInputStream = null; 
        if(tempFileLocation == null) {
        	StorageIO<DataFile> sio = dataFile.getStorageIO();
        	sio.open(DataAccessOption.READ_ACCESS);
        	tempFileInputStream = sio.getInputStream();
        } else {
        	try {
        		tempFileInputStream = new FileInputStream(new File(tempFileLocation));
        	} catch (FileNotFoundException notfoundEx) {
        		throw new IOException("Could not open temp file "+tempFileLocation);
        	}
        }
        
        // Locate metadata extraction plugin for the file format by looking
        // it up with the Ingest Service Provider Registry:
        //FileMetadataExtractor extractorPlugin = IngestSP.getMetadataExtractorByMIMEType(dfile.getContentType());
        FileMetadataExtractor extractorPlugin = new FITSFileMetadataExtractor();

        FileMetadataIngest extractedMetadata = extractorPlugin.ingest(new BufferedInputStream(tempFileInputStream));
        Map<String, Set<String>> extractedMetadataMap = extractedMetadata.getMetadataMap();

        // Store the fields and values we've gathered for safe-keeping:
        // from 3.6:
        // attempt to ingest the extracted metadata into the database; 
        // TODO: this should throw an exception if anything goes wrong.
        FileMetadata fileMetadata = dataFile.getFileMetadata();

        if (extractedMetadataMap != null) {
            logger.fine("Ingest Service: Processing extracted metadata;");
            if (extractedMetadata.getMetadataBlockName() != null) {
                logger.fine("Ingest Service: This metadata belongs to the "+extractedMetadata.getMetadataBlockName()+" metadata block."); 
                processDatasetMetadata(extractedMetadata, editVersion);
            }
            
            processFileLevelMetadata(extractedMetadata, fileMetadata);

        }

        ingestSuccessful = true;

        return ingestSuccessful;
    }

    
    private void processDatasetMetadata(FileMetadataIngest fileMetadataIngest, DatasetVersion editVersion) throws IOException {
        
        
        for (MetadataBlock mdb : editVersion.getDataset().getOwner().getMetadataBlocks()) {  
            if (mdb.getName().equals(fileMetadataIngest.getMetadataBlockName())) {
                logger.fine("Ingest Service: dataset version has "+mdb.getName()+" metadata block enabled.");
                
                editVersion.setDatasetFields(editVersion.initDatasetFields());
                
                Map<String, Set<String>> fileMetadataMap = fileMetadataIngest.getMetadataMap();
                for (DatasetFieldType dsft : mdb.getDatasetFieldTypes()) {
                    if (dsft.isPrimitive()) {
                        if (!dsft.isHasParent()) {
                            String dsfName = dsft.getName();
                            // See if the plugin has found anything for this field: 
                            if (fileMetadataMap.get(dsfName) != null && !fileMetadataMap.get(dsfName).isEmpty()) {

                                logger.fine("Ingest Service: found extracted metadata for field " + dsfName);
                                // go through the existing fields:
                                for (DatasetField dsf : editVersion.getFlatDatasetFields()) {
                                    if (dsf.getDatasetFieldType().equals(dsft)) {
                                        // yep, this is our field!
                                        // let's go through the values that the ingest 
                                        // plugin found in the file for this field: 

                                        Set<String> mValues = fileMetadataMap.get(dsfName);

                                        // Special rules apply to aggregation of values for 
                                        // some specific fields - namely, the resolution.* 
                                        // fields from the Astronomy Metadata block. 
                                        // TODO: rather than hard-coded, this needs to be
                                        // programmatically defined. -- L.A. 4.0
                                        if (dsfName.equals("resolution.Temporal")
                                                || dsfName.equals("resolution.Spatial")
                                                || dsfName.equals("resolution.Spectral")) {
                                            // For these values, we aggregate the minimum-maximum 
                                            // pair, for the entire set. 
                                            // So first, we need to go through the values found by 
                                            // the plugin and select the min. and max. values of 
                                            // these: 
                                            // (note that we are assuming that they all must
                                            // validate as doubles!)

                                            Double minValue = null;
                                            Double maxValue = null;

                                            for (String fValue : mValues) {

                                                try {
                                                    double thisValue = Double.parseDouble(fValue);

                                                    if (minValue == null || Double.compare(thisValue, minValue) < 0) {
                                                        minValue = thisValue;
                                                    }
                                                    if (maxValue == null || Double.compare(thisValue, maxValue) > 0) {
                                                        maxValue = thisValue;
                                                    }
                                                } catch (NumberFormatException e) {
                                                }
                                            }

                                            // Now let's see what aggregated values we 
                                            // have stored already: 
                                            
                                            // (all of these resolution.* fields have allowedMultiple set to FALSE, 
                                            // so there can be only one!)
                                            //logger.fine("Min value: "+minValue+", Max value: "+maxValue);
                                            if (minValue != null && maxValue != null) {
                                                Double storedMinValue = null; 
                                                Double storedMaxValue = null;
                                            
                                                String storedValue = "";
                                                
                                                if (dsf.getDatasetFieldValues() != null && dsf.getDatasetFieldValues().get(0) != null) {
                                                    storedValue = dsf.getDatasetFieldValues().get(0).getValue();
                                                
                                                    if (storedValue != null && !storedValue.equals("")) {
                                                        try {

                                                            if (storedValue.indexOf(" - ") > -1) {
                                                                storedMinValue = Double.parseDouble(storedValue.substring(0, storedValue.indexOf(" - ")));
                                                                storedMaxValue = Double.parseDouble(storedValue.substring(storedValue.indexOf(" - ") + 3));
                                                            } else {
                                                                storedMinValue = Double.parseDouble(storedValue);
                                                                storedMaxValue = storedMinValue;
                                                            }
                                                            if (storedMinValue != null && storedMinValue.compareTo(minValue) < 0) {
                                                                minValue = storedMinValue;
                                                            }
                                                            if (storedMaxValue != null && storedMaxValue.compareTo(maxValue) > 0) {
                                                                maxValue = storedMaxValue;
                                                            }
                                                        } catch (NumberFormatException e) {}
                                                    } else {
                                                        storedValue = "";
                                                    }
                                                }
                                            
                                                //logger.fine("Stored min value: "+storedMinValue+", Stored max value: "+storedMaxValue);
                                                
                                                String newAggregateValue = "";
                                                
                                                if (minValue.equals(maxValue)) {
                                                    newAggregateValue = minValue.toString();
                                                } else {
                                                    newAggregateValue = minValue.toString() + " - " + maxValue.toString();
                                                }
                                                
                                                // finally, compare it to the value we have now:
                                                if (!storedValue.equals(newAggregateValue)) {
                                                    if (dsf.getDatasetFieldValues() == null) {
                                                        dsf.setDatasetFieldValues(new ArrayList<DatasetFieldValue>());
                                                    }
                                                    if (dsf.getDatasetFieldValues().get(0) == null) {
                                                        DatasetFieldValue newDsfv = new DatasetFieldValue(dsf);
                                                        dsf.getDatasetFieldValues().add(newDsfv);
                                                    }
                                                    dsf.getDatasetFieldValues().get(0).setValue(newAggregateValue);
                                                }
                                            }
                                            // Ouch. 
                                        } else {
                                            // Other fields are aggregated simply by 
                                            // collecting a list of *unique* values encountered 
                                            // for this Field throughout the dataset. 
                                            // This means we need to only add the values *not yet present*.
                                            // (the implementation below may be inefficient - ?)

                                            for (String fValue : mValues) {
                                                if (!dsft.isControlledVocabulary()) {
                                                    Iterator<DatasetFieldValue> dsfvIt = dsf.getDatasetFieldValues().iterator();

                                                    boolean valueExists = false;

                                                    while (dsfvIt.hasNext()) {
                                                        DatasetFieldValue dsfv = dsfvIt.next();
                                                        if (fValue.equals(dsfv.getValue())) {
                                                            logger.fine("Value " + fValue + " already exists for field " + dsfName);
                                                            valueExists = true;
                                                            break;
                                                        }
                                                    }

                                                    if (!valueExists) {
                                                        logger.fine("Creating a new value for field " + dsfName + ": " + fValue);
                                                        DatasetFieldValue newDsfv = new DatasetFieldValue(dsf);
                                                        newDsfv.setValue(fValue);
                                                        dsf.getDatasetFieldValues().add(newDsfv);
                                                    }

                                                } else {
                                                    // A controlled vocabulary entry: 
                                                    // first, let's see if it's a legit control vocab. entry: 
                                                    ControlledVocabularyValue legitControlledVocabularyValue = null;
                                                    Collection<ControlledVocabularyValue> definedVocabularyValues = dsft.getControlledVocabularyValues();
                                                    if (definedVocabularyValues != null) {
                                                        for (ControlledVocabularyValue definedVocabValue : definedVocabularyValues) {
                                                            if (fValue.equals(definedVocabValue.getStrValue())) {
                                                                logger.fine("Yes, " + fValue + " is a valid controlled vocabulary value for the field " + dsfName);
                                                                legitControlledVocabularyValue = definedVocabValue;
                                                                break;
                                                            }
                                                        }
                                                    }
                                                    if (legitControlledVocabularyValue != null) {
                                                        // Only need to add the value if it is new, 
                                                        // i.e. if it does not exist yet: 
                                                        boolean valueExists = false;

                                                        List<ControlledVocabularyValue> existingControlledVocabValues = dsf.getControlledVocabularyValues();
                                                        if (existingControlledVocabValues != null) {
                                                            Iterator<ControlledVocabularyValue> cvvIt = existingControlledVocabValues.iterator();
                                                            while (cvvIt.hasNext()) {
                                                                ControlledVocabularyValue cvv = cvvIt.next();
                                                                if (fValue.equals(cvv.getStrValue())) {
                                                                    // or should I use if (legitControlledVocabularyValue.equals(cvv)) ?
                                                                    logger.fine("Controlled vocab. value " + fValue + " already exists for field " + dsfName);
                                                                    valueExists = true;
                                                                    break;
                                                                }
                                                            }
                                                        }

                                                        if (!valueExists) {
                                                            logger.fine("Adding controlled vocabulary value " + fValue + " to field " + dsfName);
                                                            dsf.getControlledVocabularyValues().add(legitControlledVocabularyValue);
                                                        }
                                                    }
                                                }
                                            }
                                        }
                                    }
                                }
                            }
                        }
                    } else {
                        // A compound field: 
                        // See if the plugin has found anything for the fields that 
                        // make up this compound field; if we find at least one 
                        // of the child values in the map of extracted values, we'll 
                        // create a new compound field value and its child 
                        // 
                        DatasetFieldCompoundValue compoundDsfv = new DatasetFieldCompoundValue();
                        int nonEmptyFields = 0; 
                        for (DatasetFieldType cdsft : dsft.getChildDatasetFieldTypes()) {
                            String dsfName = cdsft.getName();
                            if (fileMetadataMap.get(dsfName) != null && !fileMetadataMap.get(dsfName).isEmpty()) {  
                                logger.fine("Ingest Service: found extracted metadata for field " + dsfName + ", part of the compound field "+dsft.getName());
                                
                                if (cdsft.isPrimitive()) {
                                    // probably an unnecessary check - child fields
                                    // of compound fields are always primitive... 
                                    // but maybe it'll change in the future. 
                                    if (!cdsft.isControlledVocabulary()) {
                                        // TODO: can we have controlled vocabulary
                                        // sub-fields inside compound fields?
                                        
                                        DatasetField childDsf = new DatasetField();
                                        childDsf.setDatasetFieldType(cdsft);
                                        
                                        DatasetFieldValue newDsfv = new DatasetFieldValue(childDsf);
                                        newDsfv.setValue((String)fileMetadataMap.get(dsfName).toArray()[0]);
                                        childDsf.getDatasetFieldValues().add(newDsfv);
                                        
                                        childDsf.setParentDatasetFieldCompoundValue(compoundDsfv);
                                        compoundDsfv.getChildDatasetFields().add(childDsf);
                                        
                                        nonEmptyFields++;
                                    }
                                } 
                            }
                        }
                        
                        if (nonEmptyFields > 0) {
                            // let's go through this dataset's fields and find the 
                            // actual parent for this sub-field: 
                            for (DatasetField dsf : editVersion.getFlatDatasetFields()) {
                                if (dsf.getDatasetFieldType().equals(dsft)) {
                                    
                                    // Now let's check that the dataset version doesn't already have
                                    // this compound value - we are only interested in aggregating 
                                    // unique values. Note that we need to compare compound values 
                                    // as sets! -- i.e. all the sub fields in 2 compound fields 
                                    // must match in order for these 2 compounds to be recognized 
                                    // as "the same":
                                    
                                    boolean alreadyExists = false; 
                                    for (DatasetFieldCompoundValue dsfcv : dsf.getDatasetFieldCompoundValues()) {
                                        int matches = 0; 

                                        for (DatasetField cdsf : dsfcv.getChildDatasetFields()) {
                                            String cdsfName = cdsf.getDatasetFieldType().getName();
                                            String cdsfValue = cdsf.getDatasetFieldValues().get(0).getValue();
                                            if (cdsfValue != null && !cdsfValue.equals("")) {
                                                String extractedValue = (String)fileMetadataMap.get(cdsfName).toArray()[0];
                                                logger.fine("values: existing: "+cdsfValue+", extracted: "+extractedValue);
                                                if (cdsfValue.equals(extractedValue)) {
                                                    matches++;
                                                }
                                            }
                                        }
                                        if (matches == nonEmptyFields) {
                                            alreadyExists = true; 
                                            break;
                                        }
                                    }
                                                                        
                                    if (!alreadyExists) {
                                        // save this compound value, by attaching it to the 
                                        // version for proper cascading:
                                        compoundDsfv.setParentDatasetField(dsf);
                                        dsf.getDatasetFieldCompoundValues().add(compoundDsfv);
                                    }
                                }
                            }
                        }
                    }
                } 
            }
        }  
    }
    
    
    private void processFileLevelMetadata(FileMetadataIngest fileLevelMetadata, FileMetadata fileMetadata) {
        // The only type of metadata that ingest plugins can extract from ingested
        // files (as of 4.0 beta) that *stay* on the file-level is the automatically
        // generated "metadata summary" note. We attach it to the "description" 
        // field of the fileMetadata object. -- L.A. 
        
        String metadataSummary = fileLevelMetadata.getMetadataSummary();
        if (metadataSummary != null) {
            if (!metadataSummary.equals("")) {
                // The file upload page allows a user to enter file description 
                // on ingest. We don't want to overwrite whatever they may 
                // have entered. Rather, we'll append this generated metadata summary 
                // to the existing value. 
                String userEnteredFileDescription = fileMetadata.getDescription();
                if (userEnteredFileDescription != null
                        && !(userEnteredFileDescription.equals(""))) {

                    metadataSummary = userEnteredFileDescription.concat(";\n" + metadataSummary);
                }
                fileMetadata.setDescription(metadataSummary);
            }
        }
    }
    
    public void performPostProcessingTasks(DataFile dataFile) {
        /*
         * At this point (4.0 beta) the only ingest "post-processing task" performed 
         * is pre-generation of image thumbnails in a couple of popular sizes. 
         * -- L.A. 
         */
        if (dataFile != null && dataFile.isImage()) {
            try {
                StorageIO<DataFile> dataAccess = dataFile.getStorageIO();
                if (dataAccess != null) { // && storageIO.isLocalFile()) {

                    if (ImageThumbConverter.isThumbnailAvailable(dataFile, ImageThumbConverter.DEFAULT_PREVIEW_SIZE)) {
                        dataFile.setPreviewImageAvailable(true);
                    }
                }
            } catch (IOException ioEx) {
            }
        }
    }
 
    private Set<Integer> selectContinuousVariableColumns(DataFile dataFile) {
        Set<Integer> contVarFields = new LinkedHashSet<Integer>();

        for (int i = 0; i < dataFile.getDataTable().getVarQuantity(); i++) {
            if (dataFile.getDataTable().getDataVariables().get(i).isIntervalContinuous()) {
                contVarFields.add(i);
            }
        }

        return contVarFields;
    }
    
    private void calculateContinuousSummaryStatistics(DataFile dataFile, int varnum, Number[] dataVector) throws IOException {
        double[] sumStats = SumStatCalculator.calculateSummaryStatistics(dataVector);
        assignContinuousSummaryStatistics(dataFile.getDataTable().getDataVariables().get(varnum), sumStats);
    }
    
    private void assignContinuousSummaryStatistics(DataVariable variable, double[] sumStats) throws IOException {
        if (sumStats == null || sumStats.length != variableService.summaryStatisticTypes.length) {
            throw new IOException ("Wrong number of summary statistics types calculated! ("+sumStats.length+")");
        }
        
        for (int j = 0; j < variableService.summaryStatisticTypes.length; j++) {
            SummaryStatistic ss = new SummaryStatistic();
            ss.setTypeByLabel(variableService.summaryStatisticTypes[j]);
            if (!ss.isTypeMode()) {
                ss.setValue((new Double(sumStats[j])).toString());
            } else {
                ss.setValue(".");
            }
            ss.setDataVariable(variable);
            variable.getSummaryStatistics().add(ss);
        }

    }
    
    private void calculateUNF(DataFile dataFile, int varnum, Double[] dataVector) {
        String unf = null;
        try {
            unf = UNFUtil.calculateUNF(dataVector);
        } catch (IOException iex) {
            logger.warning("exception thrown when attempted to calculate UNF signature for (numeric, continuous) variable " + varnum);
        } catch (UnfException uex) {
            logger.warning("UNF Exception: thrown when attempted to calculate UNF signature for (numeric, continuous) variable " + varnum);
        }
        
        if (unf != null) {
            dataFile.getDataTable().getDataVariables().get(varnum).setUnf(unf);
        } else {
            logger.warning("failed to calculate UNF signature for variable " + varnum);
        }
    }
    
    private void calculateUNF(DataFile dataFile, int varnum, Long[] dataVector) {
        String unf = null;
        try {
            unf = UNFUtil.calculateUNF(dataVector);
        } catch (IOException iex) {
            logger.warning("exception thrown when attempted to calculate UNF signature for (numeric, discrete) variable " + varnum);
        }  catch (UnfException uex) {
            logger.warning("UNF Exception: thrown when attempted to calculate UNF signature for (numeric, discrete) variable " + varnum);
        }
        
        if (unf != null) {
            dataFile.getDataTable().getDataVariables().get(varnum).setUnf(unf);
        } else {
            logger.warning("failed to calculate UNF signature for variable " + varnum);
        }
    }
    
    private void calculateUNF(DataFile dataFile, int varnum, String[] dataVector) throws IOException {
        String unf = null;
        
        String[] dateFormats = null; 
        
        // Special handling for Character strings that encode dates and times:
        
        if ("time".equals(dataFile.getDataTable().getDataVariables().get(varnum).getFormatCategory())) {
            dateFormats = new String[dataVector.length];
            String savedDateTimeFormat = dataFile.getDataTable().getDataVariables().get(varnum).getFormat();
            String timeFormat = null;
            if (savedDateTimeFormat != null && !savedDateTimeFormat.equals("")) {
                timeFormat = savedDateTimeFormat;
            } else {
                timeFormat = dateTimeFormat_ymdhmsS;
            }
            
            /* What follows is special handling of a special case of time values
             * non-uniform precision; specifically, when some have if some have 
             * milliseconds, and some don't. (and that in turn is only 
             * n issue when the timezone is present... without the timezone
             * the time string would still evaluate to the end, even if the 
             * format has the .SSS part and the string does not.
             * This case will be properly handled internally, once we permanently
             * switch to UNF6.
             * -- L.A. 4.0 beta 8
             */
            String simplifiedFormat = null;
            SimpleDateFormat fullFormatParser = null;
            SimpleDateFormat simplifiedFormatParser = null;
            
            if (timeFormat.matches(".*\\.SSS z$")) {
                simplifiedFormat = timeFormat.replace(".SSS", "");
                
                fullFormatParser = new SimpleDateFormat(timeFormat);
                simplifiedFormatParser = new SimpleDateFormat(simplifiedFormat);
            } 
            
            for (int i = 0; i < dataVector.length; i++) {
                if (dataVector[i] != null) {
                    
                    if (simplifiedFormatParser != null) {
                        // first, try to parse the value against the "full" 
                        // format (with the milliseconds part):
                        fullFormatParser.setLenient(false);
                    
                        try {
                            logger.fine("trying the \"full\" time format, with milliseconds: "+timeFormat+", "+dataVector[i]);
                            fullFormatParser.parse(dataVector[i]);
                         } catch (ParseException ex) {
                            // try the simplified (no time zone) format instead:
                            logger.fine("trying the simplified format: "+simplifiedFormat+", "+dataVector[i]);
                            simplifiedFormatParser.setLenient(false);
                            try {
                                simplifiedFormatParser.parse(dataVector[i]);
                                timeFormat = simplifiedFormat;
                            } catch (ParseException ex1) {
                                logger.warning("no parseable format found for time value "+i+" - "+dataVector[i]);
                                throw new IOException("no parseable format found for time value "+i+" - "+dataVector[i]);
                            }
                        }

                    } 
                    dateFormats[i] = timeFormat;
                }
            }
        } else if ("date".equals(dataFile.getDataTable().getDataVariables().get(varnum).getFormatCategory())) {
            dateFormats = new String[dataVector.length];
            String savedDateFormat = dataFile.getDataTable().getDataVariables().get(varnum).getFormat();
            for (int i = 0; i < dataVector.length; i++) {
                if (dataVector[i] != null) {
                    if (savedDateFormat != null && !savedDateFormat.equals("")) {
                        dateFormats[i] = savedDateFormat;
                    } else {
                        dateFormats[i] = dateFormat_ymd;
                    }
                }
            }
        }
                
        try {
            if (dateFormats == null) {
                logger.fine("calculating the UNF value for string vector; first value: "+dataVector[0]);
                unf = UNFUtil.calculateUNF(dataVector);
            } else {
                unf = UNFUtil.calculateUNF(dataVector, dateFormats);
            }
        } catch (IOException iex) {
            logger.warning("IO exception thrown when attempted to calculate UNF signature for (character) variable " + varnum);
        } catch (UnfException uex) {
            logger.warning("UNF Exception: thrown when attempted to calculate UNF signature for (character) variable " + varnum);
        }
        
        if (unf != null) {
            dataFile.getDataTable().getDataVariables().get(varnum).setUnf(unf);
        } else {
            logger.warning("failed to calculate UNF signature for variable " + varnum);
        }
    }
    
    // Calculating UNFs from *floats*, not *doubles* - this is to test dataverse
    // 4.0 Ingest against DVN 3.*; because of the nature of the UNF bug, reading
    // the tab file entry with 7+ digits of precision as a Double will result
    // in a UNF signature *different* from what was produced by the v. 3.* ingest,
    // from a STATA float value directly. 
    // TODO: remove this from the final production 4.0!
    // -- L.A., Jul 2014
    
    private void calculateUNF(DataFile dataFile, int varnum, Float[] dataVector) {
        String unf = null;
        try {
            unf = UNFUtil.calculateUNF(dataVector);
        } catch (IOException iex) {
            logger.warning("exception thrown when attempted to calculate UNF signature for numeric, \"continuous\" (float) variable " + varnum);
        } catch (UnfException uex) {
            logger.warning("UNF Exception: thrown when attempted to calculate UNF signature for numeric, \"continuous\" (float) variable" + varnum);
        }
        
        if (unf != null) {
            dataFile.getDataTable().getDataVariables().get(varnum).setUnf(unf);
        } else {
            logger.warning("failed to calculate UNF signature for variable " + varnum);
        }
    }
    
    // This method takes a list of file ids, checks the format type of the ingested 
    // original, and attempts to fix it if it's missing. 
    // Note the @Asynchronous attribute - this allows us to just kick off and run this 
    // (potentially large) job in the background. 
    // The method is called by the "fixmissingoriginaltypes" /admin api call. 
    @Asynchronous
    public void fixMissingOriginalTypes(List<Long> datafileIds) {
        for (Long fileId : datafileIds) {
            fixMissingOriginalType(fileId);
        }
        logger.info("Finished repairing tabular data files that were missing the original file format labels.");
    }
    
    // This method takes a list of file ids and tries to fix the size of the saved 
    // original, if present
    // Note the @Asynchronous attribute - this allows us to just kick off and run this 
    // (potentially large) job in the background. 
    // The method is called by the "fixmissingoriginalsizes" /admin api call. 
    @Asynchronous
    public void fixMissingOriginalSizes(List<Long> datafileIds) {
        for (Long fileId : datafileIds) {
            fixMissingOriginalSize(fileId);
            try {
                Thread.sleep(1000);
            } catch (Exception ex) {}
        }
        logger.info("Finished repairing tabular data files that were missing the original file sizes.");
    }
    
    // This method fixes a datatable object that's missing the format type of 
    // the ingested original. It will check the saved original file to 
    // determine the type. 
    private void fixMissingOriginalType(long fileId) {
        DataFile dataFile = fileService.find(fileId);

        if (dataFile != null && dataFile.isTabularData()) {
            String originalFormat = dataFile.getDataTable().getOriginalFileFormat();
            Long datatableId = dataFile.getDataTable().getId();
            if (StringUtil.isEmpty(originalFormat) || originalFormat.equals(FileUtil.MIME_TYPE_INGESTED_FILE)) {

                // We need to determine the mime type of the saved original
                // and save it in the database. 
                // 
                // First, we need access to the file. Note that the code below 
                // works with any supported StorageIO driver (although, as of now
                // all the production installations out there are only using filesystem
                // access; but just in case)
                // The FileUtil method that determines the type takes java.io.File 
                // as an argument. So for StorageIO drivers that provide local 
                // file access, we'll just go directly to the stored file. For 
                // swift and similar implementations, we'll read the saved aux 
                // channel and save it as a local temp file. 
                
                StorageIO<DataFile> storageIO;

                File savedOriginalFile = null;
                boolean tempFileRequired = false;
                
                try {
                    storageIO = dataFile.getStorageIO();
                    storageIO.open();


                    if (storageIO.isLocalFile()) {
                        try {
                            savedOriginalFile = storageIO.getAuxObjectAsPath(FileUtil.SAVED_ORIGINAL_FILENAME_EXTENSION).toFile();
                        } catch (IOException ioex) {
                            // do nothing, just make sure savedOriginalFile is still null:
                            savedOriginalFile = null;
                        }
                    }

                    if (savedOriginalFile == null) {
                        tempFileRequired = true;

						savedOriginalFile = File.createTempFile("tempSavedOriginal", ".tmp");
						try (ReadableByteChannel savedOriginalChannel = (ReadableByteChannel) storageIO
								.openAuxChannel(FileUtil.SAVED_ORIGINAL_FILENAME_EXTENSION);
								FileChannel tempSavedOriginalChannel = new FileOutputStream(savedOriginalFile)
										.getChannel();) {
							tempSavedOriginalChannel.transferFrom(savedOriginalChannel, 0,
									storageIO.getAuxObjectSize(FileUtil.SAVED_ORIGINAL_FILENAME_EXTENSION));
						}

                    }
                } catch (Exception ex) {
                    logger.warning("Exception "+ex.getClass()+" caught trying to open StorageIO channel for the saved original; (datafile id=" + fileId + ", datatable id=" + datatableId + "): " + ex.getMessage());
                    savedOriginalFile = null;
                }

                if (savedOriginalFile == null) {
                    logger.warning("Could not obtain the saved original file as a java.io.File! (datafile id=" + fileId + ", datatable id=" + datatableId + ")");
                    return;
                }

                String fileTypeDetermined = null;

                try {
                    fileTypeDetermined = FileUtil.determineFileType(savedOriginalFile, "");
                } catch (IOException ioex) {
                    logger.warning("Caught exception trying to determine original file type (datafile id=" + fileId + ", datatable id=" + datatableId + "): " + ioex.getMessage());
                }
                
                Long savedOriginalFileSize = savedOriginalFile.length(); 
                
                // If we had to create a temp file, delete it now: 
                if (tempFileRequired) {
                    savedOriginalFile.delete();
                }

                if (fileTypeDetermined == null) {
                    logger.warning("Failed to determine preserved original file type. (datafile id=" + fileId + ", datatable id=" + datatableId + ")");
                    return;
                }
                // adjust the final result:
                // we know that this file has been successfully ingested; 
                // so if the FileUtil is telling us it's a "plain text" file at this point,
                // it really means it must be a CSV file. 
                if (fileTypeDetermined.startsWith("text/plain")) {
                    fileTypeDetermined = FileUtil.MIME_TYPE_CSV;
                }
                // and, finally, if it is still "application/octet-stream", it must be Excel:
                if (FileUtil.MIME_TYPE_UNDETERMINED_DEFAULT.equals(fileTypeDetermined)) {
                    fileTypeDetermined = FileUtil.MIME_TYPE_XLSX;
                }
                logger.info("Original file type determined: " + fileTypeDetermined + " (file id=" + fileId + ", datatable id=" + datatableId + "; file path: " + savedOriginalFile.getAbsolutePath() + ")");

                // save permanently in the database:
                dataFile.getDataTable().setOriginalFileFormat(fileTypeDetermined);
                dataFile.getDataTable().setOriginalFileSize(savedOriginalFileSize);
                fileService.saveDataTable(dataFile.getDataTable());

            } else {
                logger.info("DataFile id=" + fileId + "; original type already present: " + originalFormat);
            }
        } else {
            logger.warning("DataFile id=" + fileId + ": No such DataFile!");
        }
    }
    
    // This method fixes a datatable object that's missing the size of the 
    // ingested original. 
    private void fixMissingOriginalSize(long fileId) {
        DataFile dataFile = fileService.find(fileId);

        if (dataFile != null && dataFile.isTabularData()) {
            Long savedOriginalFileSize = dataFile.getDataTable().getOriginalFileSize();
            Long datatableId = dataFile.getDataTable().getId();
            
            if (savedOriginalFileSize == null) {
                
                StorageIO<DataFile> storageIO;
                
                try {
                    storageIO = dataFile.getStorageIO();
                    storageIO.open();
                    savedOriginalFileSize = storageIO.getAuxObjectSize(FileUtil.SAVED_ORIGINAL_FILENAME_EXTENSION);

                } catch (Exception ex) {
                    logger.warning("Exception "+ex.getClass()+" caught trying to look up the size of the saved original; (datafile id=" + fileId + ", datatable id=" + datatableId + "): " + ex.getMessage());
                    return;
                }

                if (savedOriginalFileSize == null) {
                    logger.warning("Failed to look up the size of the saved original file! (datafile id=" + fileId + ", datatable id=" + datatableId + ")");
                    return;
                }

                // save permanently in the database:
                dataFile.getDataTable().setOriginalFileSize(savedOriginalFileSize);
                fileService.saveDataTable(dataFile.getDataTable());

            } else {
                logger.info("DataFile id=" + fileId + "; original file size already present: " + savedOriginalFileSize);
            }
        } else {
            logger.warning("DataFile id=" + fileId + ": No such DataFile!");
        }
    }
    
    public static void main(String[] args) {
        
        String file = args[0];
        String type = args[1]; 
        
        if (file == null || type == null || "".equals(file) || "".equals(type)) {
            System.err.println("Usage: java edu.harvard.iq.dataverse.ingest.IngestServiceBean <file> <type>.");
            System.exit(1);
        }
        
        BufferedInputStream fileInputStream = null; 
        
        try {
            fileInputStream = new BufferedInputStream(new FileInputStream(new File(file)));
        } catch (FileNotFoundException notfoundEx) {
            fileInputStream = null; 
        }
        
        if (fileInputStream == null) {
            System.err.println("Could not open file "+file+".");
            System.exit(1);
        }
        
        TabularDataFileReader ingestPlugin = getTabDataReaderByMimeType(type);

        if (ingestPlugin == null) {
            System.err.println("Could not locate an ingest plugin for type "+type+".");
            System.exit(1);
        }
        
        TabularDataIngest tabDataIngest = null;
        
        try {
            tabDataIngest = ingestPlugin.read(fileInputStream, null);
        } catch (IOException ingestEx) {
            System.err.println("Caught an exception trying to ingest file "+file+".");
            System.exit(1);
        }
        
        try {
            if (tabDataIngest != null) {
                File tabFile = tabDataIngest.getTabDelimitedFile();

                if (tabDataIngest.getDataTable() != null
                        && tabFile != null
                        && tabFile.exists()) {

                    String tabFilename = FileUtil.replaceExtension(file, "tab");
                    
                    Files.copy(Paths.get(tabFile.getAbsolutePath()), Paths.get(tabFilename), StandardCopyOption.REPLACE_EXISTING);
                    
                    DataTable dataTable = tabDataIngest.getDataTable();
                    
                    System.out.println ("NVARS: "+dataTable.getVarQuantity());
                    System.out.println ("NOBS: "+dataTable.getCaseQuantity());
                    System.out.println ("UNF: "+dataTable.getUnf());
                    
                    for (int i = 0; i < dataTable.getVarQuantity(); i++) {
                        String vartype = "";
                        
                        if (dataTable.getDataVariables().get(i).isIntervalContinuous()) {
                            vartype = "numeric-continuous";
                        } else {
                            if (dataTable.getDataVariables().get(i).isTypeNumeric()) {
                                vartype = "numeric-discrete";
                            } else {
                                vartype = "character";
                            }
                        }
                        
                        System.out.print ("VAR"+i+" ");
                        System.out.print (dataTable.getDataVariables().get(i).getName()+" ");
                        System.out.print (vartype+" ");
                        System.out.print (dataTable.getDataVariables().get(i).getUnf());
                        System.out.println(); 
                        
                    }
                
                } else {
                    System.err.println("Ingest failed to produce tab file or data table for file "+file+".");
                    System.exit(1);
                }
            } else {
                System.err.println("Ingest resulted in a null tabDataIngest object for file "+file+".");
                System.exit(1);
            }
        } catch (IOException ex) {
            System.err.println("Caught an exception trying to save ingested data for file "+file+".");
            System.exit(1);
        }
        
    }
    /*
    private class InternalIngestException extends Exception {
        
    }
    
    public class IngestServiceException extends Exception {
        
    }
    */
}<|MERGE_RESOLUTION|>--- conflicted
+++ resolved
@@ -155,14 +155,10 @@
     // DataFileCategory objects, if any were already assigned to the files). 
     // It must be called before we attempt to permanently save the files in 
     // the database by calling the Save command on the dataset and/or version.
-<<<<<<< HEAD
-	public List<DataFile> saveAndAddFilesToDataset(DatasetVersion version, List<DataFile> newFiles, DataFile fileToReplace) {
-=======
     public List<DataFile> saveAndAddFilesToDataset(DatasetVersion version,
                                                    List<DataFile> newFiles,
                                                    DataFile fileToReplace,
                                                    boolean tabIngest) {
->>>>>>> 4e991dd9
 		List<DataFile> ret = new ArrayList<>();
 
 		if (newFiles != null && newFiles.size() > 0) {
