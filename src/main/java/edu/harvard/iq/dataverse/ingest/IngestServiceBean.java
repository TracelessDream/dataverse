--- conflicted
+++ resolved
@@ -176,22 +176,12 @@
 					dataFile.setOwner(dataset);
 				}
 
-<<<<<<< HEAD
 				String[] storageInfo = DataAccess.getDriverIdAndStorageLocation(dataFile.getStorageIdentifier());
 				String driverType = DataAccess.getDriverType(storageInfo[0]);
 				String storageLocation = storageInfo[1];
 				String tempFileLocation = null;
 				if (driverType.equals("tmp")|| driverType.contentEquals("file")) {  //"file" is the default if no prefix
 					tempFileLocation = FileUtil.getFilesTempDirectory() + "/" + storageLocation;
-=======
-
-
-				String[] storageInfo = DataAccess.getDriverIdAndStorageLocation(dataFile.getStorageIdentifier());
-				String driverType = DataAccess.getDriverType(storageInfo[0]);
-				String storageLocation = storageInfo[1];
-				if (driverType.equals("tmp")|| driverType.contentEquals("file")) {  //"file" is the default if no prefix
-					String tempFileLocation = FileUtil.getFilesTempDirectory() + "/" + storageLocation;
->>>>>>> e1a8a710
 
 					// Try to save the file in its permanent location:
 					Path tempLocationPath = Paths.get(FileUtil.getFilesTempDirectory() + "/" + storageLocation);
@@ -240,12 +230,7 @@
 						logger.fine("Success: permanently saved file " + dataFile.getFileMetadata().getLabel());
 
 					} catch (IOException ioex) {
-<<<<<<< HEAD
-						logger.warning("Failed to save the file, storage id " + dataFile.getStorageIdentifier() + " ("
-								+ ioex.getMessage() + ")");
-=======
                     logger.warning("Failed to save the file, storage id " + dataFile.getStorageIdentifier() + " (" + ioex.getMessage() + ")");
->>>>>>> e1a8a710
 					} finally {
 						if (readChannel != null) {
 							try {
@@ -261,12 +246,7 @@
 						}
 					}
 
-<<<<<<< HEAD
-					// Since we may have already spent some CPU cycles scaling down image
-					// thumbnails,
-=======
                     // Since we may have already spent some CPU cycles scaling down image thumbnails, 
->>>>>>> e1a8a710
 					// we may as well save them, by moving these generated images to the permanent
 					// dataset directory. We should also remember to delete any such files in the
 					// temp directory:
@@ -323,48 +303,7 @@
 					// Any necessary post-processing:
 					// performPostProcessingTasks(dataFile);
 
-<<<<<<< HEAD
-
-=======
-					if (savedSuccess) {
-						// These are all brand new files, so they should all have
-						// one filemetadata total. -- L.A.
-						FileMetadata fileMetadata = dataFile.getFileMetadatas().get(0);
-						String fileName = fileMetadata.getLabel();
-
-						boolean metadataExtracted = false;
-						if (FileUtil.canIngestAsTabular(dataFile)) {
-							/*
-							 * Note that we don't try to ingest the file right away - instead we mark it as
-							 * "scheduled for ingest", then at the end of the save process it will be queued
-							 * for async. ingest in the background. In the meantime, the file will be
-							 * ingested as a regular, non-tabular file, and appear as such to the user,
-							 * until the ingest job is finished with the Ingest Service.
-							 */
-							dataFile.SetIngestScheduled();
-						} else if (fileMetadataExtractable(dataFile)) {
-
-							try {
-								// FITS is the only type supported for metadata
-								// extraction, as of now. -- L.A. 4.0
-								dataFile.setContentType("application/fits");
-								metadataExtracted = extractMetadata(tempFileLocation, dataFile, version);
-							} catch (IOException mex) {
-								logger.severe("Caught exception trying to extract indexable metadata from file "
-										+ fileName + ",  " + mex.getMessage());
-							}
-							if (metadataExtracted) {
-								logger.fine("Successfully extracted indexable metadata from file " + fileName);
-							} else {
-								logger.fine("Failed to extract indexable metadata from file " + fileName);
-							}
-                        } else if (FileUtil.MIME_TYPE_INGESTED_FILE.equals(dataFile.getContentType())) {
-                            // Make sure no *uningested* tab-delimited files are saved with the type "text/tab-separated-values"!
-                            // "text/tsv" should be used instead: 
-                            dataFile.setContentType(FileUtil.MIME_TYPE_TSV);
-						}
-					}
->>>>>>> e1a8a710
+
 				} else {
 					try {
 						StorageIO<DvObject> dataAccess = DataAccess.getStorageIO(dataFile);
@@ -383,7 +322,6 @@
 				}
 
 				logger.fine("Done! Finished saving new files in permanent storage and adding them to the dataset.");
-<<<<<<< HEAD
 				boolean belowLimit = false;
 
 				try {
@@ -430,9 +368,6 @@
                         dataFile.setContentType(FileUtil.MIME_TYPE_TSV);
                     }
 				}
-=======
-
->>>>>>> e1a8a710
 				if (savedSuccess) {
 					// temp dbug line
 					// System.out.println("ADDING FILE: " + fileName + "; for dataset: " +
