/*
   Copyright (C) 2005-2012, by the President and Fellows of Harvard College.

   Licensed under the Apache License, Version 2.0 (the "License");
   you may not use this file except in compliance with the License.
   You may obtain a copy of the License at

         http://www.apache.org/licenses/LICENSE-2.0

   Unless required by applicable law or agreed to in writing, software
   distributed under the License is distributed on an "AS IS" BASIS,
   WITHOUT WARRANTIES OR CONDITIONS OF ANY KIND, either express or implied.
   See the License for the specific language governing permissions and
   limitations under the License.

   Dataverse Network - A web application to share, preserve and analyze research data.
   Developed at the Institute for Quantitative Social Science, Harvard University.
   Version 3.0.
*/

package edu.harvard.iq.dataverse.ingest;

import edu.harvard.iq.dataverse.ControlledVocabularyValue;
import edu.harvard.iq.dataverse.datavariable.VariableCategory;
import edu.harvard.iq.dataverse.datavariable.VariableServiceBean;
import edu.harvard.iq.dataverse.DatasetServiceBean;
import edu.harvard.iq.dataverse.Dataset;
import edu.harvard.iq.dataverse.DataFile;
import edu.harvard.iq.dataverse.DataFileCategory;
import edu.harvard.iq.dataverse.DataFileServiceBean;
import edu.harvard.iq.dataverse.DataTable;
import edu.harvard.iq.dataverse.DatasetField;
import edu.harvard.iq.dataverse.DatasetFieldServiceBean;
import edu.harvard.iq.dataverse.DatasetFieldType;
import edu.harvard.iq.dataverse.DatasetFieldValue;
import edu.harvard.iq.dataverse.DatasetFieldCompoundValue;
import edu.harvard.iq.dataverse.DatasetLock;
import edu.harvard.iq.dataverse.DatasetVersion;
import edu.harvard.iq.dataverse.DvObject;
import edu.harvard.iq.dataverse.FileMetadata;
import edu.harvard.iq.dataverse.MetadataBlock;
import edu.harvard.iq.dataverse.authorization.users.AuthenticatedUser;
import edu.harvard.iq.dataverse.dataaccess.DataAccess;
import edu.harvard.iq.dataverse.dataaccess.DataAccessOption;
import edu.harvard.iq.dataverse.dataaccess.StorageIO;
import edu.harvard.iq.dataverse.dataaccess.ImageThumbConverter;
import edu.harvard.iq.dataverse.dataaccess.TabularSubsetGenerator;
import edu.harvard.iq.dataverse.datavariable.SummaryStatistic;
import edu.harvard.iq.dataverse.datavariable.DataVariable;
import edu.harvard.iq.dataverse.ingest.metadataextraction.FileMetadataExtractor;
import edu.harvard.iq.dataverse.ingest.metadataextraction.FileMetadataIngest;
import edu.harvard.iq.dataverse.ingest.metadataextraction.impl.plugins.fits.FITSFileMetadataExtractor;
import edu.harvard.iq.dataverse.ingest.tabulardata.TabularDataFileReader;
import edu.harvard.iq.dataverse.ingest.tabulardata.TabularDataIngest;
import edu.harvard.iq.dataverse.ingest.tabulardata.impl.plugins.dta.DTAFileReader;
import edu.harvard.iq.dataverse.ingest.tabulardata.impl.plugins.dta.NewDTAFileReader;
import edu.harvard.iq.dataverse.ingest.tabulardata.impl.plugins.dta.DTAFileReaderSpi;
import edu.harvard.iq.dataverse.ingest.tabulardata.impl.plugins.rdata.RDATAFileReader;
import edu.harvard.iq.dataverse.ingest.tabulardata.impl.plugins.rdata.RDATAFileReaderSpi;
import edu.harvard.iq.dataverse.ingest.tabulardata.impl.plugins.csv.CSVFileReader;
import edu.harvard.iq.dataverse.ingest.tabulardata.impl.plugins.csv.CSVFileReaderSpi;
import edu.harvard.iq.dataverse.ingest.tabulardata.impl.plugins.xlsx.XLSXFileReader;
import edu.harvard.iq.dataverse.ingest.tabulardata.impl.plugins.xlsx.XLSXFileReaderSpi;
import edu.harvard.iq.dataverse.ingest.tabulardata.impl.plugins.sav.SAVFileReader;
import edu.harvard.iq.dataverse.ingest.tabulardata.impl.plugins.sav.SAVFileReaderSpi;
import edu.harvard.iq.dataverse.ingest.tabulardata.impl.plugins.por.PORFileReader;
import edu.harvard.iq.dataverse.ingest.tabulardata.impl.plugins.por.PORFileReaderSpi;
import edu.harvard.iq.dataverse.util.*;
//import edu.harvard.iq.dvn.unf.*;
import org.dataverse.unf.*;
import java.io.BufferedInputStream;
import java.io.File;
import java.io.FileInputStream;
import java.io.IOException;
import java.io.FileNotFoundException;
import java.io.FileOutputStream;
import java.nio.channels.FileChannel;
import java.nio.channels.ReadableByteChannel;
import java.nio.channels.WritableByteChannel;
import java.nio.file.DirectoryStream;
import java.nio.file.Files;
import java.nio.file.Path;
import java.nio.file.Paths;
import java.nio.file.StandardCopyOption;
import java.text.ParseException;
import java.text.SimpleDateFormat;
import java.util.ArrayList;
import java.util.Collection;
import java.util.List;
import java.util.Iterator;
import java.util.LinkedHashSet;
import java.util.Map;
import java.util.Set;
import java.util.Arrays;
import java.util.Comparator;
import java.util.ListIterator;
import java.util.logging.Logger;
import java.util.Hashtable;
import javax.ejb.EJB;
import javax.ejb.Stateless;
import javax.inject.Named;
import javax.jms.Queue;
import javax.jms.QueueConnectionFactory;
import javax.annotation.Resource;
import javax.ejb.Asynchronous;
import javax.jms.JMSException;
import javax.jms.QueueConnection;
import javax.jms.QueueSender;
import javax.jms.QueueSession;
import javax.jms.Message;
import javax.faces.bean.ManagedBean;
import javax.faces.application.FacesMessage;

/**
 *
 * @author Leonid Andreev
 * dataverse 4.0
 * New service for handling ingest tasks
 * 
 */
@Stateless
@Named
@ManagedBean
public class IngestServiceBean {
    private static final Logger logger = Logger.getLogger(IngestServiceBean.class.getCanonicalName());
    @EJB
    VariableServiceBean variableService;
    @EJB 
    DatasetServiceBean datasetService;
    @EJB
    DatasetFieldServiceBean fieldService;
    @EJB
    DataFileServiceBean fileService; 
    @EJB
    SystemConfig systemConfig;

    @Resource(mappedName = "jms/DataverseIngest")
    Queue queue;
    @Resource(mappedName = "jms/IngestQueueConnectionFactory")
    QueueConnectionFactory factory;
    

    private static String timeFormat_hmsS = "HH:mm:ss.SSS";
    private static String dateTimeFormat_ymdhmsS = "yyyy-MM-dd HH:mm:ss.SSS";
    private static String dateFormat_ymd = "yyyy-MM-dd";
    
    // This method tries to permanently store new files on the filesystem. 
    // Then it adds the files that *have been successfully saved* to the 
    // dataset (by attaching the DataFiles to the Dataset, and the corresponding
    // FileMetadatas to the DatasetVersion). It also tries to ensure that none 
    // of the parts of the DataFiles that failed to be saved (if any) are still
    // attached to the Dataset via some cascade path (for example, via 
    // DataFileCategory objects, if any were already assigned to the files). 
    // It must be called before we attempt to permanently save the files in 
    // the database by calling the Save command on the dataset and/or version. 
	public List<DataFile> saveAndAddFilesToDataset(DatasetVersion version, List<DataFile> newFiles) {
		List<DataFile> ret = new ArrayList<>();

		if (newFiles != null && newFiles.size() > 0) {
			// ret = new ArrayList<>();
			// final check for duplicate file names;
			// we tried to make the file names unique on upload, but then
			// the user may have edited them on the "add files" page, and
			// renamed FOOBAR-1.txt back to FOOBAR.txt...

			IngestUtil.checkForDuplicateFileNamesFinal(version, newFiles);

			Dataset dataset = version.getDataset();

			for (DataFile dataFile : newFiles) {
				boolean unattached = false;
				boolean savedSuccess = false;
				if (dataFile.getOwner() == null) {
					unattached = true;
					dataFile.setOwner(dataset);
				}
<<<<<<< HEAD
				logger.info("SI: " + dataFile.getStorageIdentifier());
				
=======



>>>>>>> 27b5308a
				String[] storageInfo = DataAccess.getDriverIdAndStorageLocation(dataFile.getStorageIdentifier());
				String driverType = DataAccess.getDriverType(storageInfo[0]);
				String storageLocation = storageInfo[1];
				if (driverType.equals("tmp")|| driverType.contentEquals("file")) {  //"file" is the default if no prefix
					String tempFileLocation = FileUtil.getFilesTempDirectory() + "/" + storageLocation;

					// Try to save the file in its permanent location:
					Path tempLocationPath = Paths.get(FileUtil.getFilesTempDirectory() + "/" + storageLocation);
					WritableByteChannel writeChannel = null;
					FileChannel readChannel = null;

					StorageIO<DataFile> dataAccess = null;

					try {
						logger.fine("Attempting to create a new storageIO object for " + storageLocation);
						dataAccess = DataAccess.createNewStorageIO(dataFile, storageLocation);

						logger.fine("Successfully created a new storageIO object.");
						/*
						 * This commented-out code demonstrates how to copy bytes from a local
						 * InputStream (or a readChannel) into the writable byte channel of a Dataverse
						 * DataAccessIO object:
						 */

						/*
						 * storageIO.open(DataAccessOption.WRITE_ACCESS);
						 * 
						 * writeChannel = storageIO.getWriteChannel(); readChannel = new
						 * FileInputStream(tempLocationPath.toFile()).getChannel();
						 * 
						 * long bytesPerIteration = 16 * 1024; // 16K bytes long start = 0; while (
						 * start < readChannel.size() ) { readChannel.transferTo(start,
						 * bytesPerIteration, writeChannel); start += bytesPerIteration; }
						 */

						/*
						 * But it's easier to use this convenience method from the DataAccessIO:
						 * 
						 * (if the underlying storage method for this file is local filesystem, the
						 * DataAccessIO will simply copy the file using Files.copy, like this:
						 * 
						 * Files.copy(tempLocationPath, storageIO.getFileSystemLocation(),
						 * StandardCopyOption.REPLACE_EXISTING);
						 */
						dataAccess.savePath(tempLocationPath);

						// Set filesize in bytes
						//
						dataFile.setFilesize(dataAccess.getSize());
						savedSuccess = true;
						logger.fine("Success: permanently saved file " + dataFile.getFileMetadata().getLabel());

					} catch (IOException ioex) {
						logger.warning("Failed to save the file, storage id " + dataFile.getStorageIdentifier() + " ("
								+ ioex.getMessage() + ")");
					} finally {
						if (readChannel != null) {
							try {
								readChannel.close();
							} catch (IOException e) {
							}
						}
						if (writeChannel != null) {
							try {
								writeChannel.close();
							} catch (IOException e) {
							}
						}
					}

					// Since we may have already spent some CPU cycles scaling down image
					// thumbnails,
					// we may as well save them, by moving these generated images to the permanent
					// dataset directory. We should also remember to delete any such files in the
					// temp directory:
					List<Path> generatedTempFiles = listGeneratedTempFiles(Paths.get(FileUtil.getFilesTempDirectory()),
							storageLocation);
					if (generatedTempFiles != null) {
						for (Path generated : generatedTempFiles) {
							if (savedSuccess) { // no need to try to save this aux file permanently, if we've failed to
												// save the main file!
								logger.fine("(Will also try to permanently save generated thumbnail file "
										+ generated.toString() + ")");
								try {
									// Files.copy(generated, Paths.get(dataset.getFileSystemDirectory().toString(),
									// generated.getFileName().toString()));
									int i = generated.toString().lastIndexOf("thumb");
									if (i > 1) {
										String extensionTag = generated.toString().substring(i);
										dataAccess.savePathAsAux(generated, extensionTag);
										logger.fine(
												"Saved generated thumbnail as aux object. \"preview available\" status: "
														+ dataFile.isPreviewImageAvailable());
									} else {
										logger.warning(
												"Generated thumbnail file name does not match the expected pattern: "
														+ generated.toString());
									}

								} catch (IOException ioex) {
									logger.warning("Failed to save generated file " + generated.toString());
								}
							}

							// ... but we definitely want to delete it:
							try {
								Files.delete(generated);
							} catch (IOException ioex) {
								logger.warning("Failed to delete generated file " + generated.toString());
							}
						}
					}

					// ... and let's delete the main temp file:
					try {
						logger.fine("Will attempt to delete the temp file " + tempLocationPath.toString());
						Files.delete(tempLocationPath);
					} catch (IOException ex) {
						// (non-fatal - it's just a temp file.)
						logger.warning("Failed to delete temp file " + tempLocationPath.toString());
					}

					if (unattached) {
						dataFile.setOwner(null);
					}
					// Any necessary post-processing:
					// performPostProcessingTasks(dataFile);

					if (savedSuccess) {
						// These are all brand new files, so they should all have
						// one filemetadata total. -- L.A.
						FileMetadata fileMetadata = dataFile.getFileMetadatas().get(0);
						String fileName = fileMetadata.getLabel();

						boolean metadataExtracted = false;
						if (FileUtil.canIngestAsTabular(dataFile)) {
							/*
							 * Note that we don't try to ingest the file right away - instead we mark it as
							 * "scheduled for ingest", then at the end of the save process it will be queued
							 * for async. ingest in the background. In the meantime, the file will be
							 * ingested as a regular, non-tabular file, and appear as such to the user,
							 * until the ingest job is finished with the Ingest Service.
							 */
							dataFile.SetIngestScheduled();
						} else if (fileMetadataExtractable(dataFile)) {

							try {
								// FITS is the only type supported for metadata
								// extraction, as of now. -- L.A. 4.0
								dataFile.setContentType("application/fits");
								metadataExtracted = extractMetadata(tempFileLocation, dataFile, version);
							} catch (IOException mex) {
								logger.severe("Caught exception trying to extract indexable metadata from file "
										+ fileName + ",  " + mex.getMessage());
							}
							if (metadataExtracted) {
								logger.fine("Successfully extracted indexable metadata from file " + fileName);
							} else {
								logger.fine("Failed to extract indexable metadata from file " + fileName);
							}
						}
					}
				} else {
					try {
						StorageIO<DvObject> dataAccess = DataAccess.getStorageIO(dataFile);
						//Populate metadata
						dataAccess.open(DataAccessOption.READ_ACCESS);
						//set file size
						dataFile.setFilesize(dataAccess.getSize());
					} catch (IOException ioex) {
						logger.warning("Failed to get file size, storage id " + dataFile.getStorageIdentifier() + " ("
								+ ioex.getMessage() + ")");
					}
					savedSuccess = true;
					logger.info("unattached: " + unattached);
						dataFile.setOwner(null);
					
				}

				logger.fine("Done! Finished saving new files in permanent storage and adding them to the dataset.");

				if (savedSuccess) {
					// temp dbug line
					// System.out.println("ADDING FILE: " + fileName + "; for dataset: " +
					// dataset.getGlobalId());
					// Make sure the file is attached to the dataset and to the version, if this
					// hasn't been done yet:
					if (dataFile.getOwner() == null) {
						dataFile.setOwner(dataset);

						version.getFileMetadatas().add(dataFile.getFileMetadata());
						dataFile.getFileMetadata().setDatasetVersion(version);
						dataset.getFiles().add(dataFile);

						if (dataFile.getFileMetadata().getCategories() != null) {
							ListIterator<DataFileCategory> dfcIt = dataFile.getFileMetadata().getCategories()
									.listIterator();

							while (dfcIt.hasNext()) {
								DataFileCategory dataFileCategory = dfcIt.next();

								if (dataFileCategory.getDataset() == null) {
									DataFileCategory newCategory = dataset
											.getCategoryByName(dataFileCategory.getName());
									if (newCategory != null) {
										newCategory.addFileMetadata(dataFile.getFileMetadata());
										// dataFileCategory = newCategory;
										dfcIt.set(newCategory);
									} else {
										dfcIt.remove();
									}
								}
							}
						}
					}
				}

				ret.add(dataFile);
			}
		}

		return ret;
	}
    
    public List<Path> listGeneratedTempFiles(Path tempDirectory, String baseName) {
        List<Path> generatedFiles = new ArrayList<>();

        // for example, <filename>.thumb64 or <filename>.thumb400.

        if (baseName == null || baseName.equals("")) {
            return null;
        }

        DirectoryStream.Filter<Path> filter = new DirectoryStream.Filter<Path>() {
            @Override
            public boolean accept(Path file) throws IOException {
                return (file.getFileName() != null
                        && file.getFileName().toString().startsWith(baseName + ".thumb"));
            }
        };

        try (DirectoryStream<Path> dirStream = Files.newDirectoryStream(tempDirectory, filter)) {
            for (Path filePath : dirStream) {
                generatedFiles.add(filePath);
            }
        } catch (IOException ex) {
        }

        return generatedFiles;
    }
    
    
   
    
    // TODO: consider creating a version of this method that would take 
    // datasetversion as the argument. 
    // -- L.A. 4.6
    public void startIngestJobsForDataset(Dataset dataset, AuthenticatedUser user) {
        List<DataFile> scheduledFiles = new ArrayList<>();
                
        for (DataFile dataFile : dataset.getFiles()) {
            if (dataFile.isIngestScheduled()) {
                // todo: investigate why when calling save with the file object
                // gotten from the loop, the roles assignment added at create is removed
                // (switching to refinding via id resolves that)                
                dataFile = fileService.find(dataFile.getId());
                scheduledFiles.add(dataFile);
            }
        }

        startIngestJobs(scheduledFiles, user);
    }
    
    public String startIngestJobs(List<DataFile> dataFiles, AuthenticatedUser user) {

        IngestMessage ingestMessage = null;
        StringBuilder sb = new StringBuilder();

        List<DataFile> scheduledFiles = new ArrayList<>();
        for (DataFile dataFile : dataFiles) {
            if (dataFile.isIngestScheduled()) {

                // refresh the copy of the DataFile:
                dataFile = fileService.find(dataFile.getId());

                long ingestSizeLimit = -1;
                try {
                    ingestSizeLimit = systemConfig.getTabularIngestSizeLimit(getTabDataReaderByMimeType(dataFile.getContentType()).getFormatName());
                } catch (IOException ioex) {
                    logger.warning("IO Exception trying to retrieve the ingestable format identifier from the plugin for type " + dataFile.getContentType() + " (non-fatal);");
                }

                if (ingestSizeLimit == -1 || dataFile.getFilesize() < ingestSizeLimit) {
                    dataFile.SetIngestInProgress();
                    scheduledFiles.add(dataFile);
                } else {
                    dataFile.setIngestDone();
                    String message = "Skipping tabular ingest of the file " + dataFile.getFileMetadata().getLabel() + ", because of the size limit (set to " + ingestSizeLimit + " bytes); ";
                    logger.info(message);
                    sb.append(message);
                }
                dataFile = fileService.save(dataFile);
            } else {
                String message = "(Re)ingest queueing request submitted on a file not scheduled for ingest! (" + dataFile.getFileMetadata().getLabel() + "); ";
                logger.warning(message);
                sb.append(message);
            }
        }

        int count = scheduledFiles.size();
        
        if (count > 0) {
            String info = "Ingest of " + count + " tabular data file(s) is in progress.";
            logger.info(info);
            datasetService.addDatasetLock(scheduledFiles.get(0).getOwner().getId(),
                    DatasetLock.Reason.Ingest,
                    (user != null) ? user.getId() : null,
                    info);
            
            // Sort ingest jobs by file size: 
            DataFile[] scheduledFilesArray = (DataFile[])scheduledFiles.toArray(new DataFile[count]);
            scheduledFiles = null; 
            
            Arrays.sort(scheduledFilesArray, new Comparator<DataFile>() {
                @Override
                public int compare(DataFile d1, DataFile d2) {
                    long a = d1.getFilesize();
                    long b = d2.getFilesize();
                    return Long.valueOf(a).compareTo(b);
                }
            });

            ingestMessage = new IngestMessage(IngestMessage.INGEST_MESAGE_LEVEL_INFO, user.getId());
            for (int i = 0; i < count; i++) {
                ingestMessage.addFileId(scheduledFilesArray[i].getId());
            }

            QueueConnection conn = null;
            QueueSession session = null;
            QueueSender sender = null;

            try {
                conn = factory.createQueueConnection();
                session = conn.createQueueSession(false, 0);
                sender = session.createSender(queue);

                Message queueMessage = session.createObjectMessage(ingestMessage);

                sender.send(queueMessage);

            } catch (JMSException ex) {
                ex.printStackTrace();
                logger.warning("Caught exception trying to close connections after starting a (re)ingest job in the JMS queue! Stack trace below.");
                sb.append("Failed to queue the (re)ingest job for DataFile (JMS Exception)" + (ex.getMessage() != null ? ex.getMessage() : ""));
            } finally {
                try {

                    if (sender != null) {
                        sender.close();
                    }
                    if (session != null) {
                        session.close();
                    }
                    if (conn != null) {
                        conn.close();
                    }
                } catch (Exception ex) {
                    logger.warning("Caught exception trying to close connections after starting a (re)ingest job in the JMS queue! Stack trace below.");
                    ex.printStackTrace();
                }
            }
        }
        
        return sb.toString();
    }

    
    public void produceSummaryStatistics(DataFile dataFile, File generatedTabularFile) throws IOException {
        /*
        logger.info("Skipping summary statistics and UNF.");
         */
        produceDiscreteNumericSummaryStatistics(dataFile, generatedTabularFile); 
        produceContinuousSummaryStatistics(dataFile, generatedTabularFile);
        produceCharacterSummaryStatistics(dataFile, generatedTabularFile);
        
        recalculateDataFileUNF(dataFile);
        recalculateDatasetVersionUNF(dataFile.getFileMetadata().getDatasetVersion());
    }
    
    public void produceContinuousSummaryStatistics(DataFile dataFile, File generatedTabularFile) throws IOException {

        /* 
        // quick, but memory-inefficient way:
        // - this method just loads the entire file-worth of continuous vectors 
        // into a Double[][] matrix. 
        //Double[][] variableVectors = subsetContinuousVectors(dataFile);
        //calculateContinuousSummaryStatistics(dataFile, variableVectors);
        
        // A more sophisticated way: this subsets one column at a time, using 
        // the new optimized subsetting that does not have to read any extra 
        // bytes from the file to extract the column:
        
        TabularSubsetGenerator subsetGenerator = new TabularSubsetGenerator();
        */
        
        for (int i = 0; i < dataFile.getDataTable().getVarQuantity(); i++) {
            if (dataFile.getDataTable().getDataVariables().get(i).isIntervalContinuous()) {
                logger.fine("subsetting continuous vector");

                if ("float".equals(dataFile.getDataTable().getDataVariables().get(i).getFormat())) {
                    Float[] variableVector = TabularSubsetGenerator.subsetFloatVector(new FileInputStream(generatedTabularFile), i, dataFile.getDataTable().getCaseQuantity().intValue());
                    logger.fine("Calculating summary statistics on a Float vector;");
                    calculateContinuousSummaryStatistics(dataFile, i, variableVector);
                    // calculate the UNF while we are at it:
                    logger.fine("Calculating UNF on a Float vector;");
                    calculateUNF(dataFile, i, variableVector);
                    variableVector = null; 
                } else {
                    Double[] variableVector = TabularSubsetGenerator.subsetDoubleVector(new FileInputStream(generatedTabularFile), i, dataFile.getDataTable().getCaseQuantity().intValue());
                    logger.fine("Calculating summary statistics on a Double vector;");
                    calculateContinuousSummaryStatistics(dataFile, i, variableVector);
                    // calculate the UNF while we are at it:
                    logger.fine("Calculating UNF on a Double vector;");
                    calculateUNF(dataFile, i, variableVector);
                    variableVector = null; 
                }
                logger.fine("Done! (continuous);");
            }
        }
    }
    
    public void produceDiscreteNumericSummaryStatistics(DataFile dataFile, File generatedTabularFile) throws IOException {
        
        //TabularSubsetGenerator subsetGenerator = new TabularSubsetGenerator();
        
        for (int i = 0; i < dataFile.getDataTable().getVarQuantity(); i++) {
            if (dataFile.getDataTable().getDataVariables().get(i).isIntervalDiscrete()
                    && dataFile.getDataTable().getDataVariables().get(i).isTypeNumeric()) {
                logger.fine("subsetting discrete-numeric vector");

                Long[] variableVector = TabularSubsetGenerator.subsetLongVector(new FileInputStream(generatedTabularFile), i, dataFile.getDataTable().getCaseQuantity().intValue());
                // We are discussing calculating the same summary stats for 
                // all numerics (the same kind of sumstats that we've been calculating
                // for numeric continuous type)  -- L.A. Jul. 2014
                calculateContinuousSummaryStatistics(dataFile, i, variableVector);
                // calculate the UNF while we are at it:
                logger.fine("Calculating UNF on a Long vector");
                calculateUNF(dataFile, i, variableVector);
                logger.fine("Done! (discrete numeric)");
                variableVector = null; 
            }
        }
    }
    
    public void produceCharacterSummaryStatistics(DataFile dataFile, File generatedTabularFile) throws IOException {

        /* 
            At this point it's still not clear what kinds of summary stats we
            want for character types. Though we are pretty confident we don't 
            want to keep doing what we used to do in the past, i.e. simply 
            store the total counts for all the unique values; even if it's a 
            very long vector, and *every* value in it is unique. (As a result 
            of this, our Categorical Variable Value table is the single 
            largest in the production database. With no evidence whatsoever, 
            that this information is at all useful. 
                -- L.A. Jul. 2014 
        
        TabularSubsetGenerator subsetGenerator = new TabularSubsetGenerator();
        */
        
        for (int i = 0; i < dataFile.getDataTable().getVarQuantity(); i++) {
            if (dataFile.getDataTable().getDataVariables().get(i).isTypeCharacter()) {

                logger.fine("subsetting character vector");
                String[] variableVector = TabularSubsetGenerator.subsetStringVector(new FileInputStream(generatedTabularFile), i, dataFile.getDataTable().getCaseQuantity().intValue());
                //calculateCharacterSummaryStatistics(dataFile, i, variableVector);
                // calculate the UNF while we are at it:
                logger.fine("Calculating UNF on a String vector");
                calculateUNF(dataFile, i, variableVector);
                logger.fine("Done! (character)");
                variableVector = null; 
            }
        }
    }

    public static void produceFrequencyStatistics(DataFile dataFile, File generatedTabularFile) throws IOException {

        List<DataVariable> vars = dataFile.getDataTable().getDataVariables();

        produceFrequencies(generatedTabularFile, vars);
    }

    public static void produceFrequencies( File generatedTabularFile, List<DataVariable> vars) throws IOException {

        for (int i = 0; i < vars.size(); i++) {

            Collection<VariableCategory> cats = vars.get(i).getCategories();
            int caseQuantity = vars.get(i).getDataTable().getCaseQuantity().intValue();
            boolean isNumeric = vars.get(i).isTypeNumeric();
            Object[] variableVector = null;
            if (cats.size() > 0) {
                if (isNumeric) {
                    variableVector = TabularSubsetGenerator.subsetFloatVector(new FileInputStream(generatedTabularFile), i, caseQuantity);
                }
                else {
                    variableVector = TabularSubsetGenerator.subsetStringVector(new FileInputStream(generatedTabularFile), i, caseQuantity);
                }
                if (variableVector != null) {
                    Hashtable<Object, Double> freq = calculateFrequency(variableVector);
                    for (VariableCategory cat : cats) {
                        Object catValue;
                        if (isNumeric) {
                            catValue = new Float(cat.getValue());
                        } else {
                            catValue = cat.getValue();
                        }
                        Double numberFreq = freq.get(catValue);
                        if (numberFreq != null) {
                            cat.setFrequency(numberFreq);
                        } else {
                            cat.setFrequency(0D);
                        }
                    }
                } else {
                    logger.fine("variableVector is null for variable " + vars.get(i).getName());
                }
            }
        }
    }

    public static Hashtable<Object, Double> calculateFrequency( Object[] variableVector) {
        Hashtable<Object, Double> freq = new Hashtable<Object, Double>();

        for (int j = 0; j < variableVector.length; j++) {
            if (variableVector[j] != null) {
                Double freqNum = freq.get(variableVector[j]);
                if (freqNum != null) {
                    freq.put(variableVector[j], freqNum + 1);
                } else {
                    freq.put(variableVector[j], 1D);
                }
            }
        }

        return freq;

    }
    
    public void recalculateDataFileUNF(DataFile dataFile) {
        String[] unfValues = new String[dataFile.getDataTable().getVarQuantity().intValue()];
        String fileUnfValue = null; 
        
        for (int i = 0; i < dataFile.getDataTable().getVarQuantity(); i++) {
            String varunf = dataFile.getDataTable().getDataVariables().get(i).getUnf();
            unfValues[i] = varunf; 
        }
        
        try {
            fileUnfValue = UNFUtil.calculateUNF(unfValues);
        } catch (IOException ex) {
            logger.warning("Failed to recalculate the UNF for the datafile id="+dataFile.getId());
        } catch (UnfException uex) {
                logger.warning("UNF Exception: Failed to recalculate the UNF for the dataset version id="+dataFile.getId());
        }
        
        if (fileUnfValue != null) {
            dataFile.getDataTable().setUnf(fileUnfValue);
        }
    }

    public void recalculateDatasetVersionUNF(DatasetVersion version) {
        IngestUtil.recalculateDatasetVersionUNF(version);
    }

    public void sendFailNotification(Long dataset_id) {
        FacesMessage facesMessage = new FacesMessage(BundleUtil.getStringFromBundle("ingest.failed"));
        /* commented out push channel message:
            PushContext pushContext = PushContextFactory.getDefault().getPushContext();
            pushContext.push("/ingest" + dataset_id, facesMessage);
        */
    }
    
    
    public boolean ingestAsTabular(Long datafile_id) {
        DataFile dataFile = fileService.find(datafile_id);
        boolean ingestSuccessful = false;
        boolean forceTypeCheck = false;
        
        IngestRequest ingestRequest = dataFile.getIngestRequest();
        if (ingestRequest != null) {
            forceTypeCheck = ingestRequest.isForceTypeCheck();
        }

        // Locate ingest plugin for the file format by looking
        // it up with the Ingest Service Provider Registry:
        String fileName = dataFile.getFileMetadata().getLabel();
        TabularDataFileReader ingestPlugin = getTabDataReaderByMimeType(dataFile.getContentType());
        logger.fine("Found ingest plugin " + ingestPlugin.getClass());
        
        if (!forceTypeCheck && ingestPlugin == null) {
            // If this is a reingest request, we'll still have a chance
            // to find an ingest plugin for this file, once we try
            // to identify the file type again.
            // Otherwise, we can give up - there is no point in proceeding to 
            // the next step if no ingest plugin is available. 
            
            dataFile.SetIngestProblem();
            FileUtil.createIngestFailureReport(dataFile, "No ingest plugin found for file type "+dataFile.getContentType());
            dataFile = fileService.save(dataFile);
            logger.warning("Ingest failure.");
            return false; 
        }

        BufferedInputStream inputStream = null; 
        File additionalData = null;
        File localFile = null;
        StorageIO<DataFile> storageIO = null;
                
        try {
            storageIO = dataFile.getStorageIO();
            storageIO.open();
             
            if (storageIO.isLocalFile()) {
                localFile = storageIO.getFileSystemPath().toFile();
                inputStream = new BufferedInputStream(storageIO.getInputStream());
            } else {
                ReadableByteChannel dataFileChannel = storageIO.getReadChannel();
                localFile = File.createTempFile("tempIngestSourceFile", ".tmp");
                FileChannel tempIngestSourceChannel = new FileOutputStream(localFile).getChannel();

                tempIngestSourceChannel.transferFrom(dataFileChannel, 0, storageIO.getSize());
                
                inputStream = new BufferedInputStream(new FileInputStream(localFile));
                logger.fine("Saved "+storageIO.getSize()+" bytes in a local temp file.");
            }
        } catch (IOException ioEx) {
            dataFile.SetIngestProblem();
            
            FileUtil.createIngestFailureReport(dataFile, "IO Exception occured while trying to open the file for reading.");
            dataFile = fileService.save(dataFile);
            
            logger.warning("Ingest failure (No file produced).");
            return false; 
        }
        
        if (ingestRequest != null) {
            if (ingestRequest.getTextEncoding() != null 
                    && !ingestRequest.getTextEncoding().equals("") ) {
                logger.fine("Setting language encoding to "+ingestRequest.getTextEncoding());
                ingestPlugin.setDataLanguageEncoding(ingestRequest.getTextEncoding());
            }
            if (ingestRequest.getLabelsFile() != null) {
                additionalData = new File(ingestRequest.getLabelsFile());
            }
        }
        
        if (forceTypeCheck) {
            String newType = FileUtil.retestIngestableFileType(localFile, dataFile.getContentType());
            
            ingestPlugin = getTabDataReaderByMimeType(newType);
            logger.fine("Re-tested file type: " + newType + "; Using ingest plugin " + ingestPlugin.getClass());

            // check again:
            if (ingestPlugin == null) {
                // If it's still null - give up!
            
                dataFile.SetIngestProblem();
                FileUtil.createIngestFailureReport(dataFile, "No ingest plugin found for file type "+dataFile.getContentType());
                dataFile = fileService.save(dataFile);
                logger.warning("Ingest failure: failed to detect ingest plugin (file type check forced)");
                return false; 
            }
            
            dataFile.setContentType(newType);
        }
        
        TabularDataIngest tabDataIngest = null; 
        try {
            if (additionalData != null) {
                tabDataIngest = ingestPlugin.read(inputStream, additionalData);
            } else {
                tabDataIngest = ingestPlugin.read(inputStream, null);
            }
        } catch (IOException ingestEx) {
            dataFile.SetIngestProblem();
            FileUtil.createIngestFailureReport(dataFile, ingestEx.getMessage());
            dataFile = fileService.save(dataFile);
            
            logger.warning("Ingest failure (IO Exception): " + ingestEx.getMessage() + ".");
            return false;
        } catch (Exception unknownEx) {
            dataFile.SetIngestProblem();
            FileUtil.createIngestFailureReport(dataFile, unknownEx.getMessage());
            dataFile = fileService.save(dataFile);
            
            logger.warning("Ingest failure (Exception " + unknownEx.getClass() + "): "+unknownEx.getMessage()+".");
            return false;
            
        }

        String originalContentType = dataFile.getContentType();
        String originalFileName = dataFile.getFileMetadata().getLabel();
        long originalFileSize = dataFile.getFilesize();
        boolean postIngestTasksSuccessful = false;
        boolean databaseSaveSuccessful = false;

        if (tabDataIngest != null) {
            File tabFile = tabDataIngest.getTabDelimitedFile();

            if (tabDataIngest.getDataTable() != null
                    && tabFile != null
                    && tabFile.exists()) {
                logger.info("Tabular data successfully ingested; DataTable with "
                        + tabDataIngest.getDataTable().getVarQuantity() + " variables produced.");
                logger.info("Tab-delimited file produced: " + tabFile.getAbsolutePath());

                dataFile.setFilesize(tabFile.length());

                // and change the mime type to "Tabular Data" on the final datafile, 
                // and replace (or add) the extension ".tab" to the filename: 
                dataFile.setContentType(FileUtil.MIME_TYPE_INGESTED_FILE);
                IngestUtil.modifyExistingFilename(dataFile.getOwner().getLatestVersion(), dataFile.getFileMetadata(), FileUtil.replaceExtension(fileName, "tab"));

                if (FileUtil.MIME_TYPE_CSV_ALT.equals(dataFile.getContentType())) {
                    tabDataIngest.getDataTable().setOriginalFileFormat(FileUtil.MIME_TYPE_CSV);
                } else {
                    tabDataIngest.getDataTable().setOriginalFileFormat(originalContentType);
                }
                tabDataIngest.getDataTable().setOriginalFileSize(originalFileSize);

                dataFile.setDataTable(tabDataIngest.getDataTable());
                tabDataIngest.getDataTable().setDataFile(dataFile);

                try {
                    produceSummaryStatistics(dataFile, tabFile);
                    produceFrequencyStatistics(dataFile, tabFile);
                    postIngestTasksSuccessful = true;
                } catch (IOException postIngestEx) {

                    dataFile.SetIngestProblem();
                    FileUtil.createIngestFailureReport(dataFile, "Ingest failed to produce Summary Statistics and/or UNF signatures; " + postIngestEx.getMessage());

                    restoreIngestedDataFile(dataFile, tabDataIngest, originalFileSize, originalFileName, originalContentType);
                    dataFile = fileService.save(dataFile);

                    logger.warning("Ingest failure: post-ingest tasks.");
                }

                if (!postIngestTasksSuccessful) {
                    logger.warning("Ingest failure (!postIngestTasksSuccessful).");
                    return false;
                }

                dataFile.setIngestDone();
                // delete the ingest request, if exists:
                if (dataFile.getIngestRequest() != null) {
                    dataFile.getIngestRequest().setDataFile(null);
                    dataFile.setIngestRequest(null);
                }

                try {
                    /* 
                         In order to test a database save failure, uncomment this:
                        
                        if (true) {
                            throw new EJBException("Deliberate database save failure");
                        }
                     */
                    dataFile = fileService.save(dataFile);
                    databaseSaveSuccessful = true;

                    logger.fine("Ingest (" + dataFile.getFileMetadata().getLabel() + ".");

                    if (additionalData != null) {
                        // remove the extra tempfile, if there was one:
                        additionalData.delete();
                    }
                } catch (Exception unknownEx) {
                    // this means that an error occurred while saving the datafile
                    // in the database. 
                    logger.warning("Ingest failure: Failed to save tabular metadata (datatable, datavariables, etc.) in the database. Clearing the datafile object.");

                    dataFile = fileService.find(datafile_id);

                    if (dataFile != null) {
                        dataFile.SetIngestProblem();
                        FileUtil.createIngestFailureReport(dataFile, "Ingest produced tabular data, but failed to save it in the database; " + unknownEx.getMessage() + " No further information is available.");

                        restoreIngestedDataFile(dataFile, tabDataIngest, originalFileSize, originalFileName, originalContentType);

                        dataFile = fileService.save(dataFile);
                    }
                }

                if (!databaseSaveSuccessful) {
                    logger.warning("Ingest failure (!databaseSaveSuccessful).");
                    return false;
                }

                // Finally, let's swap the original and the tabular files: 
                try {
                    /* Start of save as backup */

                    StorageIO<DataFile> dataAccess = dataFile.getStorageIO();
                    dataAccess.open();

                    // and we want to save the original of the ingested file: 
                    try {
                        dataAccess.backupAsAux(FileUtil.SAVED_ORIGINAL_FILENAME_EXTENSION);
                        logger.fine("Saved the ingested original as a backup aux file "+FileUtil.SAVED_ORIGINAL_FILENAME_EXTENSION);
                    } catch (IOException iox) {
                        logger.warning("Failed to save the ingested original! " + iox.getMessage());
                    }

                    // Replace contents of the file with the tab-delimited data produced:
                    dataAccess.savePath(Paths.get(tabFile.getAbsolutePath()));
                    // Reset the file size: 
                    dataFile.setFilesize(dataAccess.getSize());

                    // delete the temp tab-file:
                    tabFile.delete();
                    /*end of save as backup */

                } catch (Exception e) {
                    // this probably means that an error occurred while saving the file to the file system
                    logger.warning("Failed to save the tabular file produced by the ingest (resetting the ingested DataFile back to its original state)");

                    dataFile = fileService.find(datafile_id);

                    if (dataFile != null) {
                        dataFile.SetIngestProblem();
                        FileUtil.createIngestFailureReport(dataFile, "Failed to save the tabular file produced by the ingest.");

                        restoreIngestedDataFile(dataFile, tabDataIngest, originalFileSize, originalFileName, originalContentType);

                        dataFile = fileService.save(dataFile);
                    }
                }

                ingestSuccessful = true;
            }
        } else {
            logger.warning("Ingest failed to produce data obect.");
        }

        return ingestSuccessful;
    }

    private BufferedInputStream openFile(DataFile dataFile) throws IOException {
        BufferedInputStream inputStream;
        StorageIO<DataFile> storageIO = dataFile.getStorageIO();
        storageIO.open();
        if (storageIO.isLocalFile()) {
            inputStream = new BufferedInputStream(storageIO.getInputStream());
        } else {
            ReadableByteChannel dataFileChannel = storageIO.getReadChannel();
            File tempFile = File.createTempFile("tempIngestSourceFile", ".tmp");
            FileChannel tempIngestSourceChannel = new FileOutputStream(tempFile).getChannel();
            
            tempIngestSourceChannel.transferFrom(dataFileChannel, 0, storageIO.getSize());
            
            inputStream = new BufferedInputStream(new FileInputStream(tempFile));
            logger.fine("Saved "+storageIO.getSize()+" bytes in a local temp file.");
        }
        return inputStream;
    }

    private void restoreIngestedDataFile(DataFile dataFile, TabularDataIngest tabDataIngest, long originalSize, String originalFileName, String originalContentType) {
        dataFile.setDataTables(null);
        if (tabDataIngest != null && tabDataIngest.getDataTable() != null) {
            tabDataIngest.getDataTable().setDataFile(null);
        }
        dataFile.getFileMetadata().setLabel(originalFileName);
        dataFile.setContentType(originalContentType);
        dataFile.setFilesize(originalSize);
    }
    
    // TODO: Further move the code that doesn't really need to be in an EJB bean
    // (i.e., the code that doesn't need to persist anything in the database) into
    // outside static utilities and/or helpers; so that unit tests could be written
    // easily. -- L.A. 4.6
    
    /* not needed anymore, but keeping it around, as a demo of how Push 
       notifications work
    private void sendStatusNotification(Long datasetId, FacesMessage message) {*/
        /*
        logger.fine("attempting to send push notification to channel /ingest/dataset/"+datasetId+"; "+message.getDetail());
        EventBus eventBus = EventBusFactory.getDefault().eventBus();
        if (eventBus == null) {
            logger.warning("Failed to obtain eventBus!");
            return;
        }
        // TODO: 
        // add more diagnostics here! 4.2.3 -- L.A. 
        eventBus.publish("/ingest/dataset/" + datasetId, message);
        */
   /* }*/
    
    public static TabularDataFileReader getTabDataReaderByMimeType(String mimeType) { //DataFile dataFile) {
        /* 
         * Same as the comment above; since we don't have any ingest plugins loadable 
         * in real times yet, we can select them by a fixed list of mime types. 
         * -- L.A. 4.0 beta.
         */

        //String mimeType = dataFile.getContentType();
        
        if (mimeType == null) {
            return null;
        }

        TabularDataFileReader ingestPlugin = null;

        if (mimeType.equals(FileUtil.MIME_TYPE_STATA)) {
            ingestPlugin = new DTAFileReader(new DTAFileReaderSpi());
        } else if (mimeType.equals(FileUtil.MIME_TYPE_STATA13)) {
            ingestPlugin = new NewDTAFileReader(new DTAFileReaderSpi(), 117);
        } else if (mimeType.equals(FileUtil.MIME_TYPE_STATA14)) {
            ingestPlugin = new NewDTAFileReader(new DTAFileReaderSpi(), 118);
        } else if (mimeType.equals(FileUtil.MIME_TYPE_STATA15)) {
            ingestPlugin = new NewDTAFileReader(new DTAFileReaderSpi(), 119);
        } else if (mimeType.equals(FileUtil.MIME_TYPE_RDATA)) {
            ingestPlugin = new RDATAFileReader(new RDATAFileReaderSpi());
        } else if (mimeType.equals(FileUtil.MIME_TYPE_CSV) || mimeType.equals(FileUtil.MIME_TYPE_CSV_ALT)) {
            ingestPlugin = new CSVFileReader(new CSVFileReaderSpi(), ',');
        } else if (mimeType.equals(FileUtil.MIME_TYPE_TSV) || mimeType.equals(FileUtil.MIME_TYPE_TSV_ALT)) {
            ingestPlugin = new CSVFileReader(new CSVFileReaderSpi(), '\t');
        }  else if (mimeType.equals(FileUtil.MIME_TYPE_XLSX)) {
            ingestPlugin = new XLSXFileReader(new XLSXFileReaderSpi());
        } else if (mimeType.equals(FileUtil.MIME_TYPE_SPSS_SAV)) {
            ingestPlugin = new SAVFileReader(new SAVFileReaderSpi());
        } else if (mimeType.equals(FileUtil.MIME_TYPE_SPSS_POR)) {
            ingestPlugin = new PORFileReader(new PORFileReaderSpi());
        }

        return ingestPlugin;
    }
    
    public boolean fileMetadataExtractable(DataFile dataFile) {
        /* 
         * Eventually we'll be consulting the Ingest Service Provider Registry
         * to see if there is a plugin for this type of file;
         * for now - just a hardcoded list of mime types:
         *  -- L.A. 4.0 beta
         */
        if (dataFile.getContentType() != null && dataFile.getContentType().equals(FileUtil.MIME_TYPE_FITS)) {
            return true;
        }
        return false;
    }
    
    /* 
     * extractMetadata: 
     * framework for extracting metadata from uploaded files. The results will 
     * be used to populate the metadata of the Dataset to which the file belongs. 
    */
    public boolean extractMetadata(String tempFileLocation, DataFile dataFile, DatasetVersion editVersion) throws IOException {
        boolean ingestSuccessful = false;

        FileInputStream tempFileInputStream = null; 
        
        try {
            tempFileInputStream = new FileInputStream(new File(tempFileLocation));
        } catch (FileNotFoundException notfoundEx) {
            throw new IOException("Could not open temp file "+tempFileLocation);
        }
        
        // Locate metadata extraction plugin for the file format by looking
        // it up with the Ingest Service Provider Registry:
        //FileMetadataExtractor extractorPlugin = IngestSP.getMetadataExtractorByMIMEType(dfile.getContentType());
        FileMetadataExtractor extractorPlugin = new FITSFileMetadataExtractor();

        FileMetadataIngest extractedMetadata = extractorPlugin.ingest(new BufferedInputStream(tempFileInputStream));
        Map<String, Set<String>> extractedMetadataMap = extractedMetadata.getMetadataMap();

        // Store the fields and values we've gathered for safe-keeping:
        // from 3.6:
        // attempt to ingest the extracted metadata into the database; 
        // TODO: this should throw an exception if anything goes wrong.
        FileMetadata fileMetadata = dataFile.getFileMetadata();

        if (extractedMetadataMap != null) {
            logger.fine("Ingest Service: Processing extracted metadata;");
            if (extractedMetadata.getMetadataBlockName() != null) {
                logger.fine("Ingest Service: This metadata belongs to the "+extractedMetadata.getMetadataBlockName()+" metadata block."); 
                processDatasetMetadata(extractedMetadata, editVersion);
            }
            
            processFileLevelMetadata(extractedMetadata, fileMetadata);

        }

        ingestSuccessful = true;

        return ingestSuccessful;
    }

    
    private void processDatasetMetadata(FileMetadataIngest fileMetadataIngest, DatasetVersion editVersion) throws IOException {
        
        
        for (MetadataBlock mdb : editVersion.getDataset().getOwner().getMetadataBlocks()) {  
            if (mdb.getName().equals(fileMetadataIngest.getMetadataBlockName())) {
                logger.fine("Ingest Service: dataset version has "+mdb.getName()+" metadata block enabled.");
                
                editVersion.setDatasetFields(editVersion.initDatasetFields());
                
                Map<String, Set<String>> fileMetadataMap = fileMetadataIngest.getMetadataMap();
                for (DatasetFieldType dsft : mdb.getDatasetFieldTypes()) {
                    if (dsft.isPrimitive()) {
                        if (!dsft.isHasParent()) {
                            String dsfName = dsft.getName();
                            // See if the plugin has found anything for this field: 
                            if (fileMetadataMap.get(dsfName) != null && !fileMetadataMap.get(dsfName).isEmpty()) {

                                logger.fine("Ingest Service: found extracted metadata for field " + dsfName);
                                // go through the existing fields:
                                for (DatasetField dsf : editVersion.getFlatDatasetFields()) {
                                    if (dsf.getDatasetFieldType().equals(dsft)) {
                                        // yep, this is our field!
                                        // let's go through the values that the ingest 
                                        // plugin found in the file for this field: 

                                        Set<String> mValues = fileMetadataMap.get(dsfName);

                                        // Special rules apply to aggregation of values for 
                                        // some specific fields - namely, the resolution.* 
                                        // fields from the Astronomy Metadata block. 
                                        // TODO: rather than hard-coded, this needs to be
                                        // programmatically defined. -- L.A. 4.0
                                        if (dsfName.equals("resolution.Temporal")
                                                || dsfName.equals("resolution.Spatial")
                                                || dsfName.equals("resolution.Spectral")) {
                                            // For these values, we aggregate the minimum-maximum 
                                            // pair, for the entire set. 
                                            // So first, we need to go through the values found by 
                                            // the plugin and select the min. and max. values of 
                                            // these: 
                                            // (note that we are assuming that they all must
                                            // validate as doubles!)

                                            Double minValue = null;
                                            Double maxValue = null;

                                            for (String fValue : mValues) {

                                                try {
                                                    double thisValue = Double.parseDouble(fValue);

                                                    if (minValue == null || Double.compare(thisValue, minValue) < 0) {
                                                        minValue = thisValue;
                                                    }
                                                    if (maxValue == null || Double.compare(thisValue, maxValue) > 0) {
                                                        maxValue = thisValue;
                                                    }
                                                } catch (NumberFormatException e) {
                                                }
                                            }

                                            // Now let's see what aggregated values we 
                                            // have stored already: 
                                            
                                            // (all of these resolution.* fields have allowedMultiple set to FALSE, 
                                            // so there can be only one!)
                                            //logger.fine("Min value: "+minValue+", Max value: "+maxValue);
                                            if (minValue != null && maxValue != null) {
                                                Double storedMinValue = null; 
                                                Double storedMaxValue = null;
                                            
                                                String storedValue = "";
                                                
                                                if (dsf.getDatasetFieldValues() != null && dsf.getDatasetFieldValues().get(0) != null) {
                                                    storedValue = dsf.getDatasetFieldValues().get(0).getValue();
                                                
                                                    if (storedValue != null && !storedValue.equals("")) {
                                                        try {

                                                            if (storedValue.indexOf(" - ") > -1) {
                                                                storedMinValue = Double.parseDouble(storedValue.substring(0, storedValue.indexOf(" - ")));
                                                                storedMaxValue = Double.parseDouble(storedValue.substring(storedValue.indexOf(" - ") + 3));
                                                            } else {
                                                                storedMinValue = Double.parseDouble(storedValue);
                                                                storedMaxValue = storedMinValue;
                                                            }
                                                            if (storedMinValue != null && storedMinValue.compareTo(minValue) < 0) {
                                                                minValue = storedMinValue;
                                                            }
                                                            if (storedMaxValue != null && storedMaxValue.compareTo(maxValue) > 0) {
                                                                maxValue = storedMaxValue;
                                                            }
                                                        } catch (NumberFormatException e) {}
                                                    } else {
                                                        storedValue = "";
                                                    }
                                                }
                                            
                                                //logger.fine("Stored min value: "+storedMinValue+", Stored max value: "+storedMaxValue);
                                                
                                                String newAggregateValue = "";
                                                
                                                if (minValue.equals(maxValue)) {
                                                    newAggregateValue = minValue.toString();
                                                } else {
                                                    newAggregateValue = minValue.toString() + " - " + maxValue.toString();
                                                }
                                                
                                                // finally, compare it to the value we have now:
                                                if (!storedValue.equals(newAggregateValue)) {
                                                    if (dsf.getDatasetFieldValues() == null) {
                                                        dsf.setDatasetFieldValues(new ArrayList<DatasetFieldValue>());
                                                    }
                                                    if (dsf.getDatasetFieldValues().get(0) == null) {
                                                        DatasetFieldValue newDsfv = new DatasetFieldValue(dsf);
                                                        dsf.getDatasetFieldValues().add(newDsfv);
                                                    }
                                                    dsf.getDatasetFieldValues().get(0).setValue(newAggregateValue);
                                                }
                                            }
                                            // Ouch. 
                                        } else {
                                            // Other fields are aggregated simply by 
                                            // collecting a list of *unique* values encountered 
                                            // for this Field throughout the dataset. 
                                            // This means we need to only add the values *not yet present*.
                                            // (the implementation below may be inefficient - ?)

                                            for (String fValue : mValues) {
                                                if (!dsft.isControlledVocabulary()) {
                                                    Iterator<DatasetFieldValue> dsfvIt = dsf.getDatasetFieldValues().iterator();

                                                    boolean valueExists = false;

                                                    while (dsfvIt.hasNext()) {
                                                        DatasetFieldValue dsfv = dsfvIt.next();
                                                        if (fValue.equals(dsfv.getValue())) {
                                                            logger.fine("Value " + fValue + " already exists for field " + dsfName);
                                                            valueExists = true;
                                                            break;
                                                        }
                                                    }

                                                    if (!valueExists) {
                                                        logger.fine("Creating a new value for field " + dsfName + ": " + fValue);
                                                        DatasetFieldValue newDsfv = new DatasetFieldValue(dsf);
                                                        newDsfv.setValue(fValue);
                                                        dsf.getDatasetFieldValues().add(newDsfv);
                                                    }

                                                } else {
                                                    // A controlled vocabulary entry: 
                                                    // first, let's see if it's a legit control vocab. entry: 
                                                    ControlledVocabularyValue legitControlledVocabularyValue = null;
                                                    Collection<ControlledVocabularyValue> definedVocabularyValues = dsft.getControlledVocabularyValues();
                                                    if (definedVocabularyValues != null) {
                                                        for (ControlledVocabularyValue definedVocabValue : definedVocabularyValues) {
                                                            if (fValue.equals(definedVocabValue.getStrValue())) {
                                                                logger.fine("Yes, " + fValue + " is a valid controlled vocabulary value for the field " + dsfName);
                                                                legitControlledVocabularyValue = definedVocabValue;
                                                                break;
                                                            }
                                                        }
                                                    }
                                                    if (legitControlledVocabularyValue != null) {
                                                        // Only need to add the value if it is new, 
                                                        // i.e. if it does not exist yet: 
                                                        boolean valueExists = false;

                                                        List<ControlledVocabularyValue> existingControlledVocabValues = dsf.getControlledVocabularyValues();
                                                        if (existingControlledVocabValues != null) {
                                                            Iterator<ControlledVocabularyValue> cvvIt = existingControlledVocabValues.iterator();
                                                            while (cvvIt.hasNext()) {
                                                                ControlledVocabularyValue cvv = cvvIt.next();
                                                                if (fValue.equals(cvv.getStrValue())) {
                                                                    // or should I use if (legitControlledVocabularyValue.equals(cvv)) ?
                                                                    logger.fine("Controlled vocab. value " + fValue + " already exists for field " + dsfName);
                                                                    valueExists = true;
                                                                    break;
                                                                }
                                                            }
                                                        }

                                                        if (!valueExists) {
                                                            logger.fine("Adding controlled vocabulary value " + fValue + " to field " + dsfName);
                                                            dsf.getControlledVocabularyValues().add(legitControlledVocabularyValue);
                                                        }
                                                    }
                                                }
                                            }
                                        }
                                    }
                                }
                            }
                        }
                    } else {
                        // A compound field: 
                        // See if the plugin has found anything for the fields that 
                        // make up this compound field; if we find at least one 
                        // of the child values in the map of extracted values, we'll 
                        // create a new compound field value and its child 
                        // 
                        DatasetFieldCompoundValue compoundDsfv = new DatasetFieldCompoundValue();
                        int nonEmptyFields = 0; 
                        for (DatasetFieldType cdsft : dsft.getChildDatasetFieldTypes()) {
                            String dsfName = cdsft.getName();
                            if (fileMetadataMap.get(dsfName) != null && !fileMetadataMap.get(dsfName).isEmpty()) {  
                                logger.fine("Ingest Service: found extracted metadata for field " + dsfName + ", part of the compound field "+dsft.getName());
                                
                                if (cdsft.isPrimitive()) {
                                    // probably an unnecessary check - child fields
                                    // of compound fields are always primitive... 
                                    // but maybe it'll change in the future. 
                                    if (!cdsft.isControlledVocabulary()) {
                                        // TODO: can we have controlled vocabulary
                                        // sub-fields inside compound fields?
                                        
                                        DatasetField childDsf = new DatasetField();
                                        childDsf.setDatasetFieldType(cdsft);
                                        
                                        DatasetFieldValue newDsfv = new DatasetFieldValue(childDsf);
                                        newDsfv.setValue((String)fileMetadataMap.get(dsfName).toArray()[0]);
                                        childDsf.getDatasetFieldValues().add(newDsfv);
                                        
                                        childDsf.setParentDatasetFieldCompoundValue(compoundDsfv);
                                        compoundDsfv.getChildDatasetFields().add(childDsf);
                                        
                                        nonEmptyFields++;
                                    }
                                } 
                            }
                        }
                        
                        if (nonEmptyFields > 0) {
                            // let's go through this dataset's fields and find the 
                            // actual parent for this sub-field: 
                            for (DatasetField dsf : editVersion.getFlatDatasetFields()) {
                                if (dsf.getDatasetFieldType().equals(dsft)) {
                                    
                                    // Now let's check that the dataset version doesn't already have
                                    // this compound value - we are only interested in aggregating 
                                    // unique values. Note that we need to compare compound values 
                                    // as sets! -- i.e. all the sub fields in 2 compound fields 
                                    // must match in order for these 2 compounds to be recognized 
                                    // as "the same":
                                    
                                    boolean alreadyExists = false; 
                                    for (DatasetFieldCompoundValue dsfcv : dsf.getDatasetFieldCompoundValues()) {
                                        int matches = 0; 

                                        for (DatasetField cdsf : dsfcv.getChildDatasetFields()) {
                                            String cdsfName = cdsf.getDatasetFieldType().getName();
                                            String cdsfValue = cdsf.getDatasetFieldValues().get(0).getValue();
                                            if (cdsfValue != null && !cdsfValue.equals("")) {
                                                String extractedValue = (String)fileMetadataMap.get(cdsfName).toArray()[0];
                                                logger.fine("values: existing: "+cdsfValue+", extracted: "+extractedValue);
                                                if (cdsfValue.equals(extractedValue)) {
                                                    matches++;
                                                }
                                            }
                                        }
                                        if (matches == nonEmptyFields) {
                                            alreadyExists = true; 
                                            break;
                                        }
                                    }
                                                                        
                                    if (!alreadyExists) {
                                        // save this compound value, by attaching it to the 
                                        // version for proper cascading:
                                        compoundDsfv.setParentDatasetField(dsf);
                                        dsf.getDatasetFieldCompoundValues().add(compoundDsfv);
                                    }
                                }
                            }
                        }
                    }
                } 
            }
        }  
    }
    
    
    private void processFileLevelMetadata(FileMetadataIngest fileLevelMetadata, FileMetadata fileMetadata) {
        // The only type of metadata that ingest plugins can extract from ingested
        // files (as of 4.0 beta) that *stay* on the file-level is the automatically
        // generated "metadata summary" note. We attach it to the "description" 
        // field of the fileMetadata object. -- L.A. 
        
        String metadataSummary = fileLevelMetadata.getMetadataSummary();
        if (metadataSummary != null) {
            if (!metadataSummary.equals("")) {
                // The file upload page allows a user to enter file description 
                // on ingest. We don't want to overwrite whatever they may 
                // have entered. Rather, we'll append this generated metadata summary 
                // to the existing value. 
                String userEnteredFileDescription = fileMetadata.getDescription();
                if (userEnteredFileDescription != null
                        && !(userEnteredFileDescription.equals(""))) {

                    metadataSummary = userEnteredFileDescription.concat(";\n" + metadataSummary);
                }
                fileMetadata.setDescription(metadataSummary);
            }
        }
    }
    
    public void performPostProcessingTasks(DataFile dataFile) {
        /*
         * At this point (4.0 beta) the only ingest "post-processing task" performed 
         * is pre-generation of image thumbnails in a couple of popular sizes. 
         * -- L.A. 
         */
        if (dataFile != null && dataFile.isImage()) {
            try {
                StorageIO<DataFile> dataAccess = dataFile.getStorageIO();
                if (dataAccess != null) { // && storageIO.isLocalFile()) {

                    if (ImageThumbConverter.isThumbnailAvailable(dataFile, ImageThumbConverter.DEFAULT_PREVIEW_SIZE)) {
                        dataFile.setPreviewImageAvailable(true);
                    }
                }
            } catch (IOException ioEx) {
            }
        }
    }
 
    private Set<Integer> selectContinuousVariableColumns(DataFile dataFile) {
        Set<Integer> contVarFields = new LinkedHashSet<Integer>();

        for (int i = 0; i < dataFile.getDataTable().getVarQuantity(); i++) {
            if (dataFile.getDataTable().getDataVariables().get(i).isIntervalContinuous()) {
                contVarFields.add(i);
            }
        }

        return contVarFields;
    }
    
    private void calculateContinuousSummaryStatistics(DataFile dataFile, int varnum, Number[] dataVector) throws IOException {
        double[] sumStats = SumStatCalculator.calculateSummaryStatistics(dataVector);
        assignContinuousSummaryStatistics(dataFile.getDataTable().getDataVariables().get(varnum), sumStats);
    }
    
    private void assignContinuousSummaryStatistics(DataVariable variable, double[] sumStats) throws IOException {
        if (sumStats == null || sumStats.length != variableService.summaryStatisticTypes.length) {
            throw new IOException ("Wrong number of summary statistics types calculated! ("+sumStats.length+")");
        }
        
        for (int j = 0; j < variableService.summaryStatisticTypes.length; j++) {
            SummaryStatistic ss = new SummaryStatistic();
            ss.setTypeByLabel(variableService.summaryStatisticTypes[j]);
            if (!ss.isTypeMode()) {
                ss.setValue((new Double(sumStats[j])).toString());
            } else {
                ss.setValue(".");
            }
            ss.setDataVariable(variable);
            variable.getSummaryStatistics().add(ss);
        }

    }
    
    private void calculateUNF(DataFile dataFile, int varnum, Double[] dataVector) {
        String unf = null;
        try {
            unf = UNFUtil.calculateUNF(dataVector);
        } catch (IOException iex) {
            logger.warning("exception thrown when attempted to calculate UNF signature for (numeric, continuous) variable " + varnum);
        } catch (UnfException uex) {
            logger.warning("UNF Exception: thrown when attempted to calculate UNF signature for (numeric, continuous) variable " + varnum);
        }
        
        if (unf != null) {
            dataFile.getDataTable().getDataVariables().get(varnum).setUnf(unf);
        } else {
            logger.warning("failed to calculate UNF signature for variable " + varnum);
        }
    }
    
    private void calculateUNF(DataFile dataFile, int varnum, Long[] dataVector) {
        String unf = null;
        try {
            unf = UNFUtil.calculateUNF(dataVector);
        } catch (IOException iex) {
            logger.warning("exception thrown when attempted to calculate UNF signature for (numeric, discrete) variable " + varnum);
        }  catch (UnfException uex) {
            logger.warning("UNF Exception: thrown when attempted to calculate UNF signature for (numeric, discrete) variable " + varnum);
        }
        
        if (unf != null) {
            dataFile.getDataTable().getDataVariables().get(varnum).setUnf(unf);
        } else {
            logger.warning("failed to calculate UNF signature for variable " + varnum);
        }
    }
    
    private void calculateUNF(DataFile dataFile, int varnum, String[] dataVector) throws IOException {
        String unf = null;
        
        String[] dateFormats = null; 
        
        // Special handling for Character strings that encode dates and times:
        
        if ("time".equals(dataFile.getDataTable().getDataVariables().get(varnum).getFormatCategory())) {
            dateFormats = new String[dataVector.length];
            String savedDateTimeFormat = dataFile.getDataTable().getDataVariables().get(varnum).getFormat();
            String timeFormat = null;
            if (savedDateTimeFormat != null && !savedDateTimeFormat.equals("")) {
                timeFormat = savedDateTimeFormat;
            } else {
                timeFormat = dateTimeFormat_ymdhmsS;
            }
            
            /* What follows is special handling of a special case of time values
             * non-uniform precision; specifically, when some have if some have 
             * milliseconds, and some don't. (and that in turn is only 
             * n issue when the timezone is present... without the timezone
             * the time string would still evaluate to the end, even if the 
             * format has the .SSS part and the string does not.
             * This case will be properly handled internally, once we permanently
             * switch to UNF6.
             * -- L.A. 4.0 beta 8
             */
            String simplifiedFormat = null;
            SimpleDateFormat fullFormatParser = null;
            SimpleDateFormat simplifiedFormatParser = null;
            
            if (timeFormat.matches(".*\\.SSS z$")) {
                simplifiedFormat = timeFormat.replace(".SSS", "");
                
                fullFormatParser = new SimpleDateFormat(timeFormat);
                simplifiedFormatParser = new SimpleDateFormat(simplifiedFormat);
            } 
            
            for (int i = 0; i < dataVector.length; i++) {
                if (dataVector[i] != null) {
                    
                    if (simplifiedFormatParser != null) {
                        // first, try to parse the value against the "full" 
                        // format (with the milliseconds part):
                        fullFormatParser.setLenient(false);
                    
                        try {
                            logger.fine("trying the \"full\" time format, with milliseconds: "+timeFormat+", "+dataVector[i]);
                            fullFormatParser.parse(dataVector[i]);
                         } catch (ParseException ex) {
                            // try the simplified (no time zone) format instead:
                            logger.fine("trying the simplified format: "+simplifiedFormat+", "+dataVector[i]);
                            simplifiedFormatParser.setLenient(false);
                            try {
                                simplifiedFormatParser.parse(dataVector[i]);
                                timeFormat = simplifiedFormat;
                            } catch (ParseException ex1) {
                                logger.warning("no parseable format found for time value "+i+" - "+dataVector[i]);
                                throw new IOException("no parseable format found for time value "+i+" - "+dataVector[i]);
                            }
                        }

                    } 
                    dateFormats[i] = timeFormat;
                }
            }
        } else if ("date".equals(dataFile.getDataTable().getDataVariables().get(varnum).getFormatCategory())) {
            dateFormats = new String[dataVector.length];
            String savedDateFormat = dataFile.getDataTable().getDataVariables().get(varnum).getFormat();
            for (int i = 0; i < dataVector.length; i++) {
                if (dataVector[i] != null) {
                    if (savedDateFormat != null && !savedDateFormat.equals("")) {
                        dateFormats[i] = savedDateFormat;
                    } else {
                        dateFormats[i] = dateFormat_ymd;
                    }
                }
            }
        }
                
        try {
            if (dateFormats == null) {
                logger.fine("calculating the UNF value for string vector; first value: "+dataVector[0]);
                unf = UNFUtil.calculateUNF(dataVector);
            } else {
                unf = UNFUtil.calculateUNF(dataVector, dateFormats);
            }
        } catch (IOException iex) {
            logger.warning("IO exception thrown when attempted to calculate UNF signature for (character) variable " + varnum);
        } catch (UnfException uex) {
            logger.warning("UNF Exception: thrown when attempted to calculate UNF signature for (character) variable " + varnum);
        }
        
        if (unf != null) {
            dataFile.getDataTable().getDataVariables().get(varnum).setUnf(unf);
        } else {
            logger.warning("failed to calculate UNF signature for variable " + varnum);
        }
    }
    
    // Calculating UNFs from *floats*, not *doubles* - this is to test dataverse
    // 4.0 Ingest against DVN 3.*; because of the nature of the UNF bug, reading
    // the tab file entry with 7+ digits of precision as a Double will result
    // in a UNF signature *different* from what was produced by the v. 3.* ingest,
    // from a STATA float value directly. 
    // TODO: remove this from the final production 4.0!
    // -- L.A., Jul 2014
    
    private void calculateUNF(DataFile dataFile, int varnum, Float[] dataVector) {
        String unf = null;
        try {
            unf = UNFUtil.calculateUNF(dataVector);
        } catch (IOException iex) {
            logger.warning("exception thrown when attempted to calculate UNF signature for numeric, \"continuous\" (float) variable " + varnum);
        } catch (UnfException uex) {
            logger.warning("UNF Exception: thrown when attempted to calculate UNF signature for numeric, \"continuous\" (float) variable" + varnum);
        }
        
        if (unf != null) {
            dataFile.getDataTable().getDataVariables().get(varnum).setUnf(unf);
        } else {
            logger.warning("failed to calculate UNF signature for variable " + varnum);
        }
    }
    
    // This method takes a list of file ids, checks the format type of the ingested 
    // original, and attempts to fix it if it's missing. 
    // Note the @Asynchronous attribute - this allows us to just kick off and run this 
    // (potentially large) job in the background. 
    // The method is called by the "fixmissingoriginaltypes" /admin api call. 
    @Asynchronous
    public void fixMissingOriginalTypes(List<Long> datafileIds) {
        for (Long fileId : datafileIds) {
            fixMissingOriginalType(fileId);
        }
        logger.info("Finished repairing tabular data files that were missing the original file format labels.");
    }
    
    // This method takes a list of file ids and tries to fix the size of the saved 
    // original, if present
    // Note the @Asynchronous attribute - this allows us to just kick off and run this 
    // (potentially large) job in the background. 
    // The method is called by the "fixmissingoriginalsizes" /admin api call. 
    @Asynchronous
    public void fixMissingOriginalSizes(List<Long> datafileIds) {
        for (Long fileId : datafileIds) {
            fixMissingOriginalSize(fileId);
            try {
                Thread.sleep(1000);
            } catch (Exception ex) {}
        }
        logger.info("Finished repairing tabular data files that were missing the original file sizes.");
    }
    
    // This method fixes a datatable object that's missing the format type of 
    // the ingested original. It will check the saved original file to 
    // determine the type. 
    private void fixMissingOriginalType(long fileId) {
        DataFile dataFile = fileService.find(fileId);

        if (dataFile != null && dataFile.isTabularData()) {
            String originalFormat = dataFile.getDataTable().getOriginalFileFormat();
            Long datatableId = dataFile.getDataTable().getId();
            if (StringUtil.isEmpty(originalFormat) || originalFormat.equals(FileUtil.MIME_TYPE_INGESTED_FILE)) {

                // We need to determine the mime type of the saved original
                // and save it in the database. 
                // 
                // First, we need access to the file. Note that the code below 
                // works with any supported StorageIO driver (although, as of now
                // all the production installations out there are only using filesystem
                // access; but just in case)
                // The FileUtil method that determines the type takes java.io.File 
                // as an argument. So for StorageIO drivers that provide local 
                // file access, we'll just go directly to the stored file. For 
                // swift and similar implementations, we'll read the saved aux 
                // channel and save it as a local temp file. 
                
                StorageIO<DataFile> storageIO;

                File savedOriginalFile = null;
                boolean tempFileRequired = false;
                
                try {
                    storageIO = dataFile.getStorageIO();
                    storageIO.open();


                    if (storageIO.isLocalFile()) {
                        try {
                            savedOriginalFile = storageIO.getAuxObjectAsPath(FileUtil.SAVED_ORIGINAL_FILENAME_EXTENSION).toFile();
                        } catch (IOException ioex) {
                            // do nothing, just make sure savedOriginalFile is still null:
                            savedOriginalFile = null;
                        }
                    }

                    if (savedOriginalFile == null) {
                        tempFileRequired = true;

                        ReadableByteChannel savedOriginalChannel = (ReadableByteChannel) storageIO.openAuxChannel(FileUtil.SAVED_ORIGINAL_FILENAME_EXTENSION);
                        savedOriginalFile = File.createTempFile("tempSavedOriginal", ".tmp");
                        FileChannel tempSavedOriginalChannel = new FileOutputStream(savedOriginalFile).getChannel();
                        tempSavedOriginalChannel.transferFrom(savedOriginalChannel, 0, storageIO.getAuxObjectSize(FileUtil.SAVED_ORIGINAL_FILENAME_EXTENSION));

                    }
                } catch (Exception ex) {
                    logger.warning("Exception "+ex.getClass()+" caught trying to open StorageIO channel for the saved original; (datafile id=" + fileId + ", datatable id=" + datatableId + "): " + ex.getMessage());
                    savedOriginalFile = null;
                }

                if (savedOriginalFile == null) {
                    logger.warning("Could not obtain the saved original file as a java.io.File! (datafile id=" + fileId + ", datatable id=" + datatableId + ")");
                    return;
                }

                String fileTypeDetermined = null;

                try {
                    fileTypeDetermined = FileUtil.determineFileType(savedOriginalFile, "");
                } catch (IOException ioex) {
                    logger.warning("Caught exception trying to determine original file type (datafile id=" + fileId + ", datatable id=" + datatableId + "): " + ioex.getMessage());
                }
                
                Long savedOriginalFileSize = savedOriginalFile.length(); 
                
                // If we had to create a temp file, delete it now: 
                if (tempFileRequired) {
                    savedOriginalFile.delete();
                }

                if (fileTypeDetermined == null) {
                    logger.warning("Failed to determine preserved original file type. (datafile id=" + fileId + ", datatable id=" + datatableId + ")");
                    return;
                }
                // adjust the final result:
                // we know that this file has been successfully ingested; 
                // so if the FileUtil is telling us it's a "plain text" file at this point,
                // it really means it must be a CSV file. 
                if (fileTypeDetermined.startsWith("text/plain")) {
                    fileTypeDetermined = FileUtil.MIME_TYPE_CSV;
                }
                // and, finally, if it is still "application/octet-stream", it must be Excel:
                if (FileUtil.MIME_TYPE_UNDETERMINED_DEFAULT.equals(fileTypeDetermined)) {
                    fileTypeDetermined = FileUtil.MIME_TYPE_XLSX;
                }
                logger.info("Original file type determined: " + fileTypeDetermined + " (file id=" + fileId + ", datatable id=" + datatableId + "; file path: " + savedOriginalFile.getAbsolutePath() + ")");

                // save permanently in the database:
                dataFile.getDataTable().setOriginalFileFormat(fileTypeDetermined);
                dataFile.getDataTable().setOriginalFileSize(savedOriginalFileSize);
                fileService.saveDataTable(dataFile.getDataTable());

            } else {
                logger.info("DataFile id=" + fileId + "; original type already present: " + originalFormat);
            }
        } else {
            logger.warning("DataFile id=" + fileId + ": No such DataFile!");
        }
    }
    
    // This method fixes a datatable object that's missing the size of the 
    // ingested original. 
    private void fixMissingOriginalSize(long fileId) {
        DataFile dataFile = fileService.find(fileId);

        if (dataFile != null && dataFile.isTabularData()) {
            Long savedOriginalFileSize = dataFile.getDataTable().getOriginalFileSize();
            Long datatableId = dataFile.getDataTable().getId();
            
            if (savedOriginalFileSize == null) {
                
                StorageIO<DataFile> storageIO;
                
                try {
                    storageIO = dataFile.getStorageIO();
                    storageIO.open();
                    savedOriginalFileSize = storageIO.getAuxObjectSize(FileUtil.SAVED_ORIGINAL_FILENAME_EXTENSION);

                } catch (Exception ex) {
                    logger.warning("Exception "+ex.getClass()+" caught trying to look up the size of the saved original; (datafile id=" + fileId + ", datatable id=" + datatableId + "): " + ex.getMessage());
                    return;
                }

                if (savedOriginalFileSize == null) {
                    logger.warning("Failed to look up the size of the saved original file! (datafile id=" + fileId + ", datatable id=" + datatableId + ")");
                    return;
                }

                // save permanently in the database:
                dataFile.getDataTable().setOriginalFileSize(savedOriginalFileSize);
                fileService.saveDataTable(dataFile.getDataTable());

            } else {
                logger.info("DataFile id=" + fileId + "; original file size already present: " + savedOriginalFileSize);
            }
        } else {
            logger.warning("DataFile id=" + fileId + ": No such DataFile!");
        }
    }
    
    public static void main(String[] args) {
        
        String file = args[0];
        String type = args[1]; 
        
        if (file == null || type == null || "".equals(file) || "".equals(type)) {
            System.err.println("Usage: java edu.harvard.iq.dataverse.ingest.IngestServiceBean <file> <type>.");
            System.exit(1);
        }
        
        BufferedInputStream fileInputStream = null; 
        
        try {
            fileInputStream = new BufferedInputStream(new FileInputStream(new File(file)));
        } catch (FileNotFoundException notfoundEx) {
            fileInputStream = null; 
        }
        
        if (fileInputStream == null) {
            System.err.println("Could not open file "+file+".");
            System.exit(1);
        }
        
        TabularDataFileReader ingestPlugin = getTabDataReaderByMimeType(type);

        if (ingestPlugin == null) {
            System.err.println("Could not locate an ingest plugin for type "+type+".");
            System.exit(1);
        }
        
        TabularDataIngest tabDataIngest = null;
        
        try {
            tabDataIngest = ingestPlugin.read(fileInputStream, null);
        } catch (IOException ingestEx) {
            System.err.println("Caught an exception trying to ingest file "+file+".");
            System.exit(1);
        }
        
        try {
            if (tabDataIngest != null) {
                File tabFile = tabDataIngest.getTabDelimitedFile();

                if (tabDataIngest.getDataTable() != null
                        && tabFile != null
                        && tabFile.exists()) {

                    String tabFilename = FileUtil.replaceExtension(file, "tab");
                    
                    Files.copy(Paths.get(tabFile.getAbsolutePath()), Paths.get(tabFilename), StandardCopyOption.REPLACE_EXISTING);
                    
                    DataTable dataTable = tabDataIngest.getDataTable();
                    
                    System.out.println ("NVARS: "+dataTable.getVarQuantity());
                    System.out.println ("NOBS: "+dataTable.getCaseQuantity());
                    System.out.println ("UNF: "+dataTable.getUnf());
                    
                    for (int i = 0; i < dataTable.getVarQuantity(); i++) {
                        String vartype = "";
                        
                        if (dataTable.getDataVariables().get(i).isIntervalContinuous()) {
                            vartype = "numeric-continuous";
                        } else {
                            if (dataTable.getDataVariables().get(i).isTypeNumeric()) {
                                vartype = "numeric-discrete";
                            } else {
                                vartype = "character";
                            }
                        }
                        
                        System.out.print ("VAR"+i+" ");
                        System.out.print (dataTable.getDataVariables().get(i).getName()+" ");
                        System.out.print (vartype+" ");
                        System.out.print (dataTable.getDataVariables().get(i).getUnf());
                        System.out.println(); 
                        
                    }
                
                } else {
                    System.err.println("Ingest failed to produce tab file or data table for file "+file+".");
                    System.exit(1);
                }
            } else {
                System.err.println("Ingest resulted in a null tabDataIngest object for file "+file+".");
                System.exit(1);
            }
        } catch (IOException ex) {
            System.err.println("Caught an exception trying to save ingested data for file "+file+".");
            System.exit(1);
        }
        
    }
    /*
    private class InternalIngestException extends Exception {
        
    }
    
    public class IngestServiceException extends Exception {
        
    }
    */
}<|MERGE_RESOLUTION|>--- conflicted
+++ resolved
@@ -174,14 +174,7 @@
 					unattached = true;
 					dataFile.setOwner(dataset);
 				}
-<<<<<<< HEAD
-				logger.info("SI: " + dataFile.getStorageIdentifier());
-				
-=======
-
-
-
->>>>>>> 27b5308a
+
 				String[] storageInfo = DataAccess.getDriverIdAndStorageLocation(dataFile.getStorageIdentifier());
 				String driverType = DataAccess.getDriverType(storageInfo[0]);
 				String storageLocation = storageInfo[1];
