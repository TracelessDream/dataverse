/*
   Copyright (C) 2005-2012, by the President and Fellows of Harvard College.

   Licensed under the Apache License, Version 2.0 (the "License");
   you may not use this file except in compliance with the License.
   You may obtain a copy of the License at

         http://www.apache.org/licenses/LICENSE-2.0

   Unless required by applicable law or agreed to in writing, software
   distributed under the License is distributed on an "AS IS" BASIS,
   WITHOUT WARRANTIES OR CONDITIONS OF ANY KIND, either express or implied.
   See the License for the specific language governing permissions and
   limitations under the License.

   Dataverse Network - A web application to share, preserve and analyze research data.
   Developed at the Institute for Quantitative Social Science, Harvard University.
   Version 3.0.
*/

package edu.harvard.iq.dataverse.ingest;

import com.google.common.collect.Lists;
import edu.harvard.iq.dataverse.ControlledVocabularyValue;
import edu.harvard.iq.dataverse.datavariable.VariableServiceBean;
import edu.harvard.iq.dataverse.DatasetServiceBean;
import edu.harvard.iq.dataverse.Dataset;
import edu.harvard.iq.dataverse.DataFile;
import edu.harvard.iq.dataverse.DataFileServiceBean;
import edu.harvard.iq.dataverse.DataTable;
import edu.harvard.iq.dataverse.DatasetField;
import edu.harvard.iq.dataverse.DatasetFieldServiceBean;
import edu.harvard.iq.dataverse.DatasetFieldType;
import edu.harvard.iq.dataverse.DatasetFieldValue;
import edu.harvard.iq.dataverse.DatasetFieldCompoundValue;
import edu.harvard.iq.dataverse.DatasetVersion;
import edu.harvard.iq.dataverse.FileMetadata;
import edu.harvard.iq.dataverse.MetadataBlock;
import edu.harvard.iq.dataverse.authorization.users.AuthenticatedUser;
import edu.harvard.iq.dataverse.dataaccess.DataFileIO;
import edu.harvard.iq.dataverse.dataaccess.FileAccessIO;
import edu.harvard.iq.dataverse.dataaccess.ImageThumbConverter;
import edu.harvard.iq.dataverse.dataaccess.TabularSubsetGenerator;
import edu.harvard.iq.dataverse.datasetutility.FileExceedsMaxSizeException;
import edu.harvard.iq.dataverse.datasetutility.FileSizeChecker;
import edu.harvard.iq.dataverse.datavariable.SummaryStatistic;
import edu.harvard.iq.dataverse.datavariable.DataVariable;
import edu.harvard.iq.dataverse.ingest.metadataextraction.FileMetadataExtractor;
import edu.harvard.iq.dataverse.ingest.metadataextraction.FileMetadataIngest;
import edu.harvard.iq.dataverse.ingest.metadataextraction.impl.plugins.fits.FITSFileMetadataExtractor;
import edu.harvard.iq.dataverse.ingest.tabulardata.TabularDataFileReader;
import edu.harvard.iq.dataverse.ingest.tabulardata.TabularDataIngest;
import edu.harvard.iq.dataverse.ingest.tabulardata.impl.plugins.dta.DTAFileReader;
import edu.harvard.iq.dataverse.ingest.tabulardata.impl.plugins.dta.DTA117FileReader;
import edu.harvard.iq.dataverse.ingest.tabulardata.impl.plugins.dta.DTAFileReaderSpi;
import edu.harvard.iq.dataverse.ingest.tabulardata.impl.plugins.rdata.RDATAFileReader;
import edu.harvard.iq.dataverse.ingest.tabulardata.impl.plugins.rdata.RDATAFileReaderSpi;
import edu.harvard.iq.dataverse.ingest.tabulardata.impl.plugins.csv.CSVFileReader;
import edu.harvard.iq.dataverse.ingest.tabulardata.impl.plugins.csv.CSVFileReaderSpi;
import edu.harvard.iq.dataverse.ingest.tabulardata.impl.plugins.xlsx.XLSXFileReader;
import edu.harvard.iq.dataverse.ingest.tabulardata.impl.plugins.xlsx.XLSXFileReaderSpi;
import edu.harvard.iq.dataverse.ingest.tabulardata.impl.plugins.sav.SAVFileReader;
import edu.harvard.iq.dataverse.ingest.tabulardata.impl.plugins.sav.SAVFileReaderSpi;
import edu.harvard.iq.dataverse.ingest.tabulardata.impl.plugins.por.PORFileReader;
import edu.harvard.iq.dataverse.ingest.tabulardata.impl.plugins.por.PORFileReaderSpi;
import edu.harvard.iq.dataverse.util.FileUtil;
import edu.harvard.iq.dataverse.util.SumStatCalculator;
import edu.harvard.iq.dataverse.util.SystemConfig;
//import edu.harvard.iq.dvn.unf.*;
import org.dataverse.unf.*;
import java.io.BufferedInputStream;
import java.io.File;
import java.io.FileInputStream;
import java.io.IOException;
import java.io.FileNotFoundException;
import java.io.InputStream;
import java.nio.channels.FileChannel;
import java.nio.channels.WritableByteChannel;
import java.nio.file.DirectoryStream;
import java.nio.file.Files;
import java.nio.file.Path;
import java.nio.file.Paths;
import java.nio.file.StandardCopyOption;
import java.text.ParseException;
import java.text.SimpleDateFormat;
import java.util.ArrayList;
import java.util.Collection;
import java.util.List;
import java.util.Iterator;
import java.util.LinkedHashSet;
import java.util.Map;
import java.util.Set;
import java.util.Arrays;
import java.util.Comparator;
import java.util.logging.Logger;
import javax.ejb.EJB;
import javax.ejb.Stateless;
import javax.inject.Named;
import javax.jms.Queue;
import javax.jms.QueueConnectionFactory;
import javax.annotation.Resource;
import javax.jms.JMSException;
import javax.jms.QueueConnection;
import javax.jms.QueueSender;
import javax.jms.QueueSession;
import javax.jms.Message;
import javax.faces.bean.ManagedBean;
import javax.faces.application.FacesMessage;
<<<<<<< HEAD
import java.util.zip.GZIPInputStream;
import java.util.zip.ZipEntry;
import java.util.zip.ZipInputStream;
=======
>>>>>>> 75a4146e

/**
 *
 * @author Leonid Andreev
 * dataverse 4.0
 * New service for handling ingest tasks
 * 
 */
@Stateless
@Named
@ManagedBean
public class IngestServiceBean {
    private static final Logger logger = Logger.getLogger(IngestServiceBean.class.getCanonicalName());
    @EJB
    VariableServiceBean variableService;
    @EJB 
    DatasetServiceBean datasetService;
    @EJB
    DatasetFieldServiceBean fieldService;
    @EJB
    DataFileServiceBean fileService; 
    @EJB
    SystemConfig systemConfig;

    @Resource(mappedName = "jms/DataverseIngest")
    Queue queue;
    @Resource(mappedName = "jms/IngestQueueConnectionFactory")
    QueueConnectionFactory factory;
    
<<<<<<< HEAD
    // TODO: [in process!]
    // move all the type-related lookups into the file service (L.A.)
    
    private static final String MIME_TYPE_STATA = "application/x-stata";
    private static final String MIME_TYPE_STATA13 = "application/x-stata-13";
    private static final String MIME_TYPE_RDATA = "application/x-rlang-transport";
    
    private static final String MIME_TYPE_CSV   = "text/csv";
    private static final String MIME_TYPE_CSV_ALT = "text/comma-separated-values";
    
    private static final String MIME_TYPE_XLSX  = "application/vnd.openxmlformats-officedocument.spreadsheetml.sheet";
    private static final String MIME_TYPE_SPSS_SAV = "application/x-spss-sav";
    private static final String MIME_TYPE_SPSS_POR = "application/x-spss-por";
    
    private static final String MIME_TYPE_TAB   = "text/tab-separated-values";
    
    private static final String MIME_TYPE_FITS  = "application/fits";
    
    private static final String MIME_TYPE_ZIP   = "application/zip";
    
    public static final String MIME_TYPE_UNDETERMINED_DEFAULT = "application/octet-stream";
    private static final String MIME_TYPE_UNDETERMINED_BINARY = "application/binary";
    
    private static final String SAVED_ORIGINAL_FILENAME_EXTENSION = "orig";
    
=======
>>>>>>> 75a4146e
    private static String timeFormat_hmsS = "HH:mm:ss.SSS";
    private static String dateTimeFormat_ymdhmsS = "yyyy-MM-dd HH:mm:ss.SSS";
    private static String dateFormat_ymd = "yyyy-MM-dd";
    
<<<<<<< HEAD
   
    /* 
        Commenting out the @PostConstruct/init method. 
        This was going through the datasets on startup and looking for ingests
        in progress, un-marking the progress status. 
        This was before we realized that the JMS queue survived glassfish 
        restarts. 
        It appears that any purging of the queue will need to be done outside 
        the application. 
        -- L.A. May 4 2015
        
    @PostConstruct
    public void init() {
        logger.info("Initializing the Ingest Service.");
        try {
            List<DataFile> ingestsInProgress = fileService.findIngestsInProgress();
            if (ingestsInProgress != null && ingestsInProgress.size() > 0) {
                logger.log(Level.INFO, "Ingest Service: {0} files are in the queue.", ingestsInProgress.size());
                // go through the queue, remove the "ingest in progress" flags and the 
                // any dataset locks found:
                Iterator dfit = ingestsInProgress.iterator();
                while (dfit.hasNext()) {
                    DataFile datafile = (DataFile)dfit.next();
                    logger.log(Level.INFO, "Ingest Service: removing ingest-in-progress status on datafile {0}", datafile.getId());
                    datafile.setIngestDone();
                    datafile = fileService.save(datafile);

                    if (datafile.getOwner() != null && datafile.getOwner().isLocked()) {
                        if (datafile.getOwner().getId() != null) {
                            logger.log(Level.FINE, "Ingest Servioce: removing lock on dataset {0}", datafile.getOwner().getId());
                            datasetService.removeDatasetLock(datafile.getOwner().getId());
                        }
                    }
                }
            } else {
                logger.info("Ingest Service: zero files in the ingest queue.");
            }
        } catch ( EJBException ex ) {
            logger.log(Level.WARNING, "Error initing the IngestServiceBean: {0}", ex.getMessage());
        }
    }
    */
    
    @Deprecated
    // All the parts of the app should use the createDataFiles() method instead, 
    // that returns a list of DataFiles. 
    public DataFile createDataFile(DatasetVersion version, InputStream inputStream, String fileName, String contentType) throws IOException, FileExceedsMaxSizeException {
        
        List<DataFile> fileList = createDataFiles(version, inputStream, fileName, contentType);
        
        if (fileList == null) {
            return null; 
        }
        
        return fileList.get(0);
    }
    
    public List<DataFile> createDataFiles(DatasetVersion version, InputStream inputStream, String fileName, String suppliedContentType) throws IOException, FileExceedsMaxSizeException {
        List<DataFile> datafiles = new ArrayList<DataFile>(); 
        
        String warningMessage = null; 
        
        // save the file, in the temporary location for now: 
        Path tempFile = null; 
        
        
        if (getFilesTempDirectory() != null) {
            tempFile = Files.createTempFile(Paths.get(getFilesTempDirectory()), "tmp", "upload");
            // "temporary" location is the key here; this is why we are not using 
            // the DataStore framework for this - the assumption is that 
            // temp files will always be stored on the local filesystem. 
            //          -- L.A. Jul. 2014
            logger.fine("Will attempt to save the file as: " + tempFile.toString());
            Files.copy(inputStream, tempFile, StandardCopyOption.REPLACE_EXISTING);
            
            // --------------------------------------
            // Check the file size!
            // --------------------------------------
            FileSizeChecker.FileSizeResponse fsr = new FileSizeChecker(systemConfig).isAllowedFileSize(Files.size(tempFile) );
            if (!fsr.isFileSizeOK()){
                try {
                    tempFile.toFile().delete();
                } catch (SecurityException ex) {
                    // (this is very non-fatal)
                    logger.warning("Failed to delete temporary file "+tempFile.toString());
                }
                throw new FileExceedsMaxSizeException(fsr.getUserMessage());
            }

        } else {
            throw new IOException ("Temp directory is not configured.");
        }
        logger.fine("mime type supplied: "+suppliedContentType);
        // Let's try our own utilities (Jhove, etc.) to determine the file type 
        // of the uploaded file. (We may already have a mime type supplied for this
        // file - maybe the type that the browser recognized on upload; or, if 
        // it's a harvest, maybe the remote server has already given us the type
        // for this file... with our own type utility we may or may not do better 
        // than the type supplied:
        //  -- L.A. 
        String recognizedType = null;
        String finalType = null; 
        try {
            recognizedType = FileUtil.determineFileType(tempFile.toFile(), fileName);
            logger.fine("File utility recognized the file as " + recognizedType);
            if (recognizedType != null && !recognizedType.equals("")) {
                // is it any better than the type that was supplied to us,
                // if any?
                // This is not as trivial a task as one might expect... 
                // We may need a list of "good" mime types, that should always
                // be chosen over other choices available. Maybe it should 
                // even be a weighed list... as in, "application/foo" should 
                // be chosen over "application/foo-with-bells-and-whistles".
                
                // For now the logic will be as follows: 
                //
                // 1. If the contentType supplied (by the browser, most likely) 
                // is some form of "unknown", we always discard it in favor of 
                // whatever our own utilities have determined; 
                // 2. We should NEVER trust the browser when it comes to the 
                // following "ingestable" types: Stata, SPSS, R;
                // 2a. We are willing to TRUST the browser when it comes to
                //  the CSV and XSLX ingestable types.
                // 3. We should ALWAYS trust our utilities when it comes to 
                // ingestable types. 
                
                if (suppliedContentType == null
                        || suppliedContentType.equals("")
                        || suppliedContentType.equalsIgnoreCase(MIME_TYPE_UNDETERMINED_DEFAULT)
                        || suppliedContentType.equalsIgnoreCase(MIME_TYPE_UNDETERMINED_BINARY)
                        || (ingestableAsTabular(suppliedContentType)
                            && !suppliedContentType.equalsIgnoreCase(MIME_TYPE_CSV)
                            && !suppliedContentType.equalsIgnoreCase(MIME_TYPE_CSV_ALT)
                            && !suppliedContentType.equalsIgnoreCase(MIME_TYPE_XLSX))
                        || ingestableAsTabular(recognizedType)
                        || recognizedType.equals("application/fits-gzipped")
                        || recognizedType.equalsIgnoreCase(ShapefileHandler.SHAPEFILE_FILE_TYPE)
                        || recognizedType.equals(MIME_TYPE_ZIP)) {
                    finalType = recognizedType;
                }
            }
            
        } catch (Exception ex) {
            logger.warning("Failed to run the file utility mime type check on file " + fileName);
        }
        
        if (finalType == null) {
            finalType = (suppliedContentType == null || suppliedContentType.equals("")) 
                ? MIME_TYPE_UNDETERMINED_DEFAULT
                : suppliedContentType;
        }
                
        // A few special cases: 
        
        // if this is a gzipped FITS file, we'll uncompress it, and ingest it as
        // a regular FITS file:
        
        if (finalType.equals("application/fits-gzipped")) {

            InputStream uncompressedIn = null;
            String finalFileName = fileName;
            // if the file name had the ".gz" extension, remove it, 
            // since we are going to uncompress it:
            if (fileName != null && fileName.matches(".*\\.gz$")) {
                finalFileName = fileName.replaceAll("\\.gz$", "");
            }
            
            DataFile datafile = null; 
            try {                
                uncompressedIn = new GZIPInputStream(new FileInputStream(tempFile.toFile()));  
                datafile = createSingleDataFile(version, uncompressedIn, finalFileName, MIME_TYPE_UNDETERMINED_DEFAULT);
            } catch (IOException ioex) {
                datafile = null;
            } finally {
                if (uncompressedIn != null) {
                    try {uncompressedIn.close();} catch (IOException e) {}
                }
            }
            
            // If we were able to produce an uncompressed file, we'll use it 
            // to create and return a final DataFile; if not, we're not going
            // to do anything - and then a new DataFile will be created further 
            // down, from the original, uncompressed file.
            if (datafile != null) {
                // remove the compressed temp file: 
                try {
                    tempFile.toFile().delete();
                } catch (SecurityException ex) {
                    // (this is very non-fatal)
                    logger.warning("Failed to delete temporary file "+tempFile.toString());
                }
                
                datafiles.add(datafile);
                return datafiles;
            }
                
        // If it's a ZIP file, we are going to unpack it and create multiple 
        // DataFile objects from its contents:
          } else if (finalType.equals("application/zip")) {   
            
            ZipInputStream unZippedIn = null; 
            ZipEntry zipEntry = null; 
            
            int fileNumberLimit = systemConfig.getZipUploadFilesLimit();
            
            try {
                Charset charset = null;
                /*
                TODO: (?)
                We may want to investigate somehow letting the user specify 
                the charset for the filenames in the zip file...
                - otherwise, ZipInputStream bails out if it encounteres a file 
                name that's not valid in the current charest (i.e., UTF-8, in 
                our case). It would be a bit trickier than what we're doing for 
                SPSS tabular ingests - with the lang. encoding pulldown menu - 
                because this encoding needs to be specified *before* we upload and
                attempt to unzip the file. 
                        -- L.A. 4.0 beta12
                logger.info("default charset is "+Charset.defaultCharset().name());
                if (Charset.isSupported("US-ASCII")) {
                    logger.info("charset US-ASCII is supported.");
                    charset = Charset.forName("US-ASCII");
                    if (charset != null) {
                        logger.info("was able to obtain charset for US-ASCII");
                    }
                    
                }
                */
                
                if (charset != null) {
                    unZippedIn = new ZipInputStream(new FileInputStream(tempFile.toFile()), charset);
                } else {
                    unZippedIn = new ZipInputStream(new FileInputStream(tempFile.toFile()));
                } 
                                                                
                while (true) { 
                    try {
                        zipEntry = unZippedIn.getNextEntry();
                    } catch (IllegalArgumentException iaex) {
                        // Note: 
                        // ZipInputStream documentation doesn't even mention that 
                        // getNextEntry() throws an IllegalArgumentException!
                        // but that's what happens if the file name of the next
                        // entry is not valid in the current CharSet. 
                        //      -- L.A.
                        warningMessage = "Failed to unpack Zip file. (Unknown Character Set used in a file name?) Saving the file as is.";
                        logger.warning(warningMessage);
                        throw new IOException();
                    } 
                    
                    if (zipEntry == null) {
                        break;
                    }
                    // Note that some zip entries may be directories - we 
                    // simply skip them:
                    
                    if (!zipEntry.isDirectory()) {
                        if (datafiles.size() > fileNumberLimit) {
                            logger.warning("Zip upload - too many files.");
                            warningMessage = "The number of files in the zip archive is over the limit (" + fileNumberLimit + 
                                "); please upload a zip archive with fewer files, if you want them to be ingested " +
                                "as individual DataFiles.";
                            throw new IOException();
                        }

                        String fileEntryName = zipEntry.getName();
                        logger.fine("ZipEntry, file: "+fileEntryName);

                        if (fileEntryName != null && !fileEntryName.equals("")) {

                            String shortName = fileEntryName.replaceFirst("^.*[\\/]", "");

                            // Check if it's a "fake" file - a zip archive entry 
                            // created for a MacOS X filesystem element: (these 
                            // start with "._")
                            if (!shortName.startsWith("._") && !shortName.startsWith(".DS_Store") && !"".equals(shortName)) {
                                // OK, this seems like an OK file entry - we'll try 
                                // to read it and create a DataFile with it:

                                DataFile datafile = createSingleDataFile(version, unZippedIn, shortName, MIME_TYPE_UNDETERMINED_DEFAULT, false);

                                if (!fileEntryName.equals(shortName)) {
                                    String categoryName = fileEntryName.replaceFirst("[\\/][^\\/]*$", "");
                                    if (!"".equals(categoryName)) {
                                        logger.fine("setting category to " + categoryName);
                                        //datafile.getFileMetadata().setCategory(categoryName.replaceAll("[\\/]", "-"));
                                        datafile.getFileMetadata().addCategoryByName(categoryName.replaceAll("[\\/]", "-"));
                                    }
                                }
                                
                                if (datafile != null) {
                                    // We have created this datafile with the mime type "unknown";
                                    // Now that we have it saved in a temporary location, 
                                    // let's try and determine its real type:
                                    
                                    String tempFileName = getFilesTempDirectory() + "/" + datafile.getStorageIdentifier();
                                    
                                    try {
                                        recognizedType = FileUtil.determineFileType(new File(tempFileName), shortName);
                                        logger.fine("File utility recognized unzipped file as " + recognizedType);
                                        if (recognizedType != null && !recognizedType.equals("")) {
                                             datafile.setContentType(recognizedType);
                                        }
                                    } catch (Exception ex) {
                                        logger.warning("Failed to run the file utility mime type check on file " + fileName);
                                    }
                                    
                                    datafiles.add(datafile);
                                }
                            }
                        }
                    } 
                    unZippedIn.closeEntry(); 
                    
                }
                
            } catch (IOException ioex) {
                // just clear the datafiles list and let 
                // ingest default to creating a single DataFile out
                // of the unzipped file. 
                logger.warning("Unzipping failed; rolling back to saving the file as is.");
                if (warningMessage == null) {
                    warningMessage = "Failed to unzip the file. Saving the file as is.";
                }
                
                datafiles.clear();
            } finally {
                if (unZippedIn != null) {
                    try {unZippedIn.close();} catch (Exception zEx) {}
                }
            }
            if (datafiles.size() > 0) {
                // link the data files to the dataset/version: 
                Iterator<DataFile> itf = datafiles.iterator();
                while (itf.hasNext()) {
                    DataFile datafile = itf.next();
                    datafile.setOwner(version.getDataset());
                    if (version.getFileMetadatas() == null) {
                        version.setFileMetadatas(new ArrayList());
                    }
                    version.getFileMetadatas().add(datafile.getFileMetadata());
                    datafile.getFileMetadata().setDatasetVersion(version);
                    
                    /* TODO!!
                    // re-implement this in some way that does not use the 
                    // deprecated .getCategory() on FileMeatadata:
                    if (datafile.getFileMetadata().getCategory() != null) {
                        datafile.getFileMetadata().addCategoryByName(datafile.getFileMetadata().getCategory());
                        datafile.getFileMetadata().setCategory(null);
                        -- done? see above?
                    }
                    */
                    version.getDataset().getFiles().add(datafile);
                }
                // remove the uploaded zip file: 
                try {
                    Files.delete(tempFile);
                } catch (IOException ioex) {
                    // do nothing - it's just a temp file.
                    logger.warning("Could not remove temp file "+tempFile.getFileName().toString());
                }
                // and return:
                return datafiles;
            }
            
        } else if (finalType.equalsIgnoreCase(ShapefileHandler.SHAPEFILE_FILE_TYPE)) {
            // Shape files may have to be split into multiple files, 
            // one zip archive per each complete set of shape files:
                       
            //File rezipFolder = new File(this.getFilesTempDirectory());
            File rezipFolder = this.getShapefileUnzipTempDirectory();
            
            IngestServiceShapefileHelper shpIngestHelper;
            shpIngestHelper = new IngestServiceShapefileHelper(tempFile.toFile(), rezipFolder);

            boolean didProcessWork = shpIngestHelper.processFile();
            if (!(didProcessWork)){            
                logger.severe("Processing of zipped shapefile failed.");
                return null;
            }
            for (File finalFile : shpIngestHelper.getFinalRezippedFiles()){
                FileInputStream finalFileInputStream = new FileInputStream(finalFile);
                finalType = this.getContentType(finalFile);
                if (finalType==null){
                    logger.warning("Content type is null; but should default to 'MIME_TYPE_UNDETERMINED_DEFAULT'");
                    continue; 
                }               
                DataFile new_datafile = createSingleDataFile(version, finalFileInputStream, finalFile.getName(), finalType);
                if (new_datafile != null) {
                  datafiles.add(new_datafile);
                }else{
                  logger.severe("Could not add part of rezipped shapefile. new_datafile was null: " + finalFile.getName());
                }
                finalFileInputStream.close();                
             
            }
            
            // Delete the temp directory used for unzipping
            /*
            logger.fine("Delete temp shapefile unzip directory: " + rezipFolder.getAbsolutePath());
            FileUtils.deleteDirectory(rezipFolder);

            // Delete rezipped files
            for (File finalFile : shpIngestHelper.getFinalRezippedFiles()){
                if (finalFile.isFile()){
                    finalFile.delete();
                }
            }
            */
             
            if (datafiles.size() > 0) {
                return datafiles;
            }else{
                logger.severe("No files added from directory of rezipped shapefiles");
            }
            return null;
           
        }

        
        // Finally, if none of the special cases above were applicable (or 
        // if we were unable to unpack an uploaded file, etc.), we'll just 
        // create and return a single DataFile:
        // (Note that we are passing null for the InputStream; that's because
        // we already have the file saved; we'll just need to rename it, below)
        
        DataFile datafile = createSingleDataFile(version, null, fileName, finalType);
        
        if (datafile != null) {
            fileService.generateStorageIdentifier(datafile);
            if (!tempFile.toFile().renameTo(new File(getFilesTempDirectory() + "/" + datafile.getStorageIdentifier()))) {
                return null; 
            }

            try {
                // We persist "SHA1" rather than "SHA-1".
                datafile.setChecksumType(systemConfig.getFileFixityChecksumAlgorithm());
                FileUtil fileUtil = new FileUtil();
                datafile.setChecksumValue(fileUtil.CalculateCheckSum(getFilesTempDirectory() + "/" + datafile.getStorageIdentifier(), datafile.getChecksumType()));
            } catch (Exception md5ex) {
                logger.warning("Could not calculate MD5 signature for new file " + fileName);
            }
        
            if (warningMessage != null) {
                createIngestFailureReport(datafile, warningMessage);
                datafile.SetIngestProblem();
            }
            datafiles.add(datafile);
            
            return datafiles;
        }
        
        return null;
    }   // end createDataFiles
    
    // TODO: 
    // add comments explaining what's going on in the 2 methods below. 
    // -- L.A. 4.0 beta
    private String checkForDuplicateFileNames(DatasetVersion version, String fileName) {
        Set<String> fileNamesExisting = new HashSet<String>();

        Iterator<FileMetadata> fmIt = version.getFileMetadatas().iterator();
        while (fmIt.hasNext()) {
            FileMetadata fm = fmIt.next();
            String existingName = fm.getLabel();
            
            if (existingName != null) {
                // if it's a tabular file, we need to restore the original file name; 
                // otherwise, we may miss a match. e.g. stata file foobar.dta becomes
                // foobar.tab once ingested! 
                if (fm.getDataFile().isTabularData()) {
                    String originalMimeType = fm.getDataFile().getDataTable().getOriginalFileFormat();
                    if ( originalMimeType != null) {
                        String origFileExtension = FileUtil.generateOriginalExtension(originalMimeType);
                        fileNamesExisting.add(existingName.replaceAll(".tab$", origFileExtension));
                    } else {
                        fileNamesExisting.add(existingName.replaceAll(".tab$", ""));
                    }
                }
                fileNamesExisting.add(existingName);
            }
        }
        
        while (fileNamesExisting.contains(fileName)) {
            fileName = IngestServiceBeanHelper.generateNewFileName(fileName);
        }

        return fileName;
    }
    
    /**
     *  Returns a content type string for a FileObject
     * 
     */
    private String getContentType(File fileObject){
        if (fileObject==null){
            return null;
        }
        String contentType;
        try {
            contentType = FileUtil.determineFileType(fileObject, fileObject.getName());
        } catch (Exception ex) {
            logger.warning("FileUtil.determineFileType failed for file with name: " + fileObject.getName());
            contentType = null;
        }

       if ((contentType==null)||(contentType.equals(""))){
            contentType = MIME_TYPE_UNDETERMINED_DEFAULT;
       }
       return contentType;
        
    }
    /* 
     * This method creates a DataFile, and also saves the bytes from the suppplied 
     * InputStream in the temporary location. 
     * This method should only be called by the upper-level methods that handle 
     * file upload and creation for individual use cases - a single file upload, 
     * an upload of a zip archive that needs to be unpacked and turned into 
     * individual files, etc., and once the file name and mime type have already 
     * been figured out. 
    */
    
    private DataFile createSingleDataFile(DatasetVersion version, InputStream inputStream, String fileName, String contentType) {
        return createSingleDataFile(version, inputStream, fileName, contentType, true);
    }
    
    private DataFile createSingleDataFile(DatasetVersion version, InputStream inputStream, String fileName, String contentType, boolean addToDataset) {

        DataFile datafile = new DataFile(contentType);
        datafile.setModificationTime(new Timestamp(new Date().getTime()));
        /**
         * @todo Think more about when permissions on files are modified.
         * Obviously, here at create time files have some sort of permissions,
         * even if these permissions are *implied*, by ViewUnpublishedDataset at
         * the dataset level, for example.
         */
        datafile.setPermissionModificationTime(new Timestamp(new Date().getTime()));
        FileMetadata fmd = new FileMetadata();
        
        // TODO: add directoryLabel?
        fmd.setLabel(checkForDuplicateFileNames(version,fileName));
=======
    // addFilesToDataset() takes a list of new DataFiles and attaches them to the parent 
    // Dataset (the files are attached to the dataset, and the fileMetadatas to the
    // supplied version). 
    public void addFilesToDataset(DatasetVersion version, List<DataFile> newFiles) {
        if (newFiles != null && newFiles.size() > 0) {
>>>>>>> 75a4146e

            Dataset dataset = version.getDataset();

            for (DataFile dataFile : newFiles) {

                // These are all brand new files, so they should all have 
                // one filemetadata total. -- L.A. 
                FileMetadata fileMetadata = dataFile.getFileMetadatas().get(0);
                String fileName = fileMetadata.getLabel();

                // Attach the file to the dataset and to the version: 
                dataFile.setOwner(dataset);

                version.getFileMetadatas().add(dataFile.getFileMetadata());
                dataFile.getFileMetadata().setDatasetVersion(version);
                dataset.getFiles().add(dataFile);
            }
        }
    }
    
    // This method tries to permanently store the files on the filesystem. 
    // It should be called before we attempt to permanently save the files in 
    // the database by calling the Save command on the dataset and/or version. 
    // TODO: rename the method finalizeFiles()? or something like that?
    public void addFiles (DatasetVersion version, List<DataFile> newFiles) {
        if (newFiles != null && newFiles.size() > 0) {
            // final check for duplicate file names; 
            // we tried to make the file names unique on upload, but then 
            // the user may have edited them on the "add files" page, and 
            // renamed FOOBAR-1.txt back to FOOBAR.txt...
            
            IngestUtil.checkForDuplicateFileNamesFinal(version, newFiles);
            
            Dataset dataset = version.getDataset();
            
            try {
                if (dataset.getFileSystemDirectory() != null && !Files.exists(dataset.getFileSystemDirectory())) {
                    /* Note that "createDirectories()" must be used - not 
                     * "createDirectory()", to make sure all the parent 
                     * directories that may not yet exist are created as well. 
                     */

                    Files.createDirectories(dataset.getFileSystemDirectory());
                }
            } catch (IOException dirEx) {
                logger.severe("Failed to create dataset directory " + dataset.getFileSystemDirectory().toString());
                return; 
                // TODO:
                // Decide how we are communicating failure information back to 
                // the page, and what the page should be doing to communicate
                // it to the user - if anything. 
                // -- L.A. 
            }

            if (dataset.getFileSystemDirectory() != null && Files.exists(dataset.getFileSystemDirectory())) {
                for (DataFile dataFile : newFiles) {
                    String tempFileLocation = FileUtil.getFilesTempDirectory() + "/" + dataFile.getStorageIdentifier();

                    // These are all brand new files, so they should all have 
                    // one filemetadata total. -- L.A. 
                    FileMetadata fileMetadata = dataFile.getFileMetadatas().get(0);
                    String fileName = fileMetadata.getLabel();
                    
                    // temp dbug line
                    //System.out.println("ADDING FILE: " + fileName + "; for dataset: " + dataset.getGlobalId());                    
                    
                    // Make sure the file is attached to the dataset and to the version, if this 
                    // hasn't been done yet:
                    if (dataFile.getOwner() == null) {
                        dataFile.setOwner(dataset);
                    
                        version.getFileMetadatas().add(dataFile.getFileMetadata());
                        dataFile.getFileMetadata().setDatasetVersion(version);
                        dataset.getFiles().add(dataFile);
                    }
                    
                    boolean metadataExtracted = false;
                    
                    if (FileUtil.ingestableAsTabular(dataFile)) {
                        /*
                         * Note that we don't try to ingest the file right away - 
                         * instead we mark it as "scheduled for ingest", then at 
                         * the end of the save process it will be queued for async. 
                         * ingest in the background. In the meantime, the file 
                         * will be ingested as a regular, non-tabular file, and 
                         * appear as such to the user, until the ingest job is
                         * finished with the Ingest Service.
                         */
                        dataFile.SetIngestScheduled();
                    } else if (fileMetadataExtractable(dataFile)) {

                        try {
                            // FITS is the only type supported for metadata 
                            // extraction, as of now. -- L.A. 4.0 
                            dataFile.setContentType("application/fits");
                            metadataExtracted = extractMetadata(tempFileLocation, dataFile, version);
                        } catch (IOException mex) {
                            logger.severe("Caught exception trying to extract indexable metadata from file " + fileName + ",  " + mex.getMessage());
                        }
                        if (metadataExtracted) {
                            logger.fine("Successfully extracted indexable metadata from file " + fileName);
                        } else {
                            logger.fine("Failed to extract indexable metadata from file " + fileName);
                        }
                    }

                    // Try to save the file in its permanent location: 
                    
                    String storageId = dataFile.getStorageIdentifier().replaceFirst("^tmp://", "");
                    
                    
                    Path tempLocationPath = Paths.get(FileUtil.getFilesTempDirectory() + "/" + storageId);
                    WritableByteChannel writeChannel = null;
                    FileChannel readChannel = null;
                    
                    boolean localFile = false;
                    boolean savedSuccess = false; 
                    
                    try {

                        DataFileIO dataAccess = dataFile.getAccessObject();
                        
                        if (dataAccess.isLocalFile()) {
                            localFile = true; 
                        }
     
                        /* 
                         This commented-out code demonstrates how to copy bytes
                         from a local InputStream (or a readChannel) into the
                         writable byte channel of a Dataverse DataAccessIO object:
                        */
                        /*
                        dataAccess.open(DataAccessOption.WRITE_ACCESS);
                                                
                        writeChannel = dataAccess.getWriteChannel();
                        readChannel = new FileInputStream(tempLocationPath.toFile()).getChannel();
                                                
                        long bytesPerIteration = 16 * 1024; // 16K bytes
                        long start = 0;
                        while ( start < readChannel.size() ) {
                            readChannel.transferTo(start, bytesPerIteration, writeChannel);
                            start += bytesPerIteration;
                        }
                        */
                        
                        /* 
                            But it's easier to use this convenience method from the
                            DataAccessIO: 
                            
                            (if the underlying storage method for this file is 
                            local filesystem, the DataAccessIO will simply copy 
                            the file using Files.copy, like this:
                        
                            Files.copy(tempLocationPath, dataAccess.getFileSystemLocation(), StandardCopyOption.REPLACE_EXISTING);
                        */
                        
                        dataAccess.copyPath(tempLocationPath);

                        // Set filesize in bytes
                        // 
                        dataFile.setFilesize(dataAccess.getSize());
                        savedSuccess = true;
                        
                    } catch (IOException ioex) {
                        logger.warning("Failed to save the file, storage id " + dataFile.getStorageIdentifier());
                    } finally {
                        if (readChannel != null) {try{readChannel.close();}catch(IOException e){}}
                        if (writeChannel != null) {try{writeChannel.close();}catch(IOException e){}}
                    }

                    // Since we may have already spent some CPU cycles scaling down image thumbnails, 
                    // we may as well save them, by moving these generated images to the permanent 
                    // dataset directory. We should also remember to delete any such files in the
                    // temp directory:
                    
                    List<Path> generatedTempFiles = listGeneratedTempFiles(Paths.get(FileUtil.getFilesTempDirectory()), dataFile.getStorageIdentifier());
                    if (generatedTempFiles != null) {
                        for (Path generated : generatedTempFiles) {
                            if (savedSuccess && localFile) {
                                logger.fine("Will try to permanently save generated file "+generated.toString());
                                try {
                                    Files.copy(generated, Paths.get(dataset.getFileSystemDirectory().toString(), generated.getFileName().toString()));
                                } catch (IOException ioex) {
                                    logger.warning("Failed to save generated file "+generated.toString());
                                }
                                
                                try {
                                    Files.delete(generated);
                                } catch (IOException ioex) {
                                    logger.warning("Failed to delete generated file "+generated.toString());
                                }
                            }
                        }
                    }
                    
                    try {
                        logger.fine("Will attempt to delete the temp file "+tempLocationPath.toString());
                        Files.delete(tempLocationPath);
                    } catch (IOException ex) {
                        // (non-fatal - it's just a temp file.)
                        logger.warning("Failed to delete temp file "+tempLocationPath.toString());
                    }
                    
                    // Any necessary post-processing: 
                    performPostProcessingTasks(dataFile);
                }
            }
        }
    }
    
    private List<Path> listGeneratedTempFiles(Path tempDirectory, String baseName) {
        List<Path> generatedFiles = new ArrayList<>();

        // for example, <filename>.thumb64 or <filename>.thumb400.

        if (baseName == null || baseName.equals("")) {
            return null;
        }

        DirectoryStream.Filter<Path> filter = new DirectoryStream.Filter<Path>() {
            @Override
            public boolean accept(Path file) throws IOException {
                return (file.getFileName() != null
                        && file.getFileName().toString().startsWith(baseName + ".thumb"));
            }
        };

        try (DirectoryStream<Path> dirStream = Files.newDirectoryStream(tempDirectory, filter)) {
            for (Path filePath : dirStream) {
                generatedFiles.add(filePath);
            }
        } catch (IOException ex) {
        }

        return generatedFiles;
    }
    
    // TODO: consider creating a version of this method that would take 
    // datasetversion as the argument. 
    // -- L.A. 4.6
    public void startIngestJobs(Dataset dataset, AuthenticatedUser user) {
        int count = 0;
        List<DataFile> scheduledFiles = new ArrayList<>();
        
        IngestMessage ingestMessage = null;
        
        for (DataFile dataFile : dataset.getFiles()) {
            if (dataFile.isIngestScheduled()) {
                // todo: investigate why when calling save with the file object
                // gotten from the loop, the roles assignment added at create is removed
                // (switching to refinding via id resolves that)                
                dataFile = fileService.find(dataFile.getId());
                
                long ingestSizeLimit = -1; 
                try {
                    ingestSizeLimit = systemConfig.getTabularIngestSizeLimit(getTabDataReaderByMimeType(dataFile.getContentType()).getFormatName());
                } catch (IOException ioex) {
                    logger.warning("IO Exception trying to retrieve the ingestable format identifier from the plugin for type "+dataFile.getContentType()+" (non-fatal);");
                }
                
                if (ingestSizeLimit == -1 || dataFile.getFilesize() < ingestSizeLimit) {
                    dataFile.SetIngestInProgress();               
                    dataFile = fileService.save(dataFile);

                    scheduledFiles.add(dataFile);
                
                    logger.fine("Attempting to queue the file " + dataFile.getFileMetadata().getLabel() + " for ingest, for dataset: " + dataset.getGlobalId());
                    count++;
                } else {
                    dataFile.setIngestDone();
                    dataFile = fileService.save(dataFile);
                    
                    logger.info("Skipping tabular ingest of the file " + dataFile.getFileMetadata().getLabel() + ", because of the size limit (set to "+ ingestSizeLimit +" bytes).");
                    // TODO: (urgent!)
                    // send notification to the user!
                }
            }
        }

        if (count > 0) {
            String info = "Attempting to ingest " + count + " tabular data file(s).";
            logger.info(info);
            if (user != null) {
                datasetService.addDatasetLock(dataset.getId(), user.getId(), info);
            } else {
                datasetService.addDatasetLock(dataset.getId(), null, info);
            }

            DataFile[] scheduledFilesArray = (DataFile[])scheduledFiles.toArray(new DataFile[count]);
            scheduledFiles = null; 
            
            // Sort ingest jobs by file size: 
            Arrays.sort(scheduledFilesArray, new Comparator<DataFile>() {
                @Override
                public int compare(DataFile d1, DataFile d2) {
                    long a = d1.getFilesize();
                    long b = d2.getFilesize();
                    return Long.valueOf(a).compareTo(b);
                }
            });
            
            ingestMessage = new IngestMessage(IngestMessage.INGEST_MESAGE_LEVEL_INFO);
            
            for (int i = 0; i < count; i++) {
                ingestMessage.addFileId(scheduledFilesArray[i].getId());
                logger.fine("Sorted order: "+i+" (size="+scheduledFilesArray[i].getFilesize()+")");
            }
            
            QueueConnection conn = null;
            QueueSession session = null;
            QueueSender sender = null;
            try {
                conn = factory.createQueueConnection();
                session = conn.createQueueSession(false, 0);
                sender = session.createSender(queue);

                //ingestMessage.addFile(new File(tempFileLocation));
                Message message = session.createObjectMessage(ingestMessage);

                //try {
                    sender.send(message);
                //} catch (JMSException ex) {
                //    ex.printStackTrace();
                //}

            } catch (JMSException ex) {
                ex.printStackTrace();
                //throw new IOException(ex.getMessage());
            } finally {
                try {

                    if (sender != null) {
                        sender.close();
                    }
                    if (session != null) {
                        session.close();
                    }
                    if (conn != null) {
                        conn.close();
                    }
                } catch (JMSException ex) {
                    ex.printStackTrace();
                }
            }
        }
    }
    
    public void produceSummaryStatistics(DataFile dataFile) throws IOException {
        /*
        logger.info("Skipping summary statistics and UNF.");
         */
        produceDiscreteNumericSummaryStatistics(dataFile); 
        produceContinuousSummaryStatistics(dataFile);
        produceCharacterSummaryStatistics(dataFile);
        
        recalculateDataFileUNF(dataFile);
        recalculateDatasetVersionUNF(dataFile.getFileMetadata().getDatasetVersion());
    }
    
    public void produceContinuousSummaryStatistics(DataFile dataFile) throws IOException {

        // quick, but memory-inefficient way:
        // - this method just loads the entire file-worth of continuous vectors 
        // into a Double[][] matrix. 
        //Double[][] variableVectors = subsetContinuousVectors(dataFile);
        //calculateContinuousSummaryStatistics(dataFile, variableVectors);
        
        // A more sophisticated way: this subsets one column at a time, using 
        // the new optimized subsetting that does not have to read any extra 
        // bytes from the file to extract the column:
        
        TabularSubsetGenerator subsetGenerator = new TabularSubsetGenerator();
        
        for (int i = 0; i < dataFile.getDataTable().getVarQuantity(); i++) {
            if (dataFile.getDataTable().getDataVariables().get(i).isIntervalContinuous()) {
                logger.fine("subsetting continuous vector");
                if ("float".equals(dataFile.getDataTable().getDataVariables().get(i).getFormat())) {
                    Float[] variableVector = subsetGenerator.subsetFloatVector(dataFile, i);
                    logger.fine("Calculating summary statistics on a Float vector;");
                    calculateContinuousSummaryStatistics(dataFile, i, variableVector);
                    // calculate the UNF while we are at it:
                    logger.fine("Calculating UNF on a Float vector;");
                    calculateUNF(dataFile, i, variableVector);
                    variableVector = null; 
                } else {
                    Double[] variableVector = subsetGenerator.subsetDoubleVector(dataFile, i);
                    logger.fine("Calculating summary statistics on a Double vector;");
                    calculateContinuousSummaryStatistics(dataFile, i, variableVector);
                    // calculate the UNF while we are at it:
                    logger.fine("Calculating UNF on a Double vector;");
                    calculateUNF(dataFile, i, variableVector);
                    variableVector = null; 
                }
                logger.fine("Done! (continuous);");
            }
        }
    }
    
    public void produceDiscreteNumericSummaryStatistics(DataFile dataFile) throws IOException {
        
        TabularSubsetGenerator subsetGenerator = new TabularSubsetGenerator();
        
        for (int i = 0; i < dataFile.getDataTable().getVarQuantity(); i++) {
            if (dataFile.getDataTable().getDataVariables().get(i).isIntervalDiscrete()
                    && dataFile.getDataTable().getDataVariables().get(i).isTypeNumeric()) {
                logger.fine("subsetting discrete-numeric vector");
                //Double[] variableVector = subsetGenerator.subsetDoubleVector(dataFile, i);
                Long[] variableVector = subsetGenerator.subsetLongVector(dataFile, i);
                // We are discussing calculating the same summary stats for 
                // all numerics (the same kind of sumstats that we've been calculating
                // for numeric continuous type)  -- L.A. Jul. 2014
                calculateContinuousSummaryStatistics(dataFile, i, variableVector);
                // calculate the UNF while we are at it:
                logger.fine("Calculating UNF on a Long (Double, really...) vector");
                calculateUNF(dataFile, i, variableVector);
                logger.fine("Done! (discrete numeric)");
                variableVector = null; 
            }
        }
    }
    
    public void produceCharacterSummaryStatistics(DataFile dataFile) throws IOException {

        /* 
            At this point it's still not clear what kinds of summary stats we
            want for character types. Though we are pretty confident we don't 
            want to keep doing what we used to do in the past, i.e. simply 
            store the total counts for all the unique values; even if it's a 
            very long vector, and *every* value in it is unique. (As a result 
            of this, our Categorical Variable Value table is the single 
            largest in the production database. With no evidence whatsoever, 
            that this information is at all useful. 
                -- L.A. Jul. 2014 
        */
        
        TabularSubsetGenerator subsetGenerator = new TabularSubsetGenerator();
        
        for (int i = 0; i < dataFile.getDataTable().getVarQuantity(); i++) {
            if (dataFile.getDataTable().getDataVariables().get(i).isTypeCharacter()) {
                logger.fine("subsetting character vector");
                String[] variableVector = subsetGenerator.subsetStringVector(dataFile, i);
                //calculateCharacterSummaryStatistics(dataFile, i, variableVector);
                // calculate the UNF while we are at it:
                logger.fine("Calculating UNF on a String vector");
                calculateUNF(dataFile, i, variableVector);
                logger.fine("Done! (character)");
                variableVector = null; 
            }
        }
    }
    
    public void recalculateDataFileUNF(DataFile dataFile) {
        String[] unfValues = new String[dataFile.getDataTable().getVarQuantity().intValue()];
        String fileUnfValue = null; 
        
        for (int i = 0; i < dataFile.getDataTable().getVarQuantity(); i++) {
            String varunf = dataFile.getDataTable().getDataVariables().get(i).getUnf();
            unfValues[i] = varunf; 
        }
        
        try {
            fileUnfValue = UNFUtil.calculateUNF(unfValues);
        } catch (IOException ex) {
            logger.warning("Failed to recalculate the UNF for the datafile id="+dataFile.getId());
        } catch (UnfException uex) {
                logger.warning("UNF Exception: Failed to recalculate the UNF for the dataset version id="+dataFile.getId());
        }
        
        if (fileUnfValue != null) {
            dataFile.getDataTable().setUnf(fileUnfValue);
        }
    }
    
    public void recalculateDatasetVersionUNF(DatasetVersion version) {
        String[] unfValues = new String[0];
        String datasetUnfValue = null; 
        List<String> unfValueList = new ArrayList<>();
        
        logger.fine("recalculating UNF for dataset version.");
        Iterator<FileMetadata> itfm = version.getFileMetadatas().iterator();
        while (itfm.hasNext()) {            
            FileMetadata fileMetadata = itfm.next();
            if (fileMetadata != null &&
                    fileMetadata.getDataFile() != null &&
                    fileMetadata.getDataFile().isTabularData() &&
                    fileMetadata.getDataFile().getUnf() != null) {
                String varunf = fileMetadata.getDataFile().getUnf();
                unfValueList.add(varunf);
            }
        }
        
        if (unfValueList.size() > 0) {
            unfValues = unfValueList.toArray(unfValues);
        
            logger.fine("Attempting to calculate new UNF from total of " + unfValueList.size() + " file-level signatures.");
            try {
                datasetUnfValue = UNFUtil.calculateUNF(unfValues);
            } catch (IOException ex) {
                logger.warning("IO Exception: Failed to recalculate the UNF for the dataset version id="+version.getId());
            } catch (UnfException uex) {
                logger.warning("UNF Exception: Failed to recalculate the UNF for the dataset version id="+version.getId());
            }        
        
            if (datasetUnfValue != null) {
                version.setUNF(datasetUnfValue);
                logger.fine("Recalculated the UNF for the dataset version id="+version.getId()+", new signature: "+datasetUnfValue);
            }
        } else {
            // Of course if no files in the version have UNFs, we need to make sure
            // that the version has the NULL UNF too.
            // Otherwise, the version will still have a UNF if the user deletes
            // all the tabular files from the version!
            version.setUNF(null);
        }
    }
    
    public void sendFailNotification(Long dataset_id) {
        FacesMessage facesMessage = new FacesMessage("ingest failed");
        /* commented out push channel message:
            PushContext pushContext = PushContextFactory.getDefault().getPushContext();
            pushContext.push("/ingest" + dataset_id, facesMessage);
        */
    }
    
    
    public boolean ingestAsTabular(Long datafile_id) { //DataFile dataFile) throws IOException {
        DataFile dataFile = fileService.find(datafile_id);
        
        
        
        
        // TODO:
        // streamline this code; 
        // get rid of the duplicated fragments, add helper methods
        // for updaing ingest status reports/push notifications. 
        // -- L.A. 12 Aug. 2014
        
        boolean ingestSuccessful = false;
        
        
        // Locate ingest plugin for the file format by looking
        // it up with the Ingest Service Provider Registry:
        String fileName = dataFile.getFileMetadata().getLabel();
        TabularDataFileReader ingestPlugin = getTabDataReaderByMimeType(dataFile.getContentType());

        if (ingestPlugin == null) {
            dataFile.SetIngestProblem();
            FileUtil.createIngestFailureReport(dataFile, "No ingest plugin found for file type "+dataFile.getContentType());
            dataFile = fileService.save(dataFile);
            logger.info("Ingest failure.");
            //throw new IOException("Could not find ingest plugin for the file " + fileName);
            return false; 
        }

        BufferedInputStream inputStream = null; 
        File additionalData = null; 
        
        try {
            DataFileIO dataAccess = dataFile.getAccessObject();
            dataAccess.open();
            inputStream = new BufferedInputStream(dataAccess.getInputStream()); //Channels.newInputStream(dataAccess.getReadChannel()));
        } catch (IOException ioEx) {
            dataFile.SetIngestProblem();
            
            FileUtil.createIngestFailureReport(dataFile, "IO Exception occured while trying to open the file for reading.");
            dataFile = fileService.save(dataFile);
            
            logger.info("Ingest failure (No file produced).");
            return false; 
        }
        
        IngestRequest ingestRequest = dataFile.getIngestRequest();
        if (ingestRequest != null) {
            if (ingestRequest.getTextEncoding() != null 
                    && !ingestRequest.getTextEncoding().equals("") ) {
                logger.fine("Setting language encoding to "+ingestRequest.getTextEncoding());
                ingestPlugin.setDataLanguageEncoding(ingestRequest.getTextEncoding());
            }
            if (ingestRequest.getLabelsFile() != null) {
                additionalData = new File(ingestRequest.getLabelsFile());
            }
        } 
        
        TabularDataIngest tabDataIngest = null; 
        try {
            if (additionalData != null) {
                tabDataIngest = ingestPlugin.read(inputStream, additionalData);
            } else {
                tabDataIngest = ingestPlugin.read(inputStream, null);
            }
        } catch (IOException ingestEx) {
            dataFile.SetIngestProblem();
            FileUtil.createIngestFailureReport(dataFile, ingestEx.getMessage());
            dataFile = fileService.save(dataFile);
            
            dataFile = fileService.save(dataFile);
            logger.info("Ingest failure (IO Exception): "+ingestEx.getMessage()+ ".");
            return false;
        } catch (Exception unknownEx) {
            // this is a bit of a kludge, to make sure no unknown exceptions are
            // left uncaught.
            dataFile.SetIngestProblem();
            FileUtil.createIngestFailureReport(dataFile, unknownEx.getMessage());
            dataFile = fileService.save(dataFile);
            
            dataFile = fileService.save(dataFile);
            logger.info("Ingest failure (Unknown Exception): "+unknownEx.getMessage()+".");
            return false;
            
        }

        try {
            if (tabDataIngest != null) {
                File tabFile = tabDataIngest.getTabDelimitedFile();

                if (tabDataIngest.getDataTable() != null
                        && tabFile != null
                        && tabFile.exists()) {

                    logger.info("Tabular data successfully ingested; DataTable with "
                            + tabDataIngest.getDataTable().getVarQuantity() + " variables produced.");

                    logger.info("Tab-delimited file produced: " + tabFile.getAbsolutePath());

                    if (FileUtil.MIME_TYPE_CSV_ALT.equals(dataFile.getContentType())) {
                        tabDataIngest.getDataTable().setOriginalFileFormat(FileUtil.MIME_TYPE_CSV);
                    } else {
                        tabDataIngest.getDataTable().setOriginalFileFormat(dataFile.getContentType());
                    }

                    DataFileIO dataAccess = dataFile.getAccessObject();
                    dataAccess.open();
                    
                    // and we want to save the original of the ingested file: 
                    try {
                        dataAccess.backupAsAux(FileUtil.SAVED_ORIGINAL_FILENAME_EXTENSION);
                    } catch (IOException iox) {
                        logger.info("Failed to save the ingested original! " + iox.getMessage());
                    }
                    
                    // Replace contents of the file with the tab-delimited data produced:
                    dataAccess.copyPath(Paths.get(tabFile.getAbsolutePath()));
                    // Reset the file size: 
                    dataFile.setFilesize(dataAccess.getSize());

                    // delete the temp tab-file:
                    tabFile.delete();
                    

                    // and change the mime type to "tabular" on the final datafile, 
                    // and replace (or add) the extension ".tab" to the filename: 
                    dataFile.setContentType(FileUtil.MIME_TYPE_TAB);
                    IngestUtil.modifyExistingFilename(dataFile.getOwner().getLatestVersion(), dataFile.getFileMetadata(), FileUtil.replaceExtension(fileName, "tab"));

                    dataFile.setDataTable(tabDataIngest.getDataTable());
                    tabDataIngest.getDataTable().setDataFile(dataFile);

                    produceSummaryStatistics(dataFile);

                    dataFile.setIngestDone();
                    // delete the ingest request, if exists:
                    if (dataFile.getIngestRequest() != null) {
                        dataFile.getIngestRequest().setDataFile(null);
                        dataFile.setIngestRequest(null);
                    }
                    dataFile = fileService.save(dataFile);
                    logger.fine("Ingest (" + dataFile.getFileMetadata().getLabel() + ".");

                    if (additionalData != null) {
                        // remove the extra tempfile, if there was one:
                        additionalData.delete();
                    }
                    ingestSuccessful = true;
                }
            } else {
                logger.info("Ingest failed to produce data obect.");
            }
        } catch (IOException postIngestEx) {
            // TODO: 
            // try to separate the post-processing (summary stats, unfs) failures
            // from file save errors;
            // -- L.A. Aug. 2014
            dataFile.SetIngestProblem();
            FileUtil.createIngestFailureReport(dataFile, "Ingest failed to produce Summary Statistics and/or UNF signatures; "+postIngestEx.getMessage());
            
            dataFile = fileService.save(dataFile);
            
            logger.info("Ingest failure: post-ingest tasks.");
        } catch (Exception unknownEx) {
            // this probably means that an error occurred while saving the datafile
            // in the database. 
            logger.info("Ingest failure: Failed to save tabular data (datatable, datavariables, etc.) in the database. Clearing the datafile object.");

            dataFile = null; 
            dataFile = fileService.find(datafile_id);
            
            if (dataFile != null) {
                dataFile.SetIngestProblem();
                FileUtil.createIngestFailureReport(dataFile, "Ingest produced tabular data, but failed to save it in the database; " + unknownEx.getMessage() + " No further information is available.");

                // blank the datatable that may have already been attached to the
                // datafile (it may have something "unsave-able" in it!)
                dataFile.setDataTables(null);
                if (tabDataIngest != null && tabDataIngest.getDataTable() != null) {
                    tabDataIngest.getDataTable().setDataFile(null);
                }

                dataFile = fileService.save(dataFile);
                logger.info("Unknown excepton saving ingested file.");
            } else {
                // ??
            }
        }

        
        return ingestSuccessful;
    }

    
    // TODO: Further move the code that doesn't really need to be in an EJB bean
    // (i.e., the code that doesn't need to persist anything in the database) into
    // outside static utilities and/or helpers; so that unit tests could be written
    // easily. -- L.A. 4.6
    
    /* not needed anymore, but keeping it around, as a demo of how Push 
       notifications work
    private void sendStatusNotification(Long datasetId, FacesMessage message) {*/
        /*
        logger.fine("attempting to send push notification to channel /ingest/dataset/"+datasetId+"; "+message.getDetail());
        EventBus eventBus = EventBusFactory.getDefault().eventBus();
        if (eventBus == null) {
            logger.warning("Failed to obtain eventBus!");
            return;
        }
        // TODO: 
        // add more diagnostics here! 4.2.3 -- L.A. 
        eventBus.publish("/ingest/dataset/" + datasetId, message);
        */
   /* }*/
    
    public static TabularDataFileReader getTabDataReaderByMimeType(String mimeType) { //DataFile dataFile) {
        /* 
         * Same as the comment above; since we don't have any ingest plugins loadable 
         * in real times yet, we can select them by a fixed list of mime types. 
         * -- L.A. 4.0 beta.
         */

        //String mimeType = dataFile.getContentType();
        
        if (mimeType == null) {
            return null;
        }

        TabularDataFileReader ingestPlugin = null;

        if (mimeType.equals(FileUtil.MIME_TYPE_STATA)) {
            ingestPlugin = new DTAFileReader(new DTAFileReaderSpi());
        } else if (mimeType.equals(FileUtil.MIME_TYPE_STATA13)) {
            ingestPlugin = new DTA117FileReader(new DTAFileReaderSpi());
        } else if (mimeType.equals(FileUtil.MIME_TYPE_RDATA)) {
            ingestPlugin = new RDATAFileReader(new RDATAFileReaderSpi());
        } else if (mimeType.equals(FileUtil.MIME_TYPE_CSV) || mimeType.equals(FileUtil.MIME_TYPE_CSV_ALT)) {
            ingestPlugin = new CSVFileReader(new CSVFileReaderSpi());
        } else if (mimeType.equals(FileUtil.MIME_TYPE_XLSX)) {
            ingestPlugin = new XLSXFileReader(new XLSXFileReaderSpi());
        } else if (mimeType.equals(FileUtil.MIME_TYPE_SPSS_SAV)) {
            ingestPlugin = new SAVFileReader(new SAVFileReaderSpi());
        } else if (mimeType.equals(FileUtil.MIME_TYPE_SPSS_POR)) {
            ingestPlugin = new PORFileReader(new PORFileReaderSpi());
        }

        return ingestPlugin;
    }
    
    public boolean fileMetadataExtractable(DataFile dataFile) {
        /* 
         * Eventually we'll be consulting the Ingest Service Provider Registry
         * to see if there is a plugin for this type of file;
         * for now - just a hardcoded list of mime types:
         *  -- L.A. 4.0 beta
         */
        if (dataFile.getContentType() != null && dataFile.getContentType().equals(FileUtil.MIME_TYPE_FITS)) {
            return true;
        }
        return false;
    }
    
    /* 
     * extractMetadata: 
     * framework for extracting metadata from uploaded files. The results will 
     * be used to populate the metadata of the Dataset to which the file belongs. 
    */
    public boolean extractMetadata(String tempFileLocation, DataFile dataFile, DatasetVersion editVersion) throws IOException {
        boolean ingestSuccessful = false;

        FileInputStream tempFileInputStream = null; 
        
        try {
            tempFileInputStream = new FileInputStream(new File(tempFileLocation));
        } catch (FileNotFoundException notfoundEx) {
            throw new IOException("Could not open temp file "+tempFileLocation);
        }
        
        // Locate metadata extraction plugin for the file format by looking
        // it up with the Ingest Service Provider Registry:
        //FileMetadataExtractor extractorPlugin = IngestSP.getMetadataExtractorByMIMEType(dfile.getContentType());
        FileMetadataExtractor extractorPlugin = new FITSFileMetadataExtractor();

        FileMetadataIngest extractedMetadata = extractorPlugin.ingest(new BufferedInputStream(tempFileInputStream));
        Map<String, Set<String>> extractedMetadataMap = extractedMetadata.getMetadataMap();

        // Store the fields and values we've gathered for safe-keeping:
        // from 3.6:
        // attempt to ingest the extracted metadata into the database; 
        // TODO: this should throw an exception if anything goes wrong.
        FileMetadata fileMetadata = dataFile.getFileMetadata();

        if (extractedMetadataMap != null) {
            logger.fine("Ingest Service: Processing extracted metadata;");
            if (extractedMetadata.getMetadataBlockName() != null) {
                logger.fine("Ingest Service: This metadata belongs to the "+extractedMetadata.getMetadataBlockName()+" metadata block."); 
                processDatasetMetadata(extractedMetadata, editVersion);
            }
            
            processFileLevelMetadata(extractedMetadata, fileMetadata);

        }

        ingestSuccessful = true;

        return ingestSuccessful;
    }

    
    private void processDatasetMetadata(FileMetadataIngest fileMetadataIngest, DatasetVersion editVersion) throws IOException {
        
        
        for (MetadataBlock mdb : editVersion.getDataset().getOwner().getMetadataBlocks()) {  
            if (mdb.getName().equals(fileMetadataIngest.getMetadataBlockName())) {
                logger.fine("Ingest Service: dataset version has "+mdb.getName()+" metadata block enabled.");
                
                editVersion.setDatasetFields(editVersion.initDatasetFields());
                
                Map<String, Set<String>> fileMetadataMap = fileMetadataIngest.getMetadataMap();
                for (DatasetFieldType dsft : mdb.getDatasetFieldTypes()) {
                    if (dsft.isPrimitive()) {
                        if (!dsft.isHasParent()) {
                            String dsfName = dsft.getName();
                            // See if the plugin has found anything for this field: 
                            if (fileMetadataMap.get(dsfName) != null && !fileMetadataMap.get(dsfName).isEmpty()) {

                                logger.fine("Ingest Service: found extracted metadata for field " + dsfName);
                                // go through the existing fields:
                                for (DatasetField dsf : editVersion.getFlatDatasetFields()) {
                                    if (dsf.getDatasetFieldType().equals(dsft)) {
                                        // yep, this is our field!
                                        // let's go through the values that the ingest 
                                        // plugin found in the file for this field: 

                                        Set<String> mValues = fileMetadataMap.get(dsfName);

                                        // Special rules apply to aggregation of values for 
                                        // some specific fields - namely, the resolution.* 
                                        // fields from the Astronomy Metadata block. 
                                        // TODO: rather than hard-coded, this needs to be
                                        // programmatically defined. -- L.A. 4.0
                                        if (dsfName.equals("resolution.Temporal")
                                                || dsfName.equals("resolution.Spatial")
                                                || dsfName.equals("resolution.Spectral")) {
                                            // For these values, we aggregate the minimum-maximum 
                                            // pair, for the entire set. 
                                            // So first, we need to go through the values found by 
                                            // the plugin and select the min. and max. values of 
                                            // these: 
                                            // (note that we are assuming that they all must
                                            // validate as doubles!)

                                            Double minValue = null;
                                            Double maxValue = null;

                                            for (String fValue : mValues) {

                                                try {
                                                    double thisValue = Double.parseDouble(fValue);

                                                    if (minValue == null || Double.compare(thisValue, minValue) < 0) {
                                                        minValue = thisValue;
                                                    }
                                                    if (maxValue == null || Double.compare(thisValue, maxValue) > 0) {
                                                        maxValue = thisValue;
                                                    }
                                                } catch (NumberFormatException e) {
                                                }
                                            }

                                            // Now let's see what aggregated values we 
                                            // have stored already: 
                                            
                                            // (all of these resolution.* fields have allowedMultiple set to FALSE, 
                                            // so there can be only one!)
                                            //logger.fine("Min value: "+minValue+", Max value: "+maxValue);
                                            if (minValue != null && maxValue != null) {
                                                Double storedMinValue = null; 
                                                Double storedMaxValue = null;
                                            
                                                String storedValue = "";
                                                
                                                if (dsf.getDatasetFieldValues() != null && dsf.getDatasetFieldValues().get(0) != null) {
                                                    storedValue = dsf.getDatasetFieldValues().get(0).getValue();
                                                
                                                    if (storedValue != null && !storedValue.equals("")) {
                                                        try {

                                                            if (storedValue.indexOf(" - ") > -1) {
                                                                storedMinValue = Double.parseDouble(storedValue.substring(0, storedValue.indexOf(" - ")));
                                                                storedMaxValue = Double.parseDouble(storedValue.substring(storedValue.indexOf(" - ") + 3));
                                                            } else {
                                                                storedMinValue = Double.parseDouble(storedValue);
                                                                storedMaxValue = storedMinValue;
                                                            }
                                                            if (storedMinValue != null && storedMinValue.compareTo(minValue) < 0) {
                                                                minValue = storedMinValue;
                                                            }
                                                            if (storedMaxValue != null && storedMaxValue.compareTo(maxValue) > 0) {
                                                                maxValue = storedMaxValue;
                                                            }
                                                        } catch (NumberFormatException e) {}
                                                    } else {
                                                        storedValue = "";
                                                    }
                                                }
                                            
                                                //logger.fine("Stored min value: "+storedMinValue+", Stored max value: "+storedMaxValue);
                                                
                                                String newAggregateValue = "";
                                                
                                                if (minValue.equals(maxValue)) {
                                                    newAggregateValue = minValue.toString();
                                                } else {
                                                    newAggregateValue = minValue.toString() + " - " + maxValue.toString();
                                                }
                                                
                                                // finally, compare it to the value we have now:
                                                if (!storedValue.equals(newAggregateValue)) {
                                                    if (dsf.getDatasetFieldValues() == null) {
                                                        dsf.setDatasetFieldValues(new ArrayList<DatasetFieldValue>());
                                                    }
                                                    if (dsf.getDatasetFieldValues().get(0) == null) {
                                                        DatasetFieldValue newDsfv = new DatasetFieldValue(dsf);
                                                        dsf.getDatasetFieldValues().add(newDsfv);
                                                    }
                                                    dsf.getDatasetFieldValues().get(0).setValue(newAggregateValue);
                                                }
                                            }
                                            // Ouch. 
                                        } else {
                                            // Other fields are aggregated simply by 
                                            // collecting a list of *unique* values encountered 
                                            // for this Field throughout the dataset. 
                                            // This means we need to only add the values *not yet present*.
                                            // (the implementation below may be inefficient - ?)

                                            for (String fValue : mValues) {
                                                if (!dsft.isControlledVocabulary()) {
                                                    Iterator<DatasetFieldValue> dsfvIt = dsf.getDatasetFieldValues().iterator();

                                                    boolean valueExists = false;

                                                    while (dsfvIt.hasNext()) {
                                                        DatasetFieldValue dsfv = dsfvIt.next();
                                                        if (fValue.equals(dsfv.getValue())) {
                                                            logger.fine("Value " + fValue + " already exists for field " + dsfName);
                                                            valueExists = true;
                                                            break;
                                                        }
                                                    }

                                                    if (!valueExists) {
                                                        logger.fine("Creating a new value for field " + dsfName + ": " + fValue);
                                                        DatasetFieldValue newDsfv = new DatasetFieldValue(dsf);
                                                        newDsfv.setValue(fValue);
                                                        dsf.getDatasetFieldValues().add(newDsfv);
                                                    }

                                                } else {
                                                    // A controlled vocabulary entry: 
                                                    // first, let's see if it's a legit control vocab. entry: 
                                                    ControlledVocabularyValue legitControlledVocabularyValue = null;
                                                    Collection<ControlledVocabularyValue> definedVocabularyValues = dsft.getControlledVocabularyValues();
                                                    if (definedVocabularyValues != null) {
                                                        for (ControlledVocabularyValue definedVocabValue : definedVocabularyValues) {
                                                            if (fValue.equals(definedVocabValue.getStrValue())) {
                                                                logger.fine("Yes, " + fValue + " is a valid controlled vocabulary value for the field " + dsfName);
                                                                legitControlledVocabularyValue = definedVocabValue;
                                                                break;
                                                            }
                                                        }
                                                    }
                                                    if (legitControlledVocabularyValue != null) {
                                                        // Only need to add the value if it is new, 
                                                        // i.e. if it does not exist yet: 
                                                        boolean valueExists = false;

                                                        List<ControlledVocabularyValue> existingControlledVocabValues = dsf.getControlledVocabularyValues();
                                                        if (existingControlledVocabValues != null) {
                                                            Iterator<ControlledVocabularyValue> cvvIt = existingControlledVocabValues.iterator();
                                                            while (cvvIt.hasNext()) {
                                                                ControlledVocabularyValue cvv = cvvIt.next();
                                                                if (fValue.equals(cvv.getStrValue())) {
                                                                    // or should I use if (legitControlledVocabularyValue.equals(cvv)) ?
                                                                    logger.fine("Controlled vocab. value " + fValue + " already exists for field " + dsfName);
                                                                    valueExists = true;
                                                                    break;
                                                                }
                                                            }
                                                        }

                                                        if (!valueExists) {
                                                            logger.fine("Adding controlled vocabulary value " + fValue + " to field " + dsfName);
                                                            dsf.getControlledVocabularyValues().add(legitControlledVocabularyValue);
                                                        }
                                                    }
                                                }
                                            }
                                        }
                                    }
                                }
                            }
                        }
                    } else {
                        // A compound field: 
                        // See if the plugin has found anything for the fields that 
                        // make up this compound field; if we find at least one 
                        // of the child values in the map of extracted values, we'll 
                        // create a new compound field value and its child 
                        // 
                        DatasetFieldCompoundValue compoundDsfv = new DatasetFieldCompoundValue();
                        int nonEmptyFields = 0; 
                        for (DatasetFieldType cdsft : dsft.getChildDatasetFieldTypes()) {
                            String dsfName = cdsft.getName();
                            if (fileMetadataMap.get(dsfName) != null && !fileMetadataMap.get(dsfName).isEmpty()) {  
                                logger.fine("Ingest Service: found extracted metadata for field " + dsfName + ", part of the compound field "+dsft.getName());
                                
                                if (cdsft.isPrimitive()) {
                                    // probably an unnecessary check - child fields
                                    // of compound fields are always primitive... 
                                    // but maybe it'll change in the future. 
                                    if (!cdsft.isControlledVocabulary()) {
                                        // TODO: can we have controlled vocabulary
                                        // sub-fields inside compound fields?
                                        
                                        DatasetField childDsf = new DatasetField();
                                        childDsf.setDatasetFieldType(cdsft);
                                        
                                        DatasetFieldValue newDsfv = new DatasetFieldValue(childDsf);
                                        newDsfv.setValue((String)fileMetadataMap.get(dsfName).toArray()[0]);
                                        childDsf.getDatasetFieldValues().add(newDsfv);
                                        
                                        childDsf.setParentDatasetFieldCompoundValue(compoundDsfv);
                                        compoundDsfv.getChildDatasetFields().add(childDsf);
                                        
                                        nonEmptyFields++;
                                    }
                                } 
                            }
                        }
                        
                        if (nonEmptyFields > 0) {
                            // let's go through this dataset's fields and find the 
                            // actual parent for this sub-field: 
                            for (DatasetField dsf : editVersion.getFlatDatasetFields()) {
                                if (dsf.getDatasetFieldType().equals(dsft)) {
                                    
                                    // Now let's check that the dataset version doesn't already have
                                    // this compound value - we are only interested in aggregating 
                                    // unique values. Note that we need to compare compound values 
                                    // as sets! -- i.e. all the sub fields in 2 compound fields 
                                    // must match in order for these 2 compounds to be recognized 
                                    // as "the same":
                                    
                                    boolean alreadyExists = false; 
                                    for (DatasetFieldCompoundValue dsfcv : dsf.getDatasetFieldCompoundValues()) {
                                        int matches = 0; 

                                        for (DatasetField cdsf : dsfcv.getChildDatasetFields()) {
                                            String cdsfName = cdsf.getDatasetFieldType().getName();
                                            String cdsfValue = cdsf.getDatasetFieldValues().get(0).getValue();
                                            if (cdsfValue != null && !cdsfValue.equals("")) {
                                                String extractedValue = (String)fileMetadataMap.get(cdsfName).toArray()[0];
                                                logger.fine("values: existing: "+cdsfValue+", extracted: "+extractedValue);
                                                if (cdsfValue.equals(extractedValue)) {
                                                    matches++;
                                                }
                                            }
                                        }
                                        if (matches == nonEmptyFields) {
                                            alreadyExists = true; 
                                            break;
                                        }
                                    }
                                                                        
                                    if (!alreadyExists) {
                                        // save this compound value, by attaching it to the 
                                        // version for proper cascading:
                                        compoundDsfv.setParentDatasetField(dsf);
                                        dsf.getDatasetFieldCompoundValues().add(compoundDsfv);
                                    }
                                }
                            }
                        }
                    }
                } 
            }
        }  
    }
    
    
    private void processFileLevelMetadata(FileMetadataIngest fileLevelMetadata, FileMetadata fileMetadata) {
        // The only type of metadata that ingest plugins can extract from ingested
        // files (as of 4.0 beta) that *stay* on the file-level is the automatically
        // generated "metadata summary" note. We attach it to the "description" 
        // field of the fileMetadata object. -- L.A. 
        
        String metadataSummary = fileLevelMetadata.getMetadataSummary();
        if (metadataSummary != null) {
            if (!metadataSummary.equals("")) {
                // The file upload page allows a user to enter file description 
                // on ingest. We don't want to overwrite whatever they may 
                // have entered. Rather, we'll append this generated metadata summary 
                // to the existing value. 
                String userEnteredFileDescription = fileMetadata.getDescription();
                if (userEnteredFileDescription != null
                        && !(userEnteredFileDescription.equals(""))) {

                    metadataSummary = userEnteredFileDescription.concat(";\n" + metadataSummary);
                }
                fileMetadata.setDescription(metadataSummary);
            }
        }
    }
    
    public void performPostProcessingTasks(DataFile dataFile) {
        /*
         * At this point (4.0 beta) the only ingest "post-processing task" performed 
         * is pre-generation of image thumbnails in a couple of popular sizes. 
         * -- L.A. 
         */
        if (dataFile != null && dataFile.isImage()) {
            DataFileIO thumbnailDataAccess = null;
            try {
                DataFileIO dataAccess = dataFile.getAccessObject();
                if (dataAccess != null && dataAccess.isLocalFile()) {
                    dataAccess.open();

                    thumbnailDataAccess = ImageThumbConverter.getImageThumb((FileAccessIO) dataAccess, ImageThumbConverter.DEFAULT_PREVIEW_SIZE);
                }
            } catch (IOException ioEx) {
                thumbnailDataAccess = null;
            }
            if (thumbnailDataAccess != null) {
                dataFile.setPreviewImageAvailable(true);
            }
        }
    }
    
    private void saveIngestedOriginal(DataFile dataFile, InputStream originalFileStream) throws IOException {
        String ingestedFileName = dataFile.getStorageIdentifier();

        if (ingestedFileName != null && !ingestedFileName.equals("")) {
            Path savedOriginalPath = Paths.get(dataFile.getOwner().getFileSystemDirectory().toString(), "_" + ingestedFileName);
            Files.copy(originalFileStream, savedOriginalPath);
        } else {
            throw new IOException("Ingested tabular data file: no filesystem name.");
        }
    }
 
    private Set<Integer> selectContinuousVariableColumns(DataFile dataFile) {
        Set<Integer> contVarFields = new LinkedHashSet<Integer>();

        for (int i = 0; i < dataFile.getDataTable().getVarQuantity(); i++) {
            if (dataFile.getDataTable().getDataVariables().get(i).isIntervalContinuous()) {
                contVarFields.add(i);
            }
        }

        return contVarFields;
    }
    
    private void calculateContinuousSummaryStatistics(DataFile dataFile, int varnum, Number[] dataVector) throws IOException {
        double[] sumStats = SumStatCalculator.calculateSummaryStatistics(dataVector);
        assignContinuousSummaryStatistics(dataFile.getDataTable().getDataVariables().get(varnum), sumStats);
    }
    
    private void assignContinuousSummaryStatistics(DataVariable variable, double[] sumStats) throws IOException {
        if (sumStats == null || sumStats.length != variableService.summaryStatisticTypes.length) {
            throw new IOException ("Wrong number of summary statistics types calculated! ("+sumStats.length+")");
        }
        
        for (int j = 0; j < variableService.summaryStatisticTypes.length; j++) {
            SummaryStatistic ss = new SummaryStatistic();
            ss.setTypeByLabel(variableService.summaryStatisticTypes[j]);
            if (!ss.isTypeMode()) {
                ss.setValue((new Double(sumStats[j])).toString());
            } else {
                ss.setValue(".");
            }
            ss.setDataVariable(variable);
            variable.getSummaryStatistics().add(ss);
        }

    }
    
    private void calculateUNF(DataFile dataFile, int varnum, Double[] dataVector) {
        String unf = null;
        try {
            unf = UNFUtil.calculateUNF(dataVector);
        } catch (IOException iex) {
            logger.warning("exception thrown when attempted to calculate UNF signature for (numeric, continuous) variable " + varnum);
        } catch (UnfException uex) {
            logger.warning("UNF Exception: thrown when attempted to calculate UNF signature for (numeric, continuous) variable " + varnum);
        }
        
        if (unf != null) {
            dataFile.getDataTable().getDataVariables().get(varnum).setUnf(unf);
        } else {
            logger.warning("failed to calculate UNF signature for variable " + varnum);
        }
    }
    
    private void calculateUNF(DataFile dataFile, int varnum, Long[] dataVector) {
        String unf = null;
        try {
            unf = UNFUtil.calculateUNF(dataVector);
        } catch (IOException iex) {
            logger.warning("exception thrown when attempted to calculate UNF signature for (numeric, discrete) variable " + varnum);
        }  catch (UnfException uex) {
            logger.warning("UNF Exception: thrown when attempted to calculate UNF signature for (numeric, discrete) variable " + varnum);
        }
        
        if (unf != null) {
            dataFile.getDataTable().getDataVariables().get(varnum).setUnf(unf);
        } else {
            logger.warning("failed to calculate UNF signature for variable " + varnum);
        }
    }
    
    private void calculateUNF(DataFile dataFile, int varnum, String[] dataVector) throws IOException {
        String unf = null;
        
        String[] dateFormats = null; 
        
        // Special handling for Character strings that encode dates and times:
        
        if ("time".equals(dataFile.getDataTable().getDataVariables().get(varnum).getFormatCategory())) {
            dateFormats = new String[dataVector.length];
            String savedDateTimeFormat = dataFile.getDataTable().getDataVariables().get(varnum).getFormat();
            String timeFormat = null;
            if (savedDateTimeFormat != null && !savedDateTimeFormat.equals("")) {
                timeFormat = savedDateTimeFormat;
            } else {
                timeFormat = dateTimeFormat_ymdhmsS;
            }
            
            /* What follows is special handling of a special case of time values
             * non-uniform precision; specifically, when some have if some have 
             * milliseconds, and some don't. (and that in turn is only 
             * n issue when the timezone is present... without the timezone
             * the time string would still evaluate to the end, even if the 
             * format has the .SSS part and the string does not.
             * This case will be properly handled internally, once we permanently
             * switch to UNF6.
             * -- L.A. 4.0 beta 8
             */
            String simplifiedFormat = null;
            SimpleDateFormat fullFormatParser = null;
            SimpleDateFormat simplifiedFormatParser = null;
            
            if (timeFormat.matches(".*\\.SSS z$")) {
                simplifiedFormat = timeFormat.replace(".SSS", "");
                
                fullFormatParser = new SimpleDateFormat(timeFormat);
                simplifiedFormatParser = new SimpleDateFormat(simplifiedFormat);
            } 
            
            for (int i = 0; i < dataVector.length; i++) {
                if (dataVector[i] != null) {
                    
                    if (simplifiedFormatParser != null) {
                        // first, try to parse the value against the "full" 
                        // format (with the milliseconds part):
                        fullFormatParser.setLenient(false);
                    
                        try {
                            logger.fine("trying the \"full\" time format, with milliseconds: "+timeFormat+", "+dataVector[i]);
                            fullFormatParser.parse(dataVector[i]);
                         } catch (ParseException ex) {
                            // try the simplified (no time zone) format instead:
                            logger.fine("trying the simplified format: "+simplifiedFormat+", "+dataVector[i]);
                            simplifiedFormatParser.setLenient(false);
                            try {
                                simplifiedFormatParser.parse(dataVector[i]);
                                timeFormat = simplifiedFormat;
                            } catch (ParseException ex1) {
                                logger.warning("no parseable format found for time value "+i+" - "+dataVector[i]);
                                throw new IOException("no parseable format found for time value "+i+" - "+dataVector[i]);
                            }
                        }

                    } 
                    dateFormats[i] = timeFormat;
                }
            }
        } else if ("date".equals(dataFile.getDataTable().getDataVariables().get(varnum).getFormatCategory())) {
            dateFormats = new String[dataVector.length];
            String savedDateFormat = dataFile.getDataTable().getDataVariables().get(varnum).getFormat();
            for (int i = 0; i < dataVector.length; i++) {
                if (dataVector[i] != null) {
                    if (savedDateFormat != null && !savedDateFormat.equals("")) {
                        dateFormats[i] = savedDateFormat;
                    } else {
                        dateFormats[i] = dateFormat_ymd;
                    }
                }
            }
        }
                
        try {
            if (dateFormats == null) {
                logger.fine("calculating the UNF value for string vector; first value: "+dataVector[0]);
                unf = UNFUtil.calculateUNF(dataVector);
            } else {
                unf = UNFUtil.calculateUNF(dataVector, dateFormats);
            }
        } catch (IOException iex) {
            logger.warning("IO exception thrown when attempted to calculate UNF signature for (character) variable " + varnum);
        } catch (UnfException uex) {
            logger.warning("UNF Exception: thrown when attempted to calculate UNF signature for (character) variable " + varnum);
        }
        
        if (unf != null) {
            dataFile.getDataTable().getDataVariables().get(varnum).setUnf(unf);
        } else {
            logger.warning("failed to calculate UNF signature for variable " + varnum);
        }
    }
    
    // Calculating UNFs from *floats*, not *doubles* - this is to test dataverse
    // 4.0 Ingest against DVN 3.*; because of the nature of the UNF bug, reading
    // the tab file entry with 7+ digits of precision as a Double will result
    // in a UNF signature *different* from what was produced by the v. 3.* ingest,
    // from a STATA float value directly. 
    // TODO: remove this from the final production 4.0!
    // -- L.A., Jul 2014
    
    private void calculateUNF(DataFile dataFile, int varnum, Float[] dataVector) {
        String unf = null;
        try {
            unf = UNFUtil.calculateUNF(dataVector);
        } catch (IOException iex) {
            logger.warning("exception thrown when attempted to calculate UNF signature for numeric, \"continuous\" (float) variable " + varnum);
        } catch (UnfException uex) {
            logger.warning("UNF Exception: thrown when attempted to calculate UNF signature for numeric, \"continuous\" (float) variable" + varnum);
        }
        
        if (unf != null) {
            dataFile.getDataTable().getDataVariables().get(varnum).setUnf(unf);
        } else {
            logger.warning("failed to calculate UNF signature for variable " + varnum);
        }
    }
    
    public static void main(String[] args) {
        
        String file = args[0];
        String type = args[1]; 
        
        if (file == null || type == null || "".equals(file) || "".equals(type)) {
            System.err.println("Usage: java edu.harvard.iq.dataverse.ingest.IngestServiceBean <file> <type>.");
            System.exit(1);
        }
        
        BufferedInputStream fileInputStream = null; 
        
        try {
            fileInputStream = new BufferedInputStream(new FileInputStream(new File(file)));
        } catch (FileNotFoundException notfoundEx) {
            fileInputStream = null; 
        }
        
        if (fileInputStream == null) {
            System.err.println("Could not open file "+file+".");
            System.exit(1);
        }
        
        TabularDataFileReader ingestPlugin = getTabDataReaderByMimeType(type);

        if (ingestPlugin == null) {
            System.err.println("Could not locate an ingest plugin for type "+type+".");
            System.exit(1);
        }
        
        TabularDataIngest tabDataIngest = null;
        
        try {
            tabDataIngest = ingestPlugin.read(fileInputStream, null);
        } catch (IOException ingestEx) {
            System.err.println("Caught an exception trying to ingest file "+file+".");
            System.exit(1);
        }
        
        try {
            if (tabDataIngest != null) {
                File tabFile = tabDataIngest.getTabDelimitedFile();

                if (tabDataIngest.getDataTable() != null
                        && tabFile != null
                        && tabFile.exists()) {

                    String tabFilename = FileUtil.replaceExtension(file, "tab");
                    
                    Files.copy(Paths.get(tabFile.getAbsolutePath()), Paths.get(tabFilename), StandardCopyOption.REPLACE_EXISTING);
                    
                    DataTable dataTable = tabDataIngest.getDataTable();
                    
                    System.out.println ("NVARS: "+dataTable.getVarQuantity());
                    System.out.println ("NOBS: "+dataTable.getCaseQuantity());
                    System.out.println ("UNF: "+dataTable.getUnf());
                    
                    for (int i = 0; i < dataTable.getVarQuantity(); i++) {
                        String vartype = "";
                        
                        if (dataTable.getDataVariables().get(i).isIntervalContinuous()) {
                            vartype = "numeric-continuous";
                        } else {
                            if (dataTable.getDataVariables().get(i).isTypeNumeric()) {
                                vartype = "numeric-discrete";
                            } else {
                                vartype = "character";
                            }
                        }
                        
                        System.out.print ("VAR"+i+" ");
                        System.out.print (dataTable.getDataVariables().get(i).getName()+" ");
                        System.out.print (vartype+" ");
                        System.out.print (dataTable.getDataVariables().get(i).getUnf());
                        System.out.println(); 
                        
                    }
                
                } else {
                    System.err.println("Ingest failed to produce tab file or data table for file "+file+".");
                    System.exit(1);
                }
            } else {
                System.err.println("Ingest resulted in a null tabDataIngest object for file "+file+".");
                System.exit(1);
            }
        } catch (IOException ex) {
            System.err.println("Caught an exception trying to save ingested data for file "+file+".");
            System.exit(1);
        }
        
    }
    /*
    private class InternalIngestException extends Exception {
        
    }
    
    public class IngestServiceException extends Exception {
        
    }
    */
}<|MERGE_RESOLUTION|>--- conflicted
+++ resolved
@@ -106,12 +106,6 @@
 import javax.jms.Message;
 import javax.faces.bean.ManagedBean;
 import javax.faces.application.FacesMessage;
-<<<<<<< HEAD
-import java.util.zip.GZIPInputStream;
-import java.util.zip.ZipEntry;
-import java.util.zip.ZipInputStream;
-=======
->>>>>>> 75a4146e
 
 /**
  *
@@ -141,587 +135,18 @@
     @Resource(mappedName = "jms/IngestQueueConnectionFactory")
     QueueConnectionFactory factory;
     
-<<<<<<< HEAD
-    // TODO: [in process!]
-    // move all the type-related lookups into the file service (L.A.)
-    
-    private static final String MIME_TYPE_STATA = "application/x-stata";
-    private static final String MIME_TYPE_STATA13 = "application/x-stata-13";
-    private static final String MIME_TYPE_RDATA = "application/x-rlang-transport";
-    
-    private static final String MIME_TYPE_CSV   = "text/csv";
-    private static final String MIME_TYPE_CSV_ALT = "text/comma-separated-values";
-    
-    private static final String MIME_TYPE_XLSX  = "application/vnd.openxmlformats-officedocument.spreadsheetml.sheet";
-    private static final String MIME_TYPE_SPSS_SAV = "application/x-spss-sav";
-    private static final String MIME_TYPE_SPSS_POR = "application/x-spss-por";
-    
-    private static final String MIME_TYPE_TAB   = "text/tab-separated-values";
-    
-    private static final String MIME_TYPE_FITS  = "application/fits";
-    
-    private static final String MIME_TYPE_ZIP   = "application/zip";
-    
-    public static final String MIME_TYPE_UNDETERMINED_DEFAULT = "application/octet-stream";
-    private static final String MIME_TYPE_UNDETERMINED_BINARY = "application/binary";
-    
-    private static final String SAVED_ORIGINAL_FILENAME_EXTENSION = "orig";
-    
-=======
->>>>>>> 75a4146e
+
     private static String timeFormat_hmsS = "HH:mm:ss.SSS";
     private static String dateTimeFormat_ymdhmsS = "yyyy-MM-dd HH:mm:ss.SSS";
     private static String dateFormat_ymd = "yyyy-MM-dd";
     
-<<<<<<< HEAD
    
-    /* 
-        Commenting out the @PostConstruct/init method. 
-        This was going through the datasets on startup and looking for ingests
-        in progress, un-marking the progress status. 
-        This was before we realized that the JMS queue survived glassfish 
-        restarts. 
-        It appears that any purging of the queue will need to be done outside 
-        the application. 
-        -- L.A. May 4 2015
-        
-    @PostConstruct
-    public void init() {
-        logger.info("Initializing the Ingest Service.");
-        try {
-            List<DataFile> ingestsInProgress = fileService.findIngestsInProgress();
-            if (ingestsInProgress != null && ingestsInProgress.size() > 0) {
-                logger.log(Level.INFO, "Ingest Service: {0} files are in the queue.", ingestsInProgress.size());
-                // go through the queue, remove the "ingest in progress" flags and the 
-                // any dataset locks found:
-                Iterator dfit = ingestsInProgress.iterator();
-                while (dfit.hasNext()) {
-                    DataFile datafile = (DataFile)dfit.next();
-                    logger.log(Level.INFO, "Ingest Service: removing ingest-in-progress status on datafile {0}", datafile.getId());
-                    datafile.setIngestDone();
-                    datafile = fileService.save(datafile);
-
-                    if (datafile.getOwner() != null && datafile.getOwner().isLocked()) {
-                        if (datafile.getOwner().getId() != null) {
-                            logger.log(Level.FINE, "Ingest Servioce: removing lock on dataset {0}", datafile.getOwner().getId());
-                            datasetService.removeDatasetLock(datafile.getOwner().getId());
-                        }
-                    }
-                }
-            } else {
-                logger.info("Ingest Service: zero files in the ingest queue.");
-            }
-        } catch ( EJBException ex ) {
-            logger.log(Level.WARNING, "Error initing the IngestServiceBean: {0}", ex.getMessage());
-        }
-    }
-    */
-    
-    @Deprecated
-    // All the parts of the app should use the createDataFiles() method instead, 
-    // that returns a list of DataFiles. 
-    public DataFile createDataFile(DatasetVersion version, InputStream inputStream, String fileName, String contentType) throws IOException, FileExceedsMaxSizeException {
-        
-        List<DataFile> fileList = createDataFiles(version, inputStream, fileName, contentType);
-        
-        if (fileList == null) {
-            return null; 
-        }
-        
-        return fileList.get(0);
-    }
-    
-    public List<DataFile> createDataFiles(DatasetVersion version, InputStream inputStream, String fileName, String suppliedContentType) throws IOException, FileExceedsMaxSizeException {
-        List<DataFile> datafiles = new ArrayList<DataFile>(); 
-        
-        String warningMessage = null; 
-        
-        // save the file, in the temporary location for now: 
-        Path tempFile = null; 
-        
-        
-        if (getFilesTempDirectory() != null) {
-            tempFile = Files.createTempFile(Paths.get(getFilesTempDirectory()), "tmp", "upload");
-            // "temporary" location is the key here; this is why we are not using 
-            // the DataStore framework for this - the assumption is that 
-            // temp files will always be stored on the local filesystem. 
-            //          -- L.A. Jul. 2014
-            logger.fine("Will attempt to save the file as: " + tempFile.toString());
-            Files.copy(inputStream, tempFile, StandardCopyOption.REPLACE_EXISTING);
-            
-            // --------------------------------------
-            // Check the file size!
-            // --------------------------------------
-            FileSizeChecker.FileSizeResponse fsr = new FileSizeChecker(systemConfig).isAllowedFileSize(Files.size(tempFile) );
-            if (!fsr.isFileSizeOK()){
-                try {
-                    tempFile.toFile().delete();
-                } catch (SecurityException ex) {
-                    // (this is very non-fatal)
-                    logger.warning("Failed to delete temporary file "+tempFile.toString());
-                }
-                throw new FileExceedsMaxSizeException(fsr.getUserMessage());
-            }
-
-        } else {
-            throw new IOException ("Temp directory is not configured.");
-        }
-        logger.fine("mime type supplied: "+suppliedContentType);
-        // Let's try our own utilities (Jhove, etc.) to determine the file type 
-        // of the uploaded file. (We may already have a mime type supplied for this
-        // file - maybe the type that the browser recognized on upload; or, if 
-        // it's a harvest, maybe the remote server has already given us the type
-        // for this file... with our own type utility we may or may not do better 
-        // than the type supplied:
-        //  -- L.A. 
-        String recognizedType = null;
-        String finalType = null; 
-        try {
-            recognizedType = FileUtil.determineFileType(tempFile.toFile(), fileName);
-            logger.fine("File utility recognized the file as " + recognizedType);
-            if (recognizedType != null && !recognizedType.equals("")) {
-                // is it any better than the type that was supplied to us,
-                // if any?
-                // This is not as trivial a task as one might expect... 
-                // We may need a list of "good" mime types, that should always
-                // be chosen over other choices available. Maybe it should 
-                // even be a weighed list... as in, "application/foo" should 
-                // be chosen over "application/foo-with-bells-and-whistles".
-                
-                // For now the logic will be as follows: 
-                //
-                // 1. If the contentType supplied (by the browser, most likely) 
-                // is some form of "unknown", we always discard it in favor of 
-                // whatever our own utilities have determined; 
-                // 2. We should NEVER trust the browser when it comes to the 
-                // following "ingestable" types: Stata, SPSS, R;
-                // 2a. We are willing to TRUST the browser when it comes to
-                //  the CSV and XSLX ingestable types.
-                // 3. We should ALWAYS trust our utilities when it comes to 
-                // ingestable types. 
-                
-                if (suppliedContentType == null
-                        || suppliedContentType.equals("")
-                        || suppliedContentType.equalsIgnoreCase(MIME_TYPE_UNDETERMINED_DEFAULT)
-                        || suppliedContentType.equalsIgnoreCase(MIME_TYPE_UNDETERMINED_BINARY)
-                        || (ingestableAsTabular(suppliedContentType)
-                            && !suppliedContentType.equalsIgnoreCase(MIME_TYPE_CSV)
-                            && !suppliedContentType.equalsIgnoreCase(MIME_TYPE_CSV_ALT)
-                            && !suppliedContentType.equalsIgnoreCase(MIME_TYPE_XLSX))
-                        || ingestableAsTabular(recognizedType)
-                        || recognizedType.equals("application/fits-gzipped")
-                        || recognizedType.equalsIgnoreCase(ShapefileHandler.SHAPEFILE_FILE_TYPE)
-                        || recognizedType.equals(MIME_TYPE_ZIP)) {
-                    finalType = recognizedType;
-                }
-            }
-            
-        } catch (Exception ex) {
-            logger.warning("Failed to run the file utility mime type check on file " + fileName);
-        }
-        
-        if (finalType == null) {
-            finalType = (suppliedContentType == null || suppliedContentType.equals("")) 
-                ? MIME_TYPE_UNDETERMINED_DEFAULT
-                : suppliedContentType;
-        }
-                
-        // A few special cases: 
-        
-        // if this is a gzipped FITS file, we'll uncompress it, and ingest it as
-        // a regular FITS file:
-        
-        if (finalType.equals("application/fits-gzipped")) {
-
-            InputStream uncompressedIn = null;
-            String finalFileName = fileName;
-            // if the file name had the ".gz" extension, remove it, 
-            // since we are going to uncompress it:
-            if (fileName != null && fileName.matches(".*\\.gz$")) {
-                finalFileName = fileName.replaceAll("\\.gz$", "");
-            }
-            
-            DataFile datafile = null; 
-            try {                
-                uncompressedIn = new GZIPInputStream(new FileInputStream(tempFile.toFile()));  
-                datafile = createSingleDataFile(version, uncompressedIn, finalFileName, MIME_TYPE_UNDETERMINED_DEFAULT);
-            } catch (IOException ioex) {
-                datafile = null;
-            } finally {
-                if (uncompressedIn != null) {
-                    try {uncompressedIn.close();} catch (IOException e) {}
-                }
-            }
-            
-            // If we were able to produce an uncompressed file, we'll use it 
-            // to create and return a final DataFile; if not, we're not going
-            // to do anything - and then a new DataFile will be created further 
-            // down, from the original, uncompressed file.
-            if (datafile != null) {
-                // remove the compressed temp file: 
-                try {
-                    tempFile.toFile().delete();
-                } catch (SecurityException ex) {
-                    // (this is very non-fatal)
-                    logger.warning("Failed to delete temporary file "+tempFile.toString());
-                }
-                
-                datafiles.add(datafile);
-                return datafiles;
-            }
-                
-        // If it's a ZIP file, we are going to unpack it and create multiple 
-        // DataFile objects from its contents:
-          } else if (finalType.equals("application/zip")) {   
-            
-            ZipInputStream unZippedIn = null; 
-            ZipEntry zipEntry = null; 
-            
-            int fileNumberLimit = systemConfig.getZipUploadFilesLimit();
-            
-            try {
-                Charset charset = null;
-                /*
-                TODO: (?)
-                We may want to investigate somehow letting the user specify 
-                the charset for the filenames in the zip file...
-                - otherwise, ZipInputStream bails out if it encounteres a file 
-                name that's not valid in the current charest (i.e., UTF-8, in 
-                our case). It would be a bit trickier than what we're doing for 
-                SPSS tabular ingests - with the lang. encoding pulldown menu - 
-                because this encoding needs to be specified *before* we upload and
-                attempt to unzip the file. 
-                        -- L.A. 4.0 beta12
-                logger.info("default charset is "+Charset.defaultCharset().name());
-                if (Charset.isSupported("US-ASCII")) {
-                    logger.info("charset US-ASCII is supported.");
-                    charset = Charset.forName("US-ASCII");
-                    if (charset != null) {
-                        logger.info("was able to obtain charset for US-ASCII");
-                    }
-                    
-                }
-                */
-                
-                if (charset != null) {
-                    unZippedIn = new ZipInputStream(new FileInputStream(tempFile.toFile()), charset);
-                } else {
-                    unZippedIn = new ZipInputStream(new FileInputStream(tempFile.toFile()));
-                } 
-                                                                
-                while (true) { 
-                    try {
-                        zipEntry = unZippedIn.getNextEntry();
-                    } catch (IllegalArgumentException iaex) {
-                        // Note: 
-                        // ZipInputStream documentation doesn't even mention that 
-                        // getNextEntry() throws an IllegalArgumentException!
-                        // but that's what happens if the file name of the next
-                        // entry is not valid in the current CharSet. 
-                        //      -- L.A.
-                        warningMessage = "Failed to unpack Zip file. (Unknown Character Set used in a file name?) Saving the file as is.";
-                        logger.warning(warningMessage);
-                        throw new IOException();
-                    } 
-                    
-                    if (zipEntry == null) {
-                        break;
-                    }
-                    // Note that some zip entries may be directories - we 
-                    // simply skip them:
-                    
-                    if (!zipEntry.isDirectory()) {
-                        if (datafiles.size() > fileNumberLimit) {
-                            logger.warning("Zip upload - too many files.");
-                            warningMessage = "The number of files in the zip archive is over the limit (" + fileNumberLimit + 
-                                "); please upload a zip archive with fewer files, if you want them to be ingested " +
-                                "as individual DataFiles.";
-                            throw new IOException();
-                        }
-
-                        String fileEntryName = zipEntry.getName();
-                        logger.fine("ZipEntry, file: "+fileEntryName);
-
-                        if (fileEntryName != null && !fileEntryName.equals("")) {
-
-                            String shortName = fileEntryName.replaceFirst("^.*[\\/]", "");
-
-                            // Check if it's a "fake" file - a zip archive entry 
-                            // created for a MacOS X filesystem element: (these 
-                            // start with "._")
-                            if (!shortName.startsWith("._") && !shortName.startsWith(".DS_Store") && !"".equals(shortName)) {
-                                // OK, this seems like an OK file entry - we'll try 
-                                // to read it and create a DataFile with it:
-
-                                DataFile datafile = createSingleDataFile(version, unZippedIn, shortName, MIME_TYPE_UNDETERMINED_DEFAULT, false);
-
-                                if (!fileEntryName.equals(shortName)) {
-                                    String categoryName = fileEntryName.replaceFirst("[\\/][^\\/]*$", "");
-                                    if (!"".equals(categoryName)) {
-                                        logger.fine("setting category to " + categoryName);
-                                        //datafile.getFileMetadata().setCategory(categoryName.replaceAll("[\\/]", "-"));
-                                        datafile.getFileMetadata().addCategoryByName(categoryName.replaceAll("[\\/]", "-"));
-                                    }
-                                }
-                                
-                                if (datafile != null) {
-                                    // We have created this datafile with the mime type "unknown";
-                                    // Now that we have it saved in a temporary location, 
-                                    // let's try and determine its real type:
-                                    
-                                    String tempFileName = getFilesTempDirectory() + "/" + datafile.getStorageIdentifier();
-                                    
-                                    try {
-                                        recognizedType = FileUtil.determineFileType(new File(tempFileName), shortName);
-                                        logger.fine("File utility recognized unzipped file as " + recognizedType);
-                                        if (recognizedType != null && !recognizedType.equals("")) {
-                                             datafile.setContentType(recognizedType);
-                                        }
-                                    } catch (Exception ex) {
-                                        logger.warning("Failed to run the file utility mime type check on file " + fileName);
-                                    }
-                                    
-                                    datafiles.add(datafile);
-                                }
-                            }
-                        }
-                    } 
-                    unZippedIn.closeEntry(); 
-                    
-                }
-                
-            } catch (IOException ioex) {
-                // just clear the datafiles list and let 
-                // ingest default to creating a single DataFile out
-                // of the unzipped file. 
-                logger.warning("Unzipping failed; rolling back to saving the file as is.");
-                if (warningMessage == null) {
-                    warningMessage = "Failed to unzip the file. Saving the file as is.";
-                }
-                
-                datafiles.clear();
-            } finally {
-                if (unZippedIn != null) {
-                    try {unZippedIn.close();} catch (Exception zEx) {}
-                }
-            }
-            if (datafiles.size() > 0) {
-                // link the data files to the dataset/version: 
-                Iterator<DataFile> itf = datafiles.iterator();
-                while (itf.hasNext()) {
-                    DataFile datafile = itf.next();
-                    datafile.setOwner(version.getDataset());
-                    if (version.getFileMetadatas() == null) {
-                        version.setFileMetadatas(new ArrayList());
-                    }
-                    version.getFileMetadatas().add(datafile.getFileMetadata());
-                    datafile.getFileMetadata().setDatasetVersion(version);
-                    
-                    /* TODO!!
-                    // re-implement this in some way that does not use the 
-                    // deprecated .getCategory() on FileMeatadata:
-                    if (datafile.getFileMetadata().getCategory() != null) {
-                        datafile.getFileMetadata().addCategoryByName(datafile.getFileMetadata().getCategory());
-                        datafile.getFileMetadata().setCategory(null);
-                        -- done? see above?
-                    }
-                    */
-                    version.getDataset().getFiles().add(datafile);
-                }
-                // remove the uploaded zip file: 
-                try {
-                    Files.delete(tempFile);
-                } catch (IOException ioex) {
-                    // do nothing - it's just a temp file.
-                    logger.warning("Could not remove temp file "+tempFile.getFileName().toString());
-                }
-                // and return:
-                return datafiles;
-            }
-            
-        } else if (finalType.equalsIgnoreCase(ShapefileHandler.SHAPEFILE_FILE_TYPE)) {
-            // Shape files may have to be split into multiple files, 
-            // one zip archive per each complete set of shape files:
-                       
-            //File rezipFolder = new File(this.getFilesTempDirectory());
-            File rezipFolder = this.getShapefileUnzipTempDirectory();
-            
-            IngestServiceShapefileHelper shpIngestHelper;
-            shpIngestHelper = new IngestServiceShapefileHelper(tempFile.toFile(), rezipFolder);
-
-            boolean didProcessWork = shpIngestHelper.processFile();
-            if (!(didProcessWork)){            
-                logger.severe("Processing of zipped shapefile failed.");
-                return null;
-            }
-            for (File finalFile : shpIngestHelper.getFinalRezippedFiles()){
-                FileInputStream finalFileInputStream = new FileInputStream(finalFile);
-                finalType = this.getContentType(finalFile);
-                if (finalType==null){
-                    logger.warning("Content type is null; but should default to 'MIME_TYPE_UNDETERMINED_DEFAULT'");
-                    continue; 
-                }               
-                DataFile new_datafile = createSingleDataFile(version, finalFileInputStream, finalFile.getName(), finalType);
-                if (new_datafile != null) {
-                  datafiles.add(new_datafile);
-                }else{
-                  logger.severe("Could not add part of rezipped shapefile. new_datafile was null: " + finalFile.getName());
-                }
-                finalFileInputStream.close();                
-             
-            }
-            
-            // Delete the temp directory used for unzipping
-            /*
-            logger.fine("Delete temp shapefile unzip directory: " + rezipFolder.getAbsolutePath());
-            FileUtils.deleteDirectory(rezipFolder);
-
-            // Delete rezipped files
-            for (File finalFile : shpIngestHelper.getFinalRezippedFiles()){
-                if (finalFile.isFile()){
-                    finalFile.delete();
-                }
-            }
-            */
-             
-            if (datafiles.size() > 0) {
-                return datafiles;
-            }else{
-                logger.severe("No files added from directory of rezipped shapefiles");
-            }
-            return null;
-           
-        }
-
-        
-        // Finally, if none of the special cases above were applicable (or 
-        // if we were unable to unpack an uploaded file, etc.), we'll just 
-        // create and return a single DataFile:
-        // (Note that we are passing null for the InputStream; that's because
-        // we already have the file saved; we'll just need to rename it, below)
-        
-        DataFile datafile = createSingleDataFile(version, null, fileName, finalType);
-        
-        if (datafile != null) {
-            fileService.generateStorageIdentifier(datafile);
-            if (!tempFile.toFile().renameTo(new File(getFilesTempDirectory() + "/" + datafile.getStorageIdentifier()))) {
-                return null; 
-            }
-
-            try {
-                // We persist "SHA1" rather than "SHA-1".
-                datafile.setChecksumType(systemConfig.getFileFixityChecksumAlgorithm());
-                FileUtil fileUtil = new FileUtil();
-                datafile.setChecksumValue(fileUtil.CalculateCheckSum(getFilesTempDirectory() + "/" + datafile.getStorageIdentifier(), datafile.getChecksumType()));
-            } catch (Exception md5ex) {
-                logger.warning("Could not calculate MD5 signature for new file " + fileName);
-            }
-        
-            if (warningMessage != null) {
-                createIngestFailureReport(datafile, warningMessage);
-                datafile.SetIngestProblem();
-            }
-            datafiles.add(datafile);
-            
-            return datafiles;
-        }
-        
-        return null;
-    }   // end createDataFiles
-    
-    // TODO: 
-    // add comments explaining what's going on in the 2 methods below. 
-    // -- L.A. 4.0 beta
-    private String checkForDuplicateFileNames(DatasetVersion version, String fileName) {
-        Set<String> fileNamesExisting = new HashSet<String>();
-
-        Iterator<FileMetadata> fmIt = version.getFileMetadatas().iterator();
-        while (fmIt.hasNext()) {
-            FileMetadata fm = fmIt.next();
-            String existingName = fm.getLabel();
-            
-            if (existingName != null) {
-                // if it's a tabular file, we need to restore the original file name; 
-                // otherwise, we may miss a match. e.g. stata file foobar.dta becomes
-                // foobar.tab once ingested! 
-                if (fm.getDataFile().isTabularData()) {
-                    String originalMimeType = fm.getDataFile().getDataTable().getOriginalFileFormat();
-                    if ( originalMimeType != null) {
-                        String origFileExtension = FileUtil.generateOriginalExtension(originalMimeType);
-                        fileNamesExisting.add(existingName.replaceAll(".tab$", origFileExtension));
-                    } else {
-                        fileNamesExisting.add(existingName.replaceAll(".tab$", ""));
-                    }
-                }
-                fileNamesExisting.add(existingName);
-            }
-        }
-        
-        while (fileNamesExisting.contains(fileName)) {
-            fileName = IngestServiceBeanHelper.generateNewFileName(fileName);
-        }
-
-        return fileName;
-    }
-    
-    /**
-     *  Returns a content type string for a FileObject
-     * 
-     */
-    private String getContentType(File fileObject){
-        if (fileObject==null){
-            return null;
-        }
-        String contentType;
-        try {
-            contentType = FileUtil.determineFileType(fileObject, fileObject.getName());
-        } catch (Exception ex) {
-            logger.warning("FileUtil.determineFileType failed for file with name: " + fileObject.getName());
-            contentType = null;
-        }
-
-       if ((contentType==null)||(contentType.equals(""))){
-            contentType = MIME_TYPE_UNDETERMINED_DEFAULT;
-       }
-       return contentType;
-        
-    }
-    /* 
-     * This method creates a DataFile, and also saves the bytes from the suppplied 
-     * InputStream in the temporary location. 
-     * This method should only be called by the upper-level methods that handle 
-     * file upload and creation for individual use cases - a single file upload, 
-     * an upload of a zip archive that needs to be unpacked and turned into 
-     * individual files, etc., and once the file name and mime type have already 
-     * been figured out. 
-    */
-    
-    private DataFile createSingleDataFile(DatasetVersion version, InputStream inputStream, String fileName, String contentType) {
-        return createSingleDataFile(version, inputStream, fileName, contentType, true);
-    }
-    
-    private DataFile createSingleDataFile(DatasetVersion version, InputStream inputStream, String fileName, String contentType, boolean addToDataset) {
-
-        DataFile datafile = new DataFile(contentType);
-        datafile.setModificationTime(new Timestamp(new Date().getTime()));
-        /**
-         * @todo Think more about when permissions on files are modified.
-         * Obviously, here at create time files have some sort of permissions,
-         * even if these permissions are *implied*, by ViewUnpublishedDataset at
-         * the dataset level, for example.
-         */
-        datafile.setPermissionModificationTime(new Timestamp(new Date().getTime()));
-        FileMetadata fmd = new FileMetadata();
-        
-        // TODO: add directoryLabel?
-        fmd.setLabel(checkForDuplicateFileNames(version,fileName));
-=======
+
     // addFilesToDataset() takes a list of new DataFiles and attaches them to the parent 
     // Dataset (the files are attached to the dataset, and the fileMetadatas to the
     // supplied version). 
     public void addFilesToDataset(DatasetVersion version, List<DataFile> newFiles) {
         if (newFiles != null && newFiles.size() > 0) {
->>>>>>> 75a4146e
 
             Dataset dataset = version.getDataset();
 
