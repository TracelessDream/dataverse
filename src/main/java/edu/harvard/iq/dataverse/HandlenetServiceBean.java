--- conflicted
+++ resolved
@@ -329,11 +329,7 @@
     }
 
     @Override
-<<<<<<< HEAD
-    public Map<String,String> lookupMetadataFromIdentifier(String protocol, String authority, String separator, String identifier)  {
-=======
     public HashMap lookupMetadataFromIdentifier(String protocol, String authority, String identifier)  {
->>>>>>> b13763b2
         throw new NotImplementedException();
     }
 
