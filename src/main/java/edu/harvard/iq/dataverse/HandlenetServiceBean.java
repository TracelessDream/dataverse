--- conflicted
+++ resolved
@@ -69,6 +69,7 @@
     private static final Logger logger = Logger.getLogger(HandlenetServiceBean.class.getCanonicalName());
     
     private static final String HANDLE_PROTOCOL_TAG = "hdl";
+    int handlenetIndex = System.getProperty("dataverse.handlenet.index")!=null? Integer.parseInt(System.getProperty("dataverse.handlenet.index")) : 300;
     
     public HandlenetServiceBean() {
         logger.log(Level.FINE,"Constructor");
@@ -101,8 +102,6 @@
             String datasetUrl = getRegistrationUrl(dvObject);
             
             logger.info("New registration URL: "+datasetUrl);
-           
-            int handlenetIndex = System.getProperty("dataverse.handlenet.index")!=null? Integer.parseInt(System.getProperty("dataverse.handlenet.index")) : 300;
 
             PublicKeyAuthenticationInfo auth = getAuthInfo(dvObject.getAuthority());
             
@@ -143,18 +142,10 @@
     
     public Throwable registerNewHandle(DvObject dvObject) {
         logger.log(Level.FINE,"registerNewHandle");
-<<<<<<< HEAD
         String handlePrefix = dvObject.getAuthority();
         String handle = getDvObjectHandle(dvObject);
         String datasetUrl = getRegistrationUrl(dvObject);
 
-=======
-        String handlePrefix = dataset.getAuthority();
-        String handle = getDatasetHandle(dataset);
-        String datasetUrl = getRegistrationUrl(dataset);
-        int handlenetIndex = System.getProperty("dataverse.handlenet.index")!=null? Integer.parseInt(System.getProperty("dataverse.handlenet.index")) : 300;
-       
->>>>>>> 440d139f
         logger.info("Creating NEW handle " + handle);
 
         String authHandle = getHandleAuthority(dvObject);
