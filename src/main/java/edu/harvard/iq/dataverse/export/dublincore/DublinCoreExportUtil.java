--- conflicted
+++ resolved
@@ -77,12 +77,8 @@
             xmlw.writeAttribute("xmlns:oai_dc", OAI_DC_XML_NAMESPACE);
             xmlw.writeAttribute("xmlns:dc", DC_XML_NAMESPACE);
             xmlw.writeAttribute("xsi:schemaLocation", OAI_DC_XML_NAMESPACE+" "+OAI_DC_XML_SCHEMALOCATION);
-<<<<<<< HEAD
             //writeAttribute(xmlw, "version", DEFAULT_XML_VERSION);
-=======
-            writeAttribute(xmlw, "version", DEFAULT_XML_VERSION);
             createOAIDC(xmlw, datasetDto, dcFlavor);
->>>>>>> 6783bde7
         }
         
         
