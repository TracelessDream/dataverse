--- conflicted
+++ resolved
@@ -232,14 +232,8 @@
                 distributorSet=true;
             }
         }
-<<<<<<< HEAD
-        logger.fine("Dsitr set?: " + distributorSet);
-        logger.fine("Pub?: " + datasetDto.getPublisher());
+        
         boolean excludeRepository = settingsService.isTrueForKey(SettingsServiceBean.Key.ExportInstallationAsDistributorOnlyWhenNotSet, false);
-        logger.fine("Exclude: " + excludeRepository);
-=======
-        boolean excludeRepository = settingsService.isTrueForKey(SettingsServiceBean.Key.ExportInstallationAsDistributorOnlyWhenNotSet, false);
->>>>>>> dcec3e7c
         if (!StringUtils.isEmpty(datasetDto.getPublisher()) && !(excludeRepository && distributorSet)) {
             xmlw.writeStartElement("distrbtr");
             writeAttribute(xmlw, "source", "archive");
