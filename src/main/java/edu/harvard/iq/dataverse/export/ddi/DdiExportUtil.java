package edu.harvard.iq.dataverse.export.ddi;

import com.google.gson.Gson;
import edu.harvard.iq.dataverse.DataFile;
import edu.harvard.iq.dataverse.DataTable;
import edu.harvard.iq.dataverse.DatasetFieldConstant;
import edu.harvard.iq.dataverse.DatasetVersion;
import edu.harvard.iq.dataverse.FileMetadata;
import edu.harvard.iq.dataverse.GlobalId;
import edu.harvard.iq.dataverse.api.dto.DatasetDTO;
import edu.harvard.iq.dataverse.api.dto.DatasetVersionDTO;
import edu.harvard.iq.dataverse.api.dto.FieldDTO;
import edu.harvard.iq.dataverse.api.dto.FileDTO;
import edu.harvard.iq.dataverse.api.dto.MetadataBlockDTO;
import edu.harvard.iq.dataverse.datavariable.VariableMetadata;
import edu.harvard.iq.dataverse.datavariable.DataVariable;
import edu.harvard.iq.dataverse.datavariable.VariableServiceBean;
import edu.harvard.iq.dataverse.datavariable.VariableRange;
import edu.harvard.iq.dataverse.datavariable.SummaryStatistic;
import edu.harvard.iq.dataverse.datavariable.VariableCategory;
import edu.harvard.iq.dataverse.datavariable.VarGroup;
import edu.harvard.iq.dataverse.datavariable.CategoryMetadata;

import static edu.harvard.iq.dataverse.export.DDIExportServiceBean.LEVEL_FILE;
import static edu.harvard.iq.dataverse.export.DDIExportServiceBean.NOTE_SUBJECT_TAG;
import static edu.harvard.iq.dataverse.export.DDIExportServiceBean.NOTE_SUBJECT_UNF;
import static edu.harvard.iq.dataverse.export.DDIExportServiceBean.NOTE_TYPE_TAG;
import static edu.harvard.iq.dataverse.export.DDIExportServiceBean.NOTE_TYPE_UNF;
import edu.harvard.iq.dataverse.export.DDIExporter;
import edu.harvard.iq.dataverse.settings.SettingsServiceBean;

import static edu.harvard.iq.dataverse.util.SystemConfig.FQDN;
import static edu.harvard.iq.dataverse.util.SystemConfig.SITE_URL;

import edu.harvard.iq.dataverse.util.BundleUtil;
import edu.harvard.iq.dataverse.util.json.JsonUtil;
import edu.harvard.iq.dataverse.util.xml.XmlPrinter;
import java.io.ByteArrayOutputStream;
import java.io.IOException;
import java.io.OutputStream;
import java.net.InetAddress;
import java.net.UnknownHostException;
import java.nio.file.Files;
import java.nio.file.Path;
import java.nio.file.Paths;
import java.util.*;
import java.util.logging.Level;
import java.util.logging.Logger;
import javax.ejb.EJB;
import javax.json.JsonObject;
import javax.xml.stream.XMLOutputFactory;
import javax.xml.stream.XMLStreamException;
import javax.xml.stream.XMLStreamWriter;

import javax.xml.parsers.DocumentBuilder;
import javax.xml.parsers.DocumentBuilderFactory;
import javax.xml.parsers.FactoryConfigurationError;
import javax.xml.parsers.ParserConfigurationException;
import org.xml.sax.SAXException;
import org.xml.sax.SAXParseException;
import org.w3c.dom.Document;
import org.apache.commons.lang3.StringUtils;
import org.w3c.dom.DOMException;

// For write operation
import javax.xml.transform.Transformer;
import javax.xml.transform.TransformerException;
import javax.xml.transform.TransformerFactory;
import javax.xml.transform.TransformerConfigurationException;
import javax.xml.transform.dom.DOMSource;
import javax.xml.transform.stream.StreamSource;
import javax.xml.transform.stream.StreamResult;
import java.io.File;
import java.io.InputStream;
import java.io.InputStreamReader;

public class DdiExportUtil {

    private static final Logger logger = Logger.getLogger(DdiExportUtil.class.getCanonicalName());
    public static final String NOTE_TYPE_TERMS_OF_USE = "DVN:TOU";
    public static final String NOTE_TYPE_TERMS_OF_ACCESS = "DVN:TOA";
    public static final String NOTE_TYPE_DATA_ACCESS_PLACE = "DVN:DAP";


    public static final String LEVEL_DV = "dv";

    
    static SettingsServiceBean settingsService;
    
    public static final String NOTE_TYPE_CONTENTTYPE = "DATAVERSE:CONTENTTYPE";
    public static final String NOTE_SUBJECT_CONTENTTYPE = "Content/MIME Type";

    public static String datasetDtoAsJson2ddi(String datasetDtoAsJson) {
        logger.fine(JsonUtil.prettyPrint(datasetDtoAsJson));
        Gson gson = new Gson();
        DatasetDTO datasetDto = gson.fromJson(datasetDtoAsJson, DatasetDTO.class);
        try {
            return dto2ddi(datasetDto);
        } catch (XMLStreamException ex) {
            Logger.getLogger(DdiExportUtil.class.getName()).log(Level.SEVERE, null, ex);
            return null;
        }
    }
    
    // "short" ddi, without the "<fileDscr>"  and "<dataDscr>/<var>" sections:
    public static void datasetJson2ddi(JsonObject datasetDtoAsJson, OutputStream outputStream) throws XMLStreamException {
        logger.fine(JsonUtil.prettyPrint(datasetDtoAsJson.toString()));
        Gson gson = new Gson();
        DatasetDTO datasetDto = gson.fromJson(datasetDtoAsJson.toString(), DatasetDTO.class);
        dtoddi(datasetDto, outputStream);
    }
    
    private static String dto2ddi(DatasetDTO datasetDto) throws XMLStreamException {
        OutputStream outputStream = new ByteArrayOutputStream();
        dtoddi(datasetDto, outputStream);
        String xml = outputStream.toString();
        return XmlPrinter.prettyPrintXml(xml);
    }
    
    private static void dtoddi(DatasetDTO datasetDto, OutputStream outputStream) throws XMLStreamException {
        XMLStreamWriter xmlw = XMLOutputFactory.newInstance().createXMLStreamWriter(outputStream);
        xmlw.writeStartElement("codeBook");
        xmlw.writeDefaultNamespace("ddi:codebook:2_5");
        xmlw.writeAttribute("xmlns:xsi", "http://www.w3.org/2001/XMLSchema-instance");
        xmlw.writeAttribute("xsi:schemaLocation", DDIExporter.DEFAULT_XML_NAMESPACE + " " + DDIExporter.DEFAULT_XML_SCHEMALOCATION);
        writeAttribute(xmlw, "version", DDIExporter.DEFAULT_XML_VERSION);
        if(datasetDto.getMetadataLanguage()==null) {
            datasetDto.setMetadataLanguage(Locale.getDefault().getLanguage());
        }
        writeAttribute(xmlw, "xml:lang", datasetDto.getMetadataLanguage());
        createStdyDscr(xmlw, datasetDto);
        createOtherMats(xmlw, datasetDto.getDatasetVersion().getFiles());
        xmlw.writeEndElement(); // codeBook
        xmlw.flush();
    }

    
    // "full" ddi, with the the "<fileDscr>"  and "<dataDscr>/<var>" sections: 
    public static void datasetJson2ddi(JsonObject datasetDtoAsJson, DatasetVersion version, OutputStream outputStream) throws XMLStreamException {
        logger.fine(JsonUtil.prettyPrint(datasetDtoAsJson.toString()));
        Gson gson = new Gson();
        DatasetDTO datasetDto = gson.fromJson(datasetDtoAsJson.toString(), DatasetDTO.class);
        
        XMLStreamWriter xmlw = XMLOutputFactory.newInstance().createXMLStreamWriter(outputStream);
        xmlw.writeStartElement("codeBook");
        xmlw.writeDefaultNamespace("ddi:codebook:2_5");
        xmlw.writeAttribute("xmlns:xsi", "http://www.w3.org/2001/XMLSchema-instance");
        xmlw.writeAttribute("xsi:schemaLocation", DDIExporter.DEFAULT_XML_NAMESPACE + " " + DDIExporter.DEFAULT_XML_SCHEMALOCATION);
        writeAttribute(xmlw, "version", DDIExporter.DEFAULT_XML_VERSION);
        if(datasetDto.getMetadataLanguage()==null) {
            datasetDto.setMetadataLanguage(Locale.getDefault().getLanguage());
        }
        writeAttribute(xmlw, "xml:lang", datasetDto.getMetadataLanguage());
        createStdyDscr(xmlw, datasetDto);
        createFileDscr(xmlw, version);
        createDataDscr(xmlw, version);
        createOtherMatsFromFileMetadatas(xmlw, version.getFileMetadatas());
        xmlw.writeEndElement(); // codeBook
        xmlw.flush();
    }
    
    
    /**
     * @todo This is just a stub, copied from DDIExportServiceBean. It should
     * produce valid DDI based on
     * http://guides.dataverse.org/en/latest/developers/tools.html#msv but it is
     * incomplete and will be worked on as part of
     * https://github.com/IQSS/dataverse/issues/2579 . We'll want to reference
     * the DVN 3.x code for creating a complete DDI.
     *
     * @todo Rename this from "study" to "dataset".
     */
    private static void createStdyDscr(XMLStreamWriter xmlw, DatasetDTO datasetDto) throws XMLStreamException {
        DatasetVersionDTO version = datasetDto.getDatasetVersion();
        String persistentProtocol = datasetDto.getProtocol();
        String persistentAgency = persistentProtocol;

        String persistentAuthority = datasetDto.getAuthority();
        String persistentId = datasetDto.getIdentifier();

        String pid = persistentProtocol + ":" + persistentAuthority + "/" + persistentId;
        String pidUri = pid;
        //Some tests don't send real PIDs - don't try to get their URL form
        if(!pidUri.equals("null:null/null")) {
            pidUri= new GlobalId(persistentProtocol + ":" + persistentAuthority + "/" + persistentId).toURL().toString();
        }
        // The "persistentAgency" tag is used for the "agency" attribute of the 
        // <IDNo> ddi section; back in the DVN3 days we used "handle" and "DOI" 
        // for the 2 supported protocols, respectively. For the sake of backward
        // compatibility, we should probably stick with these labels: (-- L.A. 4.5)
        if ("hdl".equals(persistentAgency)) { 
            persistentAgency = "handle";
        } else if ("doi".equals(persistentAgency)) {
            persistentAgency = "DOI";
        }
        
<<<<<<< HEAD
        String persistentAuthority = datasetDto.getAuthority();
        String persistentId = datasetDto.getIdentifier();
=======
>>>>>>> 7bd70eaa
        //docDesc Block
        writeDocDescElement (xmlw, datasetDto);
        //stdyDesc Block
        xmlw.writeStartElement("stdyDscr");
        xmlw.writeStartElement("citation");
        xmlw.writeStartElement("titlStmt");
       
        writeFullElement(xmlw, "titl", dto2Primitive(version, DatasetFieldConstant.title), datasetDto.getMetadataLanguage());
        writeFullElement(xmlw, "subTitl", dto2Primitive(version, DatasetFieldConstant.subTitle));
        writeFullElement(xmlw, "altTitl", dto2Primitive(version, DatasetFieldConstant.alternativeTitle));
        
        xmlw.writeStartElement("IDNo");
        writeAttribute(xmlw, "agency", persistentAgency);
        
        
        xmlw.writeCharacters(pid);
        xmlw.writeEndElement(); // IDNo
        writeOtherIdElement(xmlw, version);
        xmlw.writeEndElement(); // titlStmt

        writeAuthorsElement(xmlw, version);
        writeProducersElement(xmlw, version);
        
        xmlw.writeStartElement("distStmt");
      //The default is to add Dataverse Repository as a distributor. The excludeinstallationifset setting turns that off if there is a distributor defined in the metadata
        boolean distributorSet=false;
        MetadataBlockDTO citationDTO= version.getMetadataBlocks().get("citation");
        if(citationDTO!=null) {
            if(citationDTO.getField(DatasetFieldConstant.distributor)!=null) {
                distributorSet=true;
            }
        }
        boolean excludeRepository = settingsService.isTrueForKey(SettingsServiceBean.Key.ExportInstallationAsDistributorOnlyWhenNotSet, false);
        if (!StringUtils.isEmpty(datasetDto.getPublisher()) && !(excludeRepository && distributorSet)) {
            xmlw.writeStartElement("distrbtr");
            writeAttribute(xmlw, "source", "archive");
            xmlw.writeCharacters(datasetDto.getPublisher());
            xmlw.writeEndElement(); //distrbtr
        }
        writeDistributorsElement(xmlw, version, datasetDto.getMetadataLanguage());
        writeContactsElement(xmlw, version);
        writeFullElement(xmlw, "distDate", dto2Primitive(version, DatasetFieldConstant.distributionDate));
        writeFullElement(xmlw, "depositr", dto2Primitive(version, DatasetFieldConstant.depositor));
        writeFullElement(xmlw, "depDate", dto2Primitive(version, DatasetFieldConstant.dateOfDeposit));

        xmlw.writeEndElement(); // diststmt

        writeSeriesElement(xmlw, version);
        xmlw.writeStartElement("holdings");
        writeAttribute(xmlw, "URI", pidUri);
        xmlw.writeEndElement(); //holdings
        
        xmlw.writeEndElement(); // citation
        //End Citation Block
        
        //Start Study Info Block
        // Study Info
        xmlw.writeStartElement("stdyInfo");
        
        writeSubjectElement(xmlw, version); //Subject and Keywords
        writeAbstractElement(xmlw, version, datasetDto.getMetadataLanguage()); // Description
        writeSummaryDescriptionElement(xmlw, version);
        writeFullElement(xmlw, "notes", dto2Primitive(version, DatasetFieldConstant.notesText));
        ////////
        xmlw.writeEndElement(); // stdyInfo

        writeMethodElement(xmlw, version);
        writeDataAccess(xmlw , version);
        writeOtherStudyMaterial(xmlw , version);

        writeFullElement(xmlw, "notes", dto2Primitive(version, DatasetFieldConstant.datasetLevelErrorNotes));
        
        xmlw.writeEndElement(); // stdyDscr

    }

    private static void writeOtherStudyMaterial(XMLStreamWriter xmlw , DatasetVersionDTO version) throws XMLStreamException {
        xmlw.writeStartElement("othrStdyMat");
        writeFullElementList(xmlw, "relMat", dto2PrimitiveList(version, DatasetFieldConstant.relatedMaterial));
        writeFullElementList(xmlw, "relStdy", dto2PrimitiveList(version, DatasetFieldConstant.relatedDatasets));
        writeRelPublElement(xmlw, version);
        writeFullElementList(xmlw, "othRefs", dto2PrimitiveList(version, DatasetFieldConstant.otherReferences));
        xmlw.writeEndElement(); //othrStdyMat
    }

    private static void writeDataAccess(XMLStreamWriter xmlw , DatasetVersionDTO version) throws XMLStreamException {
        xmlw.writeStartElement("dataAccs");
        if (version.getTermsOfUse() != null && !version.getTermsOfUse().trim().equals("")) {
            xmlw.writeStartElement("notes");
            writeAttribute(xmlw, "type", NOTE_TYPE_TERMS_OF_USE);
            writeAttribute(xmlw, "level", LEVEL_DV);
            xmlw.writeCharacters(version.getTermsOfUse());
            xmlw.writeEndElement(); //notes
        }
        if (version.getTermsOfAccess() != null && !version.getTermsOfAccess().trim().equals("")) {
            xmlw.writeStartElement("notes");
            writeAttribute(xmlw, "type", NOTE_TYPE_TERMS_OF_ACCESS);
            writeAttribute(xmlw, "level", LEVEL_DV);
            xmlw.writeCharacters(version.getTermsOfAccess());
            xmlw.writeEndElement(); //notes
        }

        xmlw.writeStartElement("setAvail");
        writeFullElement(xmlw, "accsPlac", version.getDataAccessPlace());
        writeFullElement(xmlw, "origArch", version.getOriginalArchive());
        writeFullElement(xmlw, "avlStatus", version.getAvailabilityStatus());
        writeFullElement(xmlw, "collSize", version.getSizeOfCollection());
        writeFullElement(xmlw, "complete", version.getStudyCompletion());
        xmlw.writeEndElement(); //setAvail
        xmlw.writeStartElement("useStmt");
        writeFullElement(xmlw, "confDec", version.getConfidentialityDeclaration());
        writeFullElement(xmlw, "specPerm", version.getSpecialPermissions());
        writeFullElement(xmlw, "restrctn", version.getRestrictions());
        writeFullElement(xmlw, "contact", version.getContactForAccess());
        writeFullElement(xmlw, "citReq", version.getCitationRequirements());
        writeFullElement(xmlw, "deposReq", version.getDepositorRequirements());
        writeFullElement(xmlw, "conditions", version.getConditions());
        writeFullElement(xmlw, "disclaimer", version.getDisclaimer());
        xmlw.writeEndElement(); //useStmt
        xmlw.writeEndElement(); //dataAccs
    }
    
    private static void writeDocDescElement (XMLStreamWriter xmlw, DatasetDTO datasetDto) throws XMLStreamException {
        DatasetVersionDTO version = datasetDto.getDatasetVersion();
        String persistentProtocol = datasetDto.getProtocol();
        String persistentAgency = persistentProtocol;
        // The "persistentAgency" tag is used for the "agency" attribute of the 
        // <IDNo> ddi section; back in the DVN3 days we used "handle" and "DOI" 
        // for the 2 supported protocols, respectively. For the sake of backward
        // compatibility, we should probably stick with these labels: (-- L.A. 4.5)
        if ("hdl".equals(persistentAgency)) { 
            persistentAgency = "handle";
        } else if ("doi".equals(persistentAgency)) {
            persistentAgency = "DOI";
        }
        
        String persistentAuthority = datasetDto.getAuthority();
        String persistentId = datasetDto.getIdentifier();
        
        xmlw.writeStartElement("docDscr");
        xmlw.writeStartElement("citation");
        xmlw.writeStartElement("titlStmt");
        writeFullElement(xmlw, "titl", dto2Primitive(version, DatasetFieldConstant.title), datasetDto.getMetadataLanguage());
        xmlw.writeStartElement("IDNo");
        writeAttribute(xmlw, "agency", persistentAgency);
        xmlw.writeCharacters(persistentProtocol + ":" + persistentAuthority + "/" + persistentId);
        xmlw.writeEndElement(); // IDNo
        xmlw.writeEndElement(); // titlStmt
        xmlw.writeStartElement("distStmt");
        //The doc is always published by the Dataverse Repository
        if (!StringUtils.isEmpty(datasetDto.getPublisher())) {
            xmlw.writeStartElement("distrbtr");
            writeAttribute(xmlw, "source", "archive");
            xmlw.writeCharacters(datasetDto.getPublisher());
            xmlw.writeEndElement(); // distrbtr
        }
        writeFullElement(xmlw, "distDate", datasetDto.getPublicationDate());
        
        xmlw.writeEndElement(); // diststmt
        writeVersionStatement(xmlw, version);
        xmlw.writeStartElement("biblCit");
        xmlw.writeCharacters(version.getCitation());
        xmlw.writeEndElement(); // biblCit
        xmlw.writeEndElement(); // citation      
        xmlw.writeEndElement(); // docDscr
        
    }
    
    private static void writeVersionStatement(XMLStreamWriter xmlw, DatasetVersionDTO datasetVersionDTO) throws XMLStreamException{
        xmlw.writeStartElement("verStmt");
        writeAttribute(xmlw,"source","archive"); 
        xmlw.writeStartElement("version");
        writeAttribute(xmlw,"date", datasetVersionDTO.getReleaseTime().substring(0, 10));
        writeAttribute(xmlw,"type", datasetVersionDTO.getVersionState().toString()); 
        xmlw.writeCharacters(datasetVersionDTO.getVersionNumber().toString());
        xmlw.writeEndElement(); // version
        xmlw.writeEndElement(); // verStmt
    }
    
    private static void writeSummaryDescriptionElement(XMLStreamWriter xmlw, DatasetVersionDTO datasetVersionDTO) throws XMLStreamException {
        xmlw.writeStartElement("sumDscr");
        for (Map.Entry<String, MetadataBlockDTO> entry : datasetVersionDTO.getMetadataBlocks().entrySet()) {
            String key = entry.getKey();
            MetadataBlockDTO value = entry.getValue();
            if ("citation".equals(key)) {
                Integer per = 0;
                Integer coll = 0;
                for (FieldDTO fieldDTO : value.getFields()) {
                    if (DatasetFieldConstant.timePeriodCovered.equals(fieldDTO.getTypeName())) {
                        String dateValStart = "";
                        String dateValEnd = "";
                        for (HashSet<FieldDTO> foo : fieldDTO.getMultipleCompound()) {
                            per++;
                            for (Iterator<FieldDTO> iterator = foo.iterator(); iterator.hasNext();) {
                                FieldDTO next = iterator.next();
                                if (DatasetFieldConstant.timePeriodCoveredStart.equals(next.getTypeName())) {
                                    dateValStart = next.getSinglePrimitive();
                                }
                                if (DatasetFieldConstant.timePeriodCoveredEnd.equals(next.getTypeName())) {
                                    dateValEnd = next.getSinglePrimitive();
                                }
                            }
                            if (!dateValStart.isEmpty()) {
                                writeDateElement(xmlw, "timePrd", "P"+ per.toString(), "start", dateValStart );
                            }
                            if (!dateValEnd.isEmpty()) {
                                writeDateElement(xmlw, "timePrd",  "P"+ per.toString(), "end", dateValEnd );
                            }
                        }
                    }
                    if (DatasetFieldConstant.dateOfCollection.equals(fieldDTO.getTypeName())) {
                        String dateValStart = "";
                        String dateValEnd = "";
                        for (HashSet<FieldDTO> foo : fieldDTO.getMultipleCompound()) {
                            coll++;
                            for (Iterator<FieldDTO> iterator = foo.iterator(); iterator.hasNext();) {
                                FieldDTO next = iterator.next();
                                if (DatasetFieldConstant.dateOfCollectionStart.equals(next.getTypeName())) {
                                    dateValStart = next.getSinglePrimitive();
                                }
                                if (DatasetFieldConstant.dateOfCollectionEnd.equals(next.getTypeName())) {
                                    dateValEnd = next.getSinglePrimitive();
                                }
                            }
                            if (!dateValStart.isEmpty()) {
                                writeDateElement(xmlw, "collDate",  "P"+ coll.toString(), "start", dateValStart );
                            }
                            if (!dateValEnd.isEmpty()) {
                                writeDateElement(xmlw,  "collDate",  "P"+ coll.toString(), "end", dateValEnd );
                            }
                        }
                    }
                    if (DatasetFieldConstant.kindOfData.equals(fieldDTO.getTypeName())) {
                        writeMultipleElement(xmlw, "dataKind", fieldDTO);                     
                    }
                }
            }
            
            if("geospatial".equals(key)){                
                for (FieldDTO fieldDTO : value.getFields()) {
                    if (DatasetFieldConstant.geographicCoverage.equals(fieldDTO.getTypeName())) {

                        for (HashSet<FieldDTO> foo : fieldDTO.getMultipleCompound()) {
                            HashMap<String, String> geoMap = new HashMap<>();
                            for (Iterator<FieldDTO> iterator = foo.iterator(); iterator.hasNext();) {
                                FieldDTO next = iterator.next();
                                if (DatasetFieldConstant.country.equals(next.getTypeName())) {
                                    geoMap.put("country", next.getSinglePrimitive());
                                }
                                if (DatasetFieldConstant.city.equals(next.getTypeName())) {
                                    geoMap.put("city", next.getSinglePrimitive());
                                }
                                if (DatasetFieldConstant.state.equals(next.getTypeName())) {
                                    geoMap.put("state", next.getSinglePrimitive());
                                } 
                                if (DatasetFieldConstant.otherGeographicCoverage.equals(next.getTypeName())) {
                                    geoMap.put("otherGeographicCoverage", next.getSinglePrimitive());
                                } 
                            }

                            if (geoMap.get("country") != null) {
                                writeFullElement(xmlw, "nation", geoMap.get("country"));
                            }
                            if (geoMap.get("city") != null) {
                                writeFullElement(xmlw, "geogCover", geoMap.get("city"));
                            }
                            if (geoMap.get("state") != null) {
                                writeFullElement(xmlw, "geogCover", geoMap.get("state"));
                            }
                            if (geoMap.get("otherGeographicCoverage") != null) {
                                writeFullElement(xmlw, "geogCover", geoMap.get("otherGeographicCoverage"));
                            }

                        }
                    }
                    if (DatasetFieldConstant.geographicBoundingBox.equals(fieldDTO.getTypeName())) {

                        for (HashSet<FieldDTO> foo : fieldDTO.getMultipleCompound()) {
                            xmlw.writeStartElement("geoBndBox");
                            for (Iterator<FieldDTO> iterator = foo.iterator(); iterator.hasNext();) {
                                FieldDTO next = iterator.next();
                                if (DatasetFieldConstant.westLongitude.equals(next.getTypeName())) {
                                    writeFullElement(xmlw, "westBL", next.getSinglePrimitive());
                                }
                                if (DatasetFieldConstant.eastLongitude.equals(next.getTypeName())) {
                                    writeFullElement(xmlw, "eastBL", next.getSinglePrimitive());
                                }
                                if (DatasetFieldConstant.northLatitude.equals(next.getTypeName())) {
                                    writeFullElement(xmlw, "northBL", next.getSinglePrimitive());
                                }  
                                if (DatasetFieldConstant.southLatitude.equals(next.getTypeName())) {
                                    writeFullElement(xmlw, "southBL", next.getSinglePrimitive());
                                }                               

                            }
                            xmlw.writeEndElement();
                        }

                    }
                }
                    writeFullElementList(xmlw, "geogUnit", dto2PrimitiveList(datasetVersionDTO, DatasetFieldConstant.geographicUnit));
            }

            if("socialscience".equals(key)){                
                for (FieldDTO fieldDTO : value.getFields()) {
                    if (DatasetFieldConstant.universe.equals(fieldDTO.getTypeName())) {
                        writeMultipleElement(xmlw, "universe", fieldDTO);
                    }
                    if (DatasetFieldConstant.unitOfAnalysis.equals(fieldDTO.getTypeName())) {
                        writeMultipleElement(xmlw, "anlyUnit", fieldDTO);                     
                    }
                }              
            }
        }
        xmlw.writeEndElement(); //sumDscr     
    }
    
    private static void writeMultipleElement(XMLStreamWriter xmlw, String element, FieldDTO fieldDTO) throws XMLStreamException {
        for (String value : fieldDTO.getMultiplePrimitive()) {
            writeFullElement(xmlw, element, value);
        }
    }
    
    private static void writeDateElement(XMLStreamWriter xmlw, String element, String cycle, String event, String dateIn) throws XMLStreamException {

        xmlw.writeStartElement(element);
        writeAttribute(xmlw, "cycle",  cycle);
        writeAttribute(xmlw, "event", event);
        writeAttribute(xmlw, "date", dateIn);
        xmlw.writeCharacters(dateIn);
        xmlw.writeEndElement(); 

    }
    
    private static void writeMethodElement(XMLStreamWriter xmlw , DatasetVersionDTO version) throws XMLStreamException{
        xmlw.writeStartElement("method");
        xmlw.writeStartElement("dataColl");
        writeFullElement(xmlw, "timeMeth", dto2Primitive(version, DatasetFieldConstant.timeMethod)); 
        writeFullElement(xmlw, "dataCollector", dto2Primitive(version, DatasetFieldConstant.dataCollector));         
        writeFullElement(xmlw, "collectorTraining", dto2Primitive(version, DatasetFieldConstant.collectorTraining));   
        writeFullElement(xmlw, "frequenc", dto2Primitive(version, DatasetFieldConstant.frequencyOfDataCollection));      
        writeFullElement(xmlw, "sampProc", dto2Primitive(version, DatasetFieldConstant.samplingProcedure));

        writeTargetSampleElement(xmlw, version);

        writeFullElement(xmlw, "deviat", dto2Primitive(version, DatasetFieldConstant.deviationsFromSampleDesign));

        xmlw.writeStartElement("sources");
        writeFullElementList(xmlw, "dataSrc", dto2PrimitiveList(version, DatasetFieldConstant.dataSources));
        writeFullElement(xmlw, "srcOrig", dto2Primitive(version, DatasetFieldConstant.originOfSources));
        writeFullElement(xmlw, "srcChar", dto2Primitive(version, DatasetFieldConstant.characteristicOfSources));
        writeFullElement(xmlw, "srcDocu", dto2Primitive(version, DatasetFieldConstant.accessToSources));
        xmlw.writeEndElement(); //sources

        writeFullElement(xmlw, "collMode", dto2Primitive(version, DatasetFieldConstant.collectionMode)); 
        writeFullElement(xmlw, "resInstru", dto2Primitive(version, DatasetFieldConstant.researchInstrument)); 
        writeFullElement(xmlw, "collSitu", dto2Primitive(version, DatasetFieldConstant.dataCollectionSituation)); 
        writeFullElement(xmlw, "actMin", dto2Primitive(version, DatasetFieldConstant.actionsToMinimizeLoss));
        writeFullElement(xmlw, "conOps", dto2Primitive(version, DatasetFieldConstant.controlOperations));
        writeFullElement(xmlw, "weight", dto2Primitive(version, DatasetFieldConstant.weighting));  
        writeFullElement(xmlw, "cleanOps", dto2Primitive(version, DatasetFieldConstant.cleaningOperations));

        xmlw.writeEndElement(); //dataColl
        xmlw.writeStartElement("anlyInfo");
        //writeFullElement(xmlw, "anylInfo", dto2Primitive(version, DatasetFieldConstant.datasetLevelErrorNotes));
        writeFullElement(xmlw, "respRate", dto2Primitive(version, DatasetFieldConstant.responseRate));  
        writeFullElement(xmlw, "EstSmpErr", dto2Primitive(version, DatasetFieldConstant.samplingErrorEstimates));
        writeFullElement(xmlw, "dataAppr", dto2Primitive(version, DatasetFieldConstant.otherDataAppraisal)); 
        xmlw.writeEndElement(); //anlyInfo
        writeNotesElement(xmlw, version);
        
        xmlw.writeEndElement();//method
    }
    
    private static void writeSubjectElement(XMLStreamWriter xmlw, DatasetVersionDTO datasetVersionDTO) throws XMLStreamException{ 
        
        //Key Words and Topic Classification
        
        xmlw.writeStartElement("subject");        
        for (Map.Entry<String, MetadataBlockDTO> entry : datasetVersionDTO.getMetadataBlocks().entrySet()) {
            String key = entry.getKey();
            MetadataBlockDTO value = entry.getValue();
            if ("citation".equals(key)) {
                for (FieldDTO fieldDTO : value.getFields()) {
                    if (DatasetFieldConstant.subject.equals(fieldDTO.getTypeName())){
                        for ( String subject : fieldDTO.getMultipleVocab()){
                            xmlw.writeStartElement("keyword");
                            xmlw.writeCharacters(subject);
                            xmlw.writeEndElement(); //Keyword
                        }
                    }
                    
                    if (DatasetFieldConstant.keyword.equals(fieldDTO.getTypeName())) {
                        for (HashSet<FieldDTO> foo : fieldDTO.getMultipleCompound()) {
                            String keywordValue = "";
                            String keywordVocab = "";
                            String keywordURI = "";
                            for (Iterator<FieldDTO> iterator = foo.iterator(); iterator.hasNext();) {
                                FieldDTO next = iterator.next();
                                if (DatasetFieldConstant.keywordValue.equals(next.getTypeName())) {
                                    keywordValue =  next.getSinglePrimitive();
                                }
                                if (DatasetFieldConstant.keywordVocab.equals(next.getTypeName())) {
                                    keywordVocab =  next.getSinglePrimitive();
                                }
                                if (DatasetFieldConstant.keywordVocabURI.equals(next.getTypeName())) {
                                    keywordURI =  next.getSinglePrimitive();
                                }
                            }
                            if (!keywordValue.isEmpty()){
                                xmlw.writeStartElement("keyword"); 
                                if(!keywordVocab.isEmpty()){
                                   writeAttribute(xmlw,"vocab",keywordVocab); 
                                }
                                if(!keywordURI.isEmpty()){
                                   writeAttribute(xmlw,"vocabURI",keywordURI);
                                } 
                                xmlw.writeCharacters(keywordValue);
                                xmlw.writeEndElement(); //Keyword
                            }

                        }
                    }
                    if (DatasetFieldConstant.topicClassification.equals(fieldDTO.getTypeName())) {
                        for (HashSet<FieldDTO> foo : fieldDTO.getMultipleCompound()) {
                            String topicClassificationValue = "";
                            String topicClassificationVocab = "";
                            String topicClassificationURI = "";
                            for (Iterator<FieldDTO> iterator = foo.iterator(); iterator.hasNext();) {
                                FieldDTO next = iterator.next();
                                if (DatasetFieldConstant.topicClassValue.equals(next.getTypeName())) {
                                    topicClassificationValue =  next.getSinglePrimitive();
                                }
                                if (DatasetFieldConstant.topicClassVocab.equals(next.getTypeName())) {
                                    topicClassificationVocab =  next.getSinglePrimitive();
                                }
                                if (DatasetFieldConstant.topicClassVocabURI.equals(next.getTypeName())) {
                                    topicClassificationURI =  next.getSinglePrimitive();
                                }
                            }
                            if (!topicClassificationValue.isEmpty()){
                                xmlw.writeStartElement("topcClas"); 
                                if(!topicClassificationVocab.isEmpty()){
                                   writeAttribute(xmlw,"vocab",topicClassificationVocab); 
                                } 
                                if(!topicClassificationURI.isEmpty()){
                                   writeAttribute(xmlw,"vocabURI",topicClassificationURI);
                                } 
                                xmlw.writeCharacters(topicClassificationValue);
                                xmlw.writeEndElement(); //topcClas
                            }
                        }
                    }
                }
            }
        }        
        xmlw.writeEndElement(); // subject       
    }
    
    private static void writeAuthorsElement(XMLStreamWriter xmlw, DatasetVersionDTO datasetVersionDTO) throws XMLStreamException {

        for (Map.Entry<String, MetadataBlockDTO> entry : datasetVersionDTO.getMetadataBlocks().entrySet()) {
            String key = entry.getKey();
            MetadataBlockDTO value = entry.getValue();
            if ("citation".equals(key)) {
                xmlw.writeStartElement("rspStmt");
                for (FieldDTO fieldDTO : value.getFields()) {
                    if (DatasetFieldConstant.author.equals(fieldDTO.getTypeName())) {
                        String authorName = "";
                        String authorAffiliation = "";
                        for (HashSet<FieldDTO> foo : fieldDTO.getMultipleCompound()) {
                            for (Iterator<FieldDTO> iterator = foo.iterator(); iterator.hasNext();) {
                                FieldDTO next = iterator.next();
                                if (DatasetFieldConstant.authorName.equals(next.getTypeName())) {
                                    authorName =  next.getSinglePrimitive();
                                }
                                if (DatasetFieldConstant.authorAffiliation.equals(next.getTypeName())) {
                                    authorAffiliation =  next.getSinglePrimitive();
                                }
                            }
                            if (!authorName.isEmpty()){
                                xmlw.writeStartElement("AuthEnty"); 
                                if(!authorAffiliation.isEmpty()){
                                   writeAttribute(xmlw,"affiliation",authorAffiliation); 
                                } 
                                xmlw.writeCharacters(authorName);
                                xmlw.writeEndElement(); //AuthEnty
                            }
                        }

                    } else if (DatasetFieldConstant.contributor.equals(fieldDTO.getTypeName())) {
                        String contributorName = "";
                        String contributorType = "";
                        for (HashSet<FieldDTO> foo : fieldDTO.getMultipleCompound()) {
                            for (Iterator<FieldDTO> iterator = foo.iterator(); iterator.hasNext();) {
                                FieldDTO next = iterator.next();
                                if (DatasetFieldConstant.contributorName.equals(next.getTypeName())) {
                                    contributorName =  next.getSinglePrimitive();
                                }
                                if (DatasetFieldConstant.contributorType.equals(next.getTypeName())) {
                                    contributorType =  next.getSinglePrimitive();
                                }
                            }
                            if (!contributorName.isEmpty()){
                                xmlw.writeStartElement("othId");
                                if(!contributorType.isEmpty()){
                                    writeAttribute(xmlw,"role", contributorType);
                                }
                                xmlw.writeCharacters(contributorName);
                                xmlw.writeEndElement(); //othId
                            }
                        }
                    }
                }
                xmlw.writeEndElement(); //rspStmt
            }

        }
    }
    
    private static void writeContactsElement(XMLStreamWriter xmlw, DatasetVersionDTO datasetVersionDTO) throws XMLStreamException {

        for (Map.Entry<String, MetadataBlockDTO> entry : datasetVersionDTO.getMetadataBlocks().entrySet()) {
            String key = entry.getKey();
            MetadataBlockDTO value = entry.getValue();
            if ("citation".equals(key)) {
                for (FieldDTO fieldDTO : value.getFields()) {
                    if (DatasetFieldConstant.datasetContact.equals(fieldDTO.getTypeName())) {
                        String datasetContactName = "";
                        String datasetContactAffiliation = "";
                        String datasetContactEmail = "";
                        for (HashSet<FieldDTO> foo : fieldDTO.getMultipleCompound()) {
                            for (Iterator<FieldDTO> iterator = foo.iterator(); iterator.hasNext();) {
                                FieldDTO next = iterator.next();
                                if (DatasetFieldConstant.datasetContactName.equals(next.getTypeName())) {
                                    datasetContactName =  next.getSinglePrimitive();
                                }
                                if (DatasetFieldConstant.datasetContactAffiliation.equals(next.getTypeName())) {
                                    datasetContactAffiliation =  next.getSinglePrimitive();
                                }
                                if (DatasetFieldConstant.datasetContactEmail.equals(next.getTypeName())) {
                                    datasetContactEmail = next.getSinglePrimitive();
                                }
                            }
                            // TODO: Since datasetContactEmail is a required field but datasetContactName is not consider not checking if datasetContactName is empty so we can write out datasetContactEmail.
                            if (!datasetContactName.isEmpty()){
                                xmlw.writeStartElement("contact"); 
                                if(!datasetContactAffiliation.isEmpty()){
                                   writeAttribute(xmlw,"affiliation",datasetContactAffiliation); 
                                } 
                                if(!datasetContactEmail.isEmpty()){
                                   writeAttribute(xmlw,"email",datasetContactEmail); 
                                } 
                                xmlw.writeCharacters(datasetContactName);
                                xmlw.writeEndElement(); //AuthEnty
                            }
                        }
                    }
                }
            }
        }
    }
    
    private static void writeProducersElement(XMLStreamWriter xmlw, DatasetVersionDTO version) throws XMLStreamException {
        xmlw.writeStartElement("prodStmt");
        for (Map.Entry<String, MetadataBlockDTO> entry : version.getMetadataBlocks().entrySet()) {
            String key = entry.getKey();
            MetadataBlockDTO value = entry.getValue();

            if ("citation".equals(key)) {
                for (FieldDTO fieldDTO : value.getFields()) {
                    if (DatasetFieldConstant.producer.equals(fieldDTO.getTypeName())) {

                        for (HashSet<FieldDTO> foo : fieldDTO.getMultipleCompound()) {
                            String producerName = "";
                            String producerAffiliation = "";
                            String producerAbbreviation = "";
                            String producerLogo = "";
                            String producerURL = "";
                            for (Iterator<FieldDTO> iterator = foo.iterator(); iterator.hasNext();) {
                                FieldDTO next = iterator.next();
                                if (DatasetFieldConstant.producerName.equals(next.getTypeName())) {
                                    producerName = next.getSinglePrimitive();
                                }
                                if (DatasetFieldConstant.producerAffiliation.equals(next.getTypeName())) {
                                    producerAffiliation = next.getSinglePrimitive();
                                }
                                if (DatasetFieldConstant.producerAbbreviation.equals(next.getTypeName())) {
                                    producerAbbreviation = next.getSinglePrimitive();
                                }
                                if (DatasetFieldConstant.producerLogo.equals(next.getTypeName())) {
                                    producerLogo = next.getSinglePrimitive();
                                }
                                if (DatasetFieldConstant.producerURL.equals(next.getTypeName())) {
                                    producerURL = next.getSinglePrimitive();

                                }
                            }
                            if (!producerName.isEmpty()) {
                                xmlw.writeStartElement("producer");
                                if (!producerAffiliation.isEmpty()) {
                                    writeAttribute(xmlw, "affiliation", producerAffiliation);
                                }
                                if (!producerAbbreviation.isEmpty()) {
                                    writeAttribute(xmlw, "abbr", producerAbbreviation);
                                }
                                if (!producerLogo.isEmpty()) {
                                    writeAttribute(xmlw, "role", producerLogo);
                                }
                                if (!producerURL.isEmpty()) {
                                    writeAttribute(xmlw, "URI", producerURL);
                                }
                                xmlw.writeCharacters(producerName);
                                xmlw.writeEndElement(); //AuthEnty
                            }
                        }
                        
                    }
                }
            }
        }
        writeFullElement(xmlw, "prodDate", dto2Primitive(version, DatasetFieldConstant.productionDate));    
        writeFullElement(xmlw, "prodPlac", dto2Primitive(version, DatasetFieldConstant.productionPlace));
        writeSoftwareElement(xmlw, version);
  
        writeGrantElement(xmlw, version);
        xmlw.writeEndElement(); //prodStmt
    }
    
    private static void writeDistributorsElement(XMLStreamWriter xmlw, DatasetVersionDTO datasetVersionDTO, String lang) throws XMLStreamException {
        for (Map.Entry<String, MetadataBlockDTO> entry : datasetVersionDTO.getMetadataBlocks().entrySet()) {
            String key = entry.getKey();
            MetadataBlockDTO value = entry.getValue();
            if ("citation".equals(key)) {
                for (FieldDTO fieldDTO : value.getFields()) {
                    if (DatasetFieldConstant.distributor.equals(fieldDTO.getTypeName())) {
                        //xmlw.writeStartElement("distrbtr");
                        for (HashSet<FieldDTO> foo : fieldDTO.getMultipleCompound()) {
                            String distributorName = "";
                            String distributorAffiliation = "";
                            String distributorAbbreviation = "";
                            String distributorURL = "";
                            String distributorLogoURL = "";
                            for (Iterator<FieldDTO> iterator = foo.iterator(); iterator.hasNext();) {
                                FieldDTO next = iterator.next();
                                if (DatasetFieldConstant.distributorName.equals(next.getTypeName())) {
                                    distributorName = next.getSinglePrimitive();
                                }
                                if (DatasetFieldConstant.distributorAffiliation.equals(next.getTypeName())) {
                                    distributorAffiliation = next.getSinglePrimitive();
                                }
                                if (DatasetFieldConstant.distributorAbbreviation.equals(next.getTypeName())) {
                                    distributorAbbreviation = next.getSinglePrimitive();
                                }
                                if (DatasetFieldConstant.distributorURL.equals(next.getTypeName())) {
                                    distributorURL = next.getSinglePrimitive();
                                }
                                if (DatasetFieldConstant.distributorLogo.equals(next.getTypeName())) {
                                    distributorLogoURL = next.getSinglePrimitive();
                                }
                            }
                            if (!distributorName.isEmpty()) {
                                xmlw.writeStartElement("distrbtr");
                                if(lang!=null) {
                                    writeAttribute(xmlw, "xml:lang", lang);
                                }
                                if (!distributorAffiliation.isEmpty()) {
                                    writeAttribute(xmlw, "affiliation", distributorAffiliation);
                                }
                                if (!distributorAbbreviation.isEmpty()) {
                                    writeAttribute(xmlw, "abbr", distributorAbbreviation);
                                }
                                if (!distributorURL.isEmpty()) {
                                    writeAttribute(xmlw, "URI", distributorURL);
                                }
                                if (!distributorLogoURL.isEmpty()) {
                                    writeAttribute(xmlw, "role", distributorLogoURL);
                                }
                                xmlw.writeCharacters(distributorName);
                                xmlw.writeEndElement(); //AuthEnty
                            }
                        }
                        //xmlw.writeEndElement(); //rspStmt
                    }

                }
            }
        }
    }
    
    private static void writeRelPublElement(XMLStreamWriter xmlw, DatasetVersionDTO datasetVersionDTO) throws XMLStreamException {
        for (Map.Entry<String, MetadataBlockDTO> entry : datasetVersionDTO.getMetadataBlocks().entrySet()) {
            String key = entry.getKey();
            MetadataBlockDTO value = entry.getValue();
            if ("citation".equals(key)) {
                for (FieldDTO fieldDTO : value.getFields()) {
                    if (DatasetFieldConstant.publication.equals(fieldDTO.getTypeName())) {
                        for (HashSet<FieldDTO> foo : fieldDTO.getMultipleCompound()) {
                            String pubString = "";
                            String citation = "";
                            String IDType = "";
                            String IDNo = "";
                            String url = "";
                            for (Iterator<FieldDTO> iterator = foo.iterator(); iterator.hasNext();) {
                                FieldDTO next = iterator.next();
                                if (DatasetFieldConstant.publicationCitation.equals(next.getTypeName())) {
                                    citation =  next.getSinglePrimitive();
                                }
                                if (DatasetFieldConstant.publicationIDType.equals(next.getTypeName())) {
                                    IDType =  next.getSinglePrimitive();
                                }
                                if (DatasetFieldConstant.publicationIDNumber.equals(next.getTypeName())) {
                                    IDNo =   next.getSinglePrimitive();
                                }
                                if (DatasetFieldConstant.publicationURL.equals(next.getTypeName())) {
                                    url =  next.getSinglePrimitive();
                                }
                            }
                            if (citation != null && !citation.trim().equals("")) {
                                xmlw.writeStartElement("relPubl");
                                xmlw.writeStartElement("citation");
                                if (IDNo != null && !IDNo.trim().equals("")) {
                                    xmlw.writeStartElement("titlStmt");
                                    xmlw.writeStartElement("IDNo");
                                    if (IDType != null && !IDType.trim().equals("")) {
                                        xmlw.writeAttribute("agency", IDType );
                                    }
                                    xmlw.writeCharacters(IDNo);
                                    xmlw.writeEndElement(); //IDNo
                                    xmlw.writeEndElement(); // titlStmt
                                }

                                writeFullElement(xmlw,"biblCit",citation);
                                xmlw.writeEndElement(); //citation
                                if (url != null && !url.trim().equals("") ) {
                                    xmlw.writeStartElement("ExtLink");
                                    xmlw.writeAttribute("URI", url);
                                    xmlw.writeEndElement(); //ExtLink
                                }
                                xmlw.writeEndElement(); //relPubl
                            }
                        }
                    }
                }
            }
        }
    }
    
    private static String appendCommaSeparatedValue(String inVal, String next) {
        if (!next.isEmpty()) {
            if (!inVal.isEmpty()) {
                return inVal + ", " + next;
            } else {
                return next;
            }
        }
        return inVal;
    }
    
    private static void writeAbstractElement(XMLStreamWriter xmlw, DatasetVersionDTO datasetVersionDTO, String lang) throws XMLStreamException {
        for (Map.Entry<String, MetadataBlockDTO> entry : datasetVersionDTO.getMetadataBlocks().entrySet()) {
            String key = entry.getKey();
            MetadataBlockDTO value = entry.getValue();
            if ("citation".equals(key)) {
                for (FieldDTO fieldDTO : value.getFields()) {
                    if (DatasetFieldConstant.description.equals(fieldDTO.getTypeName())) {
                        String descriptionText = "";
                        String descriptionDate = "";
                        for (HashSet<FieldDTO> foo : fieldDTO.getMultipleCompound()) {
                            for (Iterator<FieldDTO> iterator = foo.iterator(); iterator.hasNext();) {
                                FieldDTO next = iterator.next();
                                if (DatasetFieldConstant.descriptionText.equals(next.getTypeName())) {
                                    descriptionText =  next.getSinglePrimitive();
                                }
                                if (DatasetFieldConstant.descriptionDate.equals(next.getTypeName())) {
                                    descriptionDate =  next.getSinglePrimitive();
                                }
                            }
                            if (!descriptionText.isEmpty()){
                                xmlw.writeStartElement("abstract"); 
                                if(!descriptionDate.isEmpty()){
                                   writeAttribute(xmlw,"date",descriptionDate); 
                                } 
                                if(lang!=null) {
                                    writeAttribute(xmlw, "xml:lang", lang);
                                }
                                xmlw.writeCharacters(descriptionText);
                                xmlw.writeEndElement(); //abstract
                            }
                        }
                    }
                }
            }
        }
    }

    private static void writeGrantElement(XMLStreamWriter xmlw, DatasetVersionDTO datasetVersionDTO) throws XMLStreamException {
        for (Map.Entry<String, MetadataBlockDTO> entry : datasetVersionDTO.getMetadataBlocks().entrySet()) {
            String key = entry.getKey();
            MetadataBlockDTO value = entry.getValue();
            if ("citation".equals(key)) {
                for (FieldDTO fieldDTO : value.getFields()) {
                    if (DatasetFieldConstant.grantNumber.equals(fieldDTO.getTypeName())) {
                        String grantNumber = "";
                        String grantAgency = "";
                        for (HashSet<FieldDTO> foo : fieldDTO.getMultipleCompound()) {
                            for (Iterator<FieldDTO> iterator = foo.iterator(); iterator.hasNext();) {
                                FieldDTO next = iterator.next();
                                if (DatasetFieldConstant.grantNumberValue.equals(next.getTypeName())) {
                                    grantNumber =  next.getSinglePrimitive();
                                }
                                if (DatasetFieldConstant.grantNumberAgency.equals(next.getTypeName())) {
                                    grantAgency =  next.getSinglePrimitive();
                                }
                            }
                            if (!grantNumber.isEmpty()){
                                xmlw.writeStartElement("grantNo"); 
                                if(!grantAgency.isEmpty()){
                                   writeAttribute(xmlw,"agency",grantAgency); 
                                } 
                                xmlw.writeCharacters(grantNumber);
                                xmlw.writeEndElement(); //grantno
                            }
                        }
                    }
                }
            }
        }
    }
    
    private static void writeOtherIdElement(XMLStreamWriter xmlw, DatasetVersionDTO datasetVersionDTO) throws XMLStreamException {
        for (Map.Entry<String, MetadataBlockDTO> entry : datasetVersionDTO.getMetadataBlocks().entrySet()) {
            String key = entry.getKey();
            MetadataBlockDTO value = entry.getValue();
            if ("citation".equals(key)) {
                for (FieldDTO fieldDTO : value.getFields()) {
                    if (DatasetFieldConstant.otherId.equals(fieldDTO.getTypeName())) {
                        String otherId = "";
                        String otherIdAgency = "";
                        for (HashSet<FieldDTO> foo : fieldDTO.getMultipleCompound()) {
                            for (Iterator<FieldDTO> iterator = foo.iterator(); iterator.hasNext();) {
                                FieldDTO next = iterator.next();
                                if (DatasetFieldConstant.otherIdValue.equals(next.getTypeName())) {
                                    otherId =  next.getSinglePrimitive();
                                }
                                if (DatasetFieldConstant.otherIdAgency.equals(next.getTypeName())) {
                                    otherIdAgency =  next.getSinglePrimitive();
                                }
                            }
                            if (!otherId.isEmpty()){
                                xmlw.writeStartElement("IDNo"); 
                                if(!otherIdAgency.isEmpty()){
                                   writeAttribute(xmlw,"agency",otherIdAgency); 
                                } 
                                xmlw.writeCharacters(otherId);
                                xmlw.writeEndElement(); //IDNo
                            }
                        }
                    }
                }
            }
        }
    }
    
    private static void writeSoftwareElement(XMLStreamWriter xmlw, DatasetVersionDTO datasetVersionDTO) throws XMLStreamException {
        for (Map.Entry<String, MetadataBlockDTO> entry : datasetVersionDTO.getMetadataBlocks().entrySet()) {
            String key = entry.getKey();
            MetadataBlockDTO value = entry.getValue();
            if ("citation".equals(key)) {
                for (FieldDTO fieldDTO : value.getFields()) {
                    if (DatasetFieldConstant.software.equals(fieldDTO.getTypeName())) {
                        String softwareName = "";
                        String softwareVersion = "";
                        for (HashSet<FieldDTO> foo : fieldDTO.getMultipleCompound()) {
                            for (Iterator<FieldDTO> iterator = foo.iterator(); iterator.hasNext();) {
                                FieldDTO next = iterator.next();
                                if (DatasetFieldConstant.softwareName.equals(next.getTypeName())) {
                                    softwareName =  next.getSinglePrimitive();
                                }
                                if (DatasetFieldConstant.softwareVersion.equals(next.getTypeName())) {
                                    softwareVersion =  next.getSinglePrimitive();
                                }
                            }
                            if (!softwareName.isEmpty()){
                                xmlw.writeStartElement("software"); 
                                if(!softwareVersion.isEmpty()){
                                   writeAttribute(xmlw,"version",softwareVersion); 
                                } 
                                xmlw.writeCharacters(softwareName);
                                xmlw.writeEndElement(); //software
                            }
                        }
                    }
                }
            }
        }
    }
    
    private static void writeSeriesElement(XMLStreamWriter xmlw, DatasetVersionDTO datasetVersionDTO) throws XMLStreamException {
        for (Map.Entry<String, MetadataBlockDTO> entry : datasetVersionDTO.getMetadataBlocks().entrySet()) {
            String key = entry.getKey();
            MetadataBlockDTO value = entry.getValue();
            if ("citation".equals(key)) {
                for (FieldDTO fieldDTO : value.getFields()) {
                    if (DatasetFieldConstant.series.equals(fieldDTO.getTypeName())) {
                        xmlw.writeStartElement("serStmt");                        
                        String seriesName = "";
                        String seriesInformation = "";
                        Set<FieldDTO> foo = fieldDTO.getSingleCompound();
                            for (Iterator<FieldDTO> iterator = foo.iterator(); iterator.hasNext();) {
                                FieldDTO next = iterator.next();
                                if (DatasetFieldConstant.seriesName.equals(next.getTypeName())) {
                                    seriesName =  next.getSinglePrimitive();
                                }
                                if (DatasetFieldConstant.seriesInformation.equals(next.getTypeName())) {
                                    seriesInformation =  next.getSinglePrimitive();
                                }
                            }
                            if (!seriesName.isEmpty()){
                                xmlw.writeStartElement("serName"); 
                                xmlw.writeCharacters(seriesName);
                                xmlw.writeEndElement(); //grantno
                            }
                            if (!seriesInformation.isEmpty()){
                                xmlw.writeStartElement("serInfo"); 
                                xmlw.writeCharacters(seriesInformation);
                                xmlw.writeEndElement(); //grantno
                            }
                        xmlw.writeEndElement(); //serStmt
                    }
                }
            }
        }
    }
    
    private static void writeTargetSampleElement(XMLStreamWriter xmlw, DatasetVersionDTO datasetVersionDTO) throws XMLStreamException {
        for (Map.Entry<String, MetadataBlockDTO> entry : datasetVersionDTO.getMetadataBlocks().entrySet()) {
            String key = entry.getKey();
            MetadataBlockDTO value = entry.getValue();
            if ("socialscience".equals(key)) {
                for (FieldDTO fieldDTO : value.getFields()) {
                    if (DatasetFieldConstant.targetSampleSize.equals(fieldDTO.getTypeName())) {
                        xmlw.writeStartElement("targetSampleSize");
                        String sizeFormula = "";
                        String actualSize = "";
                        Set<FieldDTO> foo = fieldDTO.getSingleCompound();
                        for (Iterator<FieldDTO> iterator = foo.iterator(); iterator.hasNext();) {
                            FieldDTO next = iterator.next();
                            if (DatasetFieldConstant.targetSampleSizeFormula.equals(next.getTypeName())) {
                                sizeFormula = next.getSinglePrimitive();
                            }
                            if (DatasetFieldConstant.targetSampleActualSize.equals(next.getTypeName())) {
                                actualSize = next.getSinglePrimitive();
                            }
                        }

                        if (!sizeFormula.isEmpty()) {
                            xmlw.writeStartElement("sampleSizeFormula");
                            xmlw.writeCharacters(sizeFormula);
                            xmlw.writeEndElement(); //sampleSizeFormula
                        }
                        if (!actualSize.isEmpty()) {
                            xmlw.writeStartElement("sampleSize");
                            xmlw.writeCharacters(actualSize);
                            xmlw.writeEndElement(); //sampleSize
                        }
                        xmlw.writeEndElement(); // targetSampleSize
                    }
                }
            }
        }
    }
    
    private static void writeNotesElement(XMLStreamWriter xmlw, DatasetVersionDTO datasetVersionDTO) throws XMLStreamException {
        for (Map.Entry<String, MetadataBlockDTO> entry : datasetVersionDTO.getMetadataBlocks().entrySet()) {
            String key = entry.getKey();
            MetadataBlockDTO value = entry.getValue();
            if ("socialscience".equals(key)) {
                for (FieldDTO fieldDTO : value.getFields()) {
                    if (DatasetFieldConstant.socialScienceNotes.equals(fieldDTO.getTypeName())) {
                        String notesText = "";
                        String notesType = "";
                        String notesSubject= "";
                        Set<FieldDTO> foo = fieldDTO.getSingleCompound();
                        for (Iterator<FieldDTO> iterator = foo.iterator(); iterator.hasNext();) {
                            FieldDTO next = iterator.next();
                            if (DatasetFieldConstant.socialScienceNotesText.equals(next.getTypeName())) {
                                notesText = next.getSinglePrimitive();
                            }
                            if (DatasetFieldConstant.socialScienceNotesType.equals(next.getTypeName())) {
                                notesType = next.getSinglePrimitive();
                            }
                            if (DatasetFieldConstant.socialScienceNotesSubject.equals(next.getTypeName())) {
                                notesSubject = next.getSinglePrimitive();
                            }
                        }
                        if (!notesText.isEmpty()) {
                            xmlw.writeStartElement("notes");
                                if(!notesType.isEmpty()){
                                   writeAttribute(xmlw,"type",notesType); 
                                } 
                                if(!notesSubject.isEmpty()){
                                   writeAttribute(xmlw,"subject",notesSubject); 
                                } 
                            xmlw.writeCharacters(notesText);
                            xmlw.writeEndElement(); 
                        }
                    }
                }
            }
        }
    }
    
    // TODO: 
    // see if there's more information that we could encode in this otherMat. 
    // contentType? Unfs and such? (in the "short" DDI that is being used for 
    // harvesting *all* files are encoded as otherMats; even tabular ones.
    private static void createOtherMats(XMLStreamWriter xmlw, List<FileDTO> fileDtos) throws XMLStreamException {
        // The preferred URL for this dataverse, for cooking up the file access API links:
        String dataverseUrl = getDataverseSiteUrl();
        
        for (FileDTO fileDTo : fileDtos) {
            // We'll continue using the scheme we've used before, in DVN2-3: non-tabular files are put into otherMat,
            // tabular ones - in fileDscr sections. (fileDscr sections have special fields for numbers of variables
            // and observations, etc.)
            if (fileDTo.getDataFile().getDataTables() == null || fileDTo.getDataFile().getDataTables().isEmpty()) {
                xmlw.writeStartElement("otherMat");
                writeAttribute(xmlw, "ID", "f" + fileDTo.getDataFile().getId());
                String pidURL = fileDTo.getDataFile().getPidURL();
                if (pidURL != null && !pidURL.isEmpty()){
                    writeAttribute(xmlw, "URI", pidURL);
                } else {
                    writeAttribute(xmlw, "URI", dataverseUrl + "/api/access/datafile/" + fileDTo.getDataFile().getId());
                }
                writeAttribute(xmlw, "level", "datafile");
                xmlw.writeStartElement("labl");
                xmlw.writeCharacters(fileDTo.getDataFile().getFilename());
                xmlw.writeEndElement(); // labl
                writeFileDescription(xmlw, fileDTo);
                // there's no readily available field in the othermat section 
                // for the content type (aka mime type); so we'll store it in this
                // specially formatted notes section:
                String contentType = fileDTo.getDataFile().getContentType();
                if (!StringUtilisEmpty(contentType)) {
                    xmlw.writeStartElement("notes");
                    writeAttribute(xmlw, "level", LEVEL_FILE);
                    writeAttribute(xmlw, "type", NOTE_TYPE_CONTENTTYPE);
                    writeAttribute(xmlw, "subject", NOTE_SUBJECT_CONTENTTYPE);
                    xmlw.writeCharacters(contentType);
                    xmlw.writeEndElement(); // notes
                }
                xmlw.writeEndElement(); // otherMat
            }
        }
    }
    
    // An alternative version of the createOtherMats method - this one is used 
    // when a "full" DDI is being cooked; just like the fileDscr and data/var sections methods, 
    // it operates on the list of FileMetadata entities, not on File DTOs. This is because
    // DTOs do not support "tabular", variable-level metadata yet. And we need to be able to 
    // tell if this file is in fact tabular data - so that we know if it needs an
    // otherMat, or a fileDscr section. 
    // -- L.A. 4.5 
    
    private static void createOtherMatsFromFileMetadatas(XMLStreamWriter xmlw, List<FileMetadata> fileMetadatas) throws XMLStreamException {
        // The preferred URL for this dataverse, for cooking up the file access API links:
        String dataverseUrl = getDataverseSiteUrl();
        
        for (FileMetadata fileMetadata : fileMetadatas) {
            // We'll continue using the scheme we've used before, in DVN2-3: non-tabular files are put into otherMat,
            // tabular ones - in fileDscr sections. (fileDscr sections have special fields for numbers of variables
            // and observations, etc.)
            if (fileMetadata.getDataFile() != null && !fileMetadata.getDataFile().isTabularData()) {
                xmlw.writeStartElement("otherMat");
                writeAttribute(xmlw, "ID", "f" + fileMetadata.getDataFile().getId());
                String dfIdentifier = fileMetadata.getDataFile().getIdentifier();
                if (dfIdentifier != null && !dfIdentifier.isEmpty()){
                    GlobalId globalId = new GlobalId(fileMetadata.getDataFile());
                    writeAttribute(xmlw, "URI",  globalId.toURL().toString()); 
                }  else {
                    writeAttribute(xmlw, "URI", dataverseUrl + "/api/access/datafile/" + fileMetadata.getDataFile().getId()); 
                }

                writeAttribute(xmlw, "level", "datafile");
                xmlw.writeStartElement("labl");
                xmlw.writeCharacters(fileMetadata.getLabel());
                xmlw.writeEndElement(); // labl
                
                String description = fileMetadata.getDescription();
                if (description != null) {
                    xmlw.writeStartElement("txt");
                    xmlw.writeCharacters(description);
                    xmlw.writeEndElement(); // txt
                }
                // there's no readily available field in the othermat section 
                // for the content type (aka mime type); so we'll store it in this
                // specially formatted notes section:
                String contentType = fileMetadata.getDataFile().getContentType();
                if (!StringUtilisEmpty(contentType)) {
                    xmlw.writeStartElement("notes");
                    writeAttribute(xmlw, "level", LEVEL_FILE);
                    writeAttribute(xmlw, "type", NOTE_TYPE_CONTENTTYPE);
                    writeAttribute(xmlw, "subject", NOTE_SUBJECT_CONTENTTYPE);
                    xmlw.writeCharacters(contentType);
                    xmlw.writeEndElement(); // notes
                }
                xmlw.writeEndElement(); // otherMat
            }
        }
    }
    
    private static void writeFileDescription(XMLStreamWriter xmlw, FileDTO fileDTo) throws XMLStreamException {
        xmlw.writeStartElement("txt");
        String description = fileDTo.getDataFile().getDescription();
        if (description != null) {
            xmlw.writeCharacters(description);
        }
        xmlw.writeEndElement(); // txt
    }
    
    private static String dto2Primitive(DatasetVersionDTO datasetVersionDTO, String datasetFieldTypeName) {
        for (Map.Entry<String, MetadataBlockDTO> entry : datasetVersionDTO.getMetadataBlocks().entrySet()) {
            MetadataBlockDTO value = entry.getValue();
            for (FieldDTO fieldDTO : value.getFields()) {
                if (datasetFieldTypeName.equals(fieldDTO.getTypeName())) {
                    return fieldDTO.getSinglePrimitive();
                }
            }
        }
        return null;
    }
    
    private static List<String> dto2PrimitiveList(DatasetVersionDTO datasetVersionDTO, String datasetFieldTypeName) {
        for (Map.Entry<String, MetadataBlockDTO> entry : datasetVersionDTO.getMetadataBlocks().entrySet()) {
            MetadataBlockDTO value = entry.getValue();
            for (FieldDTO fieldDTO : value.getFields()) {
                if (datasetFieldTypeName.equals(fieldDTO.getTypeName())) {
                    return fieldDTO.getMultiplePrimitive();
                }
            }
        }
        return null;
    }

    private static void writeFullElementList(XMLStreamWriter xmlw, String name, List<String> values) throws XMLStreamException {
        //For the simplest Elements we can 
        if (values != null && !values.isEmpty()) {
            for (String value : values) {
                xmlw.writeStartElement(name);
                xmlw.writeCharacters(value);
                xmlw.writeEndElement(); // labl
            }
        }
    }

    private static void writeFullElement(XMLStreamWriter xmlw, String name, String value) throws XMLStreamException {
        writeFullElement(xmlw, name, value, null);
    }
        
    private static void writeFullElement (XMLStreamWriter xmlw, String name, String value, String lang) throws XMLStreamException {
        //For the simplest Elements we can 
        if (!StringUtilisEmpty(value)) {
            xmlw.writeStartElement(name);
            if(lang!=null) {
                writeAttribute(xmlw, "xml:lang", lang);
            }
            xmlw.writeCharacters(value);
            xmlw.writeEndElement(); // labl
        }
    }

    private static void writeAttribute(XMLStreamWriter xmlw, String name, String value) throws XMLStreamException {
        if (!StringUtilisEmpty(value)) {
            xmlw.writeAttribute(name, value);
        }
    }

    private static boolean StringUtilisEmpty(String str) {
        if (str == null || str.trim().equals("")) {
            return true;
        }
        return false;
    }

    private static void saveJsonToDisk(String datasetVersionAsJson) throws IOException {
        Files.write(Paths.get("/tmp/out.json"), datasetVersionAsJson.getBytes());
    }
    
    /**
     * The "official", designated URL of the site;
     * can be defined as a complete URL; or derived from the 
     * "official" hostname. If none of these options is set,
     * defaults to the InetAddress.getLocalHOst() and https;
     */
    private static String getDataverseSiteUrl() {
        String hostUrl = System.getProperty(SITE_URL);
        if (hostUrl != null && !"".equals(hostUrl)) {
            return hostUrl;
        }
        String hostName = System.getProperty(FQDN);
        if (hostName == null) {
            try {
                hostName = InetAddress.getLocalHost().getCanonicalHostName();
            } catch (UnknownHostException e) {
                hostName = null;
            }
        }
        
        if (hostName != null) {
            return "https://" + hostName;
        }
        
        return "http://localhost:8080";
    }
    
    
    
    
    // Methods specific to the tabular data ("<dataDscr>") section. 
    // Note that these do NOT operate on DTO objects, but instead directly 
    // on Dataverse DataVariable, DataTable, etc. objects. 
    // This is because for this release (4.5) we are recycling the already available 
    // code, and this is what we got. (We already have DTO objects for DataTable, 
    // and DataVariable, etc., but the current version JsonPrinter.jsonAsDatasetDto() 
    // does not produce JSON for these objects - it stops at DataFile. Eventually 
    // we want all of our objects to be exportable as JSON, and then all the exports
    // can go through the same DTO state... But we don't have time for it now; 
    // plus, the structure of file-level metadata is currently being re-designed, 
    // so we probably should not invest any time into it right now). -- L.A. 4.5
    
    public static void createDataDscr(XMLStreamWriter xmlw, DatasetVersion datasetVersion) throws XMLStreamException {

        if (datasetVersion.getFileMetadatas() == null || datasetVersion.getFileMetadatas().isEmpty()) {
            return;
        }

        boolean tabularData = false;

        // we're not writing the opening <dataDscr> tag until we find an actual 
        // tabular datafile.
        for (FileMetadata fileMetadata : datasetVersion.getFileMetadatas()) {
            DataFile dataFile = fileMetadata.getDataFile();

            /**
             * Previously (in Dataverse 5.3 and below) the dataDscr section was
             * included for restricted files but that meant that summary
             * statistics were exposed. (To get at these statistics, API users
             * should instead use the "Data Variable Metadata Access" endpoint.)
             * These days we return early to avoid this exposure.
             */
            if (dataFile.isRestricted()) {
                return;
            }

            if (dataFile != null && dataFile.isTabularData()) {
                if (!tabularData) {
                    xmlw.writeStartElement("dataDscr");
                    tabularData = true;
                }
                for (VarGroup varGrp : fileMetadata.getVarGroups()) {
                    createVarGroupDDI(xmlw, varGrp);
                }

                List<DataVariable> vars = dataFile.getDataTable().getDataVariables();

                for (DataVariable var : vars) {
                    createVarDDI(xmlw, var, fileMetadata);
                }
            }
        }

        if (tabularData) {
            xmlw.writeEndElement(); // dataDscr
        }
    }
    private static void createVarGroupDDI(XMLStreamWriter xmlw, VarGroup varGrp) throws XMLStreamException {
        xmlw.writeStartElement("varGrp");
        writeAttribute(xmlw, "ID", "VG" + varGrp.getId().toString());
        String vars = "";
        Set<DataVariable> varsInGroup = varGrp.getVarsInGroup();
        for (DataVariable var : varsInGroup) {
            vars = vars + " v" + var.getId();
        }
        vars = vars.trim();
        writeAttribute(xmlw, "var", vars );


        if (!StringUtilisEmpty(varGrp.getLabel())) {
            xmlw.writeStartElement("labl");
            xmlw.writeCharacters(varGrp.getLabel());
            xmlw.writeEndElement(); // group label (labl)
        }

        xmlw.writeEndElement(); //varGrp
    }
    
    private static void createVarDDI(XMLStreamWriter xmlw, DataVariable dv, FileMetadata fileMetadata) throws XMLStreamException {
        xmlw.writeStartElement("var");
        writeAttribute(xmlw, "ID", "v" + dv.getId().toString());
        writeAttribute(xmlw, "name", dv.getName());

        VariableMetadata vm = null;
        for (VariableMetadata vmIter : dv.getVariableMetadatas()) {
            FileMetadata fm = vmIter.getFileMetadata();
            if (fm != null && fm.equals(fileMetadata) ){
                vm = vmIter;
                break;
            }
        }

        if (dv.getNumberOfDecimalPoints() != null) {
            writeAttribute(xmlw, "dcml", dv.getNumberOfDecimalPoints().toString());
        }

        if (dv.isOrderedCategorical()) {
            writeAttribute(xmlw, "nature", "ordinal");
        }

        if (dv.getInterval() != null) {
            String interval = dv.getIntervalLabel();
            if (interval != null) {
                writeAttribute(xmlw, "intrvl", interval);
            }
        }

        if (vm != null) {
            if (vm.isIsweightvar()) {
                writeAttribute(xmlw, "wgt", "wgt");
            }
            if (vm.isWeighted() && vm.getWeightvariable() != null) {
                writeAttribute(xmlw, "wgt-var", "v"+vm.getWeightvariable().getId().toString());
            }
        }

        // location
        xmlw.writeEmptyElement("location");
        if (dv.getFileStartPosition() != null) {
            writeAttribute(xmlw, "StartPos", dv.getFileStartPosition().toString());
        }
        if (dv.getFileEndPosition() != null) {
            writeAttribute(xmlw, "EndPos", dv.getFileEndPosition().toString());
        }
        if (dv.getRecordSegmentNumber() != null) {
            writeAttribute(xmlw, "RecSegNo", dv.getRecordSegmentNumber().toString());
        }

        writeAttribute(xmlw, "fileid", "f" + dv.getDataTable().getDataFile().getId().toString());

        // labl
        if ((vm == null || StringUtilisEmpty(vm.getLabel())) && !StringUtilisEmpty(dv.getLabel())) {
            xmlw.writeStartElement("labl");
            writeAttribute(xmlw, "level", "variable");
            xmlw.writeCharacters(dv.getLabel());
            xmlw.writeEndElement(); //labl
        } else if (vm != null && !StringUtilisEmpty(vm.getLabel())) {
            xmlw.writeStartElement("labl");
            writeAttribute(xmlw, "level", "variable");
            xmlw.writeCharacters(vm.getLabel());
            xmlw.writeEndElement(); //labl
        }

        if (vm != null) {
            if (!StringUtilisEmpty(vm.getLiteralquestion()) || !StringUtilisEmpty(vm.getInterviewinstruction()) || !StringUtilisEmpty(vm.getPostquestion())) {
                xmlw.writeStartElement("qstn");
                if (!StringUtilisEmpty(vm.getLiteralquestion())) {
                    xmlw.writeStartElement("qstnLit");
                    xmlw.writeCharacters(vm.getLiteralquestion());
                    xmlw.writeEndElement(); // qstnLit
                }
                if (!StringUtilisEmpty(vm.getInterviewinstruction())) {
                    xmlw.writeStartElement("ivuInstr");
                    xmlw.writeCharacters(vm.getInterviewinstruction());
                    xmlw.writeEndElement(); //ivuInstr
                }
                if (!StringUtilisEmpty(vm.getPostquestion())) {
                    xmlw.writeStartElement("postQTxt");
                    xmlw.writeCharacters(vm.getPostquestion());
                    xmlw.writeEndElement(); //ivuInstr
                }
                xmlw.writeEndElement(); //qstn
            }
        }

        // invalrng
        boolean invalrngAdded = false;
        for (VariableRange range : dv.getInvalidRanges()) {
            //if (range.getBeginValueType() != null && range.getBeginValueType().getName().equals(DB_VAR_RANGE_TYPE_POINT)) {
            if (range.getBeginValueType() != null && range.isBeginValueTypePoint()) {
                if (range.getBeginValue() != null) {
                    invalrngAdded = checkParentElement(xmlw, "invalrng", invalrngAdded);
                    xmlw.writeEmptyElement("item");
                    writeAttribute(xmlw, "VALUE", range.getBeginValue());
                }
            } else {
                invalrngAdded = checkParentElement(xmlw, "invalrng", invalrngAdded);
                xmlw.writeEmptyElement("range");
                if (range.getBeginValueType() != null && range.getBeginValue() != null) {
                    if (range.isBeginValueTypeMin()) {
                        writeAttribute(xmlw, "min", range.getBeginValue());
                    } else if (range.isBeginValueTypeMinExcl()) {
                        writeAttribute(xmlw, "minExclusive", range.getBeginValue());
                    }
                }
                if (range.getEndValueType() != null && range.getEndValue() != null) {
                    if (range.isEndValueTypeMax()) {
                        writeAttribute(xmlw, "max", range.getEndValue());
                    } else if (range.isEndValueTypeMaxExcl()) {
                        writeAttribute(xmlw, "maxExclusive", range.getEndValue());
                    }
                }
            }
        }
        if (invalrngAdded) {
            xmlw.writeEndElement(); // invalrng
        }

        //universe
        if (vm != null) {
            if (!StringUtilisEmpty(vm.getUniverse())) {
                xmlw.writeStartElement("universe");
                xmlw.writeCharacters(vm.getUniverse());
                xmlw.writeEndElement(); //universe
            }
        }

        //sum stats
        for (SummaryStatistic sumStat : dv.getSummaryStatistics()) {
            xmlw.writeStartElement("sumStat");
            if (sumStat.getTypeLabel() != null) {
                writeAttribute(xmlw, "type", sumStat.getTypeLabel());
            } else {
                writeAttribute(xmlw, "type", "unknown");
            }
            xmlw.writeCharacters(sumStat.getValue());
            xmlw.writeEndElement(); //sumStat
        }

        // categories
        for (VariableCategory cat : dv.getCategories()) {
            xmlw.writeStartElement("catgry");
            if (cat.isMissing()) {
                writeAttribute(xmlw, "missing", "Y");
            }

            // catValu
            xmlw.writeStartElement("catValu");
            xmlw.writeCharacters(cat.getValue());
            xmlw.writeEndElement(); //catValu

            // label
            if (!StringUtilisEmpty(cat.getLabel())) {
                xmlw.writeStartElement("labl");
                writeAttribute(xmlw, "level", "category");
                xmlw.writeCharacters(cat.getLabel());
                xmlw.writeEndElement(); //labl
            }

            // catStat
            if (cat.getFrequency() != null) {
                xmlw.writeStartElement("catStat");
                writeAttribute(xmlw, "type", "freq");
                // if frequency is actually a long value, we want to write "100" instead of "100.0"
                if (Math.floor(cat.getFrequency()) == cat.getFrequency()) {
                    xmlw.writeCharacters(new Long(cat.getFrequency().longValue()).toString());
                } else {
                    xmlw.writeCharacters(cat.getFrequency().toString());
                }
                xmlw.writeEndElement(); //catStat
            }

            //catStat weighted freq
            if (vm != null && vm.isWeighted()) {
                for (CategoryMetadata cm : vm.getCategoriesMetadata()) {
                    if (cm.getCategory().getValue().equals(cat.getValue())) {
                        xmlw.writeStartElement("catStat");
                        writeAttribute(xmlw, "wgtd", "wgtd");
                        writeAttribute(xmlw, "type", "freq");
                        xmlw.writeCharacters(cm.getWfreq().toString());
                        xmlw.writeEndElement(); //catStat
                        break;
                    }
                }
            }

            xmlw.writeEndElement(); //catgry
        }


        // varFormat
        xmlw.writeEmptyElement("varFormat");
        if (dv.isTypeNumeric()) {
            writeAttribute(xmlw, "type", "numeric");
        } else if (dv.isTypeCharacter()) {
            writeAttribute(xmlw, "type", "character");
        } else {
            throw new XMLStreamException("Illegal Variable Format Type!");
        }
        writeAttribute(xmlw, "formatname", dv.getFormat());
        //experiment writeAttribute(xmlw, "schema", dv.getFormatSchema());
        writeAttribute(xmlw, "category", dv.getFormatCategory());

        // notes
        if (dv.getUnf() != null && !"".equals(dv.getUnf())) {
            xmlw.writeStartElement("notes");
            writeAttribute(xmlw, "subject", "Universal Numeric Fingerprint");
            writeAttribute(xmlw, "level", "variable");
            writeAttribute(xmlw, "type", "Dataverse:UNF");
            xmlw.writeCharacters(dv.getUnf());
            xmlw.writeEndElement(); //notes
        }

        if (vm != null) {
            if (!StringUtilisEmpty(vm.getNotes())) {
                xmlw.writeStartElement("notes");
                xmlw.writeCData(vm.getNotes());
                xmlw.writeEndElement(); //notes CDATA
            }
        }



        xmlw.writeEndElement(); //var

    }
    
    private static void createFileDscr(XMLStreamWriter xmlw, DatasetVersion datasetVersion) throws XMLStreamException {
        String dataverseUrl = getDataverseSiteUrl();
        for (FileMetadata fileMetadata : datasetVersion.getFileMetadatas()) {
            DataFile dataFile = fileMetadata.getDataFile();

            if (dataFile != null && dataFile.isTabularData()) {
                DataTable dt = dataFile.getDataTable();
                xmlw.writeStartElement("fileDscr");
                writeAttribute(xmlw, "ID", "f" + dataFile.getId());
                writeAttribute(xmlw, "URI", dataverseUrl + "/api/access/datafile/" + dataFile.getId());

                xmlw.writeStartElement("fileTxt");
                xmlw.writeStartElement("fileName");
                xmlw.writeCharacters(fileMetadata.getLabel());
                xmlw.writeEndElement(); // fileName

                if (dt.getCaseQuantity() != null || dt.getVarQuantity() != null || dt.getRecordsPerCase() != null) {
                    xmlw.writeStartElement("dimensns");

                    if (dt.getCaseQuantity() != null) {
                        xmlw.writeStartElement("caseQnty");
                        xmlw.writeCharacters(dt.getCaseQuantity().toString());
                        xmlw.writeEndElement(); // caseQnty
                    }

                    if (dt.getVarQuantity() != null) {
                        xmlw.writeStartElement("varQnty");
                        xmlw.writeCharacters(dt.getVarQuantity().toString());
                        xmlw.writeEndElement(); // varQnty
                    }

                    if (dt.getRecordsPerCase() != null) {
                        xmlw.writeStartElement("recPrCas");
                        xmlw.writeCharacters(dt.getRecordsPerCase().toString());
                        xmlw.writeEndElement(); // recPrCas
                    }

                    xmlw.writeEndElement(); // dimensns
                }

                xmlw.writeStartElement("fileType");
                xmlw.writeCharacters(dataFile.getContentType());
                xmlw.writeEndElement(); // fileType

                xmlw.writeEndElement(); // fileTxt

                // various notes:
                // this specially formatted note section is used to store the UNF
                // (Universal Numeric Fingerprint) signature:
                if (dt.getUnf() != null && !dt.getUnf().equals("")) {
                    xmlw.writeStartElement("notes");
                    writeAttribute(xmlw, "level", LEVEL_FILE);
                    writeAttribute(xmlw, "type", NOTE_TYPE_UNF);
                    writeAttribute(xmlw, "subject", NOTE_SUBJECT_UNF);
                    xmlw.writeCharacters(dt.getUnf());
                    xmlw.writeEndElement(); // notes
                }

                if (dataFile.getTags() != null) {
                    for (int i = 0; i < dataFile.getTags().size(); i++) {
                        xmlw.writeStartElement("notes");
                        writeAttribute(xmlw, "level", LEVEL_FILE);
                        writeAttribute(xmlw, "type", NOTE_TYPE_TAG);
                        writeAttribute(xmlw, "subject", NOTE_SUBJECT_TAG);
                        xmlw.writeCharacters(dataFile.getTags().get(i).getTypeLabel());
                        xmlw.writeEndElement(); // notes
                    }
                }

                // TODO: add the remaining fileDscr elements!
                xmlw.writeEndElement(); // fileDscr
            }
        }
    }
    
    

    private static boolean checkParentElement(XMLStreamWriter xmlw, String elementName, boolean elementAdded) throws XMLStreamException {
        if (!elementAdded) {
            xmlw.writeStartElement(elementName);
        }

        return true;
    }

    public static void datasetHtmlDDI(InputStream datafile, OutputStream outputStream) throws XMLStreamException {
        DocumentBuilderFactory factory = DocumentBuilderFactory.newInstance();

        try {
            Document document;
            InputStream  styleSheetInput = DdiExportUtil.class.getClassLoader().getResourceAsStream("edu/harvard/iq/dataverse/codebook2-0.xsl");

            DocumentBuilder builder = factory.newDocumentBuilder();
            document = builder.parse(datafile);

            // Use a Transformer for output
            TransformerFactory tFactory = TransformerFactory.newInstance();
            StreamSource stylesource = new StreamSource(styleSheetInput);
            Transformer transformer = tFactory.newTransformer(stylesource);

            DOMSource source = new DOMSource(document);
            StreamResult result = new StreamResult(outputStream);
            transformer.transform(source, result);
        } catch (TransformerConfigurationException tce) {
            // Error generated by the parser
            logger.severe("Transformer Factory error" + "   " + tce.getMessage());
        } catch (TransformerException te) {
            // Error generated by the parser
            logger.severe("Transformation error" + "   " + te.getMessage());

        } catch (SAXException sxe) {
            // Error generated by this application
            // (or a parser-initialization error)
            logger.severe("SAX error " + sxe.getMessage());

        } catch (ParserConfigurationException pce) {
            // Parser with specified options can't be built
            logger.severe("Parser configuration error " + pce.getMessage());
        } catch (IOException ioe) {
            // I/O error
            logger.info("I/O error " + ioe.getMessage());
        }

    }

    public static void injectSettingsService(SettingsServiceBean settingsSvc) {
        settingsService=settingsSvc;
    }

}<|MERGE_RESOLUTION|>--- conflicted
+++ resolved
@@ -194,11 +194,6 @@
             persistentAgency = "DOI";
         }
         
-<<<<<<< HEAD
-        String persistentAuthority = datasetDto.getAuthority();
-        String persistentId = datasetDto.getIdentifier();
-=======
->>>>>>> 7bd70eaa
         //docDesc Block
         writeDocDescElement (xmlw, datasetDto);
         //stdyDesc Block
