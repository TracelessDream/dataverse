package edu.harvard.iq.dataverse.export.ddi;

import com.google.gson.Gson;
import edu.harvard.iq.dataverse.DataFile;
import edu.harvard.iq.dataverse.DataTable;
import edu.harvard.iq.dataverse.DatasetFieldConstant;
import edu.harvard.iq.dataverse.DatasetVersion;
import edu.harvard.iq.dataverse.FileMetadata;
import edu.harvard.iq.dataverse.GlobalId;
import edu.harvard.iq.dataverse.api.dto.DatasetDTO;
import edu.harvard.iq.dataverse.api.dto.DatasetVersionDTO;
import edu.harvard.iq.dataverse.api.dto.FieldDTO;
import edu.harvard.iq.dataverse.api.dto.FileDTO;
import edu.harvard.iq.dataverse.api.dto.MetadataBlockDTO;
import edu.harvard.iq.dataverse.datavariable.VariableMetadata;
import edu.harvard.iq.dataverse.datavariable.DataVariable;
import edu.harvard.iq.dataverse.datavariable.VariableServiceBean;
import edu.harvard.iq.dataverse.datavariable.VariableRange;
import edu.harvard.iq.dataverse.datavariable.SummaryStatistic;
import edu.harvard.iq.dataverse.datavariable.VariableCategory;
import edu.harvard.iq.dataverse.datavariable.VarGroup;
import edu.harvard.iq.dataverse.datavariable.CategoryMetadata;

import static edu.harvard.iq.dataverse.export.DDIExportServiceBean.LEVEL_FILE;
import static edu.harvard.iq.dataverse.export.DDIExportServiceBean.NOTE_SUBJECT_TAG;
import static edu.harvard.iq.dataverse.export.DDIExportServiceBean.NOTE_SUBJECT_UNF;
import static edu.harvard.iq.dataverse.export.DDIExportServiceBean.NOTE_TYPE_TAG;
import static edu.harvard.iq.dataverse.export.DDIExportServiceBean.NOTE_TYPE_UNF;
import static edu.harvard.iq.dataverse.util.SystemConfig.FQDN;
import static edu.harvard.iq.dataverse.util.SystemConfig.SITE_URL;
import edu.harvard.iq.dataverse.util.json.JsonUtil;
import edu.harvard.iq.dataverse.util.xml.XmlPrinter;
import java.io.ByteArrayOutputStream;
import java.io.IOException;
import java.io.OutputStream;
import java.net.InetAddress;
import java.net.UnknownHostException;
import java.nio.file.Files;
import java.nio.file.Path;
import java.nio.file.Paths;
import java.util.*;
import java.util.logging.Level;
import java.util.logging.Logger;
import javax.ejb.EJB;
import javax.json.JsonObject;
import javax.xml.stream.XMLOutputFactory;
import javax.xml.stream.XMLStreamException;
import javax.xml.stream.XMLStreamWriter;

import javax.xml.parsers.DocumentBuilder;
import javax.xml.parsers.DocumentBuilderFactory;
import javax.xml.parsers.FactoryConfigurationError;
import javax.xml.parsers.ParserConfigurationException;
import org.xml.sax.SAXException;
import org.xml.sax.SAXParseException;
import org.w3c.dom.Document;
import org.w3c.dom.DOMException;

// For write operation
import javax.xml.transform.Transformer;
import javax.xml.transform.TransformerException;
import javax.xml.transform.TransformerFactory;
import javax.xml.transform.TransformerConfigurationException;
import javax.xml.transform.dom.DOMSource;
import javax.xml.transform.stream.StreamSource;
import javax.xml.transform.stream.StreamResult;
import java.io.File;
import java.io.InputStream;
import java.io.InputStreamReader;

public class DdiExportUtil {

    private static final Logger logger = Logger.getLogger(DdiExportUtil.class.getCanonicalName());

    @EJB
    VariableServiceBean variableService;
    
    public static final String NOTE_TYPE_CONTENTTYPE = "DATAVERSE:CONTENTTYPE";
    public static final String NOTE_SUBJECT_CONTENTTYPE = "Content/MIME Type";

    public static String datasetDtoAsJson2ddi(String datasetDtoAsJson) {
        logger.fine(JsonUtil.prettyPrint(datasetDtoAsJson));
        Gson gson = new Gson();
        DatasetDTO datasetDto = gson.fromJson(datasetDtoAsJson, DatasetDTO.class);
        try {
            return dto2ddi(datasetDto);
        } catch (XMLStreamException ex) {
            Logger.getLogger(DdiExportUtil.class.getName()).log(Level.SEVERE, null, ex);
            return null;
        }
    }
    
    // "short" ddi, without the "<fileDscr>"  and "<dataDscr>/<var>" sections:
    public static void datasetJson2ddi(JsonObject datasetDtoAsJson, OutputStream outputStream) throws XMLStreamException {
        logger.fine(JsonUtil.prettyPrint(datasetDtoAsJson.toString()));
        Gson gson = new Gson();
        DatasetDTO datasetDto = gson.fromJson(datasetDtoAsJson.toString(), DatasetDTO.class);
        dtoddi(datasetDto, outputStream);
    }
    
    private static String dto2ddi(DatasetDTO datasetDto) throws XMLStreamException {
        OutputStream outputStream = new ByteArrayOutputStream();
        dtoddi(datasetDto, outputStream);
        String xml = outputStream.toString();
        return XmlPrinter.prettyPrintXml(xml);
    }
    
    private static void dtoddi(DatasetDTO datasetDto, OutputStream outputStream) throws XMLStreamException {
        XMLStreamWriter xmlw = XMLOutputFactory.newInstance().createXMLStreamWriter(outputStream);
        xmlw.writeStartElement("codeBook");
        xmlw.writeDefaultNamespace("ddi:codebook:2_5");
        xmlw.writeAttribute("xmlns:xsi", "http://www.w3.org/2001/XMLSchema-instance");
        xmlw.writeAttribute("xsi:schemaLocation", "ddi:codebook:2_5 http://www.ddialliance.org/Specification/DDI-Codebook/2.5/XMLSchema/codebook.xsd");
        writeAttribute(xmlw, "version", "2.5");
        createStdyDscr(xmlw, datasetDto);
        createOtherMats(xmlw, datasetDto.getDatasetVersion().getFiles());
        xmlw.writeEndElement(); // codeBook
        xmlw.flush();
    }

    
    // "full" ddi, with the the "<fileDscr>"  and "<dataDscr>/<var>" sections: 
    public static void datasetJson2ddi(JsonObject datasetDtoAsJson, DatasetVersion version, OutputStream outputStream) throws XMLStreamException {
        logger.fine(JsonUtil.prettyPrint(datasetDtoAsJson.toString()));
        Gson gson = new Gson();
        DatasetDTO datasetDto = gson.fromJson(datasetDtoAsJson.toString(), DatasetDTO.class);
        
        XMLStreamWriter xmlw = XMLOutputFactory.newInstance().createXMLStreamWriter(outputStream);
        xmlw.writeStartElement("codeBook");
        xmlw.writeDefaultNamespace("ddi:codebook:2_5");
        xmlw.writeAttribute("xmlns:xsi", "http://www.w3.org/2001/XMLSchema-instance");
        xmlw.writeAttribute("xsi:schemaLocation", "ddi:codebook:2_5 http://www.ddialliance.org/Specification/DDI-Codebook/2.5/XMLSchema/codebook.xsd");
        writeAttribute(xmlw, "version", "2.5");
        createStdyDscr(xmlw, datasetDto);
        createFileDscr(xmlw, version);
        createDataDscr(xmlw, version);
        createOtherMatsFromFileMetadatas(xmlw, version.getFileMetadatas());
        xmlw.writeEndElement(); // codeBook
        xmlw.flush();
    }
    
    
    /**
     * @todo This is just a stub, copied from DDIExportServiceBean. It should
     * produce valid DDI based on
     * http://guides.dataverse.org/en/latest/developers/tools.html#msv but it is
     * incomplete and will be worked on as part of
     * https://github.com/IQSS/dataverse/issues/2579 . We'll want to reference
     * the DVN 3.x code for creating a complete DDI.
     *
     * @todo Rename this from "study" to "dataset".
     */
    private static void createStdyDscr(XMLStreamWriter xmlw, DatasetDTO datasetDto) throws XMLStreamException {
        DatasetVersionDTO version = datasetDto.getDatasetVersion();
        String persistentProtocol = datasetDto.getProtocol();
        String persistentAgency = persistentProtocol;
        // The "persistentAgency" tag is used for the "agency" attribute of the 
        // <IDNo> ddi section; back in the DVN3 days we used "handle" and "DOI" 
        // for the 2 supported protocols, respectively. For the sake of backward
        // compatibility, we should probably stick with these labels: (-- L.A. 4.5)
        if ("hdl".equals(persistentAgency)) { 
            persistentAgency = "handle";
        } else if ("doi".equals(persistentAgency)) {
            persistentAgency = "DOI";
        }
        
        String persistentAuthority = datasetDto.getAuthority();
        String persistentId = datasetDto.getIdentifier();       
        //docDesc Block
        writeDocDescElement (xmlw, datasetDto);
        //stdyDesc Block
        xmlw.writeStartElement("stdyDscr");
        xmlw.writeStartElement("citation");
        xmlw.writeStartElement("titlStmt");
       
        writeFullElement(xmlw, "titl", dto2Primitive(version, DatasetFieldConstant.title));                       
        writeFullElement(xmlw, "subTitl", dto2Primitive(version, DatasetFieldConstant.subTitle));
        writeFullElement(xmlw, "altTitl", dto2Primitive(version, DatasetFieldConstant.alternativeTitle));
        
        xmlw.writeStartElement("IDNo");
        writeAttribute(xmlw, "agency", persistentAgency);
        xmlw.writeCharacters(persistentProtocol + ":" + persistentAuthority + "/" + persistentId);
        xmlw.writeEndElement(); // IDNo
       
        xmlw.writeEndElement(); // titlStmt

        writeAuthorsElement(xmlw, version);
        writeProducersElement(xmlw, version);
        
        xmlw.writeStartElement("distStmt");
        writeFullElement(xmlw, "distrbtr", datasetDto.getPublisher());
        writeFullElement(xmlw, "distDate", datasetDto.getPublicationDate());
        xmlw.writeEndElement(); // diststmt

        xmlw.writeEndElement(); // citation
        //End Citation Block
        
        //Start Study Info Block
        // Study Info
        xmlw.writeStartElement("stdyInfo");
        
        writeSubjectElement(xmlw, version); //Subject and Keywords
        writeAbstractElement(xmlw, version); // Description
        writeFullElement(xmlw, "notes", dto2Primitive(version, DatasetFieldConstant.notesText));
        
        writeSummaryDescriptionElement(xmlw, version);
        writeRelPublElement(xmlw, version);

        writeOtherIdElement(xmlw, version);
        writeDistributorsElement(xmlw, version);
        writeContactsElement(xmlw, version);
        writeFullElement(xmlw, "depositr", dto2Primitive(version, DatasetFieldConstant.depositor));    
        writeFullElement(xmlw, "depDate", dto2Primitive(version, DatasetFieldConstant.dateOfDeposit));  
        
        writeFullElementList(xmlw, "relMat", dto2PrimitiveList(version, DatasetFieldConstant.relatedMaterial));
        writeFullElementList(xmlw, "relStdy", dto2PrimitiveList(version, DatasetFieldConstant.relatedDatasets));
        writeFullElementList(xmlw, "othRefs", dto2PrimitiveList(version, DatasetFieldConstant.otherReferences));
        writeSeriesElement(xmlw, version);
        writeSoftwareElement(xmlw, version);
        writeFullElementList(xmlw, "dataSrc", dto2PrimitiveList(version, DatasetFieldConstant.dataSources));
        writeFullElement(xmlw, "srcOrig", dto2Primitive(version, DatasetFieldConstant.originOfSources)); 
        writeFullElement(xmlw, "srcChar", dto2Primitive(version, DatasetFieldConstant.characteristicOfSources)); 
        writeFullElement(xmlw, "srcDocu", dto2Primitive(version, DatasetFieldConstant.accessToSources)); 
        xmlw.writeEndElement(); // stdyInfo
        // End Info Block
        
        //Social Science Metadata block
               
        writeMethodElement(xmlw, version);
        
        //Terms of Use and Access
        writeFullElement(xmlw, "useStmt", version.getTermsOfUse()); 
        writeFullElement(xmlw, "confDec", version.getConfidentialityDeclaration()); 
        writeFullElement(xmlw, "specPerm", version.getSpecialPermissions()); 
        writeFullElement(xmlw, "restrctn", version.getRestrictions()); 
        writeFullElement(xmlw, "citeReq", version.getCitationRequirements()); 
        writeFullElement(xmlw, "deposReq", version.getDepositorRequirements()); 
        writeFullElement(xmlw, "dataAccs", version.getTermsOfAccess()); 
        writeFullElement(xmlw, "accsPlac", version.getDataAccessPlace()); 
        writeFullElement(xmlw, "conditions", version.getConditions()); 
        writeFullElement(xmlw, "disclaimer", version.getDisclaimer()); 
        writeFullElement(xmlw, "origArch", version.getOriginalArchive()); 
        writeFullElement(xmlw, "avlStatus", version.getAvailabilityStatus()); 
        writeFullElement(xmlw, "contact", version.getContactForAccess()); 
        writeFullElement(xmlw, "collSize", version.getSizeOfCollection()); 
        writeFullElement(xmlw, "complete", version.getStudyCompletion()); 
        
        
        xmlw.writeEndElement(); // stdyDscr

    }
    
    private static void writeDocDescElement (XMLStreamWriter xmlw, DatasetDTO datasetDto) throws XMLStreamException {
        DatasetVersionDTO version = datasetDto.getDatasetVersion();
        String persistentProtocol = datasetDto.getProtocol();
        String persistentAgency = persistentProtocol;
        // The "persistentAgency" tag is used for the "agency" attribute of the 
        // <IDNo> ddi section; back in the DVN3 days we used "handle" and "DOI" 
        // for the 2 supported protocols, respectively. For the sake of backward
        // compatibility, we should probably stick with these labels: (-- L.A. 4.5)
        if ("hdl".equals(persistentAgency)) { 
            persistentAgency = "handle";
        } else if ("doi".equals(persistentAgency)) {
            persistentAgency = "DOI";
        }
        
        String persistentAuthority = datasetDto.getAuthority();
        String persistentId = datasetDto.getIdentifier();
        
        xmlw.writeStartElement("docDscr");
        xmlw.writeStartElement("citation");
        xmlw.writeStartElement("titlStmt");
        writeFullElement(xmlw, "titl", dto2Primitive(version, DatasetFieldConstant.title));
        xmlw.writeStartElement("IDNo");
        writeAttribute(xmlw, "agency", persistentAgency);
        xmlw.writeCharacters(persistentProtocol + ":" + persistentAuthority + "/" + persistentId);
        xmlw.writeEndElement(); // IDNo      
        xmlw.writeEndElement(); // titlStmt
        xmlw.writeStartElement("distStmt");
        writeFullElement(xmlw, "distrbtr", datasetDto.getPublisher());
        writeFullElement(xmlw, "distDate", datasetDto.getPublicationDate());
        
        xmlw.writeEndElement(); // diststmt
        writeVersionStatement(xmlw, version);
        xmlw.writeStartElement("biblCit");
        xmlw.writeCharacters(version.getCitation());
        xmlw.writeEndElement(); // biblCit
        xmlw.writeEndElement(); // citation      
        xmlw.writeEndElement(); // docDscr
        
    }
    
    private static void writeVersionStatement(XMLStreamWriter xmlw, DatasetVersionDTO datasetVersionDTO) throws XMLStreamException{
        xmlw.writeStartElement("verStmt");
        writeAttribute(xmlw,"source","DVN"); 
        xmlw.writeStartElement("version");
        writeAttribute(xmlw,"date", datasetVersionDTO.getReleaseTime().substring(0, 10));
        writeAttribute(xmlw,"type", datasetVersionDTO.getVersionState().toString()); 
        xmlw.writeCharacters(datasetVersionDTO.getVersionNumber().toString());
        xmlw.writeEndElement(); // version
        xmlw.writeEndElement(); // verStmt
    }
    
    private static void writeSummaryDescriptionElement(XMLStreamWriter xmlw, DatasetVersionDTO datasetVersionDTO) throws XMLStreamException {
        xmlw.writeStartElement("sumDscr");
        for (Map.Entry<String, MetadataBlockDTO> entry : datasetVersionDTO.getMetadataBlocks().entrySet()) {
            String key = entry.getKey();
            MetadataBlockDTO value = entry.getValue();
            if ("citation".equals(key)) {
                Integer per = 0;
                Integer coll = 0;
                for (FieldDTO fieldDTO : value.getFields()) {
                    if (DatasetFieldConstant.timePeriodCovered.equals(fieldDTO.getTypeName())) {
                        String dateValStart = "";
                        String dateValEnd = "";
                        for (HashSet<FieldDTO> foo : fieldDTO.getMultipleCompound()) {
                            per++;
                            for (Iterator<FieldDTO> iterator = foo.iterator(); iterator.hasNext();) {
                                FieldDTO next = iterator.next();
                                if (DatasetFieldConstant.timePeriodCoveredStart.equals(next.getTypeName())) {
                                    dateValStart = next.getSinglePrimitive();
                                }
                                if (DatasetFieldConstant.timePeriodCoveredEnd.equals(next.getTypeName())) {
                                    dateValEnd = next.getSinglePrimitive();
                                }
                            }
                            if (!dateValStart.isEmpty()) {
                                writeDateElement(xmlw, "timePrd", "P"+ per.toString(), "start", dateValStart );
                            }
                            if (!dateValEnd.isEmpty()) {
                                writeDateElement(xmlw, "timePrd",  "P"+ per.toString(), "end", dateValEnd );
                            }
                        }
                    }
                    if (DatasetFieldConstant.dateOfCollection.equals(fieldDTO.getTypeName())) {
                        String dateValStart = "";
                        String dateValEnd = "";
                        for (HashSet<FieldDTO> foo : fieldDTO.getMultipleCompound()) {
                            coll++;
                            for (Iterator<FieldDTO> iterator = foo.iterator(); iterator.hasNext();) {
                                FieldDTO next = iterator.next();
                                if (DatasetFieldConstant.dateOfCollectionStart.equals(next.getTypeName())) {
                                    dateValStart = next.getSinglePrimitive();
                                }
                                if (DatasetFieldConstant.dateOfCollectionEnd.equals(next.getTypeName())) {
                                    dateValEnd = next.getSinglePrimitive();
                                }
                            }
                            if (!dateValStart.isEmpty()) {
                                writeDateElement(xmlw, "collDate",  "P"+ coll.toString(), "start", dateValStart );
                            }
                            if (!dateValEnd.isEmpty()) {
                                writeDateElement(xmlw,  "collDate",  "P"+ coll.toString(), "end", dateValEnd );
                            }
                        }
                    }
                    if (DatasetFieldConstant.kindOfData.equals(fieldDTO.getTypeName())) {
                        writeMultipleElement(xmlw, "dataKind", fieldDTO);                     
                    }
                }
            }
            
            if("geospatial".equals(key)){                
                for (FieldDTO fieldDTO : value.getFields()) {
                    if (DatasetFieldConstant.geographicCoverage.equals(fieldDTO.getTypeName())) {
                        for (HashSet<FieldDTO> foo : fieldDTO.getMultipleCompound()) {
                            for (Iterator<FieldDTO> iterator = foo.iterator(); iterator.hasNext();) {
                                FieldDTO next = iterator.next();
                                if (DatasetFieldConstant.country.equals(next.getTypeName())) {
                                    writeFullElement(xmlw, "nation", next.getSinglePrimitive());
                                }
                                if (DatasetFieldConstant.city.equals(next.getTypeName())) {
                                    writeFullElement(xmlw, "geogCover", next.getSinglePrimitive());
                                }
                                if (DatasetFieldConstant.state.equals(next.getTypeName())) {
                                    writeFullElement(xmlw, "geogCover", next.getSinglePrimitive());
                                } 
                                if (DatasetFieldConstant.otherGeographicCoverage.equals(next.getTypeName())) {
                                    writeFullElement(xmlw, "geogCover", next.getSinglePrimitive());
                                } 
                            }
                        }
                    }
                    if (DatasetFieldConstant.geographicBoundingBox.equals(fieldDTO.getTypeName())) {
                        for (HashSet<FieldDTO> foo : fieldDTO.getMultipleCompound()) {
                            for (Iterator<FieldDTO> iterator = foo.iterator(); iterator.hasNext();) {
                                FieldDTO next = iterator.next();
                                if (DatasetFieldConstant.westLongitude.equals(next.getTypeName())) {
                                    writeFullElement(xmlw, "westBL", next.getSinglePrimitive());
                                }
                                if (DatasetFieldConstant.eastLongitude.equals(next.getTypeName())) {
                                    writeFullElement(xmlw, "eastBL", next.getSinglePrimitive());
                                }
                                if (DatasetFieldConstant.northLatitude.equals(next.getTypeName())) {
                                    writeFullElement(xmlw, "northBL", next.getSinglePrimitive());
                                }  
                                if (DatasetFieldConstant.southLatitude.equals(next.getTypeName())) {
                                    writeFullElement(xmlw, "southBL", next.getSinglePrimitive());
                                }                               

                            }
                        }
                    }
                }
                    writeFullElementList(xmlw, "geogUnit", dto2PrimitiveList(datasetVersionDTO, DatasetFieldConstant.geographicUnit));
            }

            if("socialscience".equals(key)){                
                for (FieldDTO fieldDTO : value.getFields()) {
                    if (DatasetFieldConstant.universe.equals(fieldDTO.getTypeName())) {
                        writeMultipleElement(xmlw, "universe", fieldDTO);
                    }
                    if (DatasetFieldConstant.unitOfAnalysis.equals(fieldDTO.getTypeName())) {
                        writeMultipleElement(xmlw, "anlyUnit", fieldDTO);                     
                    }
                }              
            }
        }
        xmlw.writeEndElement(); //sumDscr     
    }
    
    private static void writeMultipleElement(XMLStreamWriter xmlw, String element, FieldDTO fieldDTO) throws XMLStreamException {
        for (String value : fieldDTO.getMultiplePrimitive()) {
            writeFullElement(xmlw, element, value);
        }
    }
    
    private static void writeDateElement(XMLStreamWriter xmlw, String element, String cycle, String event, String dateIn) throws XMLStreamException {

        xmlw.writeStartElement(element);
        writeAttribute(xmlw, "cycle",  cycle);
        writeAttribute(xmlw, "event", event);
        writeAttribute(xmlw, "date", dateIn);
        xmlw.writeCharacters(dateIn);
        xmlw.writeEndElement(); 

    }
    
    private static void writeMethodElement(XMLStreamWriter xmlw , DatasetVersionDTO version) throws XMLStreamException{
        xmlw.writeStartElement("method");
        xmlw.writeStartElement("dataColl");
        writeFullElement(xmlw, "timeMeth", dto2Primitive(version, DatasetFieldConstant.timeMethod)); 
        writeFullElement(xmlw, "dataCollector", dto2Primitive(version, DatasetFieldConstant.dataCollector));         
        writeFullElement(xmlw, "collectorTraining", dto2Primitive(version, DatasetFieldConstant.collectorTraining));   
        writeFullElement(xmlw, "frequenc", dto2Primitive(version, DatasetFieldConstant.frequencyOfDataCollection));      
        writeFullElement(xmlw, "sampProc", dto2Primitive(version, DatasetFieldConstant.samplingProcedure));  
        writeTargetSampleElement(xmlw, version);
        writeFullElement(xmlw, "deviat", dto2Primitive(version, DatasetFieldConstant.deviationsFromSampleDesign)); 
        writeFullElement(xmlw, "collMode", dto2Primitive(version, DatasetFieldConstant.collectionMode)); 
        writeFullElement(xmlw, "resInstru", dto2Primitive(version, DatasetFieldConstant.researchInstrument)); 
        writeFullElement(xmlw, "collSitu", dto2Primitive(version, DatasetFieldConstant.dataCollectionSituation)); 
        writeFullElement(xmlw, "actMin", dto2Primitive(version, DatasetFieldConstant.actionsToMinimizeLoss));
        writeFullElement(xmlw, "conOps", dto2Primitive(version, DatasetFieldConstant.controlOperations));  
        writeFullElement(xmlw, "weight", dto2Primitive(version, DatasetFieldConstant.weighting));  
        writeFullElement(xmlw, "cleanOps", dto2Primitive(version, DatasetFieldConstant.cleaningOperations));

        xmlw.writeEndElement(); //dataColl
        xmlw.writeStartElement("anlyInfo");
        writeFullElement(xmlw, "anylInfo", dto2Primitive(version, DatasetFieldConstant.datasetLevelErrorNotes));
        writeFullElement(xmlw, "respRate", dto2Primitive(version, DatasetFieldConstant.responseRate));  
        writeFullElement(xmlw, "estSmpErr", dto2Primitive(version, DatasetFieldConstant.samplingErrorEstimates));  
        writeFullElement(xmlw, "dataAppr", dto2Primitive(version, DatasetFieldConstant.otherDataAppraisal)); 
        xmlw.writeEndElement(); //anlyInfo
        writeNotesElement(xmlw, version);
        
        xmlw.writeEndElement();//method
    }
    
    private static void writeSubjectElement(XMLStreamWriter xmlw, DatasetVersionDTO datasetVersionDTO) throws XMLStreamException{ 
        
        //Key Words and Topic Classification
        
        xmlw.writeStartElement("subject");        
        for (Map.Entry<String, MetadataBlockDTO> entry : datasetVersionDTO.getMetadataBlocks().entrySet()) {
            String key = entry.getKey();
            MetadataBlockDTO value = entry.getValue();
            if ("citation".equals(key)) {
                for (FieldDTO fieldDTO : value.getFields()) {
                    if (DatasetFieldConstant.subject.equals(fieldDTO.getTypeName())){
                        for ( String subject : fieldDTO.getMultipleVocab()){
                            xmlw.writeStartElement("keyword");
                            xmlw.writeCharacters(subject);
                            xmlw.writeEndElement(); //Keyword
                        }
                    }
                    
                    if (DatasetFieldConstant.keyword.equals(fieldDTO.getTypeName())) {
                        for (HashSet<FieldDTO> foo : fieldDTO.getMultipleCompound()) {
                            String keywordValue = "";
                            String keywordVocab = "";
                            String keywordURI = "";
                            for (Iterator<FieldDTO> iterator = foo.iterator(); iterator.hasNext();) {
                                FieldDTO next = iterator.next();
                                if (DatasetFieldConstant.keywordValue.equals(next.getTypeName())) {
                                    keywordValue =  next.getSinglePrimitive();
                                }
                                if (DatasetFieldConstant.keywordVocab.equals(next.getTypeName())) {
                                    keywordVocab =  next.getSinglePrimitive();
                                }
                                if (DatasetFieldConstant.keywordVocabURI.equals(next.getTypeName())) {
                                    keywordURI =  next.getSinglePrimitive();
                                }
                            }
                            if (!keywordValue.isEmpty()){
                                xmlw.writeStartElement("keyword"); 
                                if(!keywordVocab.isEmpty()){
                                   writeAttribute(xmlw,"vocab",keywordVocab); 
                                }
                                if(!keywordURI.isEmpty()){
                                   writeAttribute(xmlw,"URI",keywordURI); 
                                } 
                                xmlw.writeCharacters(keywordValue);
                                xmlw.writeEndElement(); //Keyword
                            }

                        }
                    }
                    if (DatasetFieldConstant.topicClassification.equals(fieldDTO.getTypeName())) {
                        for (HashSet<FieldDTO> foo : fieldDTO.getMultipleCompound()) {
                            String topicClassificationValue = "";
                            String topicClassificationVocab = "";
                            String topicClassificationURI = "";
                            for (Iterator<FieldDTO> iterator = foo.iterator(); iterator.hasNext();) {
                                FieldDTO next = iterator.next();
                                if (DatasetFieldConstant.topicClassValue.equals(next.getTypeName())) {
                                    topicClassificationValue =  next.getSinglePrimitive();
                                }
                                if (DatasetFieldConstant.topicClassVocab.equals(next.getTypeName())) {
                                    topicClassificationVocab =  next.getSinglePrimitive();
                                }
                                if (DatasetFieldConstant.topicClassVocabURI.equals(next.getTypeName())) {
                                    topicClassificationURI =  next.getSinglePrimitive();
                                }
                            }
                            if (!topicClassificationValue.isEmpty()){
                                xmlw.writeStartElement("topcClas"); 
                                if(!topicClassificationVocab.isEmpty()){
                                   writeAttribute(xmlw,"vocab",topicClassificationVocab); 
                                } 
                                if(!topicClassificationURI.isEmpty()){
                                   writeAttribute(xmlw,"URI",topicClassificationURI); 
                                } 
                                xmlw.writeCharacters(topicClassificationValue);
                                xmlw.writeEndElement(); //topcClas
                            }
                        }
                    }
                }
            }
        }        
        xmlw.writeEndElement(); // subject       
    }
    
    private static void writeAuthorsElement(XMLStreamWriter xmlw, DatasetVersionDTO datasetVersionDTO) throws XMLStreamException {

        for (Map.Entry<String, MetadataBlockDTO> entry : datasetVersionDTO.getMetadataBlocks().entrySet()) {
            String key = entry.getKey();
            MetadataBlockDTO value = entry.getValue();
            if ("citation".equals(key)) {
                for (FieldDTO fieldDTO : value.getFields()) {
                    if (DatasetFieldConstant.author.equals(fieldDTO.getTypeName())) {
                        xmlw.writeStartElement("rspStmt");
                        String authorName = "";
                        String authorAffiliation = "";
                        for (HashSet<FieldDTO> foo : fieldDTO.getMultipleCompound()) {
                            for (Iterator<FieldDTO> iterator = foo.iterator(); iterator.hasNext();) {
                                FieldDTO next = iterator.next();
                                if (DatasetFieldConstant.authorName.equals(next.getTypeName())) {
                                    authorName =  next.getSinglePrimitive();
                                }
                                if (DatasetFieldConstant.authorAffiliation.equals(next.getTypeName())) {
                                    authorAffiliation =  next.getSinglePrimitive();
                                }
                            }
                            if (!authorName.isEmpty()){
                                xmlw.writeStartElement("AuthEnty"); 
                                if(!authorAffiliation.isEmpty()){
                                   writeAttribute(xmlw,"affiliation",authorAffiliation); 
                                } 
                                xmlw.writeCharacters(authorName);
                                xmlw.writeEndElement(); //AuthEnty
                            }
                        }
                        xmlw.writeEndElement(); //rspStmt
                    }
                }
            }
        }
    }
    
    private static void writeContactsElement(XMLStreamWriter xmlw, DatasetVersionDTO datasetVersionDTO) throws XMLStreamException {

        for (Map.Entry<String, MetadataBlockDTO> entry : datasetVersionDTO.getMetadataBlocks().entrySet()) {
            String key = entry.getKey();
            MetadataBlockDTO value = entry.getValue();
            if ("citation".equals(key)) {
                for (FieldDTO fieldDTO : value.getFields()) {
                    if (DatasetFieldConstant.datasetContact.equals(fieldDTO.getTypeName())) {
                        String datasetContactName = "";
                        String datasetContactAffiliation = "";
                        String datasetContactEmail = "";
                        for (HashSet<FieldDTO> foo : fieldDTO.getMultipleCompound()) {
                            for (Iterator<FieldDTO> iterator = foo.iterator(); iterator.hasNext();) {
                                FieldDTO next = iterator.next();
                                if (DatasetFieldConstant.datasetContactName.equals(next.getTypeName())) {
                                    datasetContactName =  next.getSinglePrimitive();
                                }
                                if (DatasetFieldConstant.datasetContactAffiliation.equals(next.getTypeName())) {
                                    datasetContactAffiliation =  next.getSinglePrimitive();
                                }
                                if (DatasetFieldConstant.datasetContactEmail.equals(next.getTypeName())) {
                                    datasetContactEmail = next.getSinglePrimitive();
                                }
                            }
                            // TODO: Since datasetContactEmail is a required field but datasetContactName is not consider not checking if datasetContactName is empty so we can write out datasetContactEmail.
                            if (!datasetContactName.isEmpty()){
                                xmlw.writeStartElement("contact"); 
                                if(!datasetContactAffiliation.isEmpty()){
                                   writeAttribute(xmlw,"affiliation",datasetContactAffiliation); 
                                } 
                                if(!datasetContactEmail.isEmpty()){
                                   writeAttribute(xmlw,"email",datasetContactEmail); 
                                } 
                                xmlw.writeCharacters(datasetContactName);
                                xmlw.writeEndElement(); //AuthEnty
                            }
                        }
                    }
                }
            }
        }
    }
    
    private static void writeProducersElement(XMLStreamWriter xmlw, DatasetVersionDTO version) throws XMLStreamException {
        xmlw.writeStartElement("prodStmt");
        for (Map.Entry<String, MetadataBlockDTO> entry : version.getMetadataBlocks().entrySet()) {
            String key = entry.getKey();
            MetadataBlockDTO value = entry.getValue();

            if ("citation".equals(key)) {
                for (FieldDTO fieldDTO : value.getFields()) {
                    if (DatasetFieldConstant.producer.equals(fieldDTO.getTypeName())) {

                        for (HashSet<FieldDTO> foo : fieldDTO.getMultipleCompound()) {
                            String producerName = "";
                            String producerAffiliation = "";
                            String producerAbbreviation = "";
                            String producerLogo = "";
                            String producerURL = "";
                            for (Iterator<FieldDTO> iterator = foo.iterator(); iterator.hasNext();) {
                                FieldDTO next = iterator.next();
                                if (DatasetFieldConstant.producerName.equals(next.getTypeName())) {
                                    producerName = next.getSinglePrimitive();
                                }
                                if (DatasetFieldConstant.producerAffiliation.equals(next.getTypeName())) {
                                    producerAffiliation = next.getSinglePrimitive();
                                }
                                if (DatasetFieldConstant.producerAbbreviation.equals(next.getTypeName())) {
                                    producerAbbreviation = next.getSinglePrimitive();
                                }
                                if (DatasetFieldConstant.producerLogo.equals(next.getTypeName())) {
                                    producerLogo = next.getSinglePrimitive();
                                }
                                if (DatasetFieldConstant.producerURL.equals(next.getTypeName())) {
                                    producerURL = next.getSinglePrimitive();

                                }
                            }
                            if (!producerName.isEmpty()) {
                                xmlw.writeStartElement("producer");
                                if (!producerAffiliation.isEmpty()) {
                                    writeAttribute(xmlw, "affiliation", producerAffiliation);
                                }
                                if (!producerAbbreviation.isEmpty()) {
                                    writeAttribute(xmlw, "abbr", producerAbbreviation);
                                }
                                if (!producerLogo.isEmpty()) {
                                    writeAttribute(xmlw, "role", producerLogo);
                                }
                                if (!producerURL.isEmpty()) {
                                    writeAttribute(xmlw, "URI", producerURL);
                                }
                                xmlw.writeCharacters(producerName);
                                xmlw.writeEndElement(); //AuthEnty
                            }
                        }
                        
                    }
                }
            }
        }
        writeFullElement(xmlw, "prodDate", dto2Primitive(version, DatasetFieldConstant.productionDate));    
        writeFullElement(xmlw, "prodPlac", dto2Primitive(version, DatasetFieldConstant.productionPlace));
  
        writeGrantElement(xmlw, version);
        xmlw.writeEndElement(); //prodStmt
    }
    
    private static void writeDistributorsElement(XMLStreamWriter xmlw, DatasetVersionDTO datasetVersionDTO) throws XMLStreamException {
        for (Map.Entry<String, MetadataBlockDTO> entry : datasetVersionDTO.getMetadataBlocks().entrySet()) {
            String key = entry.getKey();
            MetadataBlockDTO value = entry.getValue();
            if ("citation".equals(key)) {
                for (FieldDTO fieldDTO : value.getFields()) {
                    if (DatasetFieldConstant.distributor.equals(fieldDTO.getTypeName())) {
                        xmlw.writeStartElement("distrbtr");
                        for (HashSet<FieldDTO> foo : fieldDTO.getMultipleCompound()) {
                            String distributorName = "";
                            String distributorAffiliation = "";
                            String distributorAbbreviation = "";
                            String distributorURL = "";
                            String distributorLogoURL = "";
                            for (Iterator<FieldDTO> iterator = foo.iterator(); iterator.hasNext();) {
                                FieldDTO next = iterator.next();
                                if (DatasetFieldConstant.distributorName.equals(next.getTypeName())) {
                                    distributorName = next.getSinglePrimitive();
                                }
                                if (DatasetFieldConstant.distributorAffiliation.equals(next.getTypeName())) {
                                    distributorAffiliation = next.getSinglePrimitive();
                                }
                                if (DatasetFieldConstant.distributorAbbreviation.equals(next.getTypeName())) {
                                    distributorAbbreviation = next.getSinglePrimitive();
                                }
                                if (DatasetFieldConstant.distributorURL.equals(next.getTypeName())) {
                                    distributorURL = next.getSinglePrimitive();
                                }
                                if (DatasetFieldConstant.distributorLogo.equals(next.getTypeName())) {
                                    distributorLogoURL = next.getSinglePrimitive();
                                }
                            }
                            if (!distributorName.isEmpty()) {
                                xmlw.writeStartElement("distrbtr");
                                if (!distributorAffiliation.isEmpty()) {
                                    writeAttribute(xmlw, "affiliation", distributorAffiliation);
                                }
                                if (!distributorAbbreviation.isEmpty()) {
                                    writeAttribute(xmlw, "abbr", distributorAbbreviation);
                                }
                                if (!distributorURL.isEmpty()) {
                                    writeAttribute(xmlw, "URI", distributorURL);
                                }
                                if (!distributorLogoURL.isEmpty()) {
                                    writeAttribute(xmlw, "role", distributorLogoURL);
                                }
                                xmlw.writeCharacters(distributorName);
                                xmlw.writeEndElement(); //AuthEnty
                            }
                        }
                        xmlw.writeEndElement(); //rspStmt
                    }
                }
            }
        }
    }
    
    private static void writeRelPublElement(XMLStreamWriter xmlw, DatasetVersionDTO datasetVersionDTO) throws XMLStreamException {
        for (Map.Entry<String, MetadataBlockDTO> entry : datasetVersionDTO.getMetadataBlocks().entrySet()) {
            String key = entry.getKey();
            MetadataBlockDTO value = entry.getValue();
            if ("citation".equals(key)) {
                for (FieldDTO fieldDTO : value.getFields()) {
                    if (DatasetFieldConstant.publication.equals(fieldDTO.getTypeName())) {
                        for (HashSet<FieldDTO> foo : fieldDTO.getMultipleCompound()) {
                            String pubString = "";
                            String citation = "";
                            String IDType = "";
                            String IDNo = "";
                            String url = "";
                            for (Iterator<FieldDTO> iterator = foo.iterator(); iterator.hasNext();) {
                                FieldDTO next = iterator.next();
                                if (DatasetFieldConstant.publicationCitation.equals(next.getTypeName())) {
                                    citation =  next.getSinglePrimitive();
                                }
                                if (DatasetFieldConstant.publicationIDType.equals(next.getTypeName())) {
                                    IDType =  next.getSinglePrimitive();
                                }
                                if (DatasetFieldConstant.publicationIDNumber.equals(next.getTypeName())) {
                                    IDNo =   next.getSinglePrimitive();
                                }
                                if (DatasetFieldConstant.publicationURL.equals(next.getTypeName())) {
                                    url =  next.getSinglePrimitive();
                                }
                            }
                            pubString = appendCommaSeparatedValue(citation, IDType);
                            pubString = appendCommaSeparatedValue(pubString, IDNo);
                            pubString = appendCommaSeparatedValue(pubString, url);
                            if (!pubString.isEmpty()){
                                xmlw.writeStartElement("relPubl"); 
                                xmlw.writeCharacters(pubString);
                                xmlw.writeEndElement(); //relPubl
                            }
                        }
                    }
                }
            }
        }
    }
    
    private static String appendCommaSeparatedValue(String inVal, String next) {
        if (!next.isEmpty()) {
            if (!inVal.isEmpty()) {
                return inVal + ", " + next;
            } else {
                return next;
            }
        }
        return inVal;
    }
    
    private static void writeAbstractElement(XMLStreamWriter xmlw, DatasetVersionDTO datasetVersionDTO) throws XMLStreamException {
        for (Map.Entry<String, MetadataBlockDTO> entry : datasetVersionDTO.getMetadataBlocks().entrySet()) {
            String key = entry.getKey();
            MetadataBlockDTO value = entry.getValue();
            if ("citation".equals(key)) {
                for (FieldDTO fieldDTO : value.getFields()) {
                    if (DatasetFieldConstant.description.equals(fieldDTO.getTypeName())) {
                        String descriptionText = "";
                        String descriptionDate = "";
                        for (HashSet<FieldDTO> foo : fieldDTO.getMultipleCompound()) {
                            for (Iterator<FieldDTO> iterator = foo.iterator(); iterator.hasNext();) {
                                FieldDTO next = iterator.next();
                                if (DatasetFieldConstant.descriptionText.equals(next.getTypeName())) {
                                    descriptionText =  next.getSinglePrimitive();
                                }
                                if (DatasetFieldConstant.descriptionDate.equals(next.getTypeName())) {
                                    descriptionDate =  next.getSinglePrimitive();
                                }
                            }
                            if (!descriptionText.isEmpty()){
                                xmlw.writeStartElement("abstract"); 
                                if(!descriptionDate.isEmpty()){
                                   writeAttribute(xmlw,"date",descriptionDate); 
                                } 
                                xmlw.writeCharacters(descriptionText);
                                xmlw.writeEndElement(); //abstract
                            }
                        }
                    }
                }
            }
        }
    }

    private static void writeGrantElement(XMLStreamWriter xmlw, DatasetVersionDTO datasetVersionDTO) throws XMLStreamException {
        for (Map.Entry<String, MetadataBlockDTO> entry : datasetVersionDTO.getMetadataBlocks().entrySet()) {
            String key = entry.getKey();
            MetadataBlockDTO value = entry.getValue();
            if ("citation".equals(key)) {
                for (FieldDTO fieldDTO : value.getFields()) {
                    if (DatasetFieldConstant.grantNumber.equals(fieldDTO.getTypeName())) {
                        String grantNumber = "";
                        String grantAgency = "";
                        for (HashSet<FieldDTO> foo : fieldDTO.getMultipleCompound()) {
                            for (Iterator<FieldDTO> iterator = foo.iterator(); iterator.hasNext();) {
                                FieldDTO next = iterator.next();
                                if (DatasetFieldConstant.grantNumberValue.equals(next.getTypeName())) {
                                    grantNumber =  next.getSinglePrimitive();
                                }
                                if (DatasetFieldConstant.grantNumberAgency.equals(next.getTypeName())) {
                                    grantAgency =  next.getSinglePrimitive();
                                }
                            }
                            if (!grantNumber.isEmpty()){
                                xmlw.writeStartElement("grantNo"); 
                                if(!grantAgency.isEmpty()){
                                   writeAttribute(xmlw,"agency",grantAgency); 
                                } 
                                xmlw.writeCharacters(grantNumber);
                                xmlw.writeEndElement(); //grantno
                            }
                        }
                    }
                }
            }
        }
    }
    
    private static void writeOtherIdElement(XMLStreamWriter xmlw, DatasetVersionDTO datasetVersionDTO) throws XMLStreamException {
        for (Map.Entry<String, MetadataBlockDTO> entry : datasetVersionDTO.getMetadataBlocks().entrySet()) {
            String key = entry.getKey();
            MetadataBlockDTO value = entry.getValue();
            if ("citation".equals(key)) {
                for (FieldDTO fieldDTO : value.getFields()) {
                    if (DatasetFieldConstant.otherId.equals(fieldDTO.getTypeName())) {
                        String otherId = "";
                        String otherIdAgency = "";
                        for (HashSet<FieldDTO> foo : fieldDTO.getMultipleCompound()) {
                            for (Iterator<FieldDTO> iterator = foo.iterator(); iterator.hasNext();) {
                                FieldDTO next = iterator.next();
                                if (DatasetFieldConstant.otherIdValue.equals(next.getTypeName())) {
                                    otherId =  next.getSinglePrimitive();
                                }
                                if (DatasetFieldConstant.otherIdAgency.equals(next.getTypeName())) {
                                    otherIdAgency =  next.getSinglePrimitive();
                                }
                            }
                            if (!otherId.isEmpty()){
                                xmlw.writeStartElement("IDNo"); 
                                if(!otherIdAgency.isEmpty()){
                                   writeAttribute(xmlw,"agency",otherIdAgency); 
                                } 
                                xmlw.writeCharacters(otherId);
                                xmlw.writeEndElement(); //IDNo
                            }
                        }
                    }
                }
            }
        }
    }
    
    private static void writeSoftwareElement(XMLStreamWriter xmlw, DatasetVersionDTO datasetVersionDTO) throws XMLStreamException {
        for (Map.Entry<String, MetadataBlockDTO> entry : datasetVersionDTO.getMetadataBlocks().entrySet()) {
            String key = entry.getKey();
            MetadataBlockDTO value = entry.getValue();
            if ("citation".equals(key)) {
                for (FieldDTO fieldDTO : value.getFields()) {
                    if (DatasetFieldConstant.software.equals(fieldDTO.getTypeName())) {
                        String softwareName = "";
                        String softwareVersion = "";
                        for (HashSet<FieldDTO> foo : fieldDTO.getMultipleCompound()) {
                            for (Iterator<FieldDTO> iterator = foo.iterator(); iterator.hasNext();) {
                                FieldDTO next = iterator.next();
                                if (DatasetFieldConstant.softwareName.equals(next.getTypeName())) {
                                    softwareName =  next.getSinglePrimitive();
                                }
                                if (DatasetFieldConstant.softwareVersion.equals(next.getTypeName())) {
                                    softwareVersion =  next.getSinglePrimitive();
                                }
                            }
                            if (!softwareName.isEmpty()){
                                xmlw.writeStartElement("software"); 
                                if(!softwareVersion.isEmpty()){
                                   writeAttribute(xmlw,"version",softwareVersion); 
                                } 
                                xmlw.writeCharacters(softwareName);
                                xmlw.writeEndElement(); //software
                            }
                        }
                    }
                }
            }
        }
    }
    
    private static void writeSeriesElement(XMLStreamWriter xmlw, DatasetVersionDTO datasetVersionDTO) throws XMLStreamException {
        for (Map.Entry<String, MetadataBlockDTO> entry : datasetVersionDTO.getMetadataBlocks().entrySet()) {
            String key = entry.getKey();
            MetadataBlockDTO value = entry.getValue();
            if ("citation".equals(key)) {
                for (FieldDTO fieldDTO : value.getFields()) {
                    if (DatasetFieldConstant.series.equals(fieldDTO.getTypeName())) {
                        xmlw.writeStartElement("serStmt");                        
                        String seriesName = "";
                        String seriesInformation = "";
                        Set<FieldDTO> foo = fieldDTO.getSingleCompound();
                            for (Iterator<FieldDTO> iterator = foo.iterator(); iterator.hasNext();) {
                                FieldDTO next = iterator.next();
                                if (DatasetFieldConstant.seriesName.equals(next.getTypeName())) {
                                    seriesName =  next.getSinglePrimitive();
                                }
                                if (DatasetFieldConstant.seriesInformation.equals(next.getTypeName())) {
                                    seriesInformation =  next.getSinglePrimitive();
                                }
                            }
                            if (!seriesName.isEmpty()){
                                xmlw.writeStartElement("serName"); 
                                xmlw.writeCharacters(seriesName);
                                xmlw.writeEndElement(); //grantno
                            }
                            if (!seriesInformation.isEmpty()){
                                xmlw.writeStartElement("serInfo"); 
                                xmlw.writeCharacters(seriesInformation);
                                xmlw.writeEndElement(); //grantno
                            }
                        xmlw.writeEndElement(); //serStmt
                    }
                }
            }
        }
    }
    
    private static void writeTargetSampleElement(XMLStreamWriter xmlw, DatasetVersionDTO datasetVersionDTO) throws XMLStreamException {
        for (Map.Entry<String, MetadataBlockDTO> entry : datasetVersionDTO.getMetadataBlocks().entrySet()) {
            String key = entry.getKey();
            MetadataBlockDTO value = entry.getValue();
            if ("socialscience".equals(key)) {
                for (FieldDTO fieldDTO : value.getFields()) {
                    if (DatasetFieldConstant.targetSampleSize.equals(fieldDTO.getTypeName())) {
                        String sizeFormula = "";
                        String actualSize = "";
                        Set<FieldDTO> foo = fieldDTO.getSingleCompound();
                        for (Iterator<FieldDTO> iterator = foo.iterator(); iterator.hasNext();) {
                            FieldDTO next = iterator.next();
                            if (DatasetFieldConstant.targetSampleSizeFormula.equals(next.getTypeName())) {
                                sizeFormula = next.getSinglePrimitive();
                            }
                            if (DatasetFieldConstant.targetSampleActualSize.equals(next.getTypeName())) {
                                actualSize = next.getSinglePrimitive();
                            }
                        }
                        if (!sizeFormula.isEmpty()) {
                            xmlw.writeStartElement("sampleSizeFormula");
                            xmlw.writeCharacters(sizeFormula);
                            xmlw.writeEndElement(); //sampleSizeFormula
                        }
                        if (!actualSize.isEmpty()) {
                            xmlw.writeStartElement("sampleSize");
                            xmlw.writeCharacters(actualSize);
                            xmlw.writeEndElement(); //sampleSize
                        }
                    }
                }
            }
        }
    }
    
    private static void writeNotesElement(XMLStreamWriter xmlw, DatasetVersionDTO datasetVersionDTO) throws XMLStreamException {
        for (Map.Entry<String, MetadataBlockDTO> entry : datasetVersionDTO.getMetadataBlocks().entrySet()) {
            String key = entry.getKey();
            MetadataBlockDTO value = entry.getValue();
            if ("socialscience".equals(key)) {
                for (FieldDTO fieldDTO : value.getFields()) {
                    if (DatasetFieldConstant.socialScienceNotes.equals(fieldDTO.getTypeName())) {
                        String notesText = "";
                        String notesType = "";
                        String notesSubject= "";
                        Set<FieldDTO> foo = fieldDTO.getSingleCompound();
                        for (Iterator<FieldDTO> iterator = foo.iterator(); iterator.hasNext();) {
                            FieldDTO next = iterator.next();
                            if (DatasetFieldConstant.socialScienceNotesText.equals(next.getTypeName())) {
                                notesText = next.getSinglePrimitive();
                            }
                            if (DatasetFieldConstant.socialScienceNotesType.equals(next.getTypeName())) {
                                notesType = next.getSinglePrimitive();
                            }
                            if (DatasetFieldConstant.socialScienceNotesSubject.equals(next.getTypeName())) {
                                notesSubject = next.getSinglePrimitive();
                            }
                        }
                        if (!notesText.isEmpty()) {
                            xmlw.writeStartElement("notes");
                                if(!notesType.isEmpty()){
                                   writeAttribute(xmlw,"type",notesType); 
                                } 
                                if(!notesSubject.isEmpty()){
                                   writeAttribute(xmlw,"subject",notesSubject); 
                                } 
                            xmlw.writeCharacters(notesText);
                            xmlw.writeEndElement(); 
                        }
                    }
                }
            }
        }
    }
    
    // TODO: 
    // see if there's more information that we could encode in this otherMat. 
    // contentType? Unfs and such? (in the "short" DDI that is being used for 
    // harvesting *all* files are encoded as otherMats; even tabular ones.
    private static void createOtherMats(XMLStreamWriter xmlw, List<FileDTO> fileDtos) throws XMLStreamException {
        // The preferred URL for this dataverse, for cooking up the file access API links:
        String dataverseUrl = getDataverseSiteUrl();
        
        for (FileDTO fileDTo : fileDtos) {
            // We'll continue using the scheme we've used before, in DVN2-3: non-tabular files are put into otherMat,
            // tabular ones - in fileDscr sections. (fileDscr sections have special fields for numbers of variables
            // and observations, etc.)
            if (fileDTo.getDataFile().getDataTables() == null || fileDTo.getDataFile().getDataTables().isEmpty()) {
                xmlw.writeStartElement("otherMat");
                writeAttribute(xmlw, "ID", "f" + fileDTo.getDataFile().getId());
                String pidURL = fileDTo.getDataFile().getPidURL();
                if (pidURL != null && !pidURL.isEmpty()){
                    writeAttribute(xmlw, "URI", pidURL);
                } else {
                    writeAttribute(xmlw, "URI", dataverseUrl + "/api/access/datafile/" + fileDTo.getDataFile().getId());
                }
                writeAttribute(xmlw, "level", "datafile");
                xmlw.writeStartElement("labl");
                xmlw.writeCharacters(fileDTo.getDataFile().getFilename());
                xmlw.writeEndElement(); // labl
                writeFileDescription(xmlw, fileDTo);
                // there's no readily available field in the othermat section 
                // for the content type (aka mime type); so we'll store it in this
                // specially formatted notes section:
                String contentType = fileDTo.getDataFile().getContentType();
                if (!StringUtilisEmpty(contentType)) {
                    xmlw.writeStartElement("notes");
                    writeAttribute(xmlw, "level", LEVEL_FILE);
                    writeAttribute(xmlw, "type", NOTE_TYPE_CONTENTTYPE);
                    writeAttribute(xmlw, "subject", NOTE_SUBJECT_CONTENTTYPE);
                    xmlw.writeCharacters(contentType);
                    xmlw.writeEndElement(); // notes
                }
                xmlw.writeEndElement(); // otherMat
            }
        }
    }
    
    // An alternative version of the createOtherMats method - this one is used 
    // when a "full" DDI is being cooked; just like the fileDscr and data/var sections methods, 
    // it operates on the list of FileMetadata entities, not on File DTOs. This is because
    // DTOs do not support "tabular", variable-level metadata yet. And we need to be able to 
    // tell if this file is in fact tabular data - so that we know if it needs an
    // otherMat, or a fileDscr section. 
    // -- L.A. 4.5 
    
    private static void createOtherMatsFromFileMetadatas(XMLStreamWriter xmlw, List<FileMetadata> fileMetadatas) throws XMLStreamException {
        // The preferred URL for this dataverse, for cooking up the file access API links:
        String dataverseUrl = getDataverseSiteUrl();
        
        for (FileMetadata fileMetadata : fileMetadatas) {
            // We'll continue using the scheme we've used before, in DVN2-3: non-tabular files are put into otherMat,
            // tabular ones - in fileDscr sections. (fileDscr sections have special fields for numbers of variables
            // and observations, etc.)
            if (fileMetadata.getDataFile() != null && !fileMetadata.getDataFile().isTabularData()) {
                xmlw.writeStartElement("otherMat");
                writeAttribute(xmlw, "ID", "f" + fileMetadata.getDataFile().getId());
                String dfIdentifier = fileMetadata.getDataFile().getIdentifier();
                if (dfIdentifier != null && !dfIdentifier.isEmpty()){
                    GlobalId globalId = new GlobalId(fileMetadata.getDataFile());
                    writeAttribute(xmlw, "URI",  globalId.toURL().toString()); 
                }  else {
                    writeAttribute(xmlw, "URI", dataverseUrl + "/api/access/datafile/" + fileMetadata.getDataFile().getId()); 
                }

                writeAttribute(xmlw, "level", "datafile");
                xmlw.writeStartElement("labl");
                xmlw.writeCharacters(fileMetadata.getLabel());
                xmlw.writeEndElement(); // labl
                
                String description = fileMetadata.getDescription();
                if (description != null) {
                    xmlw.writeStartElement("txt");
                    xmlw.writeCharacters(description);
                    xmlw.writeEndElement(); // txt
                }
                // there's no readily available field in the othermat section 
                // for the content type (aka mime type); so we'll store it in this
                // specially formatted notes section:
                String contentType = fileMetadata.getDataFile().getContentType();
                if (!StringUtilisEmpty(contentType)) {
                    xmlw.writeStartElement("notes");
                    writeAttribute(xmlw, "level", LEVEL_FILE);
                    writeAttribute(xmlw, "type", NOTE_TYPE_CONTENTTYPE);
                    writeAttribute(xmlw, "subject", NOTE_SUBJECT_CONTENTTYPE);
                    xmlw.writeCharacters(contentType);
                    xmlw.writeEndElement(); // notes
                }
                xmlw.writeEndElement(); // otherMat
            }
        }
    }
    
    private static void writeFileDescription(XMLStreamWriter xmlw, FileDTO fileDTo) throws XMLStreamException {
        xmlw.writeStartElement("txt");
        String description = fileDTo.getDataFile().getDescription();
        if (description != null) {
            xmlw.writeCharacters(description);
        }
        xmlw.writeEndElement(); // txt
    }
    
    private static String dto2Primitive(DatasetVersionDTO datasetVersionDTO, String datasetFieldTypeName) {
        for (Map.Entry<String, MetadataBlockDTO> entry : datasetVersionDTO.getMetadataBlocks().entrySet()) {
            MetadataBlockDTO value = entry.getValue();
            for (FieldDTO fieldDTO : value.getFields()) {
                if (datasetFieldTypeName.equals(fieldDTO.getTypeName())) {
                    return fieldDTO.getSinglePrimitive();
                }
            }
        }
        return null;
    }
    
    private static List<String> dto2PrimitiveList(DatasetVersionDTO datasetVersionDTO, String datasetFieldTypeName) {
        for (Map.Entry<String, MetadataBlockDTO> entry : datasetVersionDTO.getMetadataBlocks().entrySet()) {
            MetadataBlockDTO value = entry.getValue();
            for (FieldDTO fieldDTO : value.getFields()) {
                if (datasetFieldTypeName.equals(fieldDTO.getTypeName())) {
                    return fieldDTO.getMultiplePrimitive();
                }
            }
        }
        return null;
    }

    private static void writeFullElementList(XMLStreamWriter xmlw, String name, List<String> values) throws XMLStreamException {
        //For the simplest Elements we can 
        if (values != null && !values.isEmpty()) {
            for (String value : values) {
                xmlw.writeStartElement(name);
                xmlw.writeCharacters(value);
                xmlw.writeEndElement(); // labl
            }
        }
    }
    
    private static void writeFullElement (XMLStreamWriter xmlw, String name, String value) throws XMLStreamException {
        //For the simplest Elements we can 
        if (!StringUtilisEmpty(value)) {
            xmlw.writeStartElement(name);
            xmlw.writeCharacters(value);
            xmlw.writeEndElement(); // labl
        }
    }

    private static void writeAttribute(XMLStreamWriter xmlw, String name, String value) throws XMLStreamException {
        if (!StringUtilisEmpty(value)) {
            xmlw.writeAttribute(name, value);
        }
    }

    private static boolean StringUtilisEmpty(String str) {
        if (str == null || str.trim().equals("")) {
            return true;
        }
        return false;
    }

    private static void saveJsonToDisk(String datasetVersionAsJson) throws IOException {
        Files.write(Paths.get("/tmp/out.json"), datasetVersionAsJson.getBytes());
    }
    
    /**
     * The "official", designated URL of the site;
     * can be defined as a complete URL; or derived from the 
     * "official" hostname. If none of these options is set,
     * defaults to the InetAddress.getLocalHOst() and https;
     */
    private static String getDataverseSiteUrl() {
        String hostUrl = System.getProperty(SITE_URL);
        if (hostUrl != null && !"".equals(hostUrl)) {
            return hostUrl;
        }
        String hostName = System.getProperty(FQDN);
        if (hostName == null) {
            try {
                hostName = InetAddress.getLocalHost().getCanonicalHostName();
            } catch (UnknownHostException e) {
                hostName = null;
            }
        }
        
        if (hostName != null) {
            return "https://" + hostName;
        }
        
        return "http://localhost:8080";
    }
    
    
    
    
    // Methods specific to the tabular data ("<dataDscr>") section. 
    // Note that these do NOT operate on DTO objects, but instead directly 
    // on Dataverse DataVariable, DataTable, etc. objects. 
    // This is because for this release (4.5) we are recycling the already available 
    // code, and this is what we got. (We already have DTO objects for DataTable, 
    // and DataVariable, etc., but the current version JsonPrinter.jsonAsDatasetDto() 
    // does not produce JSON for these objects - it stops at DataFile. Eventually 
    // we want all of our objects to be exportable as JSON, and then all the exports
    // can go through the same DTO state... But we don't have time for it now; 
    // plus, the structure of file-level metadata is currently being re-designed, 
    // so we probably should not invest any time into it right now). -- L.A. 4.5
    
    public static void createDataDscr(XMLStreamWriter xmlw, DatasetVersion datasetVersion) throws XMLStreamException {

        if (datasetVersion.getFileMetadatas() == null || datasetVersion.getFileMetadatas().isEmpty()) {
            return;
        }

        boolean tabularData = false;

        // we're not writing the opening <dataDscr> tag until we find an actual 
        // tabular datafile.
        for (FileMetadata fileMetadata : datasetVersion.getFileMetadatas()) {
            DataFile dataFile = fileMetadata.getDataFile();

            if (dataFile != null && dataFile.isTabularData()) {
                if (!tabularData) {
                    xmlw.writeStartElement("dataDscr");
                    tabularData = true;
                }
                for (VarGroup varGrp : fileMetadata.getVarGroups()) {
                    createVarGroupDDI(xmlw, varGrp);
                }

                List<DataVariable> vars = dataFile.getDataTable().getDataVariables();

                for (DataVariable var : vars) {
                    createVarDDI(xmlw, var, fileMetadata);
                }
            }
        }

        if (tabularData) {
            xmlw.writeEndElement(); // dataDscr
        }
    }
    private static void createVarGroupDDI(XMLStreamWriter xmlw, VarGroup varGrp) throws XMLStreamException {
        xmlw.writeStartElement("varGrp");
        writeAttribute(xmlw, "ID", "VG" + varGrp.getId().toString());
        String vars = "";
        Set<DataVariable> varsInGroup = varGrp.getVarsInGroup();
        for (DataVariable var : varsInGroup) {
            vars = vars + " v" + var.getId();
        }
        vars = vars.trim();
        writeAttribute(xmlw, "var", vars );


        if (!StringUtilisEmpty(varGrp.getLabel())) {
            xmlw.writeStartElement("labl");
            xmlw.writeCharacters(varGrp.getLabel());
            xmlw.writeEndElement(); // group label (labl)
        }

        xmlw.writeEndElement(); //varGrp
    }
    
    private static void createVarDDI(XMLStreamWriter xmlw, DataVariable dv, FileMetadata fileMetadata) throws XMLStreamException {
        xmlw.writeStartElement("var");
        writeAttribute(xmlw, "ID", "v" + dv.getId().toString());
        writeAttribute(xmlw, "name", dv.getName());

        VariableMetadata vm = null;
        for (VariableMetadata vmIter : dv.getVariableMetadatas()) {
            FileMetadata fm = vmIter.getFileMetadata();
            if (fm != null && fm.equals(fileMetadata) ){
                vm = vmIter;
                break;
            }
        }

        if (dv.getNumberOfDecimalPoints() != null) {
            writeAttribute(xmlw, "dcml", dv.getNumberOfDecimalPoints().toString());
        }

        if (dv.isOrderedCategorical()) {
            writeAttribute(xmlw, "nature", "ordinal");
        }

        if (dv.getInterval() != null) {
            String interval = dv.getIntervalLabel();
            if (interval != null) {
                writeAttribute(xmlw, "intrvl", interval);
            }
        }

        if (vm != null) {
            if (vm.isIsweightvar()) {
                writeAttribute(xmlw, "wgt", "wgt");
            }
            if (vm.isWeighted() && vm.getWeightvariable() != null) {
                writeAttribute(xmlw, "wgt-var", "v"+vm.getWeightvariable().getId().toString());
            }
        }

        // location
        xmlw.writeEmptyElement("location");
        if (dv.getFileStartPosition() != null) {
            writeAttribute(xmlw, "StartPos", dv.getFileStartPosition().toString());
        }
        if (dv.getFileEndPosition() != null) {
            writeAttribute(xmlw, "EndPos", dv.getFileEndPosition().toString());
        }
        if (dv.getRecordSegmentNumber() != null) {
            writeAttribute(xmlw, "RecSegNo", dv.getRecordSegmentNumber().toString());
        }

        writeAttribute(xmlw, "fileid", "f" + dv.getDataTable().getDataFile().getId().toString());

        // labl
<<<<<<< HEAD

=======
>>>>>>> 271dbd01
        if ((vm == null || StringUtilisEmpty(vm.getLabel())) && !StringUtilisEmpty(dv.getLabel())) {
            xmlw.writeStartElement("labl");
            writeAttribute(xmlw, "level", "variable");
            xmlw.writeCharacters(dv.getLabel());
            xmlw.writeEndElement(); //labl
        } else if (vm != null && !StringUtilisEmpty(vm.getLabel())) {
            xmlw.writeStartElement("labl");
            writeAttribute(xmlw, "level", "variable");
            xmlw.writeCharacters(vm.getLabel());
            xmlw.writeEndElement(); //labl
        }

        // invalrng
        boolean invalrngAdded = false;
        for (VariableRange range : dv.getInvalidRanges()) {
            //if (range.getBeginValueType() != null && range.getBeginValueType().getName().equals(DB_VAR_RANGE_TYPE_POINT)) {
            if (range.getBeginValueType() != null && range.isBeginValueTypePoint()) {
                if (range.getBeginValue() != null) {
                    invalrngAdded = checkParentElement(xmlw, "invalrng", invalrngAdded);
                    xmlw.writeEmptyElement("item");
                    writeAttribute(xmlw, "VALUE", range.getBeginValue());
                }
            } else {
                invalrngAdded = checkParentElement(xmlw, "invalrng", invalrngAdded);
                xmlw.writeEmptyElement("range");
                if (range.getBeginValueType() != null && range.getBeginValue() != null) {
                    if (range.isBeginValueTypeMin()) {
                        writeAttribute(xmlw, "min", range.getBeginValue());
                    } else if (range.isBeginValueTypeMinExcl()) {
                        writeAttribute(xmlw, "minExclusive", range.getBeginValue());
                    }
                }
                if (range.getEndValueType() != null && range.getEndValue() != null) {
                    if (range.isEndValueTypeMax()) {
                        writeAttribute(xmlw, "max", range.getEndValue());
                    } else if (range.isEndValueTypeMaxExcl()) {
                        writeAttribute(xmlw, "maxExclusive", range.getEndValue());
                    }
                }
            }
        }
        if (invalrngAdded) {
            xmlw.writeEndElement(); // invalrng
        }

        //universe
        if (vm != null) {
            if (!StringUtilisEmpty(vm.getUniverse())) {
                xmlw.writeStartElement("universe");
                xmlw.writeCharacters(vm.getUniverse());
                xmlw.writeEndElement(); //universe
            }
        }

        //sum stats
        for (SummaryStatistic sumStat : dv.getSummaryStatistics()) {
            xmlw.writeStartElement("sumStat");
            if (sumStat.getTypeLabel() != null) {
                writeAttribute(xmlw, "type", sumStat.getTypeLabel());
            } else {
                writeAttribute(xmlw, "type", "unknown");
            }
            xmlw.writeCharacters(sumStat.getValue());
            xmlw.writeEndElement(); //sumStat
        }

        // categories
        for (VariableCategory cat : dv.getCategories()) {
            xmlw.writeStartElement("catgry");
            if (cat.isMissing()) {
                writeAttribute(xmlw, "missing", "Y");
            }

            // catValu
            xmlw.writeStartElement("catValu");
            xmlw.writeCharacters(cat.getValue());
            xmlw.writeEndElement(); //catValu

            // label
            if (!StringUtilisEmpty(cat.getLabel())) {
                xmlw.writeStartElement("labl");
                writeAttribute(xmlw, "level", "category");
                xmlw.writeCharacters(cat.getLabel());
                xmlw.writeEndElement(); //labl
            }

            // catStat
            if (cat.getFrequency() != null) {
                xmlw.writeStartElement("catStat");
                writeAttribute(xmlw, "type", "freq");
                // if frequency is actually a long value, we want to write "100" instead of "100.0"
                if (Math.floor(cat.getFrequency()) == cat.getFrequency()) {
                    xmlw.writeCharacters(new Long(cat.getFrequency().longValue()).toString());
                } else {
                    xmlw.writeCharacters(cat.getFrequency().toString());
                }
                xmlw.writeEndElement(); //catStat
            }

            //catStat weighted freq
            if (vm != null && vm.isWeighted()) {
                for (CategoryMetadata cm : vm.getCategoriesMetadata()) {
                    if (cm.getCategory().getValue().equals(cat.getValue())) {
                        xmlw.writeStartElement("catStat");
                        writeAttribute(xmlw, "wgtd", "wgtd");
                        writeAttribute(xmlw, "type", "freq");
                        xmlw.writeCharacters(cm.getWfreq().toString());
                        xmlw.writeEndElement(); //catStat
                        break;
                    }
                }
            }

            xmlw.writeEndElement(); //catgry
        }


        // varFormat
        xmlw.writeEmptyElement("varFormat");
        if (dv.isTypeNumeric()) {
            writeAttribute(xmlw, "type", "numeric");
        } else if (dv.isTypeCharacter()) {
            writeAttribute(xmlw, "type", "character");
        } else {
            throw new XMLStreamException("Illegal Variable Format Type!");
        }
        writeAttribute(xmlw, "formatname", dv.getFormat());
        //experiment writeAttribute(xmlw, "schema", dv.getFormatSchema());
        writeAttribute(xmlw, "category", dv.getFormatCategory());

        // notes
        if (dv.getUnf() != null && !"".equals(dv.getUnf())) {
            xmlw.writeStartElement("notes");
            writeAttribute(xmlw, "subject", "Universal Numeric Fingerprint");
            writeAttribute(xmlw, "level", "variable");
            writeAttribute(xmlw, "type", "Dataverse:UNF");
            xmlw.writeCharacters(dv.getUnf());
            xmlw.writeEndElement(); //notes
        }

        if (vm != null) {
            if (!StringUtilisEmpty(vm.getNotes())) {
                xmlw.writeStartElement("notes");
                xmlw.writeCData(vm.getNotes());
                xmlw.writeEndElement(); //notes CDATA
            }
        }

        if (vm != null) {
            if (!StringUtilisEmpty(vm.getLiteralquestion()) || !StringUtilisEmpty(vm.getInterviewinstruction()) || !StringUtilisEmpty(vm.getPostquestion())) {
                xmlw.writeStartElement("qstn");
                if (!StringUtilisEmpty(vm.getLiteralquestion())) {
                    xmlw.writeStartElement("qstnLit");
                    xmlw.writeCharacters(vm.getLiteralquestion());
                    xmlw.writeEndElement(); // qstnLit
                }
                if (!StringUtilisEmpty(vm.getInterviewinstruction())) {
                    xmlw.writeStartElement("ivuInstr");
                    xmlw.writeCharacters(vm.getInterviewinstruction());
                    xmlw.writeEndElement(); //ivuInstr
                }
                if (!StringUtilisEmpty(vm.getPostquestion())) {
                    xmlw.writeStartElement("postQTxt");
                    xmlw.writeCharacters(vm.getPostquestion());
                    xmlw.writeEndElement(); //ivuInstr
                }
                xmlw.writeEndElement(); //qstn
            }
        }

        xmlw.writeEndElement(); //var

    }
    
    private static void createFileDscr(XMLStreamWriter xmlw, DatasetVersion datasetVersion) throws XMLStreamException {
        String dataverseUrl = getDataverseSiteUrl();
        for (FileMetadata fileMetadata : datasetVersion.getFileMetadatas()) {
            DataFile dataFile = fileMetadata.getDataFile();

            if (dataFile != null && dataFile.isTabularData()) {
                DataTable dt = dataFile.getDataTable();
                xmlw.writeStartElement("fileDscr");
                writeAttribute(xmlw, "ID", "f" + dataFile.getId());
                writeAttribute(xmlw, "URI", dataverseUrl + "/api/access/datafile/" + dataFile.getId());

                xmlw.writeStartElement("fileTxt");
                xmlw.writeStartElement("fileName");
                xmlw.writeCharacters(fileMetadata.getLabel());
                xmlw.writeEndElement(); // fileName

                if (dt.getCaseQuantity() != null || dt.getVarQuantity() != null || dt.getRecordsPerCase() != null) {
                    xmlw.writeStartElement("dimensns");

                    if (dt.getCaseQuantity() != null) {
                        xmlw.writeStartElement("caseQnty");
                        xmlw.writeCharacters(dt.getCaseQuantity().toString());
                        xmlw.writeEndElement(); // caseQnty
                    }

                    if (dt.getVarQuantity() != null) {
                        xmlw.writeStartElement("varQnty");
                        xmlw.writeCharacters(dt.getVarQuantity().toString());
                        xmlw.writeEndElement(); // varQnty
                    }

                    if (dt.getRecordsPerCase() != null) {
                        xmlw.writeStartElement("recPrCas");
                        xmlw.writeCharacters(dt.getRecordsPerCase().toString());
                        xmlw.writeEndElement(); // recPrCas
                    }

                    xmlw.writeEndElement(); // dimensns
                }

                xmlw.writeStartElement("fileType");
                xmlw.writeCharacters(dataFile.getContentType());
                xmlw.writeEndElement(); // fileType

                xmlw.writeEndElement(); // fileTxt

                // various notes:
                // this specially formatted note section is used to store the UNF
                // (Universal Numeric Fingerprint) signature:
                if (dt.getUnf() != null && !dt.getUnf().equals("")) {
                    xmlw.writeStartElement("notes");
                    writeAttribute(xmlw, "level", LEVEL_FILE);
                    writeAttribute(xmlw, "type", NOTE_TYPE_UNF);
                    writeAttribute(xmlw, "subject", NOTE_SUBJECT_UNF);
                    xmlw.writeCharacters(dt.getUnf());
                    xmlw.writeEndElement(); // notes
                }

                if (dataFile.getTags() != null) {
                    for (int i = 0; i < dataFile.getTags().size(); i++) {
                        xmlw.writeStartElement("notes");
                        writeAttribute(xmlw, "level", LEVEL_FILE);
                        writeAttribute(xmlw, "type", NOTE_TYPE_TAG);
                        writeAttribute(xmlw, "subject", NOTE_SUBJECT_TAG);
                        xmlw.writeCharacters(dataFile.getTags().get(i).getTypeLabel());
                        xmlw.writeEndElement(); // notes
                    }
                }

                // TODO: add the remaining fileDscr elements!
                xmlw.writeEndElement(); // fileDscr
            }
        }
    }
    
    

    private static boolean checkParentElement(XMLStreamWriter xmlw, String elementName, boolean elementAdded) throws XMLStreamException {
        if (!elementAdded) {
            xmlw.writeStartElement(elementName);
        }

        return true;
    }

    public static void datasetHtmlDDI(JsonObject datasetDtoAsJson, DatasetVersion version, OutputStream outputStream) throws XMLStreamException {
        DocumentBuilderFactory factory = DocumentBuilderFactory.newInstance();

        try {
            Document document;
            InputStream  styleSheetInput = DdiExportUtil.class.getClassLoader().getResourceAsStream("edu/harvard/iq/dataverse/codebook2-0.xsl");
            Path cachedMetadataFilePath = Paths.get(version.getDataset().getFileSystemDirectory().toString(), "export_ddi" + ".cached");
            File datafile = cachedMetadataFilePath.toFile();

            DocumentBuilder builder = factory.newDocumentBuilder();
            document = builder.parse(datafile);

            // Use a Transformer for output
            TransformerFactory tFactory = TransformerFactory.newInstance();
            StreamSource stylesource = new StreamSource(styleSheetInput);
            Transformer transformer = tFactory.newTransformer(stylesource);

            DOMSource source = new DOMSource(document);
            //StreamResult result = new StreamResult(System.out);
            StreamResult result = new StreamResult(outputStream);
            transformer.transform(source, result);
        } catch (TransformerConfigurationException tce) {
            // Error generated by the parser
            logger.severe("Transformer Factory error" + "   " + tce.getMessage());
        } catch (TransformerException te) {
            // Error generated by the parser
            logger.severe("Transformation error" + "   " + te.getMessage());

        } catch (SAXException sxe) {
            // Error generated by this application
            // (or a parser-initialization error)
            logger.severe("SAX error " + sxe.getMessage());

        } catch (ParserConfigurationException pce) {
            // Parser with specified options can't be built
            logger.severe("Parser configuration error " + pce.getMessage());
        } catch (IOException ioe) {
            // I/O error
            logger.info("I/O error " + ioe.getMessage());
        }

    }

}<|MERGE_RESOLUTION|>--- conflicted
+++ resolved
@@ -1373,10 +1373,6 @@
         writeAttribute(xmlw, "fileid", "f" + dv.getDataTable().getDataFile().getId().toString());
 
         // labl
-<<<<<<< HEAD
-
-=======
->>>>>>> 271dbd01
         if ((vm == null || StringUtilisEmpty(vm.getLabel())) && !StringUtilisEmpty(dv.getLabel())) {
             xmlw.writeStartElement("labl");
             writeAttribute(xmlw, "level", "variable");
