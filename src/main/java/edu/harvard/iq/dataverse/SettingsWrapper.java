/*
 * To change this license header, choose License Headers in Project Properties.
 * To change this template file, choose Tools | Templates
 * and open the template in the editor.
 */
package edu.harvard.iq.dataverse;

import edu.harvard.iq.dataverse.branding.BrandingUtil;
import edu.harvard.iq.dataverse.settings.Setting;
import edu.harvard.iq.dataverse.settings.SettingsServiceBean;
import edu.harvard.iq.dataverse.settings.SettingsServiceBean.Key;
import edu.harvard.iq.dataverse.util.MailUtil;
import java.util.HashMap;
import java.util.Map;
import javax.ejb.EJB;
import javax.faces.view.ViewScoped;
import javax.inject.Named;
import javax.mail.internet.InternetAddress;

/**
 *
 * @author gdurand
 */
@ViewScoped
@Named
public class SettingsWrapper implements java.io.Serializable {

    @EJB
    SettingsServiceBean settingService;

    @EJB
    DataverseServiceBean dataverseService;

    private Map<String, String> settingsMap;
    
    // Related to a specific setting for guide urls
    private String guidesBaseUrl = null; 

 
    public String get(String settingKey) {
        if (settingsMap == null) {
            initSettingsMap();
        }
        
        return settingsMap.get(settingKey);
    }
    /**
     * Return value from map, initiating settings map if needed
     * @param settingKey
     * @param defaultValue
     * @return 
     */
    public String get(String settingKey, String defaultValue) {
        if (settingsMap == null) {
            initSettingsMap();
        }
        
        if (!settingsMap.containsKey(settingKey)){
            return defaultValue;
        }
        return settingsMap.get(settingKey);
    }
    
    /**
     * Pass the map key as a "Key" object instead of a string
     * 
     * @param key
     * @return 
     */
    public String getValueForKey(Key key){
        if (key == null){
            return null;
        }
        return get(key.toString());
    }

    /**
     * Pass the map key as a "Key" object instead of a string
     * Allow a default value if null is encountered
     * 
     * @param key
     * @param defaultValue
     * @return 
     */
    public String getValueForKey(Key key, String defaultValue){
        if (key == null){
            return null;
        }
        return get(key.toString(), defaultValue);
    }

    public boolean isTrueForKey(Key key, boolean safeDefaultIfKeyNotFound) {
        
        return isTrueForKey(key.toString(), safeDefaultIfKeyNotFound);
    }

    public boolean isTrueForKey(String settingKey, boolean safeDefaultIfKeyNotFound) {
        if (settingsMap == null) {
            initSettingsMap();
        }
        
        String val = get(settingKey);;
        return ( val==null ) ? safeDefaultIfKeyNotFound : settingService.TRUE_VALUES.contains(val.trim().toLowerCase() );
    }

    private void initSettingsMap() {
        // initialize settings map
        settingsMap = new HashMap<>();
        for (Setting setting : settingService.listAll()) {
            settingsMap.put(setting.getName(), setting.getContent());
        }
    }

    
    public String getGuidesBaseUrl() {
        if (true)

            if (guidesBaseUrl == null) {
            String saneDefault = "http://guides.dataverse.org";
        
            guidesBaseUrl = getValueForKey(SettingsServiceBean.Key.GuidesBaseUrl);
            if (guidesBaseUrl == null) {
                guidesBaseUrl = saneDefault + "/en"; 
            } else {
                guidesBaseUrl = guidesBaseUrl + "/en";
            }
            // TODO: 
            // hard-coded "en"; will need to be configuratble once 
            // we have support for other languages. 
            // TODO: 
            // remove a duplicate of this method from SystemConfig
        }
        return guidesBaseUrl;
    }

<<<<<<< HEAD
    public boolean isPublicInstall(){
        boolean defaultValue = false;
        return isTrueForKey(SettingsServiceBean.Key.PublicInstall, defaultValue);
    }
    
=======
    public String getSupportTeamName() {
        String systemEmail = getValueForKey(SettingsServiceBean.Key.SystemEmail);
        InternetAddress systemAddress = MailUtil.parseSystemAddress(systemEmail);
        return BrandingUtil.getSupportTeamName(systemAddress, dataverseService.findRootDataverse().getName());
    }

>>>>>>> 6c7e0163
}
<|MERGE_RESOLUTION|>--- conflicted
+++ resolved
@@ -133,18 +133,15 @@
         return guidesBaseUrl;
     }
 
-<<<<<<< HEAD
     public boolean isPublicInstall(){
         boolean defaultValue = false;
         return isTrueForKey(SettingsServiceBean.Key.PublicInstall, defaultValue);
     }
     
-=======
     public String getSupportTeamName() {
         String systemEmail = getValueForKey(SettingsServiceBean.Key.SystemEmail);
         InternetAddress systemAddress = MailUtil.parseSystemAddress(systemEmail);
         return BrandingUtil.getSupportTeamName(systemAddress, dataverseService.findRootDataverse().getName());
     }
 
->>>>>>> 6c7e0163
 }
