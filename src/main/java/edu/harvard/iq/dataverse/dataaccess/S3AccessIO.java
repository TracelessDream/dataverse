--- conflicted
+++ resolved
@@ -248,11 +248,7 @@
                 DeleteObjectRequest deleteObjRequest = new DeleteObjectRequest(bucketName, key);
                 s3.deleteObject(deleteObjRequest);
             } catch (AmazonClientException ase) {
-<<<<<<< HEAD
                 System.out.println("Caught an AmazonServiceException in S3AccessIO.delete():    " + ase.getMessage());
-=======
-                logger.warning("Caught an AmazonServiceException:    " + ase.getMessage());
->>>>>>> 809e8f05
             }
         } else {
             throw new IOException("Failed to delete the object because the key was null");
@@ -289,11 +285,7 @@
         try {
             return s3.doesObjectExist(bucketName, key);
         } catch (AmazonClientException ase) {
-<<<<<<< HEAD
                 System.out.println("Caught an AmazonServiceException in S3AccessIO.isAuxObjectCached:    " + ase.getMessage());
-=======
-            logger.warning("Caught an AmazonServiceException:    " + ase.getMessage());
->>>>>>> 809e8f05
         }
         return false;
     }
@@ -312,11 +304,7 @@
         try {
             return s3.getObjectMetadata(bucketName, key).getContentLength();
         } catch (AmazonClientException ase) {
-<<<<<<< HEAD
                 System.out.println("Caught an AmazonServiceException in S3AccessIO.getAuxObjectSize:    " + ase.getMessage());
-=======
-            logger.warning("Caught an AmazonServiceException:    " + ase.getMessage());
->>>>>>> 809e8f05
         }
         return -1L;
     }
@@ -348,11 +336,7 @@
             File inputFile = fileSystemPath.toFile();
             s3.putObject(new PutObjectRequest(bucketName, key, inputFile));
         } catch (AmazonClientException ase) {
-<<<<<<< HEAD
             System.out.println("Caught an AmazonServiceException in S3AccessIO.savePathAsAux():    " + ase.getMessage());
-=======
-            logger.warning("Caught an AmazonServiceException:    " + ase.getMessage());
->>>>>>> 809e8f05
         }
     }
     
@@ -412,11 +396,8 @@
                 storedAuxFilesSummary.addAll(storedAuxFilesList.getObjectSummaries());
             }
         } catch (AmazonClientException ase) {
-<<<<<<< HEAD
             System.out.println("Caught an AmazonServiceException in S3AccessIO.listAuxObjects():    " + ase.getMessage());
-=======
             logger.warning("Caught an AmazonServiceException:    " + ase.getMessage());
->>>>>>> 809e8f05
         }
         
         for (S3ObjectSummary item : storedAuxFilesSummary) {
@@ -440,11 +421,7 @@
             DeleteObjectRequest dor = new DeleteObjectRequest(bucketName, key);
             s3.deleteObject(dor);
         } catch (AmazonClientException ase) {
-<<<<<<< HEAD
-                System.out.println("S3AccessIO: Unable to delete aux object    " + ase.getMessage());
-=======
             logger.warning("S3AccessIO: Unable to delete object    " + ase.getMessage());
->>>>>>> 809e8f05
         }
         
     }
@@ -514,11 +491,7 @@
         try {
             return s3.doesObjectExist(bucketName, key);
         } catch (AmazonClientException ase) {
-<<<<<<< HEAD
                 System.out.println("Caught an AmazonServiceException in S3AccessIO.exists():    " + ase.getMessage());
-=======
-            logger.warning("Caught an AmazonServiceException:    " + ase.getMessage());
->>>>>>> 809e8f05
         }
         return false;
     }
@@ -548,11 +521,7 @@
             S3Object s3object = s3.getObject(new GetObjectRequest(bucketName, key));
             return s3object.getObjectContent();
         } catch (AmazonClientException ase) {
-<<<<<<< HEAD
                 System.out.println("Caught an AmazonServiceException in S3AccessIO.getAuxFileAsInputStream():    " + ase.getMessage());
-=======
-            logger.warning("Caught an AmazonServiceException:    " + ase.getMessage());
->>>>>>> 809e8f05
         }
         throw new IOException("S3AccessIO: Failed to get aux file as input stream");
     }
