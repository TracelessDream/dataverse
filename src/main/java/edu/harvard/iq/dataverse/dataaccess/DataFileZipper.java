--- conflicted
+++ resolved
@@ -113,11 +113,8 @@
             DataFile file = (DataFile) iter.next();
 
             DataAccessRequest daReq = new DataAccessRequest();
-<<<<<<< HEAD
-            DataFileIO accessObject = DataAccess.getDataFileIO(file, daReq);
-=======
+
             StorageIO accessObject = DataAccess.createDataAccessObject(file, daReq);
->>>>>>> 5efe63b5
 
             if (accessObject != null) {
                 accessObject.open();
@@ -225,11 +222,8 @@
         boolean createManifest = fileManifest != null;
         
         DataAccessRequest daReq = new DataAccessRequest();
-<<<<<<< HEAD
-        DataFileIO accessObject = DataAccess.getDataFileIO(dataFile, daReq);
-=======
+
         StorageIO<DataFile> accessObject = DataAccess.getStorageIO(dataFile, daReq);
->>>>>>> 5efe63b5
 
         if (accessObject != null) {
             accessObject.open();
