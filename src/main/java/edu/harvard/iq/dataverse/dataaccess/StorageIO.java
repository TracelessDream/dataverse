/*
   Copyright (C) 2005-2012, by the President and Fellows of Harvard College.

   Licensed under the Apache License, Version 2.0 (the "License");
   you may not use this file except in compliance with the License.
   You may obtain a copy of the License at

         http://www.apache.org/licenses/LICENSE-2.0

   Unless required by applicable law or agreed to in writing, software
   distributed under the License is distributed on an "AS IS" BASIS,
   WITHOUT WARRANTIES OR CONDITIONS OF ANY KIND, either express or implied.
   See the License for the specific language governing permissions and
   limitations under the License.

   Dataverse Network - A web application to share, preserve and analyze research data.
   Developed at the Institute for Quantitative Social Science, Harvard University.
   Version 3.0.
*/

package edu.harvard.iq.dataverse.dataaccess;


import edu.harvard.iq.dataverse.DataFile;
import edu.harvard.iq.dataverse.Dataset;
import edu.harvard.iq.dataverse.Dataverse;
import edu.harvard.iq.dataverse.DvObject;
import edu.harvard.iq.dataverse.datavariable.DataVariable;

import java.io.IOException;
import java.io.InputStream;
import java.io.OutputStream;
import java.nio.channels.Channel;
import java.nio.channels.ReadableByteChannel;
import java.nio.channels.WritableByteChannel;
import java.nio.file.Path;
import java.util.Iterator;
import java.util.List;


import org.apache.commons.httpclient.Header;
import org.apache.commons.httpclient.methods.GetMethod;


/**
 *
 * @author Leonid Andreev
 * @param <T> what it writes
 */

public abstract class StorageIO<T extends DvObject> {

    public StorageIO() {

    }

    public StorageIO(T dvObject) {
        this(dvObject, null);
    }

    public StorageIO(T dvObject, DataAccessRequest req) {
        this.dvObject = dvObject;
        this.req = req;
        if (this.req == null) {
            this.req = new DataAccessRequest();
        }
    }

    
    
    // Abstract methods to be implemented by the storage drivers:

    public abstract void open(DataAccessOption... option) throws IOException;

    protected boolean isReadAccess = false;
    protected boolean isWriteAccess = false;

    public boolean canRead() {
        return isReadAccess;
    }

    public boolean canWrite() {
        return isWriteAccess;
    }

    public abstract String getStorageLocation() throws IOException;
    // do we need this method?

    // This method will return a Path, if the storage method is a 
    // local filesystem. Otherwise should throw an IOException. 
    public abstract Path getFileSystemPath() throws IOException;
    
    public abstract boolean exists() throws IOException; 

    // This method will delete the physical file (object), if delete
    // functionality is supported by the physical driver. 
    // TODO: this method should throw something other than IOException 
    // if delete functionality is not supported by the access driver!
    // -- L.A. 4.0. beta
    // (there is now a dedicated exception for this purpose: UnsupportedDataAccessOperationException,
    // that extends IOException -- 4.6.2) 
    public abstract void delete() throws IOException;
    
    // this method for copies a local Path (for ex., a
    // temp file, into this DataAccess location):
    public abstract void savePath(Path fileSystemPath) throws IOException;
    
    // same, for an InputStream:
    public abstract void saveInputStream(InputStream inputStream) throws IOException;
    public abstract void saveInputStream(InputStream inputStream, Long filesize) throws IOException;
    
    // Auxiliary File Management: (new as of 4.0.2!)
    
    // An "auxiliary object" is an abstraction of the traditional DVN/Dataverse
    // mechanism of storing extra files related to the man StudyFile/DataFile - 
    // such as "saved original" and cached format conversions for tabular files, 
    // thumbnails for images, etc. - in physical files with the same file 
    // name but various reserved extensions. 
   
    //This function retrieves auxiliary files related to datasets, and returns them as inputstream
    public abstract InputStream getAuxFileAsInputStream(String auxItemTag) throws IOException ;
    
    public abstract Channel openAuxChannel(String auxItemTag, DataAccessOption... option) throws IOException;
    
    public abstract long getAuxObjectSize(String auxItemTag) throws IOException; 
    
    public abstract Path getAuxObjectAsPath(String auxItemTag) throws IOException; 
    
    public abstract boolean isAuxObjectCached(String auxItemTag) throws IOException; 
    
    public abstract void backupAsAux(String auxItemTag) throws IOException; 
    
    // this method copies a local filesystem Path into this DataAccess Auxiliary location:
    public abstract void savePathAsAux(Path fileSystemPath, String auxItemTag) throws IOException;
    
    // this method copies a local InputStream into this DataAccess Auxiliary location:
    public abstract void saveInputStreamAsAux(InputStream inputStream, String auxItemTag) throws IOException; 
    public abstract void saveInputStreamAsAux(InputStream inputStream, String auxItemTag, Long filesize) throws IOException;
    
    public abstract List<String>listAuxObjects() throws IOException;
    
    public abstract void deleteAuxObject(String auxItemTag) throws IOException; 
    
    public abstract void deleteAllAuxObjects() throws IOException;

    private DataAccessRequest req;
    private InputStream in;
    private OutputStream out; 
    protected Channel channel;
    protected DvObject dvObject;

    private int status;
    private long size;
    
    private String mimeType;
    private String fileName;
    private String varHeader;
    private String errorMessage;

    private String temporarySwiftUrl;
    private String tempUrlExpiry;
    private String tempUrlSignature;

    private String swiftContainerName;

    private boolean isLocalFile = false;
    private boolean isRemoteAccess = false;
    private boolean isHttpAccess = false;
    private boolean noVarHeader = false;

    // For remote downloads:
    private boolean isZippedStream = false;
    private boolean isDownloadSupported = true;
    private boolean isSubsetSupported = false;

    private String swiftFileName;


    
    // For HTTP-based downloads:
    private String remoteUrl;
    private GetMethod method = null;
    private Header[] responseHeaders;

    // getters:
    
    public Channel getChannel() {
        return channel;
    }

    public WritableByteChannel getWriteChannel() throws IOException {
        if (canWrite() && channel != null && channel instanceof WritableByteChannel) {
            return (WritableByteChannel) channel;
        }

        throw new IOException("No NIO write access in this DataAccessObject.");
    }

    public ReadableByteChannel getReadChannel() throws IOException {
        if (!canRead() || channel == null || !(channel instanceof ReadableByteChannel)) {
            throw new IOException("No NIO read access in this DataAccessObject.");
        }

        return (ReadableByteChannel) channel;
    }
    
    public DvObject getDvObject()
    {
        return dvObject;
    }
    
    public DataFile getDataFile() {
        return (DataFile) dvObject;
    }
    
    public Dataset getDataset() {
        return (Dataset) dvObject;
    }

    public Dataverse getDataverse() {
        return (Dataverse) dvObject;
    }

    public DataAccessRequest getRequest() {
        return req;
    }

    public int getStatus() {
        return status;
    }

    public long getSize() {
        return size;
    }

    public InputStream getInputStream() {
        return in;
    }
    
    public OutputStream getOutputStream() throws IOException {
        return out; 
    }

    public String getMimeType() {
        return mimeType;
    }

    public String getFileName() {
        return fileName;
    }

    public String getVarHeader() {
        return varHeader;
    }

    public String getErrorMessage() {
        return errorMessage;
    }

    public String getRemoteUrl() {
        return remoteUrl;
    }

    public String getTemporarySwiftUrl(){
        return temporarySwiftUrl;
    }
    
    public String getTempUrlExpiry() {
        return tempUrlExpiry;
    }
    
    public String getTempUrlSignature() {
        return tempUrlSignature;
    }
    
    public String getSwiftFileName() {
        return swiftFileName;
    }

    public String getSwiftContainerName(){
        return swiftContainerName;
    }

    public GetMethod getHTTPMethod() {
        return method;
    }

    public Header[] getResponseHeaders() {
        return responseHeaders;
    }

    public boolean isLocalFile() {
        return isLocalFile;
    }

    public boolean isRemoteAccess() {
        return isRemoteAccess;
    }

    public boolean isHttpAccess() {
        return isHttpAccess;
    }

    public boolean isDownloadSupported() {
        return isDownloadSupported;
    }

    public boolean isSubsetSupported() {
        return isSubsetSupported;
    }

    public boolean isZippedStream() {
        return isZippedStream;
    }

    public boolean noVarHeader() {
        return noVarHeader;
    }

        // setters:
    public void setDvObject(T f) {
        dvObject = f;
    }

    public void setRequest(DataAccessRequest dar) {
        req = dar;
    }

    public void setStatus(int s) {
        status = s;
    }

    public void setSize(long s) {
        size = s;
    }

    public void setInputStream(InputStream is) {
        in = is;
    }
    
    public void setOutputStream(OutputStream os) {
        out = os; 
    } 
    
    public void setChannel(Channel c) {
        channel = c;
    }

    public void setMimeType(String mt) {
        mimeType = mt;
    }

    public void setFileName(String fn) {
        fileName = fn;
    }

    public void setVarHeader(String vh) {
        varHeader = vh;
    }

    public void setErrorMessage(String em) {
        errorMessage = em;
    }

    public void setRemoteUrl(String u) {
        remoteUrl = u;
    }

    public void setTemporarySwiftUrl(String u){
        temporarySwiftUrl = u;
    }
    
    public void setTempUrlExpiry(Long u){
        tempUrlExpiry = String.valueOf(u);
    }
    
    public void setSwiftFileName(String u) {
        swiftFileName = u;
    }
    
    public void setTempUrlSignature(String u){
        tempUrlSignature = u;
    }

    public void setSwiftContainerName(String u){
        swiftContainerName = u;
    }

    public void setHTTPMethod(GetMethod hm) {
        method = hm;
    }

    public void setResponseHeaders(Header[] headers) {
        responseHeaders = headers;
    }

    public void setIsLocalFile(boolean f) {
        isLocalFile = f;
    }

    public void setIsRemoteAccess(boolean r) {
        isRemoteAccess = r;
    }

    public void setIsHttpAccess(boolean h) {
        isHttpAccess = h;
    }

    public void setIsDownloadSupported(boolean d) {
        isDownloadSupported = d;
    }

    public void setIsSubsetSupported(boolean s) {
        isSubsetSupported = s;
    }

    public void setIsZippedStream(boolean zs) {
        isZippedStream = zs;
    }

    public void setNoVarHeader(boolean nvh) {
        noVarHeader = nvh;
    }

        // connection management methods:
    public void releaseConnection() {
        if (method != null) {
            method.releaseConnection();
        }
    }

    public void closeInputStream() {
        if (in != null) {
            try {
                in.close();
            } catch (IOException ex) {
                // we really don't care.
                String eMsg = "Warning: IO exception closing input stream.";
                if (errorMessage == null) {
                    errorMessage = eMsg;
                } else {
                    errorMessage = eMsg + "; " + errorMessage;
                }
            }
        }
    }
    
    public String generateVariableHeader(List<DataVariable> dvs) {
        String varHeader = null;

        if (dvs != null) {
            Iterator<DataVariable> iter = dvs.iterator();
            DataVariable dv;

            if (iter.hasNext()) {
                dv = iter.next();
                varHeader = dv.getName();
            }

            while (iter.hasNext()) {
                dv = iter.next();
                varHeader = varHeader + "\t" + dv.getName();
            }

            varHeader = varHeader + "\n";
        }

        return varHeader;
    }
<<<<<<< HEAD

    protected boolean isWriteAccessRequested(DataAccessOption... options) throws IOException {

        for (DataAccessOption option : options) {
            // In the future we may need to be able to open read-write
            // Channels; no support, or use case for that as of now.

            if (option == DataAccessOption.READ_ACCESS) {
                return false;
            }

            if (option == DataAccessOption.WRITE_ACCESS) {
                return true;
            }
        }

        // By default, we open the file in read mode:
        return false;
    }
=======
    

>>>>>>> 959859db
}<|MERGE_RESOLUTION|>--- conflicted
+++ resolved
@@ -467,7 +467,6 @@
 
         return varHeader;
     }
-<<<<<<< HEAD
 
     protected boolean isWriteAccessRequested(DataAccessOption... options) throws IOException {
 
@@ -487,8 +486,4 @@
         // By default, we open the file in read mode:
         return false;
     }
-=======
-    
-
->>>>>>> 959859db
 }