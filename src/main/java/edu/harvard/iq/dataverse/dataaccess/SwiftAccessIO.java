package edu.harvard.iq.dataverse.dataaccess;

import edu.harvard.iq.dataverse.DataFile;
import edu.harvard.iq.dataverse.Dataset;
import edu.harvard.iq.dataverse.Dataverse;
import edu.harvard.iq.dataverse.DvObject;
import edu.harvard.iq.dataverse.datavariable.DataVariable;
import edu.harvard.iq.dataverse.util.StringUtil;
import java.io.File;
import java.io.FileInputStream;
import java.io.FileNotFoundException;
import java.io.IOException;
import java.io.InputStream;
import java.io.OutputStream;
import java.nio.channels.Channel;
import java.nio.channels.Channels;
import java.nio.channels.WritableByteChannel;
import java.nio.file.Path;
import java.security.InvalidKeyException;
import java.security.NoSuchAlgorithmException;
import java.security.SignatureException;
import java.util.ArrayList;
import java.util.Collection;
import java.util.Formatter;
import java.util.HashMap;
import java.util.List;
import java.util.Map;
import java.util.Properties;
import java.util.logging.Logger;
import javax.crypto.Mac;
import javax.crypto.spec.SecretKeySpec;
import org.javaswift.joss.client.factory.AccountFactory;
import static org.javaswift.joss.client.factory.AuthenticationMethod.BASIC;
import org.javaswift.joss.model.Account;
import org.javaswift.joss.model.Container;
import org.javaswift.joss.model.StoredObject;

/**
 *
 * @author leonid andreev
<<<<<<< HEAD
 * @author sarahferry
=======
 * @param <T> what it stores
>>>>>>> fbbb0e7c
 */
/* 
    Experimental Swift driver, implemented as part of the Dataverse - Mass Open Cloud
    collaboration. 
 */
public class SwiftAccessIO<T extends DvObject> extends StorageIO<T> {

    private String swiftFolderPath;

    private static final Logger logger = Logger.getLogger("edu.harvard.iq.dataverse.dataaccess.SwiftAccessIO");

    public SwiftAccessIO() {
        this(null);
    }

    public SwiftAccessIO(T dvObject) {
        this(dvObject, null);
    }

    public SwiftAccessIO(T dvObject, DataAccessRequest req) {
        super(dvObject, req);

        this.setIsLocalFile(false);
    }

    private Properties swiftProperties = null;
    private Account account = null;
    private StoredObject swiftFileObject = null;
    private Container swiftContainer = null;
        
    //for hash
    private static final String HMAC_SHA1_ALGORITHM = "HmacSHA1";
    
<<<<<<< HEAD
    //TODO: should this be dynamically generated based on size of file?
    //Also, this is in seconds
    private static int TEMP_URL_EXPIRES = System.getProperty("dataverse.files.temp_url_expire") != null ? Integer.parseInt(System.getProperty("dataverse.files.temp_url_expire")) : 60;

    private static int LIST_PAGE_LIMIT = 100;
=======
    
    private static int LIST_PAGE_LIMIT = 100;  
>>>>>>> fbbb0e7c

    @Override
    public void open(DataAccessOption... options) throws IOException {
        DataAccessRequest req = this.getRequest();
        
        if (isWriteAccessRequested(options)) {
            isWriteAccess = true;
            isReadAccess = false;
        } else {
            isWriteAccess = false;
            isReadAccess = true;
        }

        if (dvObject instanceof DataFile) {
            DataFile dataFile = this.getDataFile();

            if (req != null && req.getParameter("noVarHeader") != null) {
                this.setNoVarHeader(true);
            }

            if (dataFile.getStorageIdentifier() == null || "".equals(dataFile.getStorageIdentifier())) {
                throw new IOException("Data Access: No local storage identifier defined for this datafile.");
            }

<<<<<<< HEAD
            this.setInputStream(fin);
            setChannel(Channels.newChannel(fin));

            if (dataFile.getContentType() != null
                    && dataFile.getContentType().equals("text/tab-separated-values")
                    && dataFile.isTabularData()
                    && dataFile.getDataTable() != null
                    && (!this.noVarHeader())) {

                List datavariables = dataFile.getDataTable().getDataVariables();
                String varHeaderLine = generateVariableHeader(datavariables);
                this.setVarHeader(varHeaderLine);
=======
            if (isReadAccess) {
                InputStream fin = openSwiftFileAsInputStream();

                if (fin == null) {
                    throw new IOException("Failed to open Swift file " + getStorageLocation());
                }

                this.setInputStream(fin);
                setChannel(Channels.newChannel(fin));

                if (dataFile.getContentType() != null
                        && dataFile.getContentType().equals("text/tab-separated-values")
                        && dataFile.isTabularData()
                        && dataFile.getDataTable() != null
                        && (!this.noVarHeader())) {

                    List<DataVariable> datavariables = dataFile.getDataTable().getDataVariables();
                    String varHeaderLine = generateVariableHeader(datavariables);
                    this.setVarHeader(varHeaderLine);
                }

            } else if (isWriteAccess) {
                swiftFileObject = initializeSwiftFileObject(true);
>>>>>>> fbbb0e7c
            }

            this.setMimeType(dataFile.getContentType());

<<<<<<< HEAD
        this.setMimeType(dataFile.getContentType());

        try {
            this.setFileName(dataFile.getFileMetadata().getLabel());
        } catch (Exception ex) {
            this.setFileName("unknown");
=======
            try {
                this.setFileName(dataFile.getFileMetadata().getLabel());
            } catch (Exception ex) {
                this.setFileName("unknown");
            }
        } else if (dvObject instanceof Dataset) {
            //we are uploading a dataset related auxilary file
            //such as a dataset thumbnail or a metadata export
            if (isReadAccess) {
                //TODO: fix this
                InputStream fin = openSwiftFileAsInputStream();

                if (fin == null) {
                    throw new IOException("Failed to open Swift file " + getStorageLocation());
                }

                this.setInputStream(fin);
            } else if (isWriteAccess) {
                swiftFileObject = initializeSwiftFileObject(true);
            }
        } else if (dvObject instanceof Dataverse) {
        } else {
            throw new IOException("Data Access: Invalid DvObject type");
>>>>>>> fbbb0e7c
        }
        
        
    }

<<<<<<< HEAD
    // DataFileIO method for copying a local Path (for ex., a temp file), into this DataAccess location:
=======
    // StorageIO method for copying a local Path (for ex., a temp file), into this DataAccess location:

>>>>>>> fbbb0e7c
    @Override
    public void savePath(Path fileSystemPath) throws IOException {
        long newFileSize = -1;

        if (swiftFileObject == null || !this.canWrite()) {
            open(DataAccessOption.WRITE_ACCESS);
        }

        try {
            File inputFile = fileSystemPath.toFile();

            swiftFileObject.uploadObject(inputFile);

            newFileSize = inputFile.length();

        } catch (Exception ioex) {
            String failureMsg = ioex.getMessage();
            if (failureMsg == null) {
                failureMsg = "Swift AccessIO: Unknown exception occured while uploading a local file into a Swift StoredObject";
            }

            throw new IOException(failureMsg);
        }

        // if it has uploaded successfully, we can reset the size
        // of the object:
        setSize(newFileSize);

    }

    @Override
    public void saveInputStream(InputStream inputStream) throws IOException {
        long newFileSize = -1;

        if (swiftFileObject == null || !this.canWrite()) {
            open(DataAccessOption.WRITE_ACCESS);
        }

        try {
            swiftFileObject.uploadObject(inputStream);

        } catch (Exception ioex) {
            String failureMsg = ioex.getMessage();
            if (failureMsg == null) {
                failureMsg = "Swift AccessIO: Unknown exception occured while uploading a local file into a Swift StoredObject";
            }

            throw new IOException(failureMsg);
        }

        // if it has uploaded successfully, we can reset the size
        // of this SwiftAccessIO object:
        setSize(swiftFileObject.getContentLength());
    }

    @Override
    public void delete() throws IOException {
        if (swiftFileObject == null) {
            try {
                swiftFileObject = initializeSwiftFileObject(false);
            } catch (IOException ioex) {
                swiftFileObject = null;
            }
        }

        if (swiftFileObject != null) {
            swiftFileObject.delete();
        }
    }

    @Override
    public Channel openAuxChannel(String auxItemTag, DataAccessOption... options) throws IOException {

        if (isWriteAccessRequested(options)) {
            throw new UnsupportedDataAccessOperationException("SwiftAccessIO: write mode openAuxChannel() not yet implemented in this storage driver.");
        }

        InputStream fin = openSwiftAuxFileAsInputStream(auxItemTag);

        if (fin == null) {
            throw new IOException("Failed to open auxilary file " + auxItemTag + " for Swift file " + getStorageLocation());
        }

        return Channels.newChannel(fin);

    }

    @Override
    public boolean isAuxObjectCached(String auxItemTag) throws IOException {
        StoredObject swiftAuxObject;
        try {
            swiftAuxObject = openSwiftAuxFile(auxItemTag);
        } catch (IOException ioex) {
            swiftAuxObject = null;
        }

        return swiftAuxObject != null;
    }

    @Override
    public long getAuxObjectSize(String auxItemTag) throws IOException {
        StoredObject swiftAuxObject = openSwiftAuxFile(auxItemTag);

        if (swiftAuxObject == null) {
            return -1L;
        }

        return swiftAuxObject.getContentLength();
    }
<<<<<<< HEAD

=======
    
>>>>>>> fbbb0e7c
    @Override
    public Path getAuxObjectAsPath(String auxItemTag) throws IOException {
        throw new UnsupportedDataAccessOperationException("SwiftAccessIO: this is a remote DataAccess IO object, its Aux objects have no local filesystem Paths associated with it.");
    }

    @Override
    public void backupAsAux(String auxItemTag) throws IOException {

        if (swiftFileObject == null || swiftContainer == null) {
            open();
        }

        try {
            StoredObject swiftAuxObject = openSwiftAuxFile(true, auxItemTag);
            swiftFileObject.copyObject(swiftContainer, swiftAuxObject);
            // I'm assuming we don't need to delete the main object here - ?
            //swiftFileObject.delete();

        } catch (IOException ioex) {
            String failureMsg = ioex.getMessage();
            if (failureMsg == null) {
                failureMsg = "Swift AccessIO: Unknown exception occured while uploading a local file into a Swift StoredObject";
            }

            throw new IOException(failureMsg);
        }
    }

    @Override
    // this method copies a local filesystem Path into this DataAccess Auxiliary location:
    public void savePathAsAux(Path fileSystemPath, String auxItemTag) throws IOException {
        if (swiftFileObject == null) {
            open();
        }

        try {
            File inputFile = fileSystemPath.toFile();
            StoredObject swiftAuxObject = openSwiftAuxFile(true, auxItemTag);
            swiftAuxObject.uploadObject(inputFile);

        } catch (IOException ex) {
            String failureMsg = ex.getMessage();

            if (failureMsg == null) {
                failureMsg = "Swift AccessIO: Unknown exception occured while uploading a local file into a Swift StoredObject";
            }

            throw new IOException(failureMsg);
        }

    }

    // this method copies a local InputStream into this DataAccess Auxiliary location:
    @Override
    public void saveInputStreamAsAux(InputStream inputStream, String auxItemTag) throws IOException {
        if (swiftFileObject == null) {
            open();
        }

        try {
            StoredObject swiftAuxObject = openSwiftAuxFile(true, auxItemTag);
            swiftAuxObject.uploadObject(inputStream);

        } catch (IOException ex) {
            String failureMsg = ex.getMessage();

            if (failureMsg == null) {
                failureMsg = "Swift AccessIO: Unknown exception occured while saving a local InputStream as a Swift StoredObject";
            }

            throw new IOException(failureMsg);
        }
    }

    @Override
    public List<String> listAuxObjects() throws IOException {
        if (this.swiftContainer == null || this.swiftFileObject == null) {
            throw new IOException("This SwiftAccessIO() hasn't been properly initialized yet.");
        }
<<<<<<< HEAD

        String namePrefix = this.swiftFileObject.getName() + ".";

        Collection<StoredObject> items = null;
        String lastItemName = null;
=======
        
        String namePrefix = this.swiftFileObject.getName()+".";
        
        Collection<StoredObject> items; 
        String lastItemName = null; 
>>>>>>> fbbb0e7c
        List<String> ret = new ArrayList<>();

        while ((items = this.swiftContainer.list(namePrefix, lastItemName, LIST_PAGE_LIMIT)) != null && items.size() > 0) {
            for (StoredObject item : items) {
                lastItemName = item.getName().substring(namePrefix.length());
                ret.add(lastItemName);
            }
        }

        return ret;
    }

    @Override
    public void deleteAuxObject(String auxItemTag) throws IOException {
        StoredObject swiftAuxObject = openSwiftAuxFile(auxItemTag);

        if (swiftAuxObject == null) {
            throw new FileNotFoundException("No such Aux object: " + auxItemTag);
        }

        swiftAuxObject.delete();
    }

    @Override
    public void deleteAllAuxObjects() throws IOException {
        if (this.swiftContainer == null || this.swiftFileObject == null) {
            throw new IOException("This SwiftAccessIO() hasn't been properly initialized yet. (did you execute SwiftAccessIO.open()?)");
        }
<<<<<<< HEAD

        Collection<StoredObject> victims = null;
        String lastVictim = null;

        while ((victims = this.swiftContainer.list(this.swiftFileObject.getName() + ".", lastVictim, LIST_PAGE_LIMIT)) != null && victims.size() > 0) {
=======
        
        Collection<StoredObject> victims; 
        String lastVictim = null; 
        
        
        while ((victims = this.swiftContainer.list(this.swiftFileObject.getName()+".", lastVictim, LIST_PAGE_LIMIT))!= null && victims.size() > 0) {
>>>>>>> fbbb0e7c
            for (StoredObject victim : victims) {
                lastVictim = victim.getName();
                logger.info("trying to delete " + lastVictim);

                victim.delete();
            }
        }
    }

    @Override
    public String getStorageLocation() {
        // What should this be, for a Swift file? 
        // A Swift URL? 
        // Or a Swift URL with an authenticated Auth token? 

        return null;
    }

    @Override
    public Path getFileSystemPath() throws IOException {
        throw new UnsupportedDataAccessOperationException("SwiftAccessIO: this is a remote DataAccess IO object, it has no local filesystem path associated with it.");
    }

    @Override
    public boolean exists() throws IOException {
        try {
            swiftFileObject = initializeSwiftFileObject(false);
        } catch (FileNotFoundException fnfe) {
            return false;
        }

        return true;
    }

    @Override
    public WritableByteChannel getWriteChannel() throws IOException {
        throw new UnsupportedDataAccessOperationException("SwiftAccessIO: there are no write Channels associated with Swift objects.");
    }

    @Override
    public OutputStream getOutputStream() throws IOException {
        throw new UnsupportedDataAccessOperationException("SwiftAccessIO: there are no output Streams associated with Swift objects.");
    }

    // Auxilary helper methods, Swift-specific:
<<<<<<< HEAD
=======
    
    //TODO: rename initializeSwiftObject 
    
>>>>>>> fbbb0e7c
    private StoredObject initializeSwiftFileObject(boolean writeAccess) throws IOException {
        return initializeSwiftFileObject(writeAccess, null);
    }

    private StoredObject initializeSwiftFileObject(boolean writeAccess, String auxItemTag) throws IOException {
        String swiftEndPoint = null;
        String swiftContainerName = null;
        String swiftFileName = null;
<<<<<<< HEAD

        if (storageIdentifier.startsWith("swift://")) {
            // This is a call on an already existing swift object. 

            String[] swiftStorageTokens = storageIdentifier.substring(8).split(":", 3);

            if (swiftStorageTokens.length != 3) {
                // bad storage identifier
                throw new IOException("SwiftAccessIO: invalid swift storage token: " + storageIdentifier);
            }

            swiftEndPoint = swiftStorageTokens[0];
            swiftContainerName = swiftStorageTokens[1];
            swiftFileName = swiftStorageTokens[2];

            if (StringUtil.isEmpty(swiftEndPoint) || StringUtil.isEmpty(swiftContainerName) || StringUtil.isEmpty(swiftFileName)) {
                // all of these things need to be specified, for this to be a valid Swift location
                // identifier.
                throw new IOException("SwiftAccessIO: invalid swift storage token: " + storageIdentifier);
            }

            if (auxItemTag != null) {
                swiftFileName = swiftFileName.concat("." + auxItemTag);
            }
        } else if (this.isReadAccess) {
            // An attempt to call Swift driver,  in a Read mode on a non-swift stored datafile
            // object!
            throw new IOException("IO driver mismatch: SwiftAccessIO called on a non-swift stored object.");
        } else if (this.isWriteAccess) {
            Properties p = getSwiftProperties();
            swiftEndPoint = p.getProperty("swift.default.endpoint");

            //swiftFolderPath = this.getDataFile().getOwner().getDisplayName();

            swiftFolderPath = getSwiftContainerName();
            setSwiftContainerName(swiftFolderPath);

            swiftFileName = storageIdentifier;
            //setSwiftContainerName(swiftFolderPath);
            //swiftFileName = this.getDataFile().getDisplayName();
            //Storage Identifier is now updated after the object is uploaded on Swift.
            this.getDataFile().setStorageIdentifier("swift://" + swiftEndPoint + ":" + swiftFolderPath + ":" + swiftFileName);
=======
        StoredObject fileObject;
        List<String> auxFiles = null; 
        String storageIdentifier = dvObject.getStorageIdentifier();

        if (dvObject instanceof DataFile) {
            Dataset owner = this.getDataFile().getOwner();

            if (storageIdentifier.startsWith("swift://")) {
                // This is a call on an already existing swift object. 

                String[] swiftStorageTokens = storageIdentifier.substring(8).split(":", 3);    

                if (swiftStorageTokens.length != 3) {
                    // bad storage identifier
                    throw new IOException("SwiftAccessIO: invalid swift storage token: " + storageIdentifier);
                }

                swiftEndPoint = swiftStorageTokens[0];
                swiftContainerName = swiftStorageTokens[1];
                swiftFileName = swiftStorageTokens[2];

                if (StringUtil.isEmpty(swiftEndPoint) || StringUtil.isEmpty(swiftContainerName) || StringUtil.isEmpty(swiftFileName)) {
                    // all of these things need to be specified, for this to be a valid Swift location
                    // identifier.
                    throw new IOException("SwiftAccessIO: invalid swift storage token: " + storageIdentifier);
                }

                if (auxItemTag != null) {
                    swiftFileName = swiftFileName.concat("."+auxItemTag);
                }
            } else if (this.isReadAccess) {
                // An attempt to call Swift driver,  in a Read mode on a non-swift stored datafile
                // object!
                throw new IOException("IO driver mismatch: SwiftAccessIO called on a non-swift stored object.");
            } else if (this.isWriteAccess) {
                Properties p = getSwiftProperties();
                swiftEndPoint = p.getProperty("swift.default.endpoint");

                //swiftFolderPath = dataFile.getOwner().getDisplayName();
                String swiftFolderPathSeparator = "-";
                String authorityNoSlashes = owner.getAuthority().replace(owner.getDoiSeparator(), swiftFolderPathSeparator);
                swiftFolderPath = owner.getProtocol() + swiftFolderPathSeparator
                                  + authorityNoSlashes.replace(".", swiftFolderPathSeparator)
                                  + swiftFolderPathSeparator + owner.getIdentifier();

                swiftFileName = storageIdentifier;
                //setSwiftContainerName(swiftFolderPath);
                //swiftFileName = dataFile.getDisplayName();
                //Storage Identifier is now updated after the object is uploaded on Swift.
                dvObject.setStorageIdentifier("swift://" + swiftEndPoint + ":" + swiftFolderPath + ":" + swiftFileName);
            } else {
                throw new IOException("SwiftAccessIO: unknown access mode.");
            }
        } else if (dvObject instanceof Dataset) {
            Dataset dataset = this.getDataset();

            if (storageIdentifier.startsWith("swift://")) {
                // This is a call on an already existing swift object. 

                //TODO: determine how storage identifer will give us info
                String[] swiftStorageTokens = storageIdentifier.substring(8).split(":", 3);    
                //number of tokens should be two because there is not main file
                if (swiftStorageTokens.length != 2) {
                    // bad storage identifier
                    throw new IOException("SwiftAccessIO: invalid swift storage token: " + storageIdentifier);
                }

                swiftEndPoint = swiftStorageTokens[0];
                swiftContainerName = swiftStorageTokens[1];
                //We will not have a file name, just an aux tag
                if (auxItemTag != null) {
                    swiftFileName = auxItemTag;
                } else {
                    throw new IOException("Dataset related auxillary files require an auxItemTag");
                }       

                if (StringUtil.isEmpty(swiftEndPoint) || StringUtil.isEmpty(swiftContainerName) || StringUtil.isEmpty(swiftFileName) ) {
                    // all of these things need to be specified, for this to be a valid Swift location
                    // identifier.1
                    throw new IOException("SwiftAccessIO: invalid swift storage token: " + storageIdentifier);
                }

            } else if (this.isReadAccess) {
                // An attempt to call Swift driver,  in a Read mode on a non-swift stored datafile
                // object!
                throw new IOException("IO driver mismatch: SwiftAccessIO called on a non-swift stored object.");
            } else if (this.isWriteAccess) {
                Properties p = getSwiftProperties();
                swiftEndPoint = p.getProperty("swift.default.endpoint");
                String swiftFolderPathSeparator = "-";
                String authorityNoSlashes = dataset.getAuthority().replace(dataset.getDoiSeparator(), swiftFolderPathSeparator);
                swiftFolderPath = dataset.getProtocol() + swiftFolderPathSeparator +
                    authorityNoSlashes.replace(".", swiftFolderPathSeparator) +
                    swiftFolderPathSeparator + dataset.getIdentifier();

                swiftFileName = auxItemTag;
                dvObject.setStorageIdentifier("swift://" + swiftEndPoint + ":" + swiftFolderPath);
            } else {
                throw new IOException("SwiftAccessIO: unknown access mode.");
            }
>>>>>>> fbbb0e7c
        } else {
            //for future scope, if dataverse is decided to be stored in swift storage containersopen    
            throw new FileNotFoundException("Error initializing swift object");  
        }
        // Authenticate with Swift: 

        // should we only authenticate when account == null? 
<<<<<<< HEAD
=======

>>>>>>> fbbb0e7c
        if (this.account == null) {
            account = authenticateWithSwift(swiftEndPoint);
        }

        /*
        The containers created is swiftEndPoint concatenated with the swiftContainerName
        property. Creating container with certain names throws 'Unable to create
        container' error on Openstack. 
        Any datafile with http://rdgw storage identifier i.e present on Object 
        store service endpoint already only needs to look-up for container using
        just swiftContainerName which is the concatenated name.
        In future, a container for the endpoint can be created and for every
        other swiftContainerName Object Store pseudo-folder can be created, which is
        not provide by the joss Java swift library as of yet.
         */
        if (storageIdentifier.startsWith("swift://")) {
            // An existing swift object; the container must already exist as well.
            this.swiftContainer = account.getContainer(swiftContainerName);
        } else {
            // This is a new object being created.
            this.swiftContainer = account.getContainer(swiftFolderPath); //changed from swiftendpoint
        }

        if (!this.swiftContainer.exists()) {
            if (writeAccess) {
                //creates a private data container
                swiftContainer.create();
//                 try {
//                     //creates a public data container
//                     this.swiftContainer.makePublic();
//                 }
//                 catch (Exception e){
//                     //e.printStackTrace();
//                     logger.warning("Caught exception "+e.getClass()+" while creating a swift container (it's likely not fatal!)");
//                 }
            } else {
                // This is a fatal condition - it has to exist, if we were to 
                // read an existing object!
                throw new IOException("SwiftAccessIO: container " + swiftContainerName + " does not exist.");
            }
        }

<<<<<<< HEAD
        StoredObject fileObject = this.swiftContainer.getObject(swiftFileName);
        
        // If this is the main, primary datafile object (i.e., not an auxiliary 
        // object for a primary file), we also set the file download url here: 
        // and generate a temporary URL
        if (auxItemTag == null) {
=======
        fileObject = this.swiftContainer.getObject(swiftFileName);

        // If this is the main, primary datafile object (i.e., not an auxiliary 
        // object for a primary file), we also set the file download url here: 
        if (auxItemTag == null && dvObject instanceof DataFile) {
>>>>>>> fbbb0e7c
            setRemoteUrl(getSwiftFileURI(fileObject));
            if (!this.isWriteAccess && !this.getDataFile().isIngestInProgress()) {
                //otherwise this gets called a bunch on upload
                setTemporarySwiftUrl(generateTemporarySwiftUrl(swiftEndPoint, swiftContainerName, swiftFileName, TEMP_URL_EXPIRES));
                setTempUrlSignature(generateTempUrlSignature(swiftEndPoint, swiftContainerName, swiftFileName, TEMP_URL_EXPIRES));
                setTempUrlExpiry(generateTempUrlExpiry(TEMP_URL_EXPIRES));
            }
            setSwiftFileName(swiftFileName);

            logger.fine(getRemoteUrl() + " success; write mode: " + writeAccess);
        } else {
            logger.fine("sucessfully opened AUX object " + auxItemTag + " , write mode: " + writeAccess);
        }

        if (!writeAccess && !fileObject.exists()) {
            throw new FileNotFoundException("SwiftAccessIO: DvObject " + swiftFileName + " does not exist (Dataverse dvObject id: " + dvObject.getId());
        }

<<<<<<< HEAD
        List<String> auxFiles = null;
=======
        auxFiles = null; 
>>>>>>> fbbb0e7c

        return fileObject;
 
    }

    private InputStream openSwiftFileAsInputStream() throws IOException {
        swiftFileObject = initializeSwiftFileObject(false);
        this.setSize(swiftFileObject.getContentLength());

        return swiftFileObject.downloadObjectAsInputStream();
    }

    private InputStream openSwiftAuxFileAsInputStream(String auxItemTag) throws IOException {
        return initializeSwiftFileObject(false, auxItemTag).downloadObjectAsInputStream();
    }

    private StoredObject openSwiftAuxFile(String auxItemTag) throws IOException {
        return openSwiftAuxFile(false, auxItemTag);
    }

    private StoredObject openSwiftAuxFile(boolean writeAccess, String auxItemTag) throws IOException {
<<<<<<< HEAD
        StoredObject swiftAuxFileObject = initializeSwiftFileObject(writeAccess, auxItemTag);

        return swiftAuxFileObject;
=======
        return initializeSwiftFileObject(writeAccess, auxItemTag);
>>>>>>> fbbb0e7c
    }

    private Properties getSwiftProperties() throws IOException {
        if (swiftProperties == null) {
            String domainRoot = System.getProperties().getProperty("com.sun.aas.instanceRoot");
            String swiftPropertiesFile = domainRoot + File.separator + "config" + File.separator + "swift.properties";
            swiftProperties = new Properties();
            swiftProperties.load(new FileInputStream(new File(swiftPropertiesFile)));
        }

        return swiftProperties;
    }

    Account authenticateWithSwift(String swiftEndPoint) throws IOException {

        Properties p = getSwiftProperties();

        // (this will throw an IOException, if the swift properties file
        // is missing or corrupted)
        String swiftEndPointAuthUrl = p.getProperty("swift.auth_url." + swiftEndPoint);
        String swiftEndPointUsername = p.getProperty("swift.username." + swiftEndPoint);
        String swiftEndPointSecretKey = p.getProperty("swift.password." + swiftEndPoint);
        String swiftEndPointTenantName = p.getProperty("swift.tenant." + swiftEndPoint);
        String swiftEndPointAuthMethod = p.getProperty("swift.auth_type." + swiftEndPoint);
        String swiftEndPointTenantId = p.getProperty("swift.tenant_id." + swiftEndPoint);

        if (swiftEndPointAuthUrl == null || swiftEndPointUsername == null || swiftEndPointSecretKey == null
                || "".equals(swiftEndPointAuthUrl) || "".equals(swiftEndPointUsername) || "".equals(swiftEndPointSecretKey)) {
            // again, all of these things need to be defined, for this Swift endpoint to be 
            // accessible.
            throw new IOException("SwiftAccessIO: no configuration available for endpoint " + swiftEndPoint);
        }

        // Authenticate: 
        Account account = null;

        /*
        This try { } now authenticates using either the KEYSTONE mechanism which uses
        the tenant name in addition to the Username Password and AuthUrl OR the BASIC method
        Also, the AuthUrl is now the identity service endpoint of MOC Openstack
        environment instead of the Object store service endpoint.
         */
        // Keystone vs. Basic
        try {
            if (swiftEndPointAuthMethod.equals("keystone")) {
                account = new AccountFactory()
                        .setTenantName(swiftEndPointTenantName)
                        .setUsername(swiftEndPointUsername)
                        .setPassword(swiftEndPointSecretKey)
                        .setAuthUrl(swiftEndPointAuthUrl)
                        .createAccount();
            } else { // assume BASIC
                account = new AccountFactory()
                        .setUsername(swiftEndPointUsername)
                        .setPassword(swiftEndPointSecretKey)
                        .setAuthUrl(swiftEndPointAuthUrl)
                        .setAuthenticationMethod(BASIC)
                        .createAccount();
            }

        } catch (Exception ex) {
            ex.printStackTrace();
            throw new IOException("SwiftAccessIO: failed to authenticate " + swiftEndPointAuthMethod + " for the end point " + swiftEndPoint);
        }

        return account;
    }

    private boolean isWriteAccessRequested(DataAccessOption... options) throws IOException {

        for (DataAccessOption option : options) {
            // In the future we may need to be able to open read-write 
            // Channels; no support, or use case for that as of now. 

            if (option == DataAccessOption.READ_ACCESS) {
                return false;
            }

            if (option == DataAccessOption.WRITE_ACCESS) {
                return true;
            }
        }

        // By default, we open the file in read mode:
        return false;
    }

    private String getSwiftFileURI(StoredObject fileObject) throws IOException {
        try {
            return fileObject.getPublicURL();
        } catch (Exception ex) {
            throw new IOException("SwiftAccessIO: failed to get public URL of the stored object");
        }
    }
    
    //these all get called a lot (20+ times) to load a page
    //lets cache them if the expiry is not expired
    private String hmac = null;
    public String generateTempUrlSignature(String swiftEndPoint, String containerName, String objectName, int duration) throws IOException {
        if (hmac == null || isExpiryExpired(generateTempUrlExpiry(duration), duration)) {
            Properties p = getSwiftProperties();
            String secretKey = p.getProperty("swift.hash_key." + swiftEndPoint);
            if (secretKey == null) {
                throw new IOException("Please input a hash key in swift.properties");
            }
            String path = "/v1/" + containerName + "/" + objectName;
            Long expires = generateTempUrlExpiry(duration);
            String hmacBody = "GET\n" + expires + "\n" + path;
            try {
                hmac = calculateRFC2104HMAC(hmacBody, secretKey);
            } catch (Exception ex) {
                ex.printStackTrace();
            }
        }
        return hmac;

    }
    
    private long expiry = -1;
    public long generateTempUrlExpiry(int duration) {
        if (expiry == -1 || isExpiryExpired(expiry, duration)) {
            expiry = (System.currentTimeMillis() / 1000) + duration;
        }
        return expiry;
    }

    private String temporaryUrl = null;
    private String generateTemporarySwiftUrl(String swiftEndPoint, String containerName, String objectName, int duration) throws IOException {
        Properties p = getSwiftProperties();
        String baseUrl = p.getProperty("swift.swift_endpoint." + swiftEndPoint);
        String path = "/v1/" + containerName + "/" + objectName;
        
        if (temporaryUrl == null || isExpiryExpired(generateTempUrlExpiry(duration), duration)) {
            temporaryUrl = baseUrl + path + "?temp_url_sig=" + generateTempUrlSignature(swiftEndPoint, containerName, objectName, duration) + "&temp_url_expires=" + generateTempUrlExpiry(duration);
        }
        logger.info("temporary url: " + temporaryUrl);
        if (temporaryUrl == null) {
            throw new IOException("Failed to generate the temporary Url");
        }

        return temporaryUrl;
    }
    
    private boolean isExpiryExpired(long expiry, int duration) {
        return ((expiry - duration) * 1000) > System.currentTimeMillis();
    }

    @Override
    public InputStream getAuxFileAsInputStream(String auxItemTag) throws IOException {        
        if (this.isAuxObjectCached(auxItemTag)) {
            return openSwiftAuxFileAsInputStream(auxItemTag);
        } else {
            throw new IOException("SwiftAccessIO: Failed to get aux file as input stream");
        }
    }

    @Override
    public String getSwiftContainerName() {
        String swiftFolderPathSeparator = System.getProperty("dataverse.files.swift-folder-path-separator");
        if (swiftFolderPathSeparator == null) {
            swiftFolderPathSeparator = "_";
        }
        String authorityNoSlashes = this.getDataFile().getOwner().getAuthority().replace(this.getDataFile().getOwner().getDoiSeparator(), swiftFolderPathSeparator);
        return this.getDataFile().getOwner().getProtocol() + swiftFolderPathSeparator
               +            authorityNoSlashes.replace(".", swiftFolderPathSeparator) +
            swiftFolderPathSeparator + this.getDataFile().getOwner().getIdentifier();
        
     }
     
<<<<<<< HEAD
         //https://gist.github.com/ishikawa/88599
    private static String toHexString(byte[] bytes) {
        Formatter formatter = new Formatter();

        for (byte b : bytes) {
            formatter.format("%02x", b);
        }

        return formatter.toString();
    }

    public static String calculateRFC2104HMAC(String data, String key)
            throws SignatureException, NoSuchAlgorithmException, InvalidKeyException {
        SecretKeySpec signingKey = new SecretKeySpec(key.getBytes(), HMAC_SHA1_ALGORITHM);
        Mac mac = Mac.getInstance(HMAC_SHA1_ALGORITHM);
        mac.init(signingKey);
        return toHexString(mac.doFinal(data.getBytes()));
    }
     
=======
>>>>>>> fbbb0e7c
}<|MERGE_RESOLUTION|>--- conflicted
+++ resolved
@@ -38,11 +38,7 @@
 /**
  *
  * @author leonid andreev
-<<<<<<< HEAD
- * @author sarahferry
-=======
  * @param <T> what it stores
->>>>>>> fbbb0e7c
  */
 /* 
     Experimental Swift driver, implemented as part of the Dataverse - Mass Open Cloud
@@ -76,16 +72,11 @@
     //for hash
     private static final String HMAC_SHA1_ALGORITHM = "HmacSHA1";
     
-<<<<<<< HEAD
     //TODO: should this be dynamically generated based on size of file?
     //Also, this is in seconds
     private static int TEMP_URL_EXPIRES = System.getProperty("dataverse.files.temp_url_expire") != null ? Integer.parseInt(System.getProperty("dataverse.files.temp_url_expire")) : 60;
 
-    private static int LIST_PAGE_LIMIT = 100;
-=======
-    
     private static int LIST_PAGE_LIMIT = 100;  
->>>>>>> fbbb0e7c
 
     @Override
     public void open(DataAccessOption... options) throws IOException {
@@ -110,20 +101,6 @@
                 throw new IOException("Data Access: No local storage identifier defined for this datafile.");
             }
 
-<<<<<<< HEAD
-            this.setInputStream(fin);
-            setChannel(Channels.newChannel(fin));
-
-            if (dataFile.getContentType() != null
-                    && dataFile.getContentType().equals("text/tab-separated-values")
-                    && dataFile.isTabularData()
-                    && dataFile.getDataTable() != null
-                    && (!this.noVarHeader())) {
-
-                List datavariables = dataFile.getDataTable().getDataVariables();
-                String varHeaderLine = generateVariableHeader(datavariables);
-                this.setVarHeader(varHeaderLine);
-=======
             if (isReadAccess) {
                 InputStream fin = openSwiftFileAsInputStream();
 
@@ -147,19 +124,11 @@
 
             } else if (isWriteAccess) {
                 swiftFileObject = initializeSwiftFileObject(true);
->>>>>>> fbbb0e7c
             }
 
             this.setMimeType(dataFile.getContentType());
 
-<<<<<<< HEAD
-        this.setMimeType(dataFile.getContentType());
-
-        try {
-            this.setFileName(dataFile.getFileMetadata().getLabel());
-        } catch (Exception ex) {
-            this.setFileName("unknown");
-=======
+
             try {
                 this.setFileName(dataFile.getFileMetadata().getLabel());
             } catch (Exception ex) {
@@ -183,18 +152,13 @@
         } else if (dvObject instanceof Dataverse) {
         } else {
             throw new IOException("Data Access: Invalid DvObject type");
->>>>>>> fbbb0e7c
         }
         
         
     }
 
-<<<<<<< HEAD
-    // DataFileIO method for copying a local Path (for ex., a temp file), into this DataAccess location:
-=======
+
     // StorageIO method for copying a local Path (for ex., a temp file), into this DataAccess location:
-
->>>>>>> fbbb0e7c
     @Override
     public void savePath(Path fileSystemPath) throws IOException {
         long newFileSize = -1;
@@ -304,11 +268,7 @@
 
         return swiftAuxObject.getContentLength();
     }
-<<<<<<< HEAD
-
-=======
-    
->>>>>>> fbbb0e7c
+
     @Override
     public Path getAuxObjectAsPath(String auxItemTag) throws IOException {
         throw new UnsupportedDataAccessOperationException("SwiftAccessIO: this is a remote DataAccess IO object, its Aux objects have no local filesystem Paths associated with it.");
@@ -388,19 +348,11 @@
         if (this.swiftContainer == null || this.swiftFileObject == null) {
             throw new IOException("This SwiftAccessIO() hasn't been properly initialized yet.");
         }
-<<<<<<< HEAD
-
-        String namePrefix = this.swiftFileObject.getName() + ".";
-
-        Collection<StoredObject> items = null;
-        String lastItemName = null;
-=======
         
         String namePrefix = this.swiftFileObject.getName()+".";
         
         Collection<StoredObject> items; 
         String lastItemName = null; 
->>>>>>> fbbb0e7c
         List<String> ret = new ArrayList<>();
 
         while ((items = this.swiftContainer.list(namePrefix, lastItemName, LIST_PAGE_LIMIT)) != null && items.size() > 0) {
@@ -429,20 +381,11 @@
         if (this.swiftContainer == null || this.swiftFileObject == null) {
             throw new IOException("This SwiftAccessIO() hasn't been properly initialized yet. (did you execute SwiftAccessIO.open()?)");
         }
-<<<<<<< HEAD
-
-        Collection<StoredObject> victims = null;
-        String lastVictim = null;
-
-        while ((victims = this.swiftContainer.list(this.swiftFileObject.getName() + ".", lastVictim, LIST_PAGE_LIMIT)) != null && victims.size() > 0) {
-=======
-        
+
         Collection<StoredObject> victims; 
         String lastVictim = null; 
-        
-        
+          
         while ((victims = this.swiftContainer.list(this.swiftFileObject.getName()+".", lastVictim, LIST_PAGE_LIMIT))!= null && victims.size() > 0) {
->>>>>>> fbbb0e7c
             for (StoredObject victim : victims) {
                 lastVictim = victim.getName();
                 logger.info("trying to delete " + lastVictim);
@@ -488,12 +431,7 @@
     }
 
     // Auxilary helper methods, Swift-specific:
-<<<<<<< HEAD
-=======
-    
     //TODO: rename initializeSwiftObject 
-    
->>>>>>> fbbb0e7c
     private StoredObject initializeSwiftFileObject(boolean writeAccess) throws IOException {
         return initializeSwiftFileObject(writeAccess, null);
     }
@@ -502,50 +440,7 @@
         String swiftEndPoint = null;
         String swiftContainerName = null;
         String swiftFileName = null;
-<<<<<<< HEAD
-
-        if (storageIdentifier.startsWith("swift://")) {
-            // This is a call on an already existing swift object. 
-
-            String[] swiftStorageTokens = storageIdentifier.substring(8).split(":", 3);
-
-            if (swiftStorageTokens.length != 3) {
-                // bad storage identifier
-                throw new IOException("SwiftAccessIO: invalid swift storage token: " + storageIdentifier);
-            }
-
-            swiftEndPoint = swiftStorageTokens[0];
-            swiftContainerName = swiftStorageTokens[1];
-            swiftFileName = swiftStorageTokens[2];
-
-            if (StringUtil.isEmpty(swiftEndPoint) || StringUtil.isEmpty(swiftContainerName) || StringUtil.isEmpty(swiftFileName)) {
-                // all of these things need to be specified, for this to be a valid Swift location
-                // identifier.
-                throw new IOException("SwiftAccessIO: invalid swift storage token: " + storageIdentifier);
-            }
-
-            if (auxItemTag != null) {
-                swiftFileName = swiftFileName.concat("." + auxItemTag);
-            }
-        } else if (this.isReadAccess) {
-            // An attempt to call Swift driver,  in a Read mode on a non-swift stored datafile
-            // object!
-            throw new IOException("IO driver mismatch: SwiftAccessIO called on a non-swift stored object.");
-        } else if (this.isWriteAccess) {
-            Properties p = getSwiftProperties();
-            swiftEndPoint = p.getProperty("swift.default.endpoint");
-
-            //swiftFolderPath = this.getDataFile().getOwner().getDisplayName();
-
-            swiftFolderPath = getSwiftContainerName();
-            setSwiftContainerName(swiftFolderPath);
-
-            swiftFileName = storageIdentifier;
-            //setSwiftContainerName(swiftFolderPath);
-            //swiftFileName = this.getDataFile().getDisplayName();
-            //Storage Identifier is now updated after the object is uploaded on Swift.
-            this.getDataFile().setStorageIdentifier("swift://" + swiftEndPoint + ":" + swiftFolderPath + ":" + swiftFileName);
-=======
+
         StoredObject fileObject;
         List<String> auxFiles = null; 
         String storageIdentifier = dvObject.getStorageIdentifier();
@@ -646,7 +541,6 @@
             } else {
                 throw new IOException("SwiftAccessIO: unknown access mode.");
             }
->>>>>>> fbbb0e7c
         } else {
             //for future scope, if dataverse is decided to be stored in swift storage containersopen    
             throw new FileNotFoundException("Error initializing swift object");  
@@ -654,10 +548,7 @@
         // Authenticate with Swift: 
 
         // should we only authenticate when account == null? 
-<<<<<<< HEAD
-=======
-
->>>>>>> fbbb0e7c
+
         if (this.account == null) {
             account = authenticateWithSwift(swiftEndPoint);
         }
@@ -700,20 +591,11 @@
             }
         }
 
-<<<<<<< HEAD
-        StoredObject fileObject = this.swiftContainer.getObject(swiftFileName);
-        
-        // If this is the main, primary datafile object (i.e., not an auxiliary 
-        // object for a primary file), we also set the file download url here: 
-        // and generate a temporary URL
-        if (auxItemTag == null) {
-=======
         fileObject = this.swiftContainer.getObject(swiftFileName);
 
         // If this is the main, primary datafile object (i.e., not an auxiliary 
         // object for a primary file), we also set the file download url here: 
         if (auxItemTag == null && dvObject instanceof DataFile) {
->>>>>>> fbbb0e7c
             setRemoteUrl(getSwiftFileURI(fileObject));
             if (!this.isWriteAccess && !this.getDataFile().isIngestInProgress()) {
                 //otherwise this gets called a bunch on upload
@@ -732,14 +614,8 @@
             throw new FileNotFoundException("SwiftAccessIO: DvObject " + swiftFileName + " does not exist (Dataverse dvObject id: " + dvObject.getId());
         }
 
-<<<<<<< HEAD
-        List<String> auxFiles = null;
-=======
         auxFiles = null; 
->>>>>>> fbbb0e7c
-
         return fileObject;
- 
     }
 
     private InputStream openSwiftFileAsInputStream() throws IOException {
@@ -758,13 +634,7 @@
     }
 
     private StoredObject openSwiftAuxFile(boolean writeAccess, String auxItemTag) throws IOException {
-<<<<<<< HEAD
-        StoredObject swiftAuxFileObject = initializeSwiftFileObject(writeAccess, auxItemTag);
-
-        return swiftAuxFileObject;
-=======
         return initializeSwiftFileObject(writeAccess, auxItemTag);
->>>>>>> fbbb0e7c
     }
 
     private Properties getSwiftProperties() throws IOException {
@@ -927,15 +797,16 @@
         if (swiftFolderPathSeparator == null) {
             swiftFolderPathSeparator = "_";
         }
-        String authorityNoSlashes = this.getDataFile().getOwner().getAuthority().replace(this.getDataFile().getOwner().getDoiSeparator(), swiftFolderPathSeparator);
-        return this.getDataFile().getOwner().getProtocol() + swiftFolderPathSeparator
-               +            authorityNoSlashes.replace(".", swiftFolderPathSeparator) +
-            swiftFolderPathSeparator + this.getDataFile().getOwner().getIdentifier();
-        
+        if (dvObject instanceof DataFile) {
+            String authorityNoSlashes = this.getDataFile().getOwner().getAuthority().replace(this.getDataFile().getOwner().getDoiSeparator(), swiftFolderPathSeparator);
+            return this.getDataFile().getOwner().getProtocol() + swiftFolderPathSeparator
+                   +            authorityNoSlashes.replace(".", swiftFolderPathSeparator) +
+                swiftFolderPathSeparator + this.getDataFile().getOwner().getIdentifier();
+        }
+        return null;
      }
      
-<<<<<<< HEAD
-         //https://gist.github.com/ishikawa/88599
+    //https://gist.github.com/ishikawa/88599
     private static String toHexString(byte[] bytes) {
         Formatter formatter = new Formatter();
 
@@ -954,6 +825,4 @@
         return toHexString(mac.doFinal(data.getBytes()));
     }
      
-=======
->>>>>>> fbbb0e7c
 }