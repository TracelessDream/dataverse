--- conflicted
+++ resolved
@@ -468,115 +468,9 @@
         String swiftEndPoint = null;
         String swiftContainerName = null;
         String swiftFileName = null;
-<<<<<<< HEAD
         StoredObject fileObject = null;
         List<String> auxFiles = null; 
-=======
-
-        
-        if (storageIdentifier.startsWith("swift://")) {
-            // This is a call on an already existing swift object. 
- 
-            String[] swiftStorageTokens = storageIdentifier.substring(8).split(":", 3);    
-            
-            if (swiftStorageTokens.length != 3) {
-                // bad storage identifier
-                throw new IOException("SwiftAccessIO: invalid swift storage token: " + storageIdentifier);
-            }
-
-            swiftEndPoint = swiftStorageTokens[0];
-            swiftContainerName = swiftStorageTokens[1];
-            swiftFileName = swiftStorageTokens[2];
-
-            if (StringUtil.isEmpty(swiftEndPoint) || StringUtil.isEmpty(swiftContainerName) || StringUtil.isEmpty(swiftFileName)) {
-                // all of these things need to be specified, for this to be a valid Swift location
-                // identifier.
-                throw new IOException("SwiftAccessIO: invalid swift storage token: " + storageIdentifier);
-            }
-            
-            if (auxItemTag != null) {
-                swiftFileName = swiftFileName.concat("."+auxItemTag);
-            }
-        } else if (this.isReadAccess) {
-            // An attempt to call Swift driver,  in a Read mode on a non-swift stored datafile
-            // object!
-            throw new IOException("IO driver mismatch: SwiftAccessIO called on a non-swift stored object.");
-        } else if (this.isWriteAccess) {
-            Properties p = getSwiftProperties();
-            swiftEndPoint = p.getProperty("swift.default.endpoint");
-
-            //swiftFolderPath = this.getDataFile().getOwner().getDisplayName();
-            
-            swiftFolderPath = getSwiftContainerName();
-            setSwiftContainerName(swiftFolderPath);
-
-            swiftFileName = storageIdentifier;
-            //setSwiftContainerName(swiftFolderPath);
-            //swiftFileName = this.getDataFile().getDisplayName();
-            //Storage Identifier is now updated after the object is uploaded on Swift.
-            this.getDataFile().setStorageIdentifier("swift://"+swiftEndPoint+":"+swiftFolderPath+":"+swiftFileName);
-        } else {
-            throw new IOException("SwiftAccessIO: unknown access mode.");
-        }
-        // Authenticate with Swift: 
-
-        // should we only authenticate when account == null? 
-        
-        if (this.account == null) {
-            account = authenticateWithSwift(swiftEndPoint);
-        }
-
-        /*
-        The containers created is swiftEndPoint concatenated with the swiftContainerName
-        property. Creating container with certain names throws 'Unable to create
-        container' error on Openstack. 
-        Any datafile with http://rdgw storage identifier i.e present on Object 
-        store service endpoint already only needs to look-up for container using
-        just swiftContainerName which is the concatenated name.
-        In future, a container for the endpoint can be created and for every
-        other swiftContainerName Object Store pseudo-folder can be created, which is
-        not provide by the joss Java swift library as of yet.
-         */
-
-        if (storageIdentifier.startsWith("swift://")) {
-            // An existing swift object; the container must already exist as well.
-            this.swiftContainer = account.getContainer(swiftContainerName);
-        } else {
-            // This is a new object being created.
-            this.swiftContainer = account.getContainer(swiftFolderPath); //changed from swiftendpoint
-        }
-
-        if (!this.swiftContainer.exists()) {
-            if (writeAccess) {
-                // dataContainer.create();
-                 try {
-                     //creates a public data container
-                     this.swiftContainer.makePublic();
-                 }
-                 catch (Exception e){
-                     //e.printStackTrace();
-                     logger.warning("Caught exception "+e.getClass()+" while creating a swift container (it's likely not fatal!)");
-                 }
-            } else {
-                // This is a fatal condition - it has to exist, if we were to 
-                // read an existing object!
-                throw new IOException("SwiftAccessIO: container " + swiftContainerName + " does not exist.");
-            }
-        }
-
-        StoredObject fileObject = this.swiftContainer.getObject(swiftFileName);
-        
-        
-        // If this is the main, primary datafile object (i.e., not an auxiliary 
-        // object for a primary file), we also set the file download url here: 
-        if (auxItemTag == null) {
-            setRemoteUrl(getSwiftFileURI(fileObject));
-            logger.fine(getRemoteUrl() + " success; write mode: "+writeAccess);
-        } else {
-            logger.fine("sucessfully opened AUX object "+auxItemTag+" , write mode: "+writeAccess);
-        }
->>>>>>> f3842297
-        
+       
         switch (dvObjectType) {
             case datafile:
                 DataFile dataFile = this.getDataFile();
@@ -955,20 +849,18 @@
         return fileUri;
     }
 
-<<<<<<< HEAD
     @Override
     public InputStream getAuxFile(String auxItemTag) throws IOException {
-        StoredObject swiftAuxFile=null;
-        InputStream in=null;
-        
-        if(this.isAuxObjectCached(auxItemTag))
-        {
-            swiftAuxFile=openSwiftAuxFile(auxItemTag);
+        StoredObject swiftAuxFile = null;
+        InputStream in = null;
+        
+        if(this.isAuxObjectCached(auxItemTag)) {
+            swiftAuxFile = openSwiftAuxFile(auxItemTag);
         }
         return swiftAuxFile.downloadObjectAsInputStream();
     }
-=======
-     public String getSwiftContainerName() {
+
+    public String getSwiftContainerName() {
         String swiftFolderPathSeparator = System.getProperty("dataverse.files.swift-folder-path-separator");
         if (swiftFolderPathSeparator == null) {
             swiftFolderPathSeparator = "_";
@@ -981,7 +873,4 @@
         return containerName;
      }
      
-
->>>>>>> f3842297
-
 }