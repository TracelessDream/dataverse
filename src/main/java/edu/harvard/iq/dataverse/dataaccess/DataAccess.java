--- conflicted
+++ resolved
@@ -20,28 +20,13 @@
 
 package edu.harvard.iq.dataverse.dataaccess;
 
-import edu.harvard.iq.dataverse.Dataverse;
 import edu.harvard.iq.dataverse.DvObject;
-import edu.harvard.iq.dataverse.util.StringUtil;
-
 import java.io.IOException;
 import java.util.HashMap;
-<<<<<<< HEAD
-import java.util.List;
+import java.util.logging.Logger;
 import java.util.Map.Entry;
 import java.util.Properties;
-=======
-import java.util.Properties;
-import java.util.logging.Logger;
-import java.util.Map.Entry;
->>>>>>> 27b5308a
 import java.util.Set;
-/**
- *
- * @author Leonid Andreev
- */
-import java.util.logging.Logger;
-
 
 
 
@@ -182,17 +167,6 @@
 
     static HashMap<String, String> drivers = null;
     
-<<<<<<< HEAD
-    public static String getStorageDriverId(String driverLabel) {
-    	if (drivers==null) {
-    		populateDrivers();
-    	}
-    	if(StringUtil.nonEmpty(driverLabel) && drivers.containsKey(driverLabel)) {
-    		return drivers.get(driverLabel);
-    	} 
-    	return DEFAULT_STORAGE_DRIVER_IDENTIFIER;
-    }
-
     public static Set<Entry<String, String>> getStorageDriverLabels() {
     	if (drivers==null) {
     		populateDrivers();
@@ -200,15 +174,6 @@
     	return drivers.entrySet();
     }
 
-=======
-    public static Set<Entry<String, String>> getStorageDriverLabels() {
-    	if (drivers==null) {
-    		populateDrivers();
-    	}
-    	return drivers.entrySet();
-    }
-
->>>>>>> 27b5308a
     private static void populateDrivers() {
     	drivers = new HashMap<String, String>();
     	Properties p = System.getProperties();
