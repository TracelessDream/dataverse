--- conflicted
+++ resolved
@@ -21,27 +21,18 @@
 package edu.harvard.iq.dataverse.dataaccess;
 
 import edu.harvard.iq.dataverse.DvObject;
-import edu.harvard.iq.dataverse.util.StringUtil;
 
 import java.io.IOException;
 import java.util.HashMap;
-<<<<<<< HEAD
 import java.util.logging.Logger;
-import java.util.Map.Entry;
+
+import org.apache.commons.lang.StringUtils;
+
 import java.util.Properties;
-import java.util.Set;
-=======
-import java.util.Properties;
-import java.util.logging.Logger;
-import org.apache.commons.lang.StringUtils;
->>>>>>> e1a8a710
 /**
 *
 * @author Leonid Andreev
 */
-
-
-
 
 
 public class DataAccess {
@@ -161,11 +152,7 @@
 
         dvObject.setStorageIdentifier(storageTag);
 
-<<<<<<< HEAD
-        if (storageDriverId == null) {
-=======
         if (StringUtils.isEmpty(storageDriverId)) {
->>>>>>> e1a8a710
         	storageDriverId = "file";
         }
         String storageType = getDriverType(storageDriverId);
@@ -182,24 +169,18 @@
         default:
         	throw new IOException("createDataAccessObject: Unsupported storage method " + storageDriverId);
         }
+
         storageIO.open(DataAccessOption.WRITE_ACCESS);
         return storageIO;
     }
 
     static HashMap<String, String> drivers = null;
     
-<<<<<<< HEAD
-    public static Set<Entry<String, String>> getStorageDriverLabels() {
-    	if (drivers==null) {
-    		populateDrivers();
-    	}
-    	return drivers.entrySet();
-=======
     public static String getStorageDriverId(String driverLabel) {
     	if (drivers==null) {
     		populateDrivers();
     	}
-    	if(StringUtil.nonEmpty(driverLabel) && drivers.containsKey(driverLabel)) {
+    	if(StringUtils.isEmpty(driverLabel) && drivers.containsKey(driverLabel)) {
     		return drivers.get(driverLabel);
     	} 
     	return DEFAULT_STORAGE_DRIVER_IDENTIFIER;
@@ -210,7 +191,6 @@
     		populateDrivers();
     	}
     	return drivers;
->>>>>>> e1a8a710
     }
 
     private static void populateDrivers() {
@@ -223,25 +203,10 @@
     			logger.info("Found Storage Driver: " + driverId + " for " + p.get(property).toString());
     			drivers.put(p.get(property).toString(), driverId);
     		}
-<<<<<<< HEAD
-=======
-
->>>>>>> e1a8a710
     	}
     }
 
     public static String getStorageDriverLabelFor(String storageDriverId) {
-<<<<<<< HEAD
-    	String label = "<<Default>>";
-    	if (drivers==null) {
-    		populateDrivers();
-    	}
-    	if(drivers.containsValue(storageDriverId)) {
-    		for(String key: drivers.keySet()) {
-    			if(drivers.get(key).equals(storageDriverId)) {
-    				label = key;
-    				break;
-=======
     	String label = null;
     	if(!StringUtils.isEmpty(storageDriverId)) {
     		if (drivers==null) {
@@ -254,7 +219,6 @@
     					label = key;
     					break;
     				}
->>>>>>> e1a8a710
     			}
     		}
     	}
