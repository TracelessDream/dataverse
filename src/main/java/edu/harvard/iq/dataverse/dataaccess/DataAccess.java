/*
   Copyright (C) 2005-2012, by the President and Fellows of Harvard College.

   Licensed under the Apache License, Version 2.0 (the "License");
   you may not use this file except in compliance with the License.
   You may obtain a copy of the License at

         http://www.apache.org/licenses/LICENSE-2.0

   Unless required by applicable law or agreed to in writing, software
   distributed under the License is distributed on an "AS IS" BASIS,
   WITHOUT WARRANTIES OR CONDITIONS OF ANY KIND, either express or implied.
   See the License for the specific language governing permissions and
   limitations under the License.

   Dataverse Network - A web application to share, preserve and analyze research data.
   Developed at the Institute for Quantitative Social Science, Harvard University.
   Version 3.0.
*/

package edu.harvard.iq.dataverse.dataaccess;

import edu.harvard.iq.dataverse.DataFile;
import java.io.IOException;
import org.javaswift.joss.model.StoredObject;

/**
 *
 * @author Leonid Andreev
 */

public class DataAccess {
    public DataAccess() {

    }

    // set by the user in glassfish-setup.sh if DEFFAULT_STORAGE_DRIVER_IDENTIFIER = swift
    public static final String DEFAULT_STORAGE_DRIVER_IDENTIFIER = System.getProperty("dataverse.files.storage-driver-id");
<<<<<<< HEAD
=======
    public static String swiftFileUri;
>>>>>>> 5a06dd73

    // The getDataFileIO() methods initialize DataFileIO objects for
    // datafiles that are already saved using one of the supported Dataverse
    // DataAccess IO drivers.
    public static DataFileIO getDataFileIO(DataFile df) throws IOException {
        return getDataFileIO(df, null);
    }

    public static DataFileIO getDataFileIO(DataFile df, DataAccessRequest req) throws IOException {

        if (df == null
                || df.getStorageIdentifier() == null
                || df.getStorageIdentifier().equals("")) {
            throw new IOException("getDataAccessObject: null or invalid datafile.");
        }

        if (df.getStorageIdentifier().startsWith("file://")
                || (!df.getStorageIdentifier().matches("^[a-z][a-z]*://.*"))) {
            return new FileAccessIO (df, req);
        } else if (df.getStorageIdentifier().startsWith("swift://")){
            return new SwiftAccessIO(df, req);
        } else if (df.getStorageIdentifier().startsWith("tmp://")) {
            throw new IOException("DataAccess IO attempted on a temporary file that hasn't been permanently saved yet.");
        }
        
        // No other storage methods are supported as of now! -- 4.0.1
        // TODO: 
        // This code will need to be extended with a system of looking up 
        // available storage plugins by the storage tag embedded in the 
        // "storage identifier". 
        // -- L.A. 4.0.2
        
        throw new IOException("getDataAccessObject: Unsupported storage method.");
    }

    // createDataAccessObject() methods create a *new*, empty DataAccess objects,
    // for saving new, not yet saved datafiles.
    public static DataFileIO createNewDataFileIO(DataFile df, String storageTag) throws IOException {

        return createNewDataFileIO(df, storageTag, DEFAULT_STORAGE_DRIVER_IDENTIFIER);
    }

    public static DataFileIO createNewDataFileIO(DataFile df, String storageTag, String driverIdentifier) throws IOException {
        if (df == null
                || storageTag == null
                || storageTag.equals("")) {
            throw new IOException("getDataAccessObject: null or invalid datafile.");
        }

        DataFileIO dataFileIO = null;

        df.setStorageIdentifier(storageTag);

        if (driverIdentifier == null) {
            driverIdentifier = "file";
        }

        if (driverIdentifier.equals("file")) {
            dataFileIO = new FileAccessIO(df, null);
        } else if (driverIdentifier.equals("swift")) {
            dataFileIO = new SwiftAccessIO(df, null);
        } else {
            throw new IOException("createDataAccessObject: Unsupported storage method " + driverIdentifier);
        }

        dataFileIO.open(DataAccessOption.WRITE_ACCESS);
        return dataFileIO;
<<<<<<< HEAD
    }    
    
=======
    }

    public static String getSwiftFileURI(StoredObject fileObject) throws IOException {
        String fileUri;
        try {
            fileUri = fileObject.getPublicURL();
        } catch (Exception ex) {
            ex.printStackTrace();
            throw new IOException("SwiftAccessIO: failed to get file storage location");
        }
        return fileUri;
    }

    // public static String getSwiftContainer(StoredObject fileObject) throws IOException {
    //     String containerUri;
    //     containerUri = getSwiftFileURI(fileObject);
    //     containerUri = containerUri.substring(0, containerUri.lastIndexOf('/'));
    //     return containerUri;
    // }
>>>>>>> 5a06dd73

}<|MERGE_RESOLUTION|>--- conflicted
+++ resolved
@@ -36,10 +36,6 @@
 
     // set by the user in glassfish-setup.sh if DEFFAULT_STORAGE_DRIVER_IDENTIFIER = swift
     public static final String DEFAULT_STORAGE_DRIVER_IDENTIFIER = System.getProperty("dataverse.files.storage-driver-id");
-<<<<<<< HEAD
-=======
-    public static String swiftFileUri;
->>>>>>> 5a06dd73
 
     // The getDataFileIO() methods initialize DataFileIO objects for
     // datafiles that are already saved using one of the supported Dataverse
@@ -107,29 +103,7 @@
 
         dataFileIO.open(DataAccessOption.WRITE_ACCESS);
         return dataFileIO;
-<<<<<<< HEAD
-    }    
-    
-=======
     }
 
-    public static String getSwiftFileURI(StoredObject fileObject) throws IOException {
-        String fileUri;
-        try {
-            fileUri = fileObject.getPublicURL();
-        } catch (Exception ex) {
-            ex.printStackTrace();
-            throw new IOException("SwiftAccessIO: failed to get file storage location");
-        }
-        return fileUri;
-    }
-
-    // public static String getSwiftContainer(StoredObject fileObject) throws IOException {
-    //     String containerUri;
-    //     containerUri = getSwiftFileURI(fileObject);
-    //     containerUri = containerUri.substring(0, containerUri.lastIndexOf('/'));
-    //     return containerUri;
-    // }
->>>>>>> 5a06dd73
 
 }