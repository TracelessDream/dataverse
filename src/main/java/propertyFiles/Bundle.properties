--- conflicted
+++ resolved
@@ -1907,12 +1907,9 @@
 file.addreplace.error.file_exceeds_limit=This file size ({0}) exceeds the size limit of {1}.
 file.addreplace.error.dataset_is_null=The dataset cannot be null.
 file.addreplace.error.dataset_id_is_null=The dataset ID cannot be null.
-<<<<<<< HEAD
 file.addreplace.error.parsing=Error in parsing provided json
-=======
 file.addreplace.warning.unzip.failed=Failed to unzip the file. Saving the file as is.
 file.addreplace.warning.unzip.failed.size=A file contained in this zip file exceeds the size limit of {0}. This Dataverse installation will save and display the zipped file, rather than unpacking and displaying files.
->>>>>>> 54a47cf0
 find.dataset.error.dataset_id_is_null=When accessing a dataset based on Persistent ID, a {0} query parameter must be present.
 find.dataset.error.dataset.not.found.persistentId=Dataset with Persistent ID {0} not found.
 find.dataset.error.dataset.not.found.id=Dataset with ID {0} not found.
